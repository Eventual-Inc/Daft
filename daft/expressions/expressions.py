--- conflicted
+++ resolved
@@ -1992,18 +1992,6 @@
             (Showing first 6 of 6 rows)
             >>>
             >>> # This will error because exploded lengths are different:
-<<<<<<< HEAD
-            >>> # df.select(
-            ... #     df["sentence"]
-            ... #             .str.split(" ")
-            ... #             .explode()
-            ... #             .alias("word"),
-            ... #     df["sentence"]
-            ... #             .str.split("a")
-            ... #             .explode()
-            ... #             .alias("split_on_a")
-            ... # ).show()  # doctest: +SKIP
-=======
             # df.select(
             #     df["sentence"]
             #             .str.split(" ")
@@ -2014,7 +2002,6 @@
             #             .explode()
             #             .alias("split_on_a")
             # ).show()
->>>>>>> 92b73403
         """
         f = native.get_function_from_registry("explode")
         return Expression._from_pyexpr(f(self._expr))
