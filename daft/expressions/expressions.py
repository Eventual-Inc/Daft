from __future__ import annotations

import builtins
import math
import os
import warnings
from datetime import date, datetime, time, timedelta
from decimal import Decimal
from typing import (
    TYPE_CHECKING,
    Any,
    Callable,
    Collection,
    Iterable,
    Iterator,
    Literal,
    TypeVar,
    overload,
)

import daft.daft as native
from daft import context
from daft.daft import (
    CountMode,
    ImageFormat,
    ImageMode,
    ResourceRequest,
    initialize_udfs,
    resolved_col,
    sql_datatype,
    unresolved_col,
)
from daft.daft import PyExpr as _PyExpr
from daft.daft import date_lit as _date_lit
from daft.daft import decimal_lit as _decimal_lit
from daft.daft import duration_lit as _duration_lit
from daft.daft import list_distinct as _list_distinct
from daft.daft import list_sort as _list_sort
from daft.daft import lit as _lit
from daft.daft import series_lit as _series_lit
from daft.daft import struct as _struct
from daft.daft import time_lit as _time_lit
from daft.daft import timestamp_lit as _timestamp_lit
from daft.daft import tokenize_decode as _tokenize_decode
from daft.daft import tokenize_encode as _tokenize_encode
from daft.daft import udf as _udf
from daft.daft import url_download as _url_download
from daft.daft import utf8_count_matches as _utf8_count_matches
from daft.datatype import DataType, DataTypeLike, TimeUnit
from daft.dependencies import pa
from daft.expressions.testing import expr_structurally_equal
from daft.logical.schema import Field, Schema
from daft.series import Series, item_to_series

if TYPE_CHECKING:
    from daft.io import IOConfig
    from daft.udf import BoundUDFArgs, InitArgsType, UninitializedUdf
    from daft.window import Window

# This allows Sphinx to correctly work against our "namespaced" accessor functions by overriding @property to
# return a class instance of the namespace instead of a property object.
elif os.getenv("DAFT_SPHINX_BUILD") == "1":
    from typing import Any

    # when building docs (with Sphinx) we need access to the functions
    # associated with the namespaces from the class, as we don't have
    # an instance; @sphinx_accessor is a @property that allows this.
    NS = TypeVar("NS")

    class sphinx_accessor(property):
        def __get__(  # type: ignore[override]
            self,
            instance: Any,
            cls: type[NS],
        ) -> NS:
            try:
                return self.fget(instance if isinstance(instance, cls) else cls)  # type: ignore[misc]
            except (AttributeError, ImportError):
                return self  # type: ignore[return-value]

    property = sphinx_accessor  # type: ignore[misc]


def lit(value: object) -> Expression:
    """Creates an Expression representing a column with every value set to the provided value.

    Example:
        >>> import daft
        >>> df = daft.from_pydict({"x": [1, 2, 3]})
        >>> df = df.with_column("y", daft.lit(1))
        >>> df.show()
        ╭───────┬───────╮
        │ x     ┆ y     │
        │ ---   ┆ ---   │
        │ Int64 ┆ Int32 │
        ╞═══════╪═══════╡
        │ 1     ┆ 1     │
        ├╌╌╌╌╌╌╌┼╌╌╌╌╌╌╌┤
        │ 2     ┆ 1     │
        ├╌╌╌╌╌╌╌┼╌╌╌╌╌╌╌┤
        │ 3     ┆ 1     │
        ╰───────┴───────╯
        <BLANKLINE>
        (Showing first 3 of 3 rows)

    Args:
        val: value of column

    Returns:
        Expression: Expression representing the value provided
    """
    if isinstance(value, datetime):
        # pyo3 datetime (PyDateTime) is not available when running in abi3 mode, workaround
        pa_timestamp = pa.scalar(value)
        i64_value = pa_timestamp.cast(pa.int64()).as_py()
        time_unit = TimeUnit.from_str(pa_timestamp.type.unit)._timeunit
        tz = pa_timestamp.type.tz
        lit_value = _timestamp_lit(i64_value, time_unit, tz)
    elif isinstance(value, date):
        # pyo3 date (PyDate) is not available when running in abi3 mode, workaround
        epoch_time = value - date(1970, 1, 1)
        lit_value = _date_lit(epoch_time.days)
    elif isinstance(value, time):
        # pyo3 time (PyTime) is not available when running in abi3 mode, workaround
        pa_time = pa.scalar(value)
        i64_value = pa_time.cast(pa.int64()).as_py()
        time_unit = TimeUnit.from_str(pa.type_for_alias(str(pa_time.type)).unit)._timeunit
        lit_value = _time_lit(i64_value, time_unit)
    elif isinstance(value, timedelta):
        # pyo3 timedelta (PyDelta) is not available when running in abi3 mode, workaround
        pa_duration = pa.scalar(value)
        i64_value = pa_duration.cast(pa.int64()).as_py()
        time_unit = TimeUnit.from_str(pa_duration.type.unit)._timeunit
        lit_value = _duration_lit(i64_value, time_unit)
    elif isinstance(value, Decimal):
        sign, digits, exponent = value.as_tuple()
        assert isinstance(exponent, int)
        lit_value = _decimal_lit(sign == 1, digits, exponent)
    elif isinstance(value, Series):
        lit_value = _series_lit(value._series)
    else:
        lit_value = _lit(value)
    return Expression._from_pyexpr(lit_value)


def col(name: str) -> Expression:
    """Creates an Expression referring to the column with the provided name.

    See `Column Wildcards <https://www.getdaft.io/projects/docs/en/stable/core_concepts/#selecting-columns-using-wildcards>`_ for details on wildcards.

    Example:
        >>> import daft
        >>> df = daft.from_pydict({"x": [1, 2, 3], "y": [4, 5, 6]})
        >>> df = df.select(daft.col("x"))
        >>> df.show()
        ╭───────╮
        │ x     │
        │ ---   │
        │ Int64 │
        ╞═══════╡
        │ 1     │
        ├╌╌╌╌╌╌╌┤
        │ 2     │
        ├╌╌╌╌╌╌╌┤
        │ 3     │
        ╰───────╯
        <BLANKLINE>
        (Showing first 3 of 3 rows)

    Args:
        name: Name of column

    Returns:
        Expression: Expression representing the selected column
    """
    return Expression._from_pyexpr(unresolved_col(name))


def _resolved_col(name: str) -> Expression:
    """Creates a resolved column."""
    return Expression._from_pyexpr(resolved_col(name))


def list_(*items: Expression | str):
    """Constructs a list from the item expressions.

    Example:
        >>> import daft
        >>> df = daft.from_pydict({"x": [1, 2, 3], "y": [4, 5, 6]})
        >>> df = df.select(daft.list_("x", "y").alias("fwd"), daft.list_("y", "x").alias("rev"))
        >>> df.show()
        ╭─────────────┬─────────────╮
        │ fwd         ┆ rev         │
        │ ---         ┆ ---         │
        │ List[Int64] ┆ List[Int64] │
        ╞═════════════╪═════════════╡
        │ [1, 4]      ┆ [4, 1]      │
        ├╌╌╌╌╌╌╌╌╌╌╌╌╌┼╌╌╌╌╌╌╌╌╌╌╌╌╌┤
        │ [2, 5]      ┆ [5, 2]      │
        ├╌╌╌╌╌╌╌╌╌╌╌╌╌┼╌╌╌╌╌╌╌╌╌╌╌╌╌┤
        │ [3, 6]      ┆ [6, 3]      │
        ╰─────────────┴─────────────╯
        <BLANKLINE>
        (Showing first 3 of 3 rows)

    Args:
        *items (Union[Expression, str]): item expressions to construct the list

    Returns:
        Expression: Expression representing the constructed list
    """
    assert len(items) > 0, "List constructor requires at least one item"
    return Expression._from_pyexpr(native.list_([col(i)._expr if isinstance(i, str) else i._expr for i in items]))


def struct(*fields: Expression | str) -> Expression:
    """Constructs a struct from the input field expressions.

    Example:
        >>> import daft
        >>> from daft import col
        >>> df = daft.from_pydict({"a": [1, 2, 3], "b": ["a", "b", "c"]})
        >>> df.select(daft.struct(col("a") * 2, col("b"))).show()
        ╭───────────────────────────╮
        │ struct                    │
        │ ---                       │
        │ Struct[a: Int64, b: Utf8] │
        ╞═══════════════════════════╡
        │ {a: 2,                    │
        │ b: a,                     │
        │ }                         │
        ├╌╌╌╌╌╌╌╌╌╌╌╌╌╌╌╌╌╌╌╌╌╌╌╌╌╌╌┤
        │ {a: 4,                    │
        │ b: b,                     │
        │ }                         │
        ├╌╌╌╌╌╌╌╌╌╌╌╌╌╌╌╌╌╌╌╌╌╌╌╌╌╌╌┤
        │ {a: 6,                    │
        │ b: c,                     │
        │ }                         │
        ╰───────────────────────────╯
        <BLANKLINE>
        (Showing first 3 of 3 rows)

    Args:
        inputs: Expressions to be converted into struct fields.

    Returns:
        An expression for a struct column with the input columns as its fields.
    """
    pyinputs = []
    for field in fields:
        if isinstance(field, Expression):
            pyinputs.append(field._expr)
        elif isinstance(field, str):
            pyinputs.append(col(field)._expr)
        else:
            raise TypeError("expected Expression or str as input for struct()")
    return Expression._from_pyexpr(_struct(pyinputs))


def interval(
    years: int | None = None,
    months: int | None = None,
    days: int | None = None,
    hours: int | None = None,
    minutes: int | None = None,
    seconds: int | None = None,
    millis: int | None = None,
    nanos: int | None = None,
) -> Expression:
    """Creates an Expression representing an interval."""
    lit_value = native.interval_lit(
        years=years, months=months, days=days, hours=hours, minutes=minutes, seconds=seconds, millis=millis, nanos=nanos
    )
    return Expression._from_pyexpr(lit_value)


def coalesce(*args: Expression) -> Expression:
    """Returns the first non-null value in a list of expressions. If all inputs are null, returns null.

    Example:
        >>> import daft
        >>> df = daft.from_pydict({"x": [1, None, 3], "y": [None, 2, None]})
        >>> df = df.with_column("first_valid", daft.coalesce(df["x"], df["y"]))
        >>> df.show()
        ╭───────┬───────┬─────────────╮
        │ x     ┆ y     ┆ first_valid │
        │ ---   ┆ ---   ┆ ---         │
        │ Int64 ┆ Int64 ┆ Int64       │
        ╞═══════╪═══════╪═════════════╡
        │ 1     ┆ None  ┆ 1           │
        ├╌╌╌╌╌╌╌┼╌╌╌╌╌╌╌┼╌╌╌╌╌╌╌╌╌╌╌╌╌┤
        │ None  ┆ 2     ┆ 2           │
        ├╌╌╌╌╌╌╌┼╌╌╌╌╌╌╌┼╌╌╌╌╌╌╌╌╌╌╌╌╌┤
        │ 3     ┆ None  ┆ 3           │
        ╰───────┴───────┴─────────────╯
        <BLANKLINE>
        (Showing first 3 of 3 rows)

    Args:
        *args: Two or more expressions to coalesce

    Returns:
        Expression: Expression containing first non-null value encountered when evaluating arguments in order
    """
    return Expression._from_pyexpr(native.coalesce([arg._expr for arg in args]))


class Expression:
    _expr: _PyExpr = None  # type: ignore

    def __init__(self) -> None:
        raise NotImplementedError("We do not support creating a Expression via __init__ ")

    @property
    def str(self) -> ExpressionStringNamespace:
        """Access methods that work on columns of strings."""
        return ExpressionStringNamespace.from_expression(self)

    @property
    def dt(self) -> ExpressionDatetimeNamespace:
        """Access methods that work on columns of datetimes."""
        return ExpressionDatetimeNamespace.from_expression(self)

    @property
    def embedding(self) -> ExpressionEmbeddingNamespace:
        """Access methods that work on columns of embeddings."""
        return ExpressionEmbeddingNamespace.from_expression(self)

    @property
    def float(self) -> ExpressionFloatNamespace:
        """Access methods that work on columns of floats."""
        return ExpressionFloatNamespace.from_expression(self)

    @property
    def url(self) -> ExpressionUrlNamespace:
        """Access methods that work on columns of URLs."""
        return ExpressionUrlNamespace.from_expression(self)

    @property
    def list(self) -> ExpressionListNamespace:
        """Access methods that work on columns of lists."""
        return ExpressionListNamespace.from_expression(self)

    @property
    def struct(self) -> ExpressionStructNamespace:
        """Access methods that work on columns of structs."""
        return ExpressionStructNamespace.from_expression(self)

    @property
    def map(self) -> ExpressionMapNamespace:
        """Access methods that work on columns of maps."""
        return ExpressionMapNamespace.from_expression(self)

    @property
    def image(self) -> ExpressionImageNamespace:
        """Access methods that work on columns of images."""
        return ExpressionImageNamespace.from_expression(self)

    @property
    def partitioning(self) -> ExpressionPartitioningNamespace:
        """Access methods that support partitioning operators."""
        return ExpressionPartitioningNamespace.from_expression(self)

    @property
    def json(self) -> ExpressionJsonNamespace:
        """Access methods that work on columns of json."""
        return ExpressionJsonNamespace.from_expression(self)

    @property
    def binary(self) -> ExpressionBinaryNamespace:
        """Access binary string operations for this expression.

        Returns:
            ExpressionBinaryNamespace: A namespace containing binary string operations
        """
        return ExpressionBinaryNamespace.from_expression(self)

    @staticmethod
    def _from_pyexpr(pyexpr: _PyExpr) -> Expression:
        expr = Expression.__new__(Expression)
        expr._expr = pyexpr
        return expr

    @staticmethod
    def _to_expression(obj: object) -> Expression:
        if isinstance(obj, Expression):
            return obj
        else:
            return lit(obj)

    @staticmethod
    def udf(
        name: builtins.str,
        inner: UninitializedUdf,
        bound_args: BoundUDFArgs,
        expressions: builtins.list[Expression],
        return_dtype: DataType,
        init_args: InitArgsType,
        resource_request: ResourceRequest | None,
        batch_size: int | None,
        concurrency: int | None,
    ) -> Expression:
        return Expression._from_pyexpr(
            _udf(
                name,
                inner,
                bound_args,
                [e._expr for e in expressions],
                return_dtype._dtype,
                init_args,
                resource_request,
                batch_size,
                concurrency,
            )
        )

    @staticmethod
    def to_struct(*fields: Expression | builtins.str) -> Expression:
        """Constructs a struct from the input field expressions.

        Renamed to 'struct' in https://github.com/Eventual-Inc/Daft/pull/3755.
        """
        warnings.warn(
            "This function will be deprecated from Daft version >= 0.4.4!  Instead, please use 'struct'",
            category=DeprecationWarning,
        )
        return struct(*fields)

    def __bool__(self) -> bool:
        raise ValueError(
            "Expressions don't have a truth value. "
            "If you used Python keywords `and` `not` `or` on an expression, use `&` `~` `|` instead."
        )

    def __abs__(self) -> Expression:
        """Absolute of a numeric expression."""
        return self.abs()

    def abs(self) -> Expression:
        """Absolute of a numeric expression."""
        return Expression._from_pyexpr(native.abs(self._expr))

    def __add__(self, other: object) -> Expression:
        """Adds two numeric expressions or concatenates two string expressions (``e1 + e2``)."""
        expr = Expression._to_expression(other)
        return Expression._from_pyexpr(self._expr + expr._expr)

    def __radd__(self, other: object) -> Expression:
        expr = Expression._to_expression(other)
        return Expression._from_pyexpr(expr._expr + self._expr)

    def __sub__(self, other: object) -> Expression:
        """Subtracts two numeric expressions (``e1 - e2``)."""
        expr = Expression._to_expression(other)
        return Expression._from_pyexpr(self._expr - expr._expr)

    def __rsub__(self, other: object) -> Expression:
        expr = Expression._to_expression(other)
        return Expression._from_pyexpr(expr._expr - self._expr)

    def __mul__(self, other: object) -> Expression:
        """Multiplies two numeric expressions (``e1 * e2``)."""
        expr = Expression._to_expression(other)
        return Expression._from_pyexpr(self._expr * expr._expr)

    def __rmul__(self, other: object) -> Expression:
        expr = Expression._to_expression(other)
        return Expression._from_pyexpr(expr._expr * self._expr)

    def __truediv__(self, other: object) -> Expression:
        """True divides two numeric expressions (``e1 / e2``)."""
        expr = Expression._to_expression(other)
        return Expression._from_pyexpr(self._expr / expr._expr)

    def __rtruediv__(self, other: object) -> Expression:
        expr = Expression._to_expression(other)
        return Expression._from_pyexpr(expr._expr / self._expr)

    def __mod__(self, other: Expression) -> Expression:
        """Takes the mod of two numeric expressions (``e1 % e2``)."""
        expr = Expression._to_expression(other)
        return Expression._from_pyexpr(self._expr % expr._expr)

    def __rmod__(self, other: Expression) -> Expression:
        """Takes the mod of two numeric expressions (``e1 % e2``)."""
        expr = Expression._to_expression(other)
        return Expression._from_pyexpr(expr._expr % self._expr)

    def __and__(self, other: Expression) -> Expression:
        """Takes the logical AND of two boolean expressions, or bitwise AND of two integer expressions (``e1 & e2``)."""
        expr = Expression._to_expression(other)
        return Expression._from_pyexpr(self._expr & expr._expr)

    def __rand__(self, other: Expression) -> Expression:
        """Takes the logical reverse AND of two boolean expressions (``e1 & e2``)."""
        expr = Expression._to_expression(other)
        return Expression._from_pyexpr(expr._expr & self._expr)

    def __or__(self, other: Expression) -> Expression:
        """Takes the logical OR of two boolean or integer expressions, or bitwise OR of two integer expressions (``e1 | e2``)."""
        expr = Expression._to_expression(other)
        return Expression._from_pyexpr(self._expr | expr._expr)

    def __xor__(self, other: Expression) -> Expression:
        """Takes the logical XOR of two boolean or integer expressions, or bitwise XOR of two integer expressions (``e1 ^ e2``)."""
        expr = Expression._to_expression(other)
        return Expression._from_pyexpr(self._expr ^ expr._expr)

    def __ror__(self, other: Expression) -> Expression:
        """Takes the logical reverse OR of two boolean expressions (``e1 | e2``)."""
        expr = Expression._to_expression(other)
        return Expression._from_pyexpr(expr._expr | self._expr)

    def __lt__(self, other: Expression) -> Expression:
        """Compares if an expression is less than another (``e1 < e2``)."""
        expr = Expression._to_expression(other)
        return Expression._from_pyexpr(self._expr < expr._expr)

    def __le__(self, other: Expression) -> Expression:
        """Compares if an expression is less than or equal to another (``e1 <= e2``)."""
        expr = Expression._to_expression(other)
        return Expression._from_pyexpr(self._expr <= expr._expr)

    def __eq__(self, other: Expression) -> Expression:  # type: ignore
        """Compares if an expression is equal to another (``e1 == e2``)."""
        expr = Expression._to_expression(other)
        return Expression._from_pyexpr(self._expr == expr._expr)

    def eq_null_safe(self, other: Expression) -> Expression:
        """Performs a null-safe equality comparison between two expressions.

        Unlike regular equality (==), null-safe equality (<=> or IS NOT DISTINCT FROM):
        - Returns True when comparing NULL <=> NULL
        - Returns False when comparing NULL <=> any_value
        - Behaves like regular equality for non-NULL values

        Args:
            other: The expression to compare with

        Returns:
            Expression: A boolean expression indicating if the values are equal
        """
        expr = Expression._to_expression(other)
        return Expression._from_pyexpr(self._expr.eq_null_safe(expr._expr))

    def __ne__(self, other: Expression) -> Expression:  # type: ignore
        """Compares if an expression is not equal to another (``e1 != e2``)."""
        expr = Expression._to_expression(other)
        return Expression._from_pyexpr(self._expr != expr._expr)

    def __gt__(self, other: Expression) -> Expression:
        """Compares if an expression is greater than another (``e1 > e2``)."""
        expr = Expression._to_expression(other)
        return Expression._from_pyexpr(self._expr > expr._expr)

    def __ge__(self, other: Expression) -> Expression:
        """Compares if an expression is greater than or equal to another (``e1 >= e2``)."""
        expr = Expression._to_expression(other)
        return Expression._from_pyexpr(self._expr >= expr._expr)

    def __lshift__(self, other: Expression) -> Expression:
        """Shifts the bits of an integer expression to the left (``e1 << e2``).

        Args:
            other: The number of bits to shift the expression to the left
        """
        expr = Expression._to_expression(other)
        return Expression._from_pyexpr(self._expr << expr._expr)

    def __rshift__(self, other: Expression) -> Expression:
        """Shifts the bits of an integer expression to the right (``e1 >> e2``).

        .. NOTE::

            For unsigned integers, this expression perform a logical right shift.
            For signed integers, this expression perform an arithmetic right shift.

        Args:
            other: The number of bits to shift the expression to the right
        """
        expr = Expression._to_expression(other)
        return Expression._from_pyexpr(self._expr >> expr._expr)

    def __invert__(self) -> Expression:
        """Inverts a boolean expression (``~e``)."""
        expr = self._expr.__invert__()
        return Expression._from_pyexpr(expr)

    def __floordiv__(self, other: Expression) -> Expression:
        """Floor divides two numeric expressions (``e1 / e2``)."""
        expr = Expression._to_expression(other)
        return Expression._from_pyexpr(self._expr // expr._expr)

    def __rfloordiv__(self, other: object) -> Expression:
        """Reverse floor divides two numeric expressions (``e2 / e1``)."""
        expr = Expression._to_expression(other)
        return Expression._from_pyexpr(expr._expr // self._expr)

    def __getitem__(self, key) -> Expression:
        """Syntactic sugar for `Expression.list.get` and `Expression.struct.get`.

        Example:
            >>> import daft
            >>> df = daft.from_pydict({"struct": [{"x": 1, "y": 2}, {"x": 3, "y": 4}], "list": [[10, 20], [30, 40]]})
            >>> df = df.select(df["struct"]["x"], df["list"][0].alias("first"))
            >>> df.show()
            ╭───────┬───────╮
            │ x     ┆ first │
            │ ---   ┆ ---   │
            │ Int64 ┆ Int64 │
            ╞═══════╪═══════╡
            │ 1     ┆ 10    │
            ├╌╌╌╌╌╌╌┼╌╌╌╌╌╌╌┤
            │ 3     ┆ 30    │
            ╰───────┴───────╯
            <BLANKLINE>
            (Showing first 2 of 2 rows)

        See Also:
            `list.get`
            `struct.get`
        """
        key_type = type(key)

        if key_type is int:
            return self.list.get(key)
        elif key_type is str:
            return self.struct.get(key)
        else:
            raise TypeError(
                f"Argument of type {key_type} is not supported in Expression.__getitem__. Only int and string types are supported."
            )

    def alias(self, name: builtins.str) -> Expression:
        """Gives the expression a new name.

        Example:
            >>> import daft
            >>> df = daft.from_pydict({"x": [1, 2, 3]})
            >>> df = df.select(col("x").alias("y"))
            >>> df.show()
            ╭───────╮
            │ y     │
            │ ---   │
            │ Int64 │
            ╞═══════╡
            │ 1     │
            ├╌╌╌╌╌╌╌┤
            │ 2     │
            ├╌╌╌╌╌╌╌┤
            │ 3     │
            ╰───────╯
            <BLANKLINE>
            (Showing first 3 of 3 rows)

        Args:
            name: New name for expression

        Returns:
            Expression: Renamed expression
        """
        assert isinstance(name, str)
        expr = self._expr.alias(name)
        return Expression._from_pyexpr(expr)

    def cast(self, dtype: DataTypeLike) -> Expression:
        """Casts an expression to the given datatype if possible.

        Note:
            - Overflowing values will be wrapped, e.g. 256 will be cast to 0 for an unsigned 8-bit integer.
            - If a string is provided, it will use the sql engine to parse the string into a data type. See the [SQL Reference](https://www.getdaft.io/projects/docs/en/stable/sql/datatypes/) for supported datatypes.
            - a python `type` can also be provided, in which case the corresponding Daft data type will be used.

        The following combinations of datatype casting is valid:

        +--------------------+------+---------+----------+--------+------------+--------+--------+-------------------+-------+-------------------+-----------+--------+--------------------+--------+------+-----------------+--------+-----+-----------+------+------+----------+
        | Target →           | Null | Boolean | Integers | Floats | Decimal128 | String | Binary | Fixed-size Binary | Image | Fixed-shape Image | Embedding | Tensor | Fixed-shape Tensor | Python | List | Fixed-size List | Struct | Map | Timestamp | Date | Time | Duration |
        | Source             |      |         |          |        |            |        |        |                   |       |                   |           |        |                    |        |      |                 |        |     |           |      |      |          |
        | ↓                  |      |         |          |        |            |        |        |                   |       |                   |           |        |                    |        |      |                 |        |     |           |      |      |          |
        +====================+======+=========+==========+========+============+========+========+===================+=======+===================+===========+========+====================+========+======+=================+========+=====+===========+======+======+==========+
        | Null               | Y    | Y       | Y        | Y      | Y          | Y      | Y      | Y                 | N     | N                 | Y         | N      | N                  | Y      | Y    | Y               | Y      | Y   | Y         | Y    | Y    | Y        |
        +--------------------+------+---------+----------+--------+------------+--------+--------+-------------------+-------+-------------------+-----------+--------+--------------------+--------+------+-----------------+--------+-----+-----------+------+------+----------+
        | Boolean            | Y    | Y       | Y        | Y      | N          | Y      | Y      | N                 | N     | N                 | N         | N      | N                  | Y      | N    | N               | N      | N   | N         | N    | N    | N        |
        +--------------------+------+---------+----------+--------+------------+--------+--------+-------------------+-------+-------------------+-----------+--------+--------------------+--------+------+-----------------+--------+-----+-----------+------+------+----------+
        | Integers           | Y    | Y       | Y        | Y      | Y          | Y      | Y      | N                 | N     | N                 | N         | N      | N                  | Y      | N    | N               | N      | N   | Y         | Y    | Y    | Y        |
        +--------------------+------+---------+----------+--------+------------+--------+--------+-------------------+-------+-------------------+-----------+--------+--------------------+--------+------+-----------------+--------+-----+-----------+------+------+----------+
        | Floats             | Y    | Y       | Y        | Y      | Y          | Y      | Y      | N                 | N     | N                 | N         | N      | N                  | Y      | N    | M               | N      | N   | Y         | Y    | Y    | Y        |
        +--------------------+------+---------+----------+--------+------------+--------+--------+-------------------+-------+-------------------+-----------+--------+--------------------+--------+------+-----------------+--------+-----+-----------+------+------+----------+
        | Decimal128         | Y    | N       | Y        | Y      | Y          | N      | N      | N                 | N     | N                 | N         | N      | N                  | Y      | N    | N               | N      | N   | N         | N    | N    | N        |
        +--------------------+------+---------+----------+--------+------------+--------+--------+-------------------+-------+-------------------+-----------+--------+--------------------+--------+------+-----------------+--------+-----+-----------+------+------+----------+
        | String             | Y    | N       | Y        | Y      | N          | Y      | Y      | N                 | N     | N                 | N         | N      | N                  | Y      | N    | N               | N      | N   | Y         | Y    | N    | N        |
        +--------------------+------+---------+----------+--------+------------+--------+--------+-------------------+-------+-------------------+-----------+--------+--------------------+--------+------+-----------------+--------+-----+-----------+------+------+----------+
        | Binary             | Y    | N       | Y        | Y      | N          | Y      | Y      | Y                 | N     | N                 | N         | N      | N                  | Y      | N    | N               | N      | N   | N         | N    | N    | N        |
        +--------------------+------+---------+----------+--------+------------+--------+--------+-------------------+-------+-------------------+-----------+--------+--------------------+--------+------+-----------------+--------+-----+-----------+------+------+----------+
        | Fixed-size Binary  | Y    | N       | N        | N      | N          | N      | Y      | N                 | N     | N                 | N         | N      | N                  | Y      | N    | N               | N      | N   | N         | N    | N    | N        |
        +--------------------+------+---------+----------+--------+------------+--------+--------+-------------------+-------+-------------------+-----------+--------+--------------------+--------+------+-----------------+--------+-----+-----------+------+------+----------+
        | Image              | N    | N       | N        | N      | N          | N      | N      | N                 | Y     | Y                 | N         | Y      | Y                  | Y      | N    | N               | Y      | N   | N         | N    | N    | N        |
        +--------------------+------+---------+----------+--------+------------+--------+--------+-------------------+-------+-------------------+-----------+--------+--------------------+--------+------+-----------------+--------+-----+-----------+------+------+----------+
        | Fixed-size Image   | N    | N       | N        | N      | N          | N      | N      | N                 | Y     | Y                 | N         | Y      | Y                  | Y      | Y    | Y               | N      | N   | N         | N    | N    | N        |
        +--------------------+------+---------+----------+--------+------------+--------+--------+-------------------+-------+-------------------+-----------+--------+--------------------+--------+------+-----------------+--------+-----+-----------+------+------+----------+
        | Embedding          | Y    | N       | N        | N      | N          | n      | N      | N                 | N     | Y                 | N         | Y      | Y                  | Y      | Y    | Y               | N      | N   | N         | N    | N    | N        |
        +--------------------+------+---------+----------+--------+------------+--------+--------+-------------------+-------+-------------------+-----------+--------+--------------------+--------+------+-----------------+--------+-----+-----------+------+------+----------+
        | Tensor             | Y    | N       | N        | N      | N          | N      | N      | N                 | Y     | Y                 | N         | Y      | Y                  | Y      | N    | N               | Y      | N   | N         | N    | N    | N        |
        +--------------------+------+---------+----------+--------+------------+--------+--------+-------------------+-------+-------------------+-----------+--------+--------------------+--------+------+-----------------+--------+-----+-----------+------+------+----------+
        | Fixed-shape Tensor | N    | N       | N        | N      | N          | N      | N      | N                 | N     | Y                 | N         | Y      | Y                  | Y      | Y    | Y               | N      | N   | N         | N    | N    | N        |
        +--------------------+------+---------+----------+--------+------------+--------+--------+-------------------+-------+-------------------+-----------+--------+--------------------+--------+------+-----------------+--------+-----+-----------+------+------+----------+
        | Python             | Y    | Y       | Y        | Y      | N          | Y      | Y      | Y                 | Y     | Y                 | Y         | Y      | Y                  | Y      | Y    | Y               | Y      | N   | N         | N    | N    | N        |
        +--------------------+------+---------+----------+--------+------------+--------+--------+-------------------+-------+-------------------+-----------+--------+--------------------+--------+------+-----------------+--------+-----+-----------+------+------+----------+
        | List               | N    | N       | N        | N      | N          | N      | N      | N                 | N     | N                 | Y         | N      | N                  | N      | Y    | Y               | N      | Y   | N         | N    | N    | N        |
        +--------------------+------+---------+----------+--------+------------+--------+--------+-------------------+-------+-------------------+-----------+--------+--------------------+--------+------+-----------------+--------+-----+-----------+------+------+----------+
        | Fixed-size List    | N    | N       | N        | N      | N          | N      | N      | N                 | N     | Y                 | N         | N      | Y                  | N      | Y    | Y               | N      | N   | N         | N    | N    | N        |
        +--------------------+------+---------+----------+--------+------------+--------+--------+-------------------+-------+-------------------+-----------+--------+--------------------+--------+------+-----------------+--------+-----+-----------+------+------+----------+
        | Struct             | N    | N       | N        | N      | N          | N      | N      | N                 | Y     | N                 | N         | Y      | N                  | N      | N    | N               | Y      | N   | N         | N    | N    | N        |
        +--------------------+------+---------+----------+--------+------------+--------+--------+-------------------+-------+-------------------+-----------+--------+--------------------+--------+------+-----------------+--------+-----+-----------+------+------+----------+
        | Map                | N    | N       | N        | N      | N          | N      | N      | N                 | N     | N                 | Y         | N      | N                  | N      | Y    | Y               | N      | Y   | N         | N    | N    | N        |
        +--------------------+------+---------+----------+--------+------------+--------+--------+-------------------+-------+-------------------+-----------+--------+--------------------+--------+------+-----------------+--------+-----+-----------+------+------+----------+
        | Timestamp          | Y    | N       | Y        | Y      | N          | Y      | N      | N                 | N     | N                 | N         | N      | N                  | Y      | N    | N               | N      | N   | Y         | Y    | Y    | N        |
        +--------------------+------+---------+----------+--------+------------+--------+--------+-------------------+-------+-------------------+-----------+--------+--------------------+--------+------+-----------------+--------+-----+-----------+------+------+----------+
        | Date               | Y    | N       | Y        | Y      | N          | Y      | N      | N                 | N     | N                 | N         | N      | N                  | Y      | N    | N               | N      | N   | Y         | Y    | N    | N        |
        +--------------------+------+---------+----------+--------+------------+--------+--------+-------------------+-------+-------------------+-----------+--------+--------------------+--------+------+-----------------+--------+-----+-----------+------+------+----------+
        | Time               | Y    | N       | Y        | Y      | N          | Y      | N      | N                 | N     | N                 | N         | N      | N                  | Y      | N    | N               | N      | N   | N         | N    | Y    | N        |
        +--------------------+------+---------+----------+--------+------------+--------+--------+-------------------+-------+-------------------+-----------+--------+--------------------+--------+------+-----------------+--------+-----+-----------+------+------+----------+
        | Duration           | Y    | N       | Y        | Y      | N          | N      | N      | N                 | N     | N                 | N         | N      | N                  | Y      | N    | N               | N      | N   | N         | N    | N    | N        |
        +--------------------+------+---------+----------+--------+------------+--------+--------+-------------------+-------+-------------------+-----------+--------+--------------------+--------+------+-----------------+--------+-----+-----------+------+------+----------+


        Example:
            >>> import daft
            >>> df = daft.from_pydict({"float": [1.0, 2.5, None]})
            >>> df = df.select(daft.col("float").cast(daft.DataType.int64()))
            >>> df.show()
            ╭───────╮
            │ float │
            │ ---   │
            │ Int64 │
            ╞═══════╡
            │ 1     │
            ├╌╌╌╌╌╌╌┤
            │ 2     │
            ├╌╌╌╌╌╌╌┤
            │ None  │
            ╰───────╯
            <BLANKLINE>
            (Showing first 3 of 3 rows)

        Example with python type and sql types:
            >>> import daft
            >>> df = daft.from_pydict({"a": [1, 2, 3]})
            >>> df = df.select(
            ...     daft.col("a").cast(str).alias("str"),
            ...     daft.col("a").cast(int).alias("int"),
            ...     daft.col("a").cast(float).alias("float"),
            ...     daft.col("a").cast("string").alias("sql_string"),
            ...     daft.col("a").cast("int").alias("sql_int"),
            ...     daft.col("a").cast("tinyint").alias("sql_tinyint"),
            ... )
            >>> df.show()
            ╭──────┬───────┬─────────┬────────────┬─────────┬─────────────╮
            │ str  ┆ int   ┆ float   ┆ sql_string ┆ sql_int ┆ sql_tinyint │
            │ ---  ┆ ---   ┆ ---     ┆ ---        ┆ ---     ┆ ---         │
            │ Utf8 ┆ Int64 ┆ Float64 ┆ Utf8       ┆ Int32   ┆ Int8        │
            ╞══════╪═══════╪═════════╪════════════╪═════════╪═════════════╡
            │ 1    ┆ 1     ┆ 1       ┆ 1          ┆ 1       ┆ 1           │
            ├╌╌╌╌╌╌┼╌╌╌╌╌╌╌┼╌╌╌╌╌╌╌╌╌┼╌╌╌╌╌╌╌╌╌╌╌╌┼╌╌╌╌╌╌╌╌╌┼╌╌╌╌╌╌╌╌╌╌╌╌╌┤
            │ 2    ┆ 2     ┆ 2       ┆ 2          ┆ 2       ┆ 2           │
            ├╌╌╌╌╌╌┼╌╌╌╌╌╌╌┼╌╌╌╌╌╌╌╌╌┼╌╌╌╌╌╌╌╌╌╌╌╌┼╌╌╌╌╌╌╌╌╌┼╌╌╌╌╌╌╌╌╌╌╌╌╌┤
            │ 3    ┆ 3     ┆ 3       ┆ 3          ┆ 3       ┆ 3           │
            ╰──────┴───────┴─────────┴────────────┴─────────┴─────────────╯
            <BLANKLINE>
            (Showing first 3 of 3 rows)

        Returns:
            Expression: Expression with the specified new datatype
        """
        if isinstance(dtype, str):
            dtype = DataType._from_pydatatype(sql_datatype(dtype))
        else:
            assert isinstance(dtype, (DataType, type))
            dtype = DataType._infer_type(dtype)
        expr = self._expr.cast(dtype._dtype)
        return Expression._from_pyexpr(expr)

    def ceil(self) -> Expression:
        """The ceiling of a numeric expression."""
        expr = native.ceil(self._expr)
        return Expression._from_pyexpr(expr)

    def floor(self) -> Expression:
        """The floor of a numeric expression."""
        expr = native.floor(self._expr)
        return Expression._from_pyexpr(expr)

    def clip(self, min: Expression | None = None, max: Expression | None = None) -> Expression:
        """Clips an expression to the given minimum and maximum values.

        Args:
            min: Minimum value to clip to. If None (or column value is Null), no lower clipping is applied.
            max: Maximum value to clip to. If None (or column value is Null), no upper clipping is applied.

        """
        min_expr = Expression._to_expression(min)
        max_expr = Expression._to_expression(max)
        return Expression._from_pyexpr(native.clip(self._expr, min_expr._expr, max_expr._expr))

    def sign(self) -> Expression:
        """The sign of a numeric expression."""
        expr = native.sign(self._expr)
        return Expression._from_pyexpr(expr)

    def signum(self) -> Expression:
        """The signum of a numeric expression."""
        expr = native.signum(self._expr)
        return Expression._from_pyexpr(expr)

    def negate(self) -> Expression:
        """The negative of a numeric expression."""
        expr = native.negate(self._expr)
        return Expression._from_pyexpr(expr)

    def negative(self) -> Expression:
        """The negative of a numeric expression."""
        expr = native.negative(self._expr)
        return Expression._from_pyexpr(expr)

    def round(self, decimals: int = 0) -> Expression:
        """The round of a numeric expression.

        Args:
            decimals: number of decimal places to round to. Defaults to 0.
        """
        assert isinstance(decimals, int)
        expr = native.round(self._expr, decimals)
        return Expression._from_pyexpr(expr)

    def sqrt(self) -> Expression:
        """The square root of a numeric expression."""
        expr = native.sqrt(self._expr)
        return Expression._from_pyexpr(expr)

    def cbrt(self) -> Expression:
        """The cube root of a numeric expression."""
        return Expression._from_pyexpr(native.cbrt(self._expr))

    def sin(self) -> Expression:
        """The elementwise sine of a numeric expression."""
        expr = native.sin(self._expr)
        return Expression._from_pyexpr(expr)

    def cos(self) -> Expression:
        """The elementwise cosine of a numeric expression."""
        expr = native.cos(self._expr)
        return Expression._from_pyexpr(expr)

    def tan(self) -> Expression:
        """The elementwise tangent of a numeric expression."""
        expr = native.tan(self._expr)
        return Expression._from_pyexpr(expr)

    def csc(self) -> Expression:
        """The elementwise cosecant of a numeric expression."""
        expr = native.csc(self._expr)
        return Expression._from_pyexpr(expr)

    def sec(self) -> Expression:
        """The elementwise secant of a numeric expression."""
        expr = native.sec(self._expr)
        return Expression._from_pyexpr(expr)

    def cot(self) -> Expression:
        """The elementwise cotangent of a numeric expression."""
        expr = native.cot(self._expr)
        return Expression._from_pyexpr(expr)

    def sinh(self) -> Expression:
        """The elementwise hyperbolic sine of a numeric expression."""
        expr = native.sinh(self._expr)
        return Expression._from_pyexpr(expr)

    def cosh(self) -> Expression:
        """The elementwise hyperbolic cosine of a numeric expression."""
        expr = native.cosh(self._expr)
        return Expression._from_pyexpr(expr)

    def tanh(self) -> Expression:
        """The elementwise hyperbolic tangent of a numeric expression."""
        expr = native.tanh(self._expr)
        return Expression._from_pyexpr(expr)

    def arcsin(self) -> Expression:
        """The elementwise arc sine of a numeric expression."""
        expr = native.arcsin(self._expr)
        return Expression._from_pyexpr(expr)

    def arccos(self) -> Expression:
        """The elementwise arc cosine of a numeric expression."""
        expr = native.arccos(self._expr)
        return Expression._from_pyexpr(expr)

    def arctan(self) -> Expression:
        """The elementwise arc tangent of a numeric expression."""
        expr = native.arctan(self._expr)
        return Expression._from_pyexpr(expr)

    def arctan2(self, other: Expression) -> Expression:
        """Calculates the four quadrant arctangent of coordinates (y, x), in radians.

        * ``x = 0``, ``y = 0``: ``0``
        * ``x >= 0``: ``[-pi/2, pi/2]``
        * ``y >= 0``: ``(pi/2, pi]``
        * ``y < 0``: ``(-pi, -pi/2)``
        """
        expr = Expression._to_expression(other)
        return Expression._from_pyexpr(native.arctan2(self._expr, expr._expr))

    def arctanh(self) -> Expression:
        """The elementwise inverse hyperbolic tangent of a numeric expression."""
        expr = native.arctanh(self._expr)
        return Expression._from_pyexpr(expr)

    def arccosh(self) -> Expression:
        """The elementwise inverse hyperbolic cosine of a numeric expression."""
        expr = native.arccosh(self._expr)
        return Expression._from_pyexpr(expr)

    def arcsinh(self) -> Expression:
        """The elementwise inverse hyperbolic sine of a numeric expression."""
        expr = native.arcsinh(self._expr)
        return Expression._from_pyexpr(expr)

    def radians(self) -> Expression:
        """The elementwise radians of a numeric expression."""
        expr = native.radians(self._expr)
        return Expression._from_pyexpr(expr)

    def degrees(self) -> Expression:
        """The elementwise degrees of a numeric expression."""
        expr = native.degrees(self._expr)
        return Expression._from_pyexpr(expr)

    def log2(self) -> Expression:
        """The elementwise log base 2 of a numeric expression."""
        expr = native.log2(self._expr)
        return Expression._from_pyexpr(expr)

    def log10(self) -> Expression:
        """The elementwise log base 10 of a numeric expression."""
        expr = native.log10(self._expr)
        return Expression._from_pyexpr(expr)

    def log(self, base: float = math.e) -> Expression:  # type: ignore
        """The elementwise log with given base, of a numeric expression.

        Args:
            base: The base of the logarithm. Defaults to e.
        """
        assert isinstance(base, (int, float)), f"base must be an int or float, but {type(base)} was provided."
        expr = native.log(self._expr, float(base))
        return Expression._from_pyexpr(expr)

    def ln(self) -> Expression:
        """The elementwise natural log of a numeric expression."""
        expr = native.ln(self._expr)
        return Expression._from_pyexpr(expr)

    def log1p(self) -> Expression:
        """The ln(self + 1) of a numeric expression."""
        expr = native.log1p(self._expr)
        return Expression._from_pyexpr(expr)

    def exp(self) -> Expression:
        """The e^self of a numeric expression."""
        expr = native.exp(self._expr)
        return Expression._from_pyexpr(expr)

    def expm1(self) -> Expression:
        """The e^self - 1 of a numeric expression."""
        expr = native.expm1(self._expr)
        return Expression._from_pyexpr(expr)

    def bitwise_and(self, other: Expression) -> Expression:
        """Bitwise AND of two integer expressions."""
        expr = Expression._to_expression(other)
        return Expression._from_pyexpr(self._expr & expr._expr)

    def bitwise_or(self, other: Expression) -> Expression:
        """Bitwise OR of two integer expressions."""
        expr = Expression._to_expression(other)
        return Expression._from_pyexpr(self._expr | expr._expr)

    def bitwise_xor(self, other: Expression) -> Expression:
        """Bitwise XOR of two integer expressions."""
        expr = Expression._to_expression(other)
        return Expression._from_pyexpr(self._expr ^ expr._expr)

    def shift_left(self, other: Expression) -> Expression:
        """Shifts the bits of an integer expression to the left (``expr << other``).

        Args:
            other: The number of bits to shift the expression to the left
        """
        expr = Expression._to_expression(other)
        return Expression._from_pyexpr(self._expr << expr._expr)

    def shift_right(self, other: Expression) -> Expression:
        """Shifts the bits of an integer expression to the right (``expr >> other``).

        .. NOTE::
            For unsigned integers, this expression perform a logical right shift.
            For signed integers, this expression perform an arithmetic right shift.

        Args:
            other: The number of bits to shift the expression to the right
        """
        expr = Expression._to_expression(other)
        return Expression._from_pyexpr(self._expr >> expr._expr)

    def count(self, mode: Literal["all", "valid", "null"] | CountMode = CountMode.Valid) -> Expression:
        """Counts the number of values in the expression.

        Args:
            mode: A string ("all", "valid", or "null") that represents whether to count all values, non-null (valid) values, or null values. Defaults to "valid".
        """
        if isinstance(mode, builtins.str):
            mode = CountMode.from_count_mode_str(mode)
        expr = self._expr.count(mode)
        return Expression._from_pyexpr(expr)

    def count_distinct(self) -> Expression:
        expr = self._expr.count_distinct()
        return Expression._from_pyexpr(expr)

    def sum(self) -> Expression:
        """Calculates the sum of the values in the expression."""
        expr = self._expr.sum()
        return Expression._from_pyexpr(expr)

    def approx_count_distinct(self) -> Expression:
        """Calculates the approximate number of non-`NULL` distinct values in the expression.

        Approximation is performed using the `HyperLogLog <https://en.wikipedia.org/wiki/HyperLogLog>`_ algorithm.

        Example:
            A global calculation of approximate distinct values in a non-NULL column:

            >>> import daft
            >>> df = daft.from_pydict({"values": [1, 2, 3, None]})
            >>> df = df.agg(
            ...     df["values"].approx_count_distinct().alias("distinct_values"),
            ... )
            >>> df.show()
            ╭─────────────────╮
            │ distinct_values │
            │ ---             │
            │ UInt64          │
            ╞═════════════════╡
            │ 3               │
            ╰─────────────────╯
            <BLANKLINE>
            (Showing first 1 of 1 rows)
        """
        expr = self._expr.approx_count_distinct()
        return Expression._from_pyexpr(expr)

    def approx_percentiles(self, percentiles: builtins.float | builtins.list[builtins.float]) -> Expression:
        """Calculates the approximate percentile(s) for a column of numeric values.

        For numeric columns, we use the `sketches_ddsketch crate <https://docs.rs/sketches-ddsketch/latest/sketches_ddsketch/index.html>`_.
        This is a Rust implementation of the paper `DDSketch: A Fast and Fully-Mergeable Quantile Sketch with Relative-Error Guarantees (Masson et al.) <https://arxiv.org/pdf/1908.10693>`_

        1. Null values are ignored in the computation of the percentiles
        2. If all values are Null then the result will also be Null
        3. If ``percentiles`` are supplied as a single float, then the resultant column is a ``Float64`` column
        4. If ``percentiles`` is supplied as a list, then the resultant column is a ``FixedSizeList[Float64; N]`` column, where ``N`` is the length of the supplied list.

        Example:
            A global calculation of approximate percentiles:

            >>> import daft
            >>> df = daft.from_pydict({"scores": [1, 2, 3, 4, 5, None]})
            >>> df = df.agg(
            ...     df["scores"].approx_percentiles(0.5).alias("approx_median_score"),
            ...     df["scores"].approx_percentiles([0.25, 0.5, 0.75]).alias("approx_percentiles_scores"),
            ... )
            >>> df.show()
            ╭─────────────────────┬────────────────────────────────╮
            │ approx_median_score ┆ approx_percentiles_scores      │
            │ ---                 ┆ ---                            │
            │ Float64             ┆ FixedSizeList[Float64; 3]      │
            ╞═════════════════════╪════════════════════════════════╡
            │ 2.9742334234767167  ┆ [1.993661701417351, 2.9742334… │
            ╰─────────────────────┴────────────────────────────────╯
            <BLANKLINE>
            (Showing first 1 of 1 rows)

            A grouped calculation of approximate percentiles:

            >>> df = daft.from_pydict({"class": ["a", "a", "a", "b", "c"], "scores": [1, 2, 3, 1, None]})
            >>> df = (
            ...     df.groupby("class")
            ...     .agg(
            ...         df["scores"].approx_percentiles(0.5).alias("approx_median_score"),
            ...         df["scores"].approx_percentiles([0.25, 0.5, 0.75]).alias("approx_percentiles_scores"),
            ...     )
            ...     .sort("class")
            ... )
            >>> df.show()
            ╭───────┬─────────────────────┬────────────────────────────────╮
            │ class ┆ approx_median_score ┆ approx_percentiles_scores      │
            │ ---   ┆ ---                 ┆ ---                            │
            │ Utf8  ┆ Float64             ┆ FixedSizeList[Float64; 3]      │
            ╞═══════╪═════════════════════╪════════════════════════════════╡
            │ a     ┆ 1.993661701417351   ┆ [0.9900000000000001, 1.993661… │
            ├╌╌╌╌╌╌╌┼╌╌╌╌╌╌╌╌╌╌╌╌╌╌╌╌╌╌╌╌╌┼╌╌╌╌╌╌╌╌╌╌╌╌╌╌╌╌╌╌╌╌╌╌╌╌╌╌╌╌╌╌╌╌┤
            │ b     ┆ 0.9900000000000001  ┆ [0.9900000000000001, 0.990000… │
            ├╌╌╌╌╌╌╌┼╌╌╌╌╌╌╌╌╌╌╌╌╌╌╌╌╌╌╌╌╌┼╌╌╌╌╌╌╌╌╌╌╌╌╌╌╌╌╌╌╌╌╌╌╌╌╌╌╌╌╌╌╌╌┤
            │ c     ┆ None                ┆ None                           │
            ╰───────┴─────────────────────┴────────────────────────────────╯
            <BLANKLINE>
            (Showing first 3 of 3 rows)

        Args:
            percentiles: the percentile(s) at which to find approximate values at. Can be provided as a single
                float or a list of floats.

        Returns:
            A new expression representing the approximate percentile(s). If `percentiles` was a single float, this will be a new `Float64` expression. If `percentiles` was a list of floats, this will be a new expression with type: `FixedSizeList[Float64, len(percentiles)]`.
        """
        expr = self._expr.approx_percentiles(percentiles)
        return Expression._from_pyexpr(expr)

    def mean(self) -> Expression:
        """Calculates the mean of the values in the expression."""
        expr = self._expr.mean()
        return Expression._from_pyexpr(expr)

    def stddev(self) -> Expression:
        """Calculates the standard deviation of the values in the expression."""
        expr = self._expr.stddev()
        return Expression._from_pyexpr(expr)

    def min(self) -> Expression:
        """Calculates the minimum value in the expression."""
        expr = self._expr.min()
        return Expression._from_pyexpr(expr)

    def max(self) -> Expression:
        """Calculates the maximum value in the expression."""
        expr = self._expr.max()
        return Expression._from_pyexpr(expr)

    def bool_and(self) -> Expression:
        """Calculates the boolean AND of all values in a list.

        For each list:
        - Returns True if all non-null values are True
        - Returns False if any non-null value is False
        - Returns null if the list is empty or contains only null values

        Example:
            >>> import daft
            >>> df = daft.from_pydict({"values": [[True, True], [True, False], [None, None], []]})
            >>> df.with_column("result", df["values"].list.bool_and()).collect()
            ╭───────────────┬─────────╮
            │ values        ┆ result  │
            │ ---           ┆ ---     │
            │ List[Boolean] ┆ Boolean │
            ╞═══════════════╪═════════╡
            │ [true, true]  ┆ true    │
            ├╌╌╌╌╌╌╌╌╌╌╌╌╌╌╌┼╌╌╌╌╌╌╌╌╌┤
            │ [true, false] ┆ false   │
            ├╌╌╌╌╌╌╌╌╌╌╌╌╌╌╌┼╌╌╌╌╌╌╌╌╌┤
            │ [None, None]  ┆ None    │
            ├╌╌╌╌╌╌╌╌╌╌╌╌╌╌╌┼╌╌╌╌╌╌╌╌╌┤
            │ []            ┆ None    │
            ╰───────────────┴─────────╯
            <BLANKLINE>
            (Showing first 4 of 4 rows)
        """
        expr = self._expr.bool_and()
        return Expression._from_pyexpr(expr)

    def bool_or(self) -> Expression:
        """Calculates the boolean OR of all values in a list.

        For each list:
        - Returns True if any non-null value is True
        - Returns False if all non-null values are False
        - Returns null if the list is empty or contains only null values

        Example:
            >>> import daft
            >>> df = daft.from_pydict({"values": [[True, False], [False, False], [None, None], []]})
            >>> df.with_column("result", df["values"].list.bool_or()).collect()
            ╭────────────────┬─────────╮
            │ values         ┆ result  │
            │ ---            ┆ ---     │
            │ List[Boolean]  ┆ Boolean │
            ╞════════════════╪═════════╡
            │ [true, false]  ┆ true    │
            ├╌╌╌╌╌╌╌╌╌╌╌╌╌╌╌╌┼╌╌╌╌╌╌╌╌╌┤
            │ [false, false] ┆ false   │
            ├╌╌╌╌╌╌╌╌╌╌╌╌╌╌╌╌┼╌╌╌╌╌╌╌╌╌┤
            │ [None, None]   ┆ None    │
            ├╌╌╌╌╌╌╌╌╌╌╌╌╌╌╌╌┼╌╌╌╌╌╌╌╌╌┤
            │ []             ┆ None    │
            ╰────────────────┴─────────╯
            <BLANKLINE>
            (Showing first 4 of 4 rows)
        """
        expr = self._expr.bool_or()
        return Expression._from_pyexpr(expr)

    def any_value(self, ignore_nulls=False) -> Expression:
        """Returns any value in the expression.

        Args:
            ignore_nulls: whether to ignore null values when selecting the value. Defaults to False.
        """
        expr = self._expr.any_value(ignore_nulls)
        return Expression._from_pyexpr(expr)

    def agg_list(self) -> Expression:
        """Aggregates the values in the expression into a list."""
        expr = self._expr.agg_list()
        return Expression._from_pyexpr(expr)

    def agg_set(self) -> Expression:
        """Aggregates the values in the expression into a set (ignoring nulls).

        Example:
            >>> import daft
            >>> df = daft.from_pydict({"values": [1, 1, None, 2, 2, None]})
            >>> df.agg(df["values"].agg_set().alias("distinct_values")).show()
            ╭─────────────────╮
            │ distinct_values │
            │ ---             │
            │ List[Int64]     │
            ╞═════════════════╡
            │ [1, 2]          │
            ╰─────────────────╯
            <BLANKLINE>
            (Showing first 1 of 1 rows)

            Note that null values are ignored by default:

            >>> df = daft.from_pydict({"values": [None, None, None]})
            >>> df.agg(df["values"].agg_set().alias("distinct_values")).show()
            ╭─────────────────╮
            │ distinct_values │
            │ ---             │
            │ List[Null]      │
            ╞═════════════════╡
            │ []              │
            ╰─────────────────╯
            <BLANKLINE>
            (Showing first 1 of 1 rows)

        Returns:
            Expression: A List expression containing the distinct values from the input
        """
        expr = self._expr.agg_set()
        return Expression._from_pyexpr(expr)

    def agg_concat(self) -> Expression:
        """Aggregates the values in the expression into a single string by concatenating them."""
        expr = self._expr.agg_concat()
        return Expression._from_pyexpr(expr)

    def _explode(self) -> Expression:
        expr = native.explode(self._expr)
        return Expression._from_pyexpr(expr)

    def if_else(self, if_true: Expression, if_false: Expression) -> Expression:
        """Conditionally choose values between two expressions using the current boolean expression as a condition.

        Example:
            >>> import daft
            >>> df = daft.from_pydict({"A": [1, 2, 3], "B": [0, 2, 4]})
            >>> df = df.with_column(
            ...     "A_if_bigger_else_B",
            ...     (df["A"] > df["B"]).if_else(df["A"], df["B"]),
            ... )
            >>> df.collect()
            ╭───────┬───────┬────────────────────╮
            │ A     ┆ B     ┆ A_if_bigger_else_B │
            │ ---   ┆ ---   ┆ ---                │
            │ Int64 ┆ Int64 ┆ Int64              │
            ╞═══════╪═══════╪════════════════════╡
            │ 1     ┆ 0     ┆ 1                  │
            ├╌╌╌╌╌╌╌┼╌╌╌╌╌╌╌┼╌╌╌╌╌╌╌╌╌╌╌╌╌╌╌╌╌╌╌╌┤
            │ 2     ┆ 2     ┆ 2                  │
            ├╌╌╌╌╌╌╌┼╌╌╌╌╌╌╌┼╌╌╌╌╌╌╌╌╌╌╌╌╌╌╌╌╌╌╌╌┤
            │ 3     ┆ 4     ┆ 4                  │
            ╰───────┴───────┴────────────────────╯
            <BLANKLINE>
            (Showing first 3 of 3 rows)

        Args:
            if_true (Expression): Values to choose if condition is true
            if_false (Expression): Values to choose if condition is false

        Returns:
            Expression: New expression where values are chosen from `if_true` and `if_false`.
        """
        if_true = Expression._to_expression(if_true)
        if_false = Expression._to_expression(if_false)
        return Expression._from_pyexpr(self._expr.if_else(if_true._expr, if_false._expr))

    def apply(self, func: Callable, return_dtype: DataTypeLike) -> Expression:
        """Apply a function on each value in a given expression.

        .. NOTE::
            This is just syntactic sugar on top of a UDF and is convenient to use when your function only operates
            on a single column, and does not benefit from executing on batches. For either of those other use-cases,
            use a UDF instead.

        Example:
            >>> import daft
            >>> df = daft.from_pydict({"x": ["1", "2", "tim"]})
            >>> def f(x_val: str) -> int:
            ...     if x_val.isnumeric():
            ...         return int(x_val)
            ...     else:
            ...         return 0
            >>> df.with_column("num_x", df["x"].apply(f, return_dtype=daft.DataType.int64())).collect()
            ╭──────┬───────╮
            │ x    ┆ num_x │
            │ ---  ┆ ---   │
            │ Utf8 ┆ Int64 │
            ╞══════╪═══════╡
            │ 1    ┆ 1     │
            ├╌╌╌╌╌╌┼╌╌╌╌╌╌╌┤
            │ 2    ┆ 2     │
            ├╌╌╌╌╌╌┼╌╌╌╌╌╌╌┤
            │ tim  ┆ 0     │
            ╰──────┴───────╯
            <BLANKLINE>
            (Showing first 3 of 3 rows)

        Args:
            func: Function to run per value of the expression
            return_dtype: Return datatype of the function that was ran

        Returns:
            Expression: New expression after having run the function on the expression
        """
        from daft.udf import UDF

        inferred_return_dtype = DataType._infer_type(return_dtype)

        def batch_func(self_series):
            return [func(x) for x in self_series]

        name = getattr(func, "__module__", "")  # type: ignore[call-overload]
        if name:
            name = name + "."
        name = name + getattr(func, "__qualname__")  # type: ignore[call-overload]

        return UDF(
            inner=batch_func,
            name=name,
            return_dtype=inferred_return_dtype,
        )(self)

    def is_null(self) -> Expression:
        """Checks if values in the Expression are Null (a special value indicating missing data).

        Example:
            >>> import daft
            >>> df = daft.from_pydict({"x": [1.0, None, float("nan")]})
            >>> df = df.select(df["x"].is_null())
            >>> df.collect()
            ╭─────────╮
            │ x       │
            │ ---     │
            │ Boolean │
            ╞═════════╡
            │ false   │
            ├╌╌╌╌╌╌╌╌╌┤
            │ true    │
            ├╌╌╌╌╌╌╌╌╌┤
            │ false   │
            ╰─────────╯
            <BLANKLINE>
            (Showing first 3 of 3 rows)

        Returns:
            Expression: Boolean Expression indicating whether values are missing
        """
        expr = self._expr.is_null()
        return Expression._from_pyexpr(expr)

    def not_null(self) -> Expression:
        """Checks if values in the Expression are not Null (a special value indicating missing data).

        Example:
            >>> import daft
            >>> df = daft.from_pydict({"x": [1.0, None, float("nan")]})
            >>> df = df.select(df["x"].not_null())
            >>> df.collect()
            ╭─────────╮
            │ x       │
            │ ---     │
            │ Boolean │
            ╞═════════╡
            │ true    │
            ├╌╌╌╌╌╌╌╌╌┤
            │ false   │
            ├╌╌╌╌╌╌╌╌╌┤
            │ true    │
            ╰─────────╯
            <BLANKLINE>
            (Showing first 3 of 3 rows)

        Returns:
            Expression: Boolean Expression indicating whether values are not missing
        """
        expr = self._expr.not_null()
        return Expression._from_pyexpr(expr)

    def fill_null(self, fill_value: Expression) -> Expression:
        """Fills null values in the Expression with the provided fill_value.

        Example:
            >>> import daft
            >>> df = daft.from_pydict({"data": [1, None, 3]})
            >>> df = df.select(df["data"].fill_null(2))
            >>> df.collect()
            ╭───────╮
            │ data  │
            │ ---   │
            │ Int64 │
            ╞═══════╡
            │ 1     │
            ├╌╌╌╌╌╌╌┤
            │ 2     │
            ├╌╌╌╌╌╌╌┤
            │ 3     │
            ╰───────╯
            <BLANKLINE>
            (Showing first 3 of 3 rows)

        Returns:
            Expression: Expression with null values filled with the provided fill_value
        """
        fill_value = Expression._to_expression(fill_value)
        expr = self._expr.fill_null(fill_value._expr)
        return Expression._from_pyexpr(expr)

    def is_in(self, other: Any) -> Expression:
        """Checks if values in the Expression are in the provided list.

        Example:
            >>> import daft
            >>> df = daft.from_pydict({"data": [1, 2, 3]})
            >>> df = df.select(df["data"].is_in([1, 3]))
            >>> df.collect()
            ╭─────────╮
            │ data    │
            │ ---     │
            │ Boolean │
            ╞═════════╡
            │ true    │
            ├╌╌╌╌╌╌╌╌╌┤
            │ false   │
            ├╌╌╌╌╌╌╌╌╌┤
            │ true    │
            ╰─────────╯
            <BLANKLINE>
            (Showing first 3 of 3 rows)

        Returns:
            Expression: Boolean Expression indicating whether values are in the provided list
        """
        if isinstance(other, Collection):
            other = [Expression._to_expression(item) for item in other]
        elif not isinstance(other, Expression):
            series = item_to_series("items", other)
            other = [Expression._to_expression(series)]
        else:
            other = [other]

        expr = self._expr.is_in([item._expr for item in other])
        return Expression._from_pyexpr(expr)

    def between(self, lower: Any, upper: Any) -> Expression:
        """Checks if values in the Expression are between lower and upper, inclusive.

        Example:
            >>> import daft
            >>> df = daft.from_pydict({"data": [1, 2, 3, 4]})
            >>> df = df.select(df["data"].between(1, 2))
            >>> df.collect()
            ╭─────────╮
            │ data    │
            │ ---     │
            │ Boolean │
            ╞═════════╡
            │ true    │
            ├╌╌╌╌╌╌╌╌╌┤
            │ true    │
            ├╌╌╌╌╌╌╌╌╌┤
            │ false   │
            ├╌╌╌╌╌╌╌╌╌┤
            │ false   │
            ╰─────────╯
            <BLANKLINE>
            (Showing first 4 of 4 rows)

        Returns:
            Expression: Boolean Expression indicating whether values are between lower and upper, inclusive.
        """
        lower = Expression._to_expression(lower)
        upper = Expression._to_expression(upper)

        expr = self._expr.between(lower._expr, upper._expr)
        return Expression._from_pyexpr(expr)

    def hash(self, seed: Any | None = None) -> Expression:
        """Hashes the values in the Expression.

        Uses the `XXH3_64bits <https://xxhash.com/>`_ non-cryptographic hash function to hash the values in the expression.

        .. NOTE::
            Null values will produce a hash value instead of being propagated as null.

        Args:
            seed (optional): Seed used for generating the hash. Defaults to 0.
        """
        if seed is None:
            expr = native.hash(self._expr)
        else:
            if not isinstance(seed, Expression):
                seed = lit(seed)
            expr = native.hash(self._expr, seed._expr)
        return Expression._from_pyexpr(expr)

    def minhash(
        self,
        num_hashes: int,
        ngram_size: int,
        seed: int = 1,
        hash_function: Literal["murmurhash3", "xxhash", "sha1"] = "murmurhash3",
    ) -> Expression:
        """Runs the MinHash algorithm on the series.

        For a string, calculates the minimum hash over all its ngrams,
        repeating with `num_hashes` permutations. Returns as a list of 32-bit unsigned integers.

        Tokens for the ngrams are delimited by spaces.
        The strings are not normalized or pre-processed, so it is recommended
        to normalize the strings yourself.

        Args:
            num_hashes: The number of hash permutations to compute.
            ngram_size: The number of tokens in each shingle/ngram.
            seed (optional): Seed used for generating permutations and the initial string hashes. Defaults to 1.
            hash_function (optional): Hash function to use for initial string hashing. One of "murmurhash3", "xxhash", or "sha1". Defaults to "murmurhash3".

        """
        assert isinstance(num_hashes, int)
        assert isinstance(ngram_size, int)
        assert isinstance(seed, int)
        assert isinstance(hash_function, str)
        assert hash_function in ["murmurhash3", "xxhash", "sha1"], f"Hash function {hash_function} not found"

        return Expression._from_pyexpr(native.minhash(self._expr, num_hashes, ngram_size, seed, hash_function))

    def encode(self, codec: Literal["deflate", "gzip", "gz", "utf-8", "zlib"]) -> Expression:
        r"""Encodes the expression (binary strings) using the specified codec.

        Note:
            This inputs either a string or binary and returns a binary.
            If the input value is a string and 'utf-8' is the codec, then it's just a cast to binary.
            If the input value is a binary and 'utf-8' is the codec, we verify the bytes are valid utf-8.

        Example:
            >>> import daft
            >>> from daft import col
            >>> df = daft.from_pydict({"text": [b"hello, world!"]})  # binary
            >>> df.select(col("text").encode("zlib")).show()
            ╭────────────────────────────────╮
            │ text                           │
            │ ---                            │
            │ Binary                         │
            ╞════════════════════════════════╡
            │ b"x\x9c\xcbH\xcd\xc9\xc9\xd7Q… │
            ╰────────────────────────────────╯
            <BLANKLINE>
            (Showing first 1 of 1 rows)

        Example:
            >>> import daft
            >>> from daft import col
            >>> df = daft.from_pydict({"text": ["hello, world!"]})  # string
            >>> df.select(col("text").encode("zlib")).show()
            ╭────────────────────────────────╮
            │ text                           │
            │ ---                            │
            │ Binary                         │
            ╞════════════════════════════════╡
            │ b"x\x9c\xcbH\xcd\xc9\xc9\xd7Q… │
            ╰────────────────────────────────╯
            <BLANKLINE>
            (Showing first 1 of 1 rows)

        Args:
            codec (str): encoding codec (deflate, gzip, zlib)

        Returns:
            Expression: A new expression, of type `binary`, with the encoded value.
        """
        expr = native.encode(self._expr, codec)
        return Expression._from_pyexpr(expr)

    def decode(self, codec: Literal["deflate", "gzip", "gz", "utf-8", "zlib"]) -> Expression:
        """Decodes the expression (binary strings) using the specified codec.

        Note:
            This inputs a binary and returns either a binary or string. For now,
            only decoding with 'utf-8' returns a string.

        Example:
            >>> import daft
            >>> import zlib
            >>> from daft import col
            >>> df = daft.from_pydict({"bytes": [zlib.compress(b"hello, world!")]})
            >>> df.select(col("bytes").decode("zlib")).show()
            ╭──────────────────╮
            │ bytes            │
            │ ---              │
            │ Binary           │
            ╞══════════════════╡
            │ b"hello, world!" │
            ╰──────────────────╯
            <BLANKLINE>
            (Showing first 1 of 1 rows)

        Args:
            codec (str): decoding codec (deflate, gzip, zlib)

        Returns:
            Expression: A new expression with the decoded values.
        """
        expr = native.decode(self._expr, codec)
        return Expression._from_pyexpr(expr)

    def try_encode(self, codec: Literal["deflate", "gzip", "gz", "utf-8", "zlib"]) -> Expression:
        """Encodes or returns null, see `Expression.encode`."""
        expr = native.try_encode(self._expr, codec)
        return Expression._from_pyexpr(expr)

    def try_decode(self, codec: Literal["deflate", "gzip", "gz", "utf-8", "zlib"]) -> Expression:
        """Decodes or returns null, see `Expression.decode`."""
        expr = native.try_decode(self._expr, codec)
        return Expression._from_pyexpr(expr)

    def name(self) -> builtins.str:
        return self._expr.name()

    def over(self, window: Window) -> Expression:
        expr = self._expr.over(window._spec)
        return Expression._from_pyexpr(expr)

<<<<<<< HEAD
    def row_number(self) -> Expression:
        expr = self._expr.row_number()
        return Expression._from_pyexpr(expr)

=======
>>>>>>> 4d3b79c3
    def __repr__(self) -> builtins.str:
        return repr(self._expr)

    def _to_sql(self) -> builtins.str | None:
        return self._expr.to_sql()

    def _to_field(self, schema: Schema) -> Field:
        return Field._from_pyfield(self._expr.to_field(schema._schema))

    def __hash__(self) -> int:
        return self._expr.__hash__()

    def __reduce__(self) -> tuple:
        return Expression._from_pyexpr, (self._expr,)

    def _input_mapping(self) -> builtins.str | None:
        return self._expr._input_mapping()

    def _initialize_udfs(self) -> Expression:
        return Expression._from_pyexpr(initialize_udfs(self._expr))


SomeExpressionNamespace = TypeVar("SomeExpressionNamespace", bound="ExpressionNamespace")


class ExpressionNamespace:
    _expr: _PyExpr

    def __init__(self) -> None:
        raise NotImplementedError("We do not support creating a ExpressionNamespace via __init__ ")

    @classmethod
    def from_expression(cls: type[SomeExpressionNamespace], expr: Expression) -> SomeExpressionNamespace:
        ns = cls.__new__(cls)
        ns._expr = expr._expr
        return ns


class ExpressionUrlNamespace(ExpressionNamespace):
    @staticmethod
    def _should_use_multithreading_tokio_runtime() -> bool:
        """Whether or not our expression should use the multithreaded tokio runtime under the hood, or a singlethreaded one.

        This matters because for distributed workloads, each process has its own tokio I/O runtime. if each distributed process
        is multithreaded (by default we spin up `N_CPU` threads) then we will be running `(N_CPU * N_PROC)` number of threads, and
        opening `(N_CPU * N_PROC * max_connections)` number of connections. This is too large for big machines with many CPU cores.

        Hence for Ray we default to doing the singlethreaded runtime. This means that we will have a limit of
        `(singlethreaded=1 * N_PROC * max_connections)` number of open connections per machine, which works out to be reasonable at ~2-4k connections.

        For local execution, we run in a single process which means that it all shares the same tokio I/O runtime and connection pool.
        Thus we just have `(multithreaded=N_CPU * max_connections)` number of open connections, which is usually reasonable as well.
        """
        using_ray_runner = context.get_context().get_or_create_runner().name == "ray"
        return not using_ray_runner

    @staticmethod
    def _override_io_config_max_connections(max_connections: int, io_config: IOConfig | None) -> IOConfig:
        """Use a user-provided `max_connections` argument to override the value in S3Config.

        This is because our Rust code under the hood actually does `min(S3Config's max_connections, url_download's max_connections)` to
        determine how many connections to allow per-thread. Thus we need to override the io_config here to ensure that the user's max_connections
        is correctly applied in our Rust code.
        """
        io_config = context.get_context().daft_planning_config.default_io_config if io_config is None else io_config
        io_config = io_config.replace(s3=io_config.s3.replace(max_connections=max_connections))
        return io_config

    def download(
        self,
        max_connections: int = 32,
        on_error: Literal["raise", "null"] = "raise",
        io_config: IOConfig | None = None,
    ) -> Expression:
        """Treats each string as a URL, and downloads the bytes contents as a bytes column.

        .. NOTE::
            If you are observing excessive S3 issues (such as timeouts, DNS errors or slowdown errors) during URL downloads,
            you may wish to reduce the value of ``max_connections`` (defaults to 32) to reduce the amount of load you are placing
            on your S3 servers.

            Alternatively, if you are running on machines with lower number of cores but very high network bandwidth, you can increase
            ``max_connections`` to get higher throughput with additional parallelism

        Args:
            max_connections: The maximum number of connections to use per thread to use for downloading URLs. Defaults to 32.
            on_error: Behavior when a URL download error is encountered - "raise" to raise the error immediately or "null" to log
                the error but fallback to a Null value. Defaults to "raise".
            io_config: IOConfig to use when accessing remote storage. Note that the S3Config's `max_connections` parameter will be overridden
                with `max_connections` that is passed in as a kwarg.

        Returns:
            Expression: a Binary expression which is the bytes contents of the URL, or None if an error occurred during download
        """
        raise_on_error = False
        if on_error == "raise":
            raise_on_error = True
        elif on_error == "null":
            raise_on_error = False
        else:
            raise NotImplementedError(f"Unimplemented on_error option: {on_error}.")

        if not (isinstance(max_connections, int) and max_connections > 0):
            raise ValueError(f"Invalid value for `max_connections`: {max_connections}")

        multi_thread = ExpressionUrlNamespace._should_use_multithreading_tokio_runtime()
        io_config = ExpressionUrlNamespace._override_io_config_max_connections(max_connections, io_config)
        return Expression._from_pyexpr(
            _url_download(self._expr, max_connections, raise_on_error, multi_thread, io_config)
        )

    def upload(
        self,
        location: str | Expression,
        max_connections: int = 32,
        on_error: Literal["raise", "null"] = "raise",
        io_config: IOConfig | None = None,
    ) -> Expression:
        """Uploads a column of binary data to the provided location(s) (also supports S3, local etc).

        Files will be written into the location (folder(s)) with a generated UUID filename, and the result
        will be returned as a column of string paths that is compatible with the ``.url.download()`` Expression.

        Example:
            >>> col("data").url.upload("s3://my-bucket/my-folder")  # doctest: +SKIP

            Upload to row-specific URLs

            >>> col("data").url.upload(col("paths"))  # doctest: +SKIP

        Args:
            location: a folder location or column of folder locations to upload data into
            max_connections: The maximum number of connections to use per thread to use for uploading data. Defaults to 32.
            on_error: Behavior when a URL upload error is encountered - "raise" to raise the error immediately or "null" to log
                the error but fallback to a Null value. Defaults to "raise".
            io_config: IOConfig to use when uploading data

        Returns:
            Expression: a String expression containing the written filepath
        """
        if not (isinstance(max_connections, int) and max_connections > 0):
            raise ValueError(f"Invalid value for `max_connections`: {max_connections}")

        location_expr = Expression._to_expression(location)
        raise_on_error = False
        if on_error == "raise":
            raise_on_error = True
        elif on_error == "null":
            raise_on_error = False
        else:
            raise NotImplementedError(f"Unimplemented on_error option: {on_error}.")
        multi_thread = ExpressionUrlNamespace._should_use_multithreading_tokio_runtime()
        # If the user specifies a single location via a string, we should upload to a single folder. Otherwise,
        # if the user gave an expression, we assume that each row has a specific url to upload to.
        # Consider moving the check for is_single_folder to a lower IR.
        is_single_folder = isinstance(location, str)
        io_config = ExpressionUrlNamespace._override_io_config_max_connections(max_connections, io_config)
        return Expression._from_pyexpr(
            native.url_upload(
                self._expr,
                location_expr._expr,
                max_connections,
                raise_on_error,
                multi_thread,
                is_single_folder,
                io_config,
            )
        )


class ExpressionFloatNamespace(ExpressionNamespace):
    def is_nan(self) -> Expression:
        """Checks if values are NaN (a special float value indicating not-a-number).

        .. NOTE::
            Nulls will be propagated! I.e. this operation will return a null for null values.

        Example:
            >>> import daft
            >>> df = daft.from_pydict({"data": [1.0, None, float("nan")]})
            >>> df = df.select(df["data"].float.is_nan())
            >>> df.collect()
            ╭─────────╮
            │ data    │
            │ ---     │
            │ Boolean │
            ╞═════════╡
            │ false   │
            ├╌╌╌╌╌╌╌╌╌┤
            │ None    │
            ├╌╌╌╌╌╌╌╌╌┤
            │ true    │
            ╰─────────╯
            <BLANKLINE>
            (Showing first 3 of 3 rows)

        Returns:
            Expression: Boolean Expression indicating whether values are invalid.
        """
        return Expression._from_pyexpr(native.is_nan(self._expr))

    def is_inf(self) -> Expression:
        """Checks if values in the Expression are Infinity.

        .. NOTE::
            Nulls will be propagated! I.e. this operation will return a null for null values.

        Example:
            >>> import daft
            >>> df = daft.from_pydict({"data": [-float("inf"), 0.0, float("inf"), None]})
            >>> df = df.select(df["data"].float.is_inf())
            >>> df.collect()
            ╭─────────╮
            │ data    │
            │ ---     │
            │ Boolean │
            ╞═════════╡
            │ true    │
            ├╌╌╌╌╌╌╌╌╌┤
            │ false   │
            ├╌╌╌╌╌╌╌╌╌┤
            │ true    │
            ├╌╌╌╌╌╌╌╌╌┤
            │ None    │
            ╰─────────╯
            <BLANKLINE>
            (Showing first 4 of 4 rows)

        Returns:
            Expression: Boolean Expression indicating whether values are Infinity.
        """
        return Expression._from_pyexpr(native.is_inf(self._expr))

    def not_nan(self) -> Expression:
        """Checks if values are not NaN (a special float value indicating not-a-number).

        .. NOTE::
            Nulls will be propagated! I.e. this operation will return a null for null values.

        Example:
            >>> import daft
            >>> df = daft.from_pydict({"x": [1.0, None, float("nan")]})
            >>> df = df.select(df["x"].float.not_nan())
            >>> df.collect()
            ╭─────────╮
            │ x       │
            │ ---     │
            │ Boolean │
            ╞═════════╡
            │ true    │
            ├╌╌╌╌╌╌╌╌╌┤
            │ None    │
            ├╌╌╌╌╌╌╌╌╌┤
            │ false   │
            ╰─────────╯
            <BLANKLINE>
            (Showing first 3 of 3 rows)

        Returns:
            Expression: Boolean Expression indicating whether values are not invalid.
        """
        return Expression._from_pyexpr(native.not_nan(self._expr))

    def fill_nan(self, fill_value: Expression) -> Expression:
        """Fills NaN values in the Expression with the provided fill_value.

        Example:
            >>> import daft
            >>> df = daft.from_pydict({"data": [1.1, float("nan"), 3.3]})
            >>> df = df.with_column("filled", df["data"].float.fill_nan(2.2))
            >>> df.show()
            ╭─────────┬─────────╮
            │ data    ┆ filled  │
            │ ---     ┆ ---     │
            │ Float64 ┆ Float64 │
            ╞═════════╪═════════╡
            │ 1.1     ┆ 1.1     │
            ├╌╌╌╌╌╌╌╌╌┼╌╌╌╌╌╌╌╌╌┤
            │ NaN     ┆ 2.2     │
            ├╌╌╌╌╌╌╌╌╌┼╌╌╌╌╌╌╌╌╌┤
            │ 3.3     ┆ 3.3     │
            ╰─────────┴─────────╯
            <BLANKLINE>
            (Showing first 3 of 3 rows)

        Returns:
            Expression: Expression with Nan values filled with the provided fill_value
        """
        fill_value = Expression._to_expression(fill_value)
        expr = native.fill_nan(self._expr, fill_value._expr)
        return Expression._from_pyexpr(expr)


class ExpressionDatetimeNamespace(ExpressionNamespace):
    def date(self) -> Expression:
        """Retrieves the date for a datetime column.

        Example:
            >>> import daft, datetime
            >>> df = daft.from_pydict(
            ...     {
            ...         "x": [
            ...             datetime.datetime(2021, 1, 1, 5, 1, 1),
            ...             datetime.datetime(2021, 1, 2, 6, 1, 59),
            ...             datetime.datetime(2021, 1, 3, 7, 2, 0),
            ...         ],
            ...     }
            ... )
            >>> df = df.with_column("date", df["x"].dt.date())
            >>> df.show()
            ╭───────────────────────────────┬────────────╮
            │ x                             ┆ date       │
            │ ---                           ┆ ---        │
            │ Timestamp(Microseconds, None) ┆ Date       │
            ╞═══════════════════════════════╪════════════╡
            │ 2021-01-01 05:01:01           ┆ 2021-01-01 │
            ├╌╌╌╌╌╌╌╌╌╌╌╌╌╌╌╌╌╌╌╌╌╌╌╌╌╌╌╌╌╌╌┼╌╌╌╌╌╌╌╌╌╌╌╌┤
            │ 2021-01-02 06:01:59           ┆ 2021-01-02 │
            ├╌╌╌╌╌╌╌╌╌╌╌╌╌╌╌╌╌╌╌╌╌╌╌╌╌╌╌╌╌╌╌┼╌╌╌╌╌╌╌╌╌╌╌╌┤
            │ 2021-01-03 07:02:00           ┆ 2021-01-03 │
            ╰───────────────────────────────┴────────────╯
            <BLANKLINE>
            (Showing first 3 of 3 rows)

        Returns:
            Expression: a Date expression
        """
        return Expression._from_pyexpr(native.dt_date(self._expr))

    def day(self) -> Expression:
        """Retrieves the day for a datetime column.

        Example:
            >>> import daft, datetime
            >>> df = daft.from_pydict(
            ...     {
            ...         "x": [
            ...             datetime.datetime(2021, 1, 1, 5, 1, 1),
            ...             datetime.datetime(2021, 1, 2, 6, 1, 59),
            ...             datetime.datetime(2021, 1, 3, 7, 2, 0),
            ...         ],
            ...     }
            ... )
            >>> df = df.with_column("day", df["x"].dt.day())
            >>> df.show()
            ╭───────────────────────────────┬────────╮
            │ x                             ┆ day    │
            │ ---                           ┆ ---    │
            │ Timestamp(Microseconds, None) ┆ UInt32 │
            ╞═══════════════════════════════╪════════╡
            │ 2021-01-01 05:01:01           ┆ 1      │
            ├╌╌╌╌╌╌╌╌╌╌╌╌╌╌╌╌╌╌╌╌╌╌╌╌╌╌╌╌╌╌╌┼╌╌╌╌╌╌╌╌┤
            │ 2021-01-02 06:01:59           ┆ 2      │
            ├╌╌╌╌╌╌╌╌╌╌╌╌╌╌╌╌╌╌╌╌╌╌╌╌╌╌╌╌╌╌╌┼╌╌╌╌╌╌╌╌┤
            │ 2021-01-03 07:02:00           ┆ 3      │
            ╰───────────────────────────────┴────────╯
            <BLANKLINE>
            (Showing first 3 of 3 rows)

        Returns:
            Expression: a UInt32 expression with just the day extracted from a datetime column
        """
        return Expression._from_pyexpr(native.dt_day(self._expr))

    def hour(self) -> Expression:
        """Retrieves the day for a datetime column.

        Example:
            >>> import daft, datetime
            >>> df = daft.from_pydict(
            ...     {
            ...         "x": [
            ...             datetime.datetime(2021, 1, 1, 5, 1, 1),
            ...             datetime.datetime(2021, 1, 2, 6, 1, 59),
            ...             datetime.datetime(2021, 1, 3, 7, 2, 0),
            ...         ],
            ...     }
            ... )
            >>> df = df.with_column("hour", df["x"].dt.hour())
            >>> df.show()
            ╭───────────────────────────────┬────────╮
            │ x                             ┆ hour   │
            │ ---                           ┆ ---    │
            │ Timestamp(Microseconds, None) ┆ UInt32 │
            ╞═══════════════════════════════╪════════╡
            │ 2021-01-01 05:01:01           ┆ 5      │
            ├╌╌╌╌╌╌╌╌╌╌╌╌╌╌╌╌╌╌╌╌╌╌╌╌╌╌╌╌╌╌╌┼╌╌╌╌╌╌╌╌┤
            │ 2021-01-02 06:01:59           ┆ 6      │
            ├╌╌╌╌╌╌╌╌╌╌╌╌╌╌╌╌╌╌╌╌╌╌╌╌╌╌╌╌╌╌╌┼╌╌╌╌╌╌╌╌┤
            │ 2021-01-03 07:02:00           ┆ 7      │
            ╰───────────────────────────────┴────────╯
            <BLANKLINE>
            (Showing first 3 of 3 rows)

        Returns:
            Expression: a UInt32 expression with just the day extracted from a datetime column
        """
        return Expression._from_pyexpr(native.dt_hour(self._expr))

    def minute(self) -> Expression:
        """Retrieves the minute for a datetime column.

        Example:
            >>> import daft, datetime
            >>> df = daft.from_pydict(
            ...     {
            ...         "x": [
            ...             datetime.datetime(2021, 1, 1, 5, 1, 1),
            ...             datetime.datetime(2021, 1, 2, 6, 1, 59),
            ...             datetime.datetime(2021, 1, 3, 7, 2, 0),
            ...         ],
            ...     }
            ... )
            >>> df = df.with_column("minute", df["x"].dt.minute())
            >>> df.show()
            ╭───────────────────────────────┬────────╮
            │ x                             ┆ minute │
            │ ---                           ┆ ---    │
            │ Timestamp(Microseconds, None) ┆ UInt32 │
            ╞═══════════════════════════════╪════════╡
            │ 2021-01-01 05:01:01           ┆ 1      │
            ├╌╌╌╌╌╌╌╌╌╌╌╌╌╌╌╌╌╌╌╌╌╌╌╌╌╌╌╌╌╌╌┼╌╌╌╌╌╌╌╌┤
            │ 2021-01-02 06:01:59           ┆ 1      │
            ├╌╌╌╌╌╌╌╌╌╌╌╌╌╌╌╌╌╌╌╌╌╌╌╌╌╌╌╌╌╌╌┼╌╌╌╌╌╌╌╌┤
            │ 2021-01-03 07:02:00           ┆ 2      │
            ╰───────────────────────────────┴────────╯
            <BLANKLINE>
            (Showing first 3 of 3 rows)

        Returns:
            Expression: a UInt32 expression with just the minute extracted from a datetime column
        """
        return Expression._from_pyexpr(native.dt_minute(self._expr))

    def second(self) -> Expression:
        """Retrieves the second for a datetime column.

        Example:
            >>> import daft, datetime
            >>> df = daft.from_pydict(
            ...     {
            ...         "x": [
            ...             datetime.datetime(2021, 1, 1, 0, 1, 1),
            ...             datetime.datetime(2021, 1, 1, 0, 1, 59),
            ...             datetime.datetime(2021, 1, 1, 0, 2, 0),
            ...         ],
            ...     }
            ... )
            >>> df = df.with_column("second", df["x"].dt.second())
            >>> df.show()
            ╭───────────────────────────────┬────────╮
            │ x                             ┆ second │
            │ ---                           ┆ ---    │
            │ Timestamp(Microseconds, None) ┆ UInt32 │
            ╞═══════════════════════════════╪════════╡
            │ 2021-01-01 00:01:01           ┆ 1      │
            ├╌╌╌╌╌╌╌╌╌╌╌╌╌╌╌╌╌╌╌╌╌╌╌╌╌╌╌╌╌╌╌┼╌╌╌╌╌╌╌╌┤
            │ 2021-01-01 00:01:59           ┆ 59     │
            ├╌╌╌╌╌╌╌╌╌╌╌╌╌╌╌╌╌╌╌╌╌╌╌╌╌╌╌╌╌╌╌┼╌╌╌╌╌╌╌╌┤
            │ 2021-01-01 00:02:00           ┆ 0      │
            ╰───────────────────────────────┴────────╯
            <BLANKLINE>
            (Showing first 3 of 3 rows)

        Returns:
            Expression: a UInt32 expression with just the second extracted from a datetime column
        """
        return Expression._from_pyexpr(native.dt_second(self._expr))

    def millisecond(self) -> Expression:
        """Retrieves the millisecond for a datetime column.

        Example:
            >>> import daft
            >>> from datetime import datetime
            >>> df = daft.from_pydict(
            ...     {
            ...         "datetime": [
            ...             datetime(1978, 1, 1, 1, 1, 1, 0),
            ...             datetime(2024, 10, 13, 5, 30, 14, 500_000),
            ...             datetime(2065, 1, 1, 10, 20, 30, 60_000),
            ...         ]
            ...     }
            ... )
            >>> df = df.select(daft.col("datetime").dt.millisecond())
            >>> df.show()
            ╭──────────╮
            │ datetime │
            │ ---      │
            │ UInt32   │
            ╞══════════╡
            │ 0        │
            ├╌╌╌╌╌╌╌╌╌╌┤
            │ 500      │
            ├╌╌╌╌╌╌╌╌╌╌┤
            │ 60       │
            ╰──────────╯
            <BLANKLINE>
            (Showing first 3 of 3 rows)
        """
        return Expression._from_pyexpr(native.dt_millisecond(self._expr))

    def microsecond(self) -> Expression:
        """Retrieves the microsecond for a datetime column.

        Example:
            >>> import daft
            >>> from datetime import datetime
            >>> df = daft.from_pydict(
            ...     {
            ...         "datetime": [
            ...             datetime(1978, 1, 1, 1, 1, 1, 0),
            ...             datetime(2024, 10, 13, 5, 30, 14, 500_000),
            ...             datetime(2065, 1, 1, 10, 20, 30, 60_000),
            ...         ]
            ...     }
            ... )
            >>> df.select(daft.col("datetime").dt.microsecond()).show()
            ╭──────────╮
            │ datetime │
            │ ---      │
            │ UInt32   │
            ╞══════════╡
            │ 0        │
            ├╌╌╌╌╌╌╌╌╌╌┤
            │ 500000   │
            ├╌╌╌╌╌╌╌╌╌╌┤
            │ 60000    │
            ╰──────────╯
            <BLANKLINE>
            (Showing first 3 of 3 rows)

        """
        return Expression._from_pyexpr(native.dt_microsecond(self._expr))

    def nanosecond(self) -> Expression:
        """Retrieves the nanosecond for a datetime column.

        Example:
            >>> import daft
            >>> from datetime import datetime
            >>> df = daft.from_pydict(
            ...     {
            ...         "datetime": [
            ...             datetime(1978, 1, 1, 1, 1, 1, 0),
            ...             datetime(2024, 10, 13, 5, 30, 14, 500_000),
            ...             datetime(2065, 1, 1, 10, 20, 30, 60_000),
            ...         ]
            ...     }
            ... )
            >>>
            >>> df.select(daft.col("datetime").dt.nanosecond()).show()
            ╭───────────╮
            │ datetime  │
            │ ---       │
            │ UInt32    │
            ╞═══════════╡
            │ 0         │
            ├╌╌╌╌╌╌╌╌╌╌╌┤
            │ 500000000 │
            ├╌╌╌╌╌╌╌╌╌╌╌┤
            │ 60000000  │
            ╰───────────╯
            <BLANKLINE>
            (Showing first 3 of 3 rows)
        """
        return Expression._from_pyexpr(native.dt_nanosecond(self._expr))

    def time(self) -> Expression:
        """Retrieves the time for a datetime column.

        Example:
            >>> import daft, datetime
            >>> df = daft.from_pydict(
            ...     {
            ...         "x": [
            ...             datetime.datetime(2021, 1, 1, 0, 1, 1),
            ...             datetime.datetime(2021, 1, 1, 12, 1, 59),
            ...             datetime.datetime(2021, 1, 1, 23, 59, 59),
            ...         ],
            ...     }
            ... )
            >>> df = df.with_column("time", df["x"].dt.time())
            >>> df.show()
            ╭───────────────────────────────┬────────────────────╮
            │ x                             ┆ time               │
            │ ---                           ┆ ---                │
            │ Timestamp(Microseconds, None) ┆ Time(Microseconds) │
            ╞═══════════════════════════════╪════════════════════╡
            │ 2021-01-01 00:01:01           ┆ 00:01:01           │
            ├╌╌╌╌╌╌╌╌╌╌╌╌╌╌╌╌╌╌╌╌╌╌╌╌╌╌╌╌╌╌╌┼╌╌╌╌╌╌╌╌╌╌╌╌╌╌╌╌╌╌╌╌┤
            │ 2021-01-01 12:01:59           ┆ 12:01:59           │
            ├╌╌╌╌╌╌╌╌╌╌╌╌╌╌╌╌╌╌╌╌╌╌╌╌╌╌╌╌╌╌╌┼╌╌╌╌╌╌╌╌╌╌╌╌╌╌╌╌╌╌╌╌┤
            │ 2021-01-01 23:59:59           ┆ 23:59:59           │
            ╰───────────────────────────────┴────────────────────╯
            <BLANKLINE>
            (Showing first 3 of 3 rows)

        Returns:
            Expression: a Time expression
        """
        return Expression._from_pyexpr(native.dt_time(self._expr))

    def month(self) -> Expression:
        """Retrieves the month for a datetime column.

        Example:
            >>> import daft, datetime
            >>> df = daft.from_pydict(
            ...     {
            ...         "datetime": [
            ...             datetime.datetime(2024, 7, 3, 0, 0, 0),
            ...             datetime.datetime(2024, 6, 4, 0, 0, 0),
            ...             datetime.datetime(2024, 5, 5, 0, 0, 0),
            ...         ],
            ...     }
            ... )
            >>> df.with_column("month", df["datetime"].dt.month()).collect()
            ╭───────────────────────────────┬────────╮
            │ datetime                      ┆ month  │
            │ ---                           ┆ ---    │
            │ Timestamp(Microseconds, None) ┆ UInt32 │
            ╞═══════════════════════════════╪════════╡
            │ 2024-07-03 00:00:00           ┆ 7      │
            ├╌╌╌╌╌╌╌╌╌╌╌╌╌╌╌╌╌╌╌╌╌╌╌╌╌╌╌╌╌╌╌┼╌╌╌╌╌╌╌╌┤
            │ 2024-06-04 00:00:00           ┆ 6      │
            ├╌╌╌╌╌╌╌╌╌╌╌╌╌╌╌╌╌╌╌╌╌╌╌╌╌╌╌╌╌╌╌┼╌╌╌╌╌╌╌╌┤
            │ 2024-05-05 00:00:00           ┆ 5      │
            ╰───────────────────────────────┴────────╯
            <BLANKLINE>
            (Showing first 3 of 3 rows)

        Returns:
            Expression: a UInt32 expression with just the month extracted from a datetime column
        """
        return Expression._from_pyexpr(native.dt_month(self._expr))

    def year(self) -> Expression:
        """Retrieves the year for a datetime column.

        Example:
            >>> import daft, datetime
            >>> df = daft.from_pydict(
            ...     {
            ...         "datetime": [
            ...             datetime.datetime(2024, 7, 3, 0, 0, 0),
            ...             datetime.datetime(2023, 7, 4, 0, 0, 0),
            ...             datetime.datetime(2022, 7, 5, 0, 0, 0),
            ...         ],
            ...     }
            ... )
            >>> df.with_column("year", df["datetime"].dt.year()).collect()
            ╭───────────────────────────────┬───────╮
            │ datetime                      ┆ year  │
            │ ---                           ┆ ---   │
            │ Timestamp(Microseconds, None) ┆ Int32 │
            ╞═══════════════════════════════╪═══════╡
            │ 2024-07-03 00:00:00           ┆ 2024  │
            ├╌╌╌╌╌╌╌╌╌╌╌╌╌╌╌╌╌╌╌╌╌╌╌╌╌╌╌╌╌╌╌┼╌╌╌╌╌╌╌┤
            │ 2023-07-04 00:00:00           ┆ 2023  │
            ├╌╌╌╌╌╌╌╌╌╌╌╌╌╌╌╌╌╌╌╌╌╌╌╌╌╌╌╌╌╌╌┼╌╌╌╌╌╌╌┤
            │ 2022-07-05 00:00:00           ┆ 2022  │
            ╰───────────────────────────────┴───────╯
            <BLANKLINE>
            (Showing first 3 of 3 rows)


        Returns:
            Expression: a UInt32 expression with just the year extracted from a datetime column
        """
        return Expression._from_pyexpr(native.dt_year(self._expr))

    def day_of_week(self) -> Expression:
        """Retrieves the day of the week for a datetime column, starting at 0 for Monday and ending at 6 for Sunday.

        Example:
            >>> import daft, datetime
            >>> df = daft.from_pydict(
            ...     {
            ...         "datetime": [
            ...             datetime.datetime(2024, 7, 3, 0, 0, 0),
            ...             datetime.datetime(2024, 7, 4, 0, 0, 0),
            ...             datetime.datetime(2024, 7, 5, 0, 0, 0),
            ...         ],
            ...     }
            ... )
            >>> df.with_column("day_of_week", df["datetime"].dt.day_of_week()).collect()
            ╭───────────────────────────────┬─────────────╮
            │ datetime                      ┆ day_of_week │
            │ ---                           ┆ ---         │
            │ Timestamp(Microseconds, None) ┆ UInt32      │
            ╞═══════════════════════════════╪═════════════╡
            │ 2024-07-03 00:00:00           ┆ 2           │
            ├╌╌╌╌╌╌╌╌╌╌╌╌╌╌╌╌╌╌╌╌╌╌╌╌╌╌╌╌╌╌╌┼╌╌╌╌╌╌╌╌╌╌╌╌╌┤
            │ 2024-07-04 00:00:00           ┆ 3           │
            ├╌╌╌╌╌╌╌╌╌╌╌╌╌╌╌╌╌╌╌╌╌╌╌╌╌╌╌╌╌╌╌┼╌╌╌╌╌╌╌╌╌╌╌╌╌┤
            │ 2024-07-05 00:00:00           ┆ 4           │
            ╰───────────────────────────────┴─────────────╯
            <BLANKLINE>
            (Showing first 3 of 3 rows)

        Returns:
            Expression: a UInt32 expression with just the day_of_week extracted from a datetime column
        """
        return Expression._from_pyexpr(native.dt_day_of_week(self._expr))

    def day_of_year(self) -> Expression:
        """Retrieves the ordinal day for a datetime column. Starting at 1 for January 1st and ending at 365 or 366 for December 31st.

        Example:
            >>> import daft
            >>> from datetime import datetime
            >>> df = daft.from_pydict(
            ...     {
            ...         "datetime": [
            ...             datetime(2024, 1, 1, 0, 0, 0),
            ...             datetime(2024, 2, 1, 0, 0, 0),
            ...             datetime(2024, 12, 31, 0, 0, 0),  # 2024 is a leap year
            ...             datetime(2023, 12, 31, 0, 0, 0),  # not leap year
            ...         ],
            ...     }
            ... )
            >>> df.with_column("day_of_year", df["datetime"].dt.day_of_year()).collect()
            ╭───────────────────────────────┬─────────────╮
            │ datetime                      ┆ day_of_year │
            │ ---                           ┆ ---         │
            │ Timestamp(Microseconds, None) ┆ UInt32      │
            ╞═══════════════════════════════╪═════════════╡
            │ 2024-01-01 00:00:00           ┆ 1           │
            ├╌╌╌╌╌╌╌╌╌╌╌╌╌╌╌╌╌╌╌╌╌╌╌╌╌╌╌╌╌╌╌┼╌╌╌╌╌╌╌╌╌╌╌╌╌┤
            │ 2024-02-01 00:00:00           ┆ 32          │
            ├╌╌╌╌╌╌╌╌╌╌╌╌╌╌╌╌╌╌╌╌╌╌╌╌╌╌╌╌╌╌╌┼╌╌╌╌╌╌╌╌╌╌╌╌╌┤
            │ 2024-12-31 00:00:00           ┆ 366         │
            ├╌╌╌╌╌╌╌╌╌╌╌╌╌╌╌╌╌╌╌╌╌╌╌╌╌╌╌╌╌╌╌┼╌╌╌╌╌╌╌╌╌╌╌╌╌┤
            │ 2023-12-31 00:00:00           ┆ 365         │
            ╰───────────────────────────────┴─────────────╯
            <BLANKLINE>
            (Showing first 4 of 4 rows)
        """
        return Expression._from_pyexpr(native.dt_day_of_year(self._expr))

    def truncate(self, interval: str, relative_to: Expression | None = None) -> Expression:
        """Truncates the datetime column to the specified interval.

        Example:
            >>> import daft, datetime
            >>> df = daft.from_pydict(
            ...     {
            ...         "datetime": [
            ...             datetime.datetime(2021, 1, 1, 0, 1, 1),
            ...             datetime.datetime(2021, 1, 1, 0, 1, 59),
            ...             datetime.datetime(2021, 1, 1, 0, 2, 0),
            ...         ],
            ...     }
            ... )
            >>> df.with_column("truncated", df["datetime"].dt.truncate("1 minute")).collect()
            ╭───────────────────────────────┬───────────────────────────────╮
            │ datetime                      ┆ truncated                     │
            │ ---                           ┆ ---                           │
            │ Timestamp(Microseconds, None) ┆ Timestamp(Microseconds, None) │
            ╞═══════════════════════════════╪═══════════════════════════════╡
            │ 2021-01-01 00:01:01           ┆ 2021-01-01 00:01:00           │
            ├╌╌╌╌╌╌╌╌╌╌╌╌╌╌╌╌╌╌╌╌╌╌╌╌╌╌╌╌╌╌╌┼╌╌╌╌╌╌╌╌╌╌╌╌╌╌╌╌╌╌╌╌╌╌╌╌╌╌╌╌╌╌╌┤
            │ 2021-01-01 00:01:59           ┆ 2021-01-01 00:01:00           │
            ├╌╌╌╌╌╌╌╌╌╌╌╌╌╌╌╌╌╌╌╌╌╌╌╌╌╌╌╌╌╌╌┼╌╌╌╌╌╌╌╌╌╌╌╌╌╌╌╌╌╌╌╌╌╌╌╌╌╌╌╌╌╌╌┤
            │ 2021-01-01 00:02:00           ┆ 2021-01-01 00:02:00           │
            ╰───────────────────────────────┴───────────────────────────────╯
            <BLANKLINE>
            (Showing first 3 of 3 rows)

        Args:
            interval: The interval to truncate to. Must be a string representing a valid interval in "{integer} {unit}" format, e.g. "1 day". Valid time units are: 'microsecond', 'millisecond', 'second', 'minute', 'hour', 'day', 'week'.
            relative_to: Optional timestamp to truncate relative to. If not provided, truncates to the start of the Unix epoch: 1970-01-01 00:00:00.

        Returns:
            Expression: a DateTime expression truncated to the specified interval
        """
        relative_to = Expression._to_expression(relative_to)
        return Expression._from_pyexpr(native.dt_truncate(self._expr, interval, relative_to._expr))

    def to_unix_epoch(self, time_unit: str | TimeUnit | None = None) -> Expression:
        """Converts a datetime column to a Unix timestamp. with the specified time unit. (default: seconds).

        See :class: `daft.datatype.TimeUnit` for more information on time units and valid values.

        Example:
            >>> import daft
            >>> from datetime import date
            >>> df = daft.from_pydict(
            ...     {
            ...         "dates": [
            ...             date(2001, 1, 1),
            ...             date(2001, 1, 2),
            ...             date(2001, 1, 3),
            ...             None,
            ...         ]
            ...     }
            ... )
            >>> df.with_column("timestamp", daft.col("dates").dt.to_unix_epoch("ns")).show()
            ╭────────────┬────────────────────╮
            │ dates      ┆ timestamp          │
            │ ---        ┆ ---                │
            │ Date       ┆ Int64              │
            ╞════════════╪════════════════════╡
            │ 2001-01-01 ┆ 978307200000000000 │
            ├╌╌╌╌╌╌╌╌╌╌╌╌┼╌╌╌╌╌╌╌╌╌╌╌╌╌╌╌╌╌╌╌╌┤
            │ 2001-01-02 ┆ 978393600000000000 │
            ├╌╌╌╌╌╌╌╌╌╌╌╌┼╌╌╌╌╌╌╌╌╌╌╌╌╌╌╌╌╌╌╌╌┤
            │ 2001-01-03 ┆ 978480000000000000 │
            ├╌╌╌╌╌╌╌╌╌╌╌╌┼╌╌╌╌╌╌╌╌╌╌╌╌╌╌╌╌╌╌╌╌┤
            │ None       ┆ None               │
            ╰────────────┴────────────────────╯
            <BLANKLINE>
            (Showing first 4 of 4 rows)
        """
        if time_unit is None:
            time_unit = TimeUnit.s()
        if isinstance(time_unit, str):
            time_unit = TimeUnit.from_str(time_unit)

        return Expression._from_pyexpr(native.dt_to_unix_epoch(self._expr, time_unit._timeunit))


class ExpressionStringNamespace(ExpressionNamespace):
    def contains(self, substr: str | Expression) -> Expression:
        """Checks whether each string contains the given pattern in a string column.

        Example:
            >>> import daft
            >>> df = daft.from_pydict({"x": ["foo", "bar", "baz"]})
            >>> df = df.select(df["x"].str.contains("o"))
            >>> df.show()
            ╭─────────╮
            │ x       │
            │ ---     │
            │ Boolean │
            ╞═════════╡
            │ true    │
            ├╌╌╌╌╌╌╌╌╌┤
            │ false   │
            ├╌╌╌╌╌╌╌╌╌┤
            │ false   │
            ╰─────────╯
            <BLANKLINE>
            (Showing first 3 of 3 rows)

        Args:
            pattern: pattern to search for as a literal string, or as a column to pick values from

        Returns:
            Expression: a Boolean expression indicating whether each value contains the provided pattern
        """
        substr_expr = Expression._to_expression(substr)
        return Expression._from_pyexpr(native.utf8_contains(self._expr, substr_expr._expr))

    def match(self, pattern: str | Expression) -> Expression:
        """Checks whether each string matches the given regular expression pattern in a string column.

        Example:
            >>> import daft
            >>> df = daft.from_pydict({"x": ["foo", "bar", "baz"]})
            >>> df.with_column("match", df["x"].str.match("ba.")).collect()
            ╭──────┬─────────╮
            │ x    ┆ match   │
            │ ---  ┆ ---     │
            │ Utf8 ┆ Boolean │
            ╞══════╪═════════╡
            │ foo  ┆ false   │
            ├╌╌╌╌╌╌┼╌╌╌╌╌╌╌╌╌┤
            │ bar  ┆ true    │
            ├╌╌╌╌╌╌┼╌╌╌╌╌╌╌╌╌┤
            │ baz  ┆ true    │
            ╰──────┴─────────╯
            <BLANKLINE>
            (Showing first 3 of 3 rows)

        Args:
            pattern: Regex pattern to search for as string or as a column to pick values from

        Returns:
            Expression: a Boolean expression indicating whether each value matches the provided pattern
        """
        pattern_expr = Expression._to_expression(pattern)
        return Expression._from_pyexpr(native.utf8_match(self._expr, pattern_expr._expr))

    def endswith(self, suffix: str | Expression) -> Expression:
        """Checks whether each string ends with the given pattern in a string column.

        Example:
            >>> import daft
            >>> df = daft.from_pydict({"x": ["geftdaft", "lazy", "daft.io"]})
            >>> df.with_column("match", df["x"].str.endswith("daft")).collect()
            ╭──────────┬─────────╮
            │ x        ┆ match   │
            │ ---      ┆ ---     │
            │ Utf8     ┆ Boolean │
            ╞══════════╪═════════╡
            │ geftdaft ┆ true    │
            ├╌╌╌╌╌╌╌╌╌╌┼╌╌╌╌╌╌╌╌╌┤
            │ lazy     ┆ false   │
            ├╌╌╌╌╌╌╌╌╌╌┼╌╌╌╌╌╌╌╌╌┤
            │ daft.io  ┆ false   │
            ╰──────────┴─────────╯
            <BLANKLINE>
            (Showing first 3 of 3 rows)

        Args:
            pattern: pattern to search for as a literal string, or as a column to pick values from

        Returns:
            Expression: a Boolean expression indicating whether each value ends with the provided pattern
        """
        suffix_expr = Expression._to_expression(suffix)
        return Expression._from_pyexpr(native.utf8_endswith(self._expr, suffix_expr._expr))

    def startswith(self, prefix: str | Expression) -> Expression:
        """Checks whether each string starts with the given pattern in a string column.

        Example:
            >>> import daft
            >>> df = daft.from_pydict({"x": ["geftdaft", "lazy", "daft.io"]})
            >>> df.with_column("match", df["x"].str.startswith("daft")).collect()
            ╭──────────┬─────────╮
            │ x        ┆ match   │
            │ ---      ┆ ---     │
            │ Utf8     ┆ Boolean │
            ╞══════════╪═════════╡
            │ geftdaft ┆ false   │
            ├╌╌╌╌╌╌╌╌╌╌┼╌╌╌╌╌╌╌╌╌┤
            │ lazy     ┆ false   │
            ├╌╌╌╌╌╌╌╌╌╌┼╌╌╌╌╌╌╌╌╌┤
            │ daft.io  ┆ true    │
            ╰──────────┴─────────╯
            <BLANKLINE>
            (Showing first 3 of 3 rows)

        Args:
            pattern: pattern to search for as a literal string, or as a column to pick values from

        Returns:
            Expression: a Boolean expression indicating whether each value starts with the provided pattern
        """
        prefix_expr = Expression._to_expression(prefix)
        return Expression._from_pyexpr(native.utf8_startswith(self._expr, prefix_expr._expr))

    def split(self, pattern: str | Expression, regex: bool = False) -> Expression:
        r"""Splits each string on the given literal or regex pattern, into a list of strings.

        Example:
            >>> import daft
            >>> df = daft.from_pydict({"data": ["daft.distributed.query", "a.b.c", "1.2.3"]})
            >>> df.with_column("split", df["data"].str.split(".")).collect()
            ╭────────────────────────┬────────────────────────────╮
            │ data                   ┆ split                      │
            │ ---                    ┆ ---                        │
            │ Utf8                   ┆ List[Utf8]                 │
            ╞════════════════════════╪════════════════════════════╡
            │ daft.distributed.query ┆ [daft, distributed, query] │
            ├╌╌╌╌╌╌╌╌╌╌╌╌╌╌╌╌╌╌╌╌╌╌╌╌┼╌╌╌╌╌╌╌╌╌╌╌╌╌╌╌╌╌╌╌╌╌╌╌╌╌╌╌╌┤
            │ a.b.c                  ┆ [a, b, c]                  │
            ├╌╌╌╌╌╌╌╌╌╌╌╌╌╌╌╌╌╌╌╌╌╌╌╌┼╌╌╌╌╌╌╌╌╌╌╌╌╌╌╌╌╌╌╌╌╌╌╌╌╌╌╌╌┤
            │ 1.2.3                  ┆ [1, 2, 3]                  │
            ╰────────────────────────┴────────────────────────────╯
            <BLANKLINE>
            (Showing first 3 of 3 rows)

            Split on a regex pattern

            >>> import daft
            >>> df = daft.from_pydict({"data": ["daft.distributed...query", "a.....b.c", "1.2...3.."]})
            >>> df.with_column("split", df["data"].str.split(r"\.+", regex=True)).collect()
            ╭──────────────────────────┬────────────────────────────╮
            │ data                     ┆ split                      │
            │ ---                      ┆ ---                        │
            │ Utf8                     ┆ List[Utf8]                 │
            ╞══════════════════════════╪════════════════════════════╡
            │ daft.distributed...query ┆ [daft, distributed, query] │
            ├╌╌╌╌╌╌╌╌╌╌╌╌╌╌╌╌╌╌╌╌╌╌╌╌╌╌┼╌╌╌╌╌╌╌╌╌╌╌╌╌╌╌╌╌╌╌╌╌╌╌╌╌╌╌╌┤
            │ a.....b.c                ┆ [a, b, c]                  │
            ├╌╌╌╌╌╌╌╌╌╌╌╌╌╌╌╌╌╌╌╌╌╌╌╌╌╌┼╌╌╌╌╌╌╌╌╌╌╌╌╌╌╌╌╌╌╌╌╌╌╌╌╌╌╌╌┤
            │ 1.2...3..                ┆ [1, 2, 3, ]                │
            ╰──────────────────────────┴────────────────────────────╯
            <BLANKLINE>
            (Showing first 3 of 3 rows)


        Args:
            pattern: The pattern on which each string should be split, or a column to pick such patterns from.
            regex: Whether the pattern is a regular expression. Defaults to False.

        Returns:
            Expression: A List[Utf8] expression containing the string splits for each string in the column.
        """
        pattern_expr = Expression._to_expression(pattern)
        return Expression._from_pyexpr(native.utf8_split(self._expr, pattern_expr._expr, regex))

    def concat(self, other: str | Expression) -> Expression:
        """Concatenates two string expressions together.

        .. NOTE::
            Another (easier!) way to invoke this functionality is using the Python `+` operator which is
            aliased to using `.str.concat`. These are equivalent:

        Example:
            >>> import daft
            >>> df = daft.from_pydict({"x": ["foo", "bar", "baz"], "y": ["a", "b", "c"]})
            >>> df.select(col("x").str.concat(col("y"))).collect()
            ╭──────╮
            │ x    │
            │ ---  │
            │ Utf8 │
            ╞══════╡
            │ fooa │
            ├╌╌╌╌╌╌┤
            │ barb │
            ├╌╌╌╌╌╌┤
            │ bazc │
            ╰──────╯
            <BLANKLINE>
            (Showing first 3 of 3 rows)

        Args:
            other (Expression): a string expression to concatenate with

        Returns:
            Expression: a String expression which is `self` concatenated with `other`
        """
        # Delegate to + operator implementation.
        other_expr = Expression._to_expression(other)
        return Expression._from_pyexpr(self._expr) + other_expr

    def extract(self, pattern: str | Expression, index: int = 0) -> Expression:
        r"""Extracts the specified match group from the first regex match in each string in a string column.

        Notes:
            If index is 0, the entire match is returned.
            If the pattern does not match or the group does not exist, a null value is returned.

        Example:
            >>> import daft
            >>> regex = r"(\d)(\d*)"
            >>> df = daft.from_pydict({"x": ["123-456", "789-012", "345-678"]})
            >>> df.with_column("match", df["x"].str.extract(regex)).collect()
            ╭─────────┬───────╮
            │ x       ┆ match │
            │ ---     ┆ ---   │
            │ Utf8    ┆ Utf8  │
            ╞═════════╪═══════╡
            │ 123-456 ┆ 123   │
            ├╌╌╌╌╌╌╌╌╌┼╌╌╌╌╌╌╌┤
            │ 789-012 ┆ 789   │
            ├╌╌╌╌╌╌╌╌╌┼╌╌╌╌╌╌╌┤
            │ 345-678 ┆ 345   │
            ╰─────────┴───────╯
            <BLANKLINE>
            (Showing first 3 of 3 rows)

            Extract the first capture group

            >>> df.with_column("match", df["x"].str.extract(regex, 1)).collect()
            ╭─────────┬───────╮
            │ x       ┆ match │
            │ ---     ┆ ---   │
            │ Utf8    ┆ Utf8  │
            ╞═════════╪═══════╡
            │ 123-456 ┆ 1     │
            ├╌╌╌╌╌╌╌╌╌┼╌╌╌╌╌╌╌┤
            │ 789-012 ┆ 7     │
            ├╌╌╌╌╌╌╌╌╌┼╌╌╌╌╌╌╌┤
            │ 345-678 ┆ 3     │
            ╰─────────┴───────╯
            <BLANKLINE>
            (Showing first 3 of 3 rows)

        Args:
            pattern: The regex pattern to extract
            index: The index of the regex match group to extract

        Returns:
            Expression: a String expression with the extracted regex match

        See Also:
            `extract_all`
        """
        pattern_expr = Expression._to_expression(pattern)
        return Expression._from_pyexpr(native.utf8_extract(self._expr, pattern_expr._expr, index))

    def extract_all(self, pattern: str | Expression, index: int = 0) -> Expression:
        r"""Extracts the specified match group from all regex matches in each string in a string column.

        Notes:
            This expression always returns a list of strings.
            If index is 0, the entire match is returned. If the pattern does not match or the group does not exist, an empty list is returned.

        Example:
            >>> import daft
            >>> regex = r"(\d)(\d*)"
            >>> df = daft.from_pydict({"x": ["123-456", "789-012", "345-678"]})
            >>> df.with_column("match", df["x"].str.extract_all(regex)).collect()
            ╭─────────┬────────────╮
            │ x       ┆ match      │
            │ ---     ┆ ---        │
            │ Utf8    ┆ List[Utf8] │
            ╞═════════╪════════════╡
            │ 123-456 ┆ [123, 456] │
            ├╌╌╌╌╌╌╌╌╌┼╌╌╌╌╌╌╌╌╌╌╌╌┤
            │ 789-012 ┆ [789, 012] │
            ├╌╌╌╌╌╌╌╌╌┼╌╌╌╌╌╌╌╌╌╌╌╌┤
            │ 345-678 ┆ [345, 678] │
            ╰─────────┴────────────╯
            <BLANKLINE>
            (Showing first 3 of 3 rows)

            Extract the first capture group

            >>> df.with_column("match", df["x"].str.extract_all(regex, 1)).collect()
            ╭─────────┬────────────╮
            │ x       ┆ match      │
            │ ---     ┆ ---        │
            │ Utf8    ┆ List[Utf8] │
            ╞═════════╪════════════╡
            │ 123-456 ┆ [1, 4]     │
            ├╌╌╌╌╌╌╌╌╌┼╌╌╌╌╌╌╌╌╌╌╌╌┤
            │ 789-012 ┆ [7, 0]     │
            ├╌╌╌╌╌╌╌╌╌┼╌╌╌╌╌╌╌╌╌╌╌╌┤
            │ 345-678 ┆ [3, 6]     │
            ╰─────────┴────────────╯
            <BLANKLINE>
            (Showing first 3 of 3 rows)

        Args:
            pattern: The regex pattern to extract
            index: The index of the regex match group to extract

        Returns:
            Expression: a List[Utf8] expression with the extracted regex matches

        See Also:
            `extract`
        """
        pattern_expr = Expression._to_expression(pattern)
        return Expression._from_pyexpr(native.utf8_extract_all(self._expr, pattern_expr._expr, index))

    def replace(
        self,
        pattern: str | Expression,
        replacement: str | Expression,
        regex: bool = False,
    ) -> Expression:
        """Replaces all occurrences of a pattern in a string column with a replacement string. The pattern can be a literal string or a regex pattern.

        Example:
            >>> import daft
            >>> df = daft.from_pydict({"data": ["foo", "bar", "baz"]})
            >>> df.with_column("replace", df["data"].str.replace("ba", "123")).collect()
            ╭──────┬─────────╮
            │ data ┆ replace │
            │ ---  ┆ ---     │
            │ Utf8 ┆ Utf8    │
            ╞══════╪═════════╡
            │ foo  ┆ foo     │
            ├╌╌╌╌╌╌┼╌╌╌╌╌╌╌╌╌┤
            │ bar  ┆ 123r    │
            ├╌╌╌╌╌╌┼╌╌╌╌╌╌╌╌╌┤
            │ baz  ┆ 123z    │
            ╰──────┴─────────╯
            <BLANKLINE>
            (Showing first 3 of 3 rows)

            Replace with a regex pattern

            >>> import daft
            >>> df = daft.from_pydict({"data": ["foo", "fooo", "foooo"]})
            >>> df.with_column("replace", df["data"].str.replace(r"o+", "a", regex=True)).collect()
            ╭───────┬─────────╮
            │ data  ┆ replace │
            │ ---   ┆ ---     │
            │ Utf8  ┆ Utf8    │
            ╞═══════╪═════════╡
            │ foo   ┆ fa      │
            ├╌╌╌╌╌╌╌┼╌╌╌╌╌╌╌╌╌┤
            │ fooo  ┆ fa      │
            ├╌╌╌╌╌╌╌┼╌╌╌╌╌╌╌╌╌┤
            │ foooo ┆ fa      │
            ╰───────┴─────────╯
            <BLANKLINE>
            (Showing first 3 of 3 rows)

        Args:
            pattern: The pattern to replace
            replacement: The replacement string
            regex: Whether the pattern is a regex pattern or an exact match. Defaults to False.

        Returns:
            Expression: a String expression with patterns replaced by the replacement string
        """
        pattern_expr = Expression._to_expression(pattern)
        replacement_expr = Expression._to_expression(replacement)
        return Expression._from_pyexpr(
            native.utf8_replace(self._expr, pattern_expr._expr, replacement_expr._expr, regex)
        )

    def length(self) -> Expression:
        """Retrieves the length for a UTF-8 string column.

        Example:
            >>> import daft
            >>> df = daft.from_pydict({"x": ["foo", "bar", "baz"]})
            >>> df = df.select(df["x"].str.length())
            >>> df.show()
            ╭────────╮
            │ x      │
            │ ---    │
            │ UInt64 │
            ╞════════╡
            │ 3      │
            ├╌╌╌╌╌╌╌╌┤
            │ 3      │
            ├╌╌╌╌╌╌╌╌┤
            │ 3      │
            ╰────────╯
            <BLANKLINE>
            (Showing first 3 of 3 rows)

        Returns:
            Expression: an UInt64 expression with the length of each string
        """
        return Expression._from_pyexpr(native.utf8_length(self._expr))

    def length_bytes(self) -> Expression:
        """Retrieves the length for a UTF-8 string column in bytes.

        Example:
            >>> import daft
            >>> df = daft.from_pydict({"x": ["😉test", "hey̆", "baz"]})
            >>> df = df.select(df["x"].str.length_bytes())
            >>> df.show()
            ╭────────╮
            │ x      │
            │ ---    │
            │ UInt64 │
            ╞════════╡
            │ 8      │
            ├╌╌╌╌╌╌╌╌┤
            │ 5      │
            ├╌╌╌╌╌╌╌╌┤
            │ 3      │
            ╰────────╯
            <BLANKLINE>
            (Showing first 3 of 3 rows)

        Returns:
            Expression: an UInt64 expression with the length of each string
        """
        return Expression._from_pyexpr(native.utf8_length_bytes(self._expr))

    def lower(self) -> Expression:
        """Convert UTF-8 string to all lowercase.

        Example:
            >>> import daft
            >>> df = daft.from_pydict({"x": ["FOO", "BAR", "BAZ"]})
            >>> df = df.select(df["x"].str.lower())
            >>> df.show()
            ╭──────╮
            │ x    │
            │ ---  │
            │ Utf8 │
            ╞══════╡
            │ foo  │
            ├╌╌╌╌╌╌┤
            │ bar  │
            ├╌╌╌╌╌╌┤
            │ baz  │
            ╰──────╯
            <BLANKLINE>
            (Showing first 3 of 3 rows)

        Returns:
            Expression: a String expression which is `self` lowercased
        """
        return Expression._from_pyexpr(native.utf8_lower(self._expr))

    def upper(self) -> Expression:
        """Convert UTF-8 string to all upper.

        Example:
            >>> import daft
            >>> df = daft.from_pydict({"x": ["foo", "bar", "baz"]})
            >>> df = df.select(df["x"].str.upper())
            >>> df.show()
            ╭──────╮
            │ x    │
            │ ---  │
            │ Utf8 │
            ╞══════╡
            │ FOO  │
            ├╌╌╌╌╌╌┤
            │ BAR  │
            ├╌╌╌╌╌╌┤
            │ BAZ  │
            ╰──────╯
            <BLANKLINE>
            (Showing first 3 of 3 rows)

        Returns:
            Expression: a String expression which is `self` uppercased
        """
        return Expression._from_pyexpr(native.utf8_upper(self._expr))

    def lstrip(self) -> Expression:
        """Strip whitespace from the left side of a UTF-8 string.

        Example:
            >>> import daft
            >>> df = daft.from_pydict({"x": ["foo", "bar", "  baz"]})
            >>> df = df.select(df["x"].str.lstrip())
            >>> df.show()
            ╭──────╮
            │ x    │
            │ ---  │
            │ Utf8 │
            ╞══════╡
            │ foo  │
            ├╌╌╌╌╌╌┤
            │ bar  │
            ├╌╌╌╌╌╌┤
            │ baz  │
            ╰──────╯
            <BLANKLINE>
            (Showing first 3 of 3 rows)

        Returns:
            Expression: a String expression which is `self` with leading whitespace stripped
        """
        return Expression._from_pyexpr(native.utf8_lstrip(self._expr))

    def rstrip(self) -> Expression:
        """Strip whitespace from the right side of a UTF-8 string.

        Example:
            >>> import daft
            >>> df = daft.from_pydict({"x": ["foo", "bar", "baz   "]})
            >>> df = df.select(df["x"].str.rstrip())
            >>> df.show()
            ╭──────╮
            │ x    │
            │ ---  │
            │ Utf8 │
            ╞══════╡
            │ foo  │
            ├╌╌╌╌╌╌┤
            │ bar  │
            ├╌╌╌╌╌╌┤
            │ baz  │
            ╰──────╯
            <BLANKLINE>
            (Showing first 3 of 3 rows)

        Returns:
            Expression: a String expression which is `self` with trailing whitespace stripped
        """
        return Expression._from_pyexpr(native.utf8_rstrip(self._expr))

    def reverse(self) -> Expression:
        """Reverse a UTF-8 string.

        Example:
            >>> import daft
            >>> df = daft.from_pydict({"x": ["foo", "bar", "baz"]})
            >>> df = df.select(df["x"].str.reverse())
            >>> df.show()
            ╭──────╮
            │ x    │
            │ ---  │
            │ Utf8 │
            ╞══════╡
            │ oof  │
            ├╌╌╌╌╌╌┤
            │ rab  │
            ├╌╌╌╌╌╌┤
            │ zab  │
            ╰──────╯
            <BLANKLINE>
            (Showing first 3 of 3 rows)

        Returns:
            Expression: a String expression which is `self` reversed
        """
        return Expression._from_pyexpr(native.utf8_reverse(self._expr))

    def capitalize(self) -> Expression:
        """Capitalize a UTF-8 string.

        Example:
            >>> import daft
            >>> df = daft.from_pydict({"x": ["foo", "bar", "baz"]})
            >>> df = df.select(df["x"].str.capitalize())
            >>> df.show()
            ╭──────╮
            │ x    │
            │ ---  │
            │ Utf8 │
            ╞══════╡
            │ Foo  │
            ├╌╌╌╌╌╌┤
            │ Bar  │
            ├╌╌╌╌╌╌┤
            │ Baz  │
            ╰──────╯
            <BLANKLINE>
            (Showing first 3 of 3 rows)

        Returns:
            Expression: a String expression which is `self` uppercased with the first character and lowercased the rest
        """
        return Expression._from_pyexpr(native.utf8_capitalize(self._expr))

    def left(self, nchars: int | Expression) -> Expression:
        """Gets the n (from nchars) left-most characters of each string.

        Example:
            >>> import daft
            >>> df = daft.from_pydict({"x": ["daft", "query", "engine"]})
            >>> df = df.select(df["x"].str.left(4))
            >>> df.show()
            ╭──────╮
            │ x    │
            │ ---  │
            │ Utf8 │
            ╞══════╡
            │ daft │
            ├╌╌╌╌╌╌┤
            │ quer │
            ├╌╌╌╌╌╌┤
            │ engi │
            ╰──────╯
            <BLANKLINE>
            (Showing first 3 of 3 rows)

        Returns:
            Expression: a String expression which is the `n` left-most characters of `self`
        """
        nchars_expr = Expression._to_expression(nchars)
        return Expression._from_pyexpr(native.utf8_left(self._expr, nchars_expr._expr))

    def right(self, nchars: int | Expression) -> Expression:
        """Gets the n (from nchars) right-most characters of each string.

        Example:
            >>> import daft
            >>> df = daft.from_pydict({"x": ["daft", "distributed", "engine"]})
            >>> df = df.select(df["x"].str.right(4))
            >>> df.show()
            ╭──────╮
            │ x    │
            │ ---  │
            │ Utf8 │
            ╞══════╡
            │ daft │
            ├╌╌╌╌╌╌┤
            │ uted │
            ├╌╌╌╌╌╌┤
            │ gine │
            ╰──────╯
            <BLANKLINE>
            (Showing first 3 of 3 rows)

        Returns:
            Expression: a String expression which is the `n` right-most characters of `self`
        """
        nchars_expr = Expression._to_expression(nchars)
        return Expression._from_pyexpr(native.utf8_right(self._expr, nchars_expr._expr))

    def find(self, substr: str | Expression) -> Expression:
        """Returns the index of the first occurrence of the substring in each string.

        .. NOTE::
            The returned index is 0-based.
            If the substring is not found, -1 is returned.

        Example:
            >>> import daft
            >>> df = daft.from_pydict({"x": ["daft", "query daft", "df_daft"]})
            >>> df = df.select(df["x"].str.find("daft"))
            >>> df.show()
            ╭───────╮
            │ x     │
            │ ---   │
            │ Int64 │
            ╞═══════╡
            │ 0     │
            ├╌╌╌╌╌╌╌┤
            │ 6     │
            ├╌╌╌╌╌╌╌┤
            │ 3     │
            ╰───────╯
            <BLANKLINE>
            (Showing first 3 of 3 rows)

        Returns:
            Expression: an Int64 expression with the index of the first occurrence of the substring in each string
        """
        substr_expr = Expression._to_expression(substr)
        return Expression._from_pyexpr(native.utf8_find(self._expr, substr_expr._expr))

    def rpad(self, length: int | Expression, pad: str | Expression) -> Expression:
        """Right-pads each string by truncating or padding with the character.

        .. NOTE::
            If the string is longer than the specified length, it will be truncated.
            The pad character must be a single character.

        Example:
            >>> import daft
            >>> df = daft.from_pydict({"x": ["daft", "query", "engine"]})
            >>> df = df.select(df["x"].str.rpad(6, "0"))
            >>> df.show()
            ╭────────╮
            │ x      │
            │ ---    │
            │ Utf8   │
            ╞════════╡
            │ daft00 │
            ├╌╌╌╌╌╌╌╌┤
            │ query0 │
            ├╌╌╌╌╌╌╌╌┤
            │ engine │
            ╰────────╯
            <BLANKLINE>
            (Showing first 3 of 3 rows)

        Returns:
            Expression: a String expression which is `self` truncated or right-padded with the pad character
        """
        length_expr = Expression._to_expression(length)
        pad_expr = Expression._to_expression(pad)
        return Expression._from_pyexpr(native.utf8_rpad(self._expr, length_expr._expr, pad_expr._expr))

    def lpad(self, length: int | Expression, pad: str | Expression) -> Expression:
        """Left-pads each string by truncating on the right or padding with the character.

        .. NOTE::
            If the string is longer than the specified length, it will be truncated on the right.
            The pad character must be a single character.

        Example:
            >>> import daft
            >>> df = daft.from_pydict({"x": ["daft", "query", "engine"]})
            >>> df = df.select(df["x"].str.lpad(6, "0"))
            >>> df.show()
            ╭────────╮
            │ x      │
            │ ---    │
            │ Utf8   │
            ╞════════╡
            │ 00daft │
            ├╌╌╌╌╌╌╌╌┤
            │ 0query │
            ├╌╌╌╌╌╌╌╌┤
            │ engine │
            ╰────────╯
            <BLANKLINE>
            (Showing first 3 of 3 rows)

        Returns:
            Expression: a String expression which is `self` truncated or left-padded with the pad character
        """
        length_expr = Expression._to_expression(length)
        pad_expr = Expression._to_expression(pad)
        return Expression._from_pyexpr(native.utf8_lpad(self._expr, length_expr._expr, pad_expr._expr))

    def repeat(self, n: int | Expression) -> Expression:
        """Repeats each string n times.

        Example:
            >>> import daft
            >>> df = daft.from_pydict({"x": ["daft", "query", "engine"]})
            >>> df = df.select(df["x"].str.repeat(5))
            >>> df.show()
            ╭────────────────────────────────╮
            │ x                              │
            │ ---                            │
            │ Utf8                           │
            ╞════════════════════════════════╡
            │ daftdaftdaftdaftdaft           │
            ├╌╌╌╌╌╌╌╌╌╌╌╌╌╌╌╌╌╌╌╌╌╌╌╌╌╌╌╌╌╌╌╌┤
            │ queryqueryqueryqueryquery      │
            ├╌╌╌╌╌╌╌╌╌╌╌╌╌╌╌╌╌╌╌╌╌╌╌╌╌╌╌╌╌╌╌╌┤
            │ engineengineengineengineengin… │
            ╰────────────────────────────────╯
            <BLANKLINE>
            (Showing first 3 of 3 rows)

        Returns:
            Expression: a String expression which is `self` repeated `n` times
        """
        n_expr = Expression._to_expression(n)
        return Expression._from_pyexpr(native.utf8_repeat(self._expr, n_expr._expr))

    def like(self, pattern: str | Expression) -> Expression:
        """Checks whether each string matches the given SQL LIKE pattern, case sensitive.

        .. NOTE::
            Use % as a multiple-character wildcard or _ as a single-character wildcard.

        Example:
            >>> import daft
            >>> df = daft.from_pydict({"x": ["daft", "query", "engine"]})
            >>> df = df.select(df["x"].str.like("daf%"))
            >>> df.show()
            ╭─────────╮
            │ x       │
            │ ---     │
            │ Boolean │
            ╞═════════╡
            │ true    │
            ├╌╌╌╌╌╌╌╌╌┤
            │ false   │
            ├╌╌╌╌╌╌╌╌╌┤
            │ false   │
            ╰─────────╯
            <BLANKLINE>
            (Showing first 3 of 3 rows)

        Returns:
            Expression: a Boolean expression indicating whether each value matches the provided pattern
        """
        pattern_expr = Expression._to_expression(pattern)
        return Expression._from_pyexpr(native.utf8_like(self._expr, pattern_expr._expr))

    def ilike(self, pattern: str | Expression) -> Expression:
        """Checks whether each string matches the given SQL LIKE pattern, case insensitive.

        .. NOTE::
            Use % as a multiple-character wildcard or _ as a single-character wildcard.

        Example:
            >>> import daft
            >>> df = daft.from_pydict({"x": ["daft", "query", "engine"]})
            >>> df = df.select(df["x"].str.ilike("%ft%"))
            >>> df.show()
            ╭─────────╮
            │ x       │
            │ ---     │
            │ Boolean │
            ╞═════════╡
            │ true    │
            ├╌╌╌╌╌╌╌╌╌┤
            │ false   │
            ├╌╌╌╌╌╌╌╌╌┤
            │ false   │
            ╰─────────╯
            <BLANKLINE>
            (Showing first 3 of 3 rows)

        Returns:
            Expression: a Boolean expression indicating whether each value matches the provided pattern
        """
        pattern_expr = Expression._to_expression(pattern)
        return Expression._from_pyexpr(native.utf8_ilike(self._expr, pattern_expr._expr))

    def substr(self, start: int | Expression, length: int | Expression | None = None) -> Expression:
        """Extract a substring from a string, starting at a specified index and extending for a given length.

        .. NOTE::
            If `length` is not provided, the substring will include all characters from `start` to the end of the string.

        Example:
            >>> import daft
            >>> df = daft.from_pydict({"x": ["daft", "query", "engine"]})
            >>> df = df.select(df["x"].str.substr(2, 4))
            >>> df.show()
            ╭──────╮
            │ x    │
            │ ---  │
            │ Utf8 │
            ╞══════╡
            │ ft   │
            ├╌╌╌╌╌╌┤
            │ ery  │
            ├╌╌╌╌╌╌┤
            │ gine │
            ╰──────╯
            <BLANKLINE>
            (Showing first 3 of 3 rows)

        Returns:
            Expression: A String expression representing the extracted substring.
        """
        start_expr = Expression._to_expression(start)
        length_expr = Expression._to_expression(length)
        return Expression._from_pyexpr(native.utf8_substr(self._expr, start_expr._expr, length_expr._expr))

    def to_date(self, format: str) -> Expression:
        """Converts a string to a date using the specified format.

        .. NOTE::
            The format must be a valid date format string.
            See: https://docs.rs/chrono/latest/chrono/format/strftime/index.html

        Example:
            >>> import daft
            >>> df = daft.from_pydict({"x": ["2021-01-01", "2021-01-02", None]})
            >>> df = df.with_column("date", df["x"].str.to_date("%Y-%m-%d"))
            >>> df.show()
            ╭────────────┬────────────╮
            │ x          ┆ date       │
            │ ---        ┆ ---        │
            │ Utf8       ┆ Date       │
            ╞════════════╪════════════╡
            │ 2021-01-01 ┆ 2021-01-01 │
            ├╌╌╌╌╌╌╌╌╌╌╌╌┼╌╌╌╌╌╌╌╌╌╌╌╌┤
            │ 2021-01-02 ┆ 2021-01-02 │
            ├╌╌╌╌╌╌╌╌╌╌╌╌┼╌╌╌╌╌╌╌╌╌╌╌╌┤
            │ None       ┆ None       │
            ╰────────────┴────────────╯
            <BLANKLINE>
            (Showing first 3 of 3 rows)

        Returns:
            Expression: a Date expression which is parsed by given format
        """
        return Expression._from_pyexpr(native.utf8_to_date(self._expr, format))

    def to_datetime(self, format: str, timezone: str | None = None) -> Expression:
        """Converts a string to a datetime using the specified format and timezone.

        .. NOTE::
            The format must be a valid datetime format string.
            See: https://docs.rs/chrono/latest/chrono/format/strftime/index.html

        Example:
            >>> import daft
            >>> df = daft.from_pydict({"x": ["2021-01-01 00:00:00.123", "2021-01-02 12:30:00.456", None]})
            >>> df = df.with_column("datetime", df["x"].str.to_datetime("%Y-%m-%d %H:%M:%S%.3f"))
            >>> df.show()
            ╭─────────────────────────┬───────────────────────────────╮
            │ x                       ┆ datetime                      │
            │ ---                     ┆ ---                           │
            │ Utf8                    ┆ Timestamp(Milliseconds, None) │
            ╞═════════════════════════╪═══════════════════════════════╡
            │ 2021-01-01 00:00:00.123 ┆ 2021-01-01 00:00:00.123       │
            ├╌╌╌╌╌╌╌╌╌╌╌╌╌╌╌╌╌╌╌╌╌╌╌╌╌┼╌╌╌╌╌╌╌╌╌╌╌╌╌╌╌╌╌╌╌╌╌╌╌╌╌╌╌╌╌╌╌┤
            │ 2021-01-02 12:30:00.456 ┆ 2021-01-02 12:30:00.456       │
            ├╌╌╌╌╌╌╌╌╌╌╌╌╌╌╌╌╌╌╌╌╌╌╌╌╌┼╌╌╌╌╌╌╌╌╌╌╌╌╌╌╌╌╌╌╌╌╌╌╌╌╌╌╌╌╌╌╌┤
            │ None                    ┆ None                          │
            ╰─────────────────────────┴───────────────────────────────╯
            <BLANKLINE>
            (Showing first 3 of 3 rows)

            If a timezone is provided, the datetime will be parsed in that timezone

            >>> df = daft.from_pydict({"x": ["2021-01-01 00:00:00.123 +0800", "2021-01-02 12:30:00.456 +0800", None]})
            >>> df = df.with_column(
            ...     "datetime", df["x"].str.to_datetime("%Y-%m-%d %H:%M:%S%.3f %z", timezone="Asia/Shanghai")
            ... )
            >>> df.show()
            ╭───────────────────────────────┬────────────────────────────────────────────────╮
            │ x                             ┆ datetime                                       │
            │ ---                           ┆ ---                                            │
            │ Utf8                          ┆ Timestamp(Milliseconds, Some("Asia/Shanghai")) │
            ╞═══════════════════════════════╪════════════════════════════════════════════════╡
            │ 2021-01-01 00:00:00.123 +0800 ┆ 2021-01-01 00:00:00.123 CST                    │
            ├╌╌╌╌╌╌╌╌╌╌╌╌╌╌╌╌╌╌╌╌╌╌╌╌╌╌╌╌╌╌╌┼╌╌╌╌╌╌╌╌╌╌╌╌╌╌╌╌╌╌╌╌╌╌╌╌╌╌╌╌╌╌╌╌╌╌╌╌╌╌╌╌╌╌╌╌╌╌╌╌┤
            │ 2021-01-02 12:30:00.456 +0800 ┆ 2021-01-02 12:30:00.456 CST                    │
            ├╌╌╌╌╌╌╌╌╌╌╌╌╌╌╌╌╌╌╌╌╌╌╌╌╌╌╌╌╌╌╌┼╌╌╌╌╌╌╌╌╌╌╌╌╌╌╌╌╌╌╌╌╌╌╌╌╌╌╌╌╌╌╌╌╌╌╌╌╌╌╌╌╌╌╌╌╌╌╌╌┤
            │ None                          ┆ None                                           │
            ╰───────────────────────────────┴────────────────────────────────────────────────╯
            <BLANKLINE>
            (Showing first 3 of 3 rows)

        Returns:
            Expression: a DateTime expression which is parsed by given format and timezone
        """
        return Expression._from_pyexpr(native.utf8_to_datetime(self._expr, format, timezone))

    def normalize(
        self,
        *,
        remove_punct: bool = False,
        lowercase: bool = False,
        nfd_unicode: bool = False,
        white_space: bool = False,
    ):
        r"""Normalizes a string for more useful deduplication.

        .. NOTE::
            All processing options are off by default.

        Example:
            >>> import daft
            >>> df = daft.from_pydict({"x": ["hello world", "Hello, world!", "HELLO,   \nWORLD!!!!"]})
            >>> df = df.with_column(
            ...     "normalized", df["x"].str.normalize(remove_punct=True, lowercase=True, white_space=True)
            ... )
            >>> df.show()
            ╭───────────────┬─────────────╮
            │ x             ┆ normalized  │
            │ ---           ┆ ---         │
            │ Utf8          ┆ Utf8        │
            ╞═══════════════╪═════════════╡
            │ hello world   ┆ hello world │
            ├╌╌╌╌╌╌╌╌╌╌╌╌╌╌╌┼╌╌╌╌╌╌╌╌╌╌╌╌╌┤
            │ Hello, world! ┆ hello world │
            ├╌╌╌╌╌╌╌╌╌╌╌╌╌╌╌┼╌╌╌╌╌╌╌╌╌╌╌╌╌┤
            │ HELLO,        ┆ hello world │
            │ WORLD!!!!     ┆             │
            ╰───────────────┴─────────────╯
            <BLANKLINE>
            (Showing first 3 of 3 rows)

        Args:
            remove_punct: Whether to remove all punctuation (ASCII).
            lowercase: Whether to convert the string to lowercase.
            nfd_unicode: Whether to normalize and decompose Unicode characters according to NFD.
            white_space: Whether to normalize whitespace, replacing newlines etc with spaces and removing double spaces.

        Returns:
            Expression: a String expression which is normalized.
        """
        return Expression._from_pyexpr(
            native.utf8_normalize(self._expr, remove_punct, lowercase, nfd_unicode, white_space)
        )

    def tokenize_encode(
        self,
        tokens_path: str,
        *,
        io_config: IOConfig | None = None,
        pattern: str | None = None,
        special_tokens: str | None = None,
        use_special_tokens: bool | None = None,
    ) -> Expression:
        """Encodes each string as a list of integer tokens using a tokenizer.

        Uses https://github.com/openai/tiktoken for tokenization.

        Supported built-in tokenizers: `cl100k_base`, `o200k_base`, `p50k_base`, `p50k_edit`, `r50k_base`. Also supports
        loading tokens from a file in tiktoken format.

        .. NOTE::
            If using this expression with Llama 3 tokens, note that Llama 3 does some extra preprocessing on
            strings in certain edge cases. This may result in slightly different encodings in these cases.

        Args:
            tokens_path: The name of a built-in tokenizer, or the path to a token file (supports downloading).
            io_config (optional): IOConfig to use when accessing remote storage.
            pattern (optional): Regex pattern to use to split strings in tokenization step. Necessary if loading from a file.
            special_tokens (optional): Name of the set of special tokens to use. Currently only "llama3" supported. Necessary if loading from a file.
            use_special_tokens (optional): Whether or not to parse special tokens included in input. Disabled by default. Automatically enabled if `special_tokens` is provided.

        Returns:
            Expression: An expression with the encodings of the strings as lists of unsigned 32-bit integers.
        """
        # if special tokens are passed in, enable using special tokens
        if use_special_tokens is None:
            use_special_tokens = special_tokens is not None

        return Expression._from_pyexpr(
            _tokenize_encode(
                self._expr,
                tokens_path,
                use_special_tokens,
                io_config,
                pattern,
                special_tokens,
            )
        )

    def tokenize_decode(
        self,
        tokens_path: str,
        *,
        io_config: IOConfig | None = None,
        pattern: str | None = None,
        special_tokens: str | None = None,
    ) -> Expression:
        """Decodes each list of integer tokens into a string using a tokenizer.

        Uses https://github.com/openai/tiktoken for tokenization.

        Supported built-in tokenizers: `cl100k_base`, `o200k_base`, `p50k_base`, `p50k_edit`, `r50k_base`. Also supports
        loading tokens from a file in tiktoken format.

        Args:
            tokens_path: The name of a built-in tokenizer, or the path to a token file (supports downloading).
            io_config (optional): IOConfig to use when accessing remote storage.
            pattern (optional): Regex pattern to use to split strings in tokenization step. Necessary if loading from a file.
            special_tokens (optional): Name of the set of special tokens to use. Currently only "llama3" supported. Necessary if loading from a file.

        Returns:
            Expression: An expression with decoded strings.
        """
        return Expression._from_pyexpr(_tokenize_decode(self._expr, tokens_path, io_config, pattern, special_tokens))

    def count_matches(
        self,
        patterns: Any,
        whole_words: bool = False,
        case_sensitive: bool = True,
    ):
        """Counts the number of times a pattern, or multiple patterns, appear in a string.

        .. NOTE::
            If a pattern is a substring of another pattern, the longest pattern is matched first.
            For example, in the string "hello world", with patterns "hello", "world", and "hello world",
            one match is counted for "hello world".

        If whole_words is true, then matches are only counted if they are whole words. This
        also applies to multi-word strings. For example, on the string "abc def", the strings
        "def" and "abc def" would be matched, but "bc de", "abc d", and "abc " (with the space)
        would not.

        If case_sensitive is false, then case will be ignored. This only applies to ASCII
        characters; unicode uppercase/lowercase will still be considered distinct.

        Args:
            patterns: A pattern or a list of patterns.
            whole_words: Whether to only match whole word(s). Defaults to false.
            case_sensitive: Whether the matching should be case sensitive. Defaults to true.
        """
        if isinstance(patterns, str):
            patterns = [patterns]
        if not isinstance(patterns, Expression):
            series = item_to_series("items", patterns)
            patterns = Expression._to_expression(series)

        return Expression._from_pyexpr(_utf8_count_matches(self._expr, patterns._expr, whole_words, case_sensitive))


class ExpressionListNamespace(ExpressionNamespace):
    def join(self, delimiter: str | Expression) -> Expression:
        """Joins every element of a list using the specified string delimiter.

        Args:
            delimiter (str | Expression): the delimiter to use to join lists with

        Returns:
            Expression: a String expression which is every element of the list joined on the delimiter
        """
        delimiter_expr = Expression._to_expression(delimiter)
        return Expression._from_pyexpr(native.list_join(self._expr, delimiter_expr._expr))

    def value_counts(self) -> Expression:
        """Counts the occurrences of each distinct value in the list.

        Returns:
            Expression: A Map<X, UInt64> expression where the keys are distinct elements from the
                        original list of type X, and the values are UInt64 counts representing
                        the number of times each element appears in the list.

        Note:
            This function does not work for nested types. For example, it will not produce a map
            with lists as keys.

        Example:
            >>> import daft
            >>> df = daft.from_pydict({"letters": [["a", "b", "a"], ["b", "c", "b", "c"]]})
            >>> df.with_column("value_counts", df["letters"].list.value_counts()).collect()
            ╭──────────────┬───────────────────╮
            │ letters      ┆ value_counts      │
            │ ---          ┆ ---               │
            │ List[Utf8]   ┆ Map[Utf8: UInt64] │
            ╞══════════════╪═══════════════════╡
            │ [a, b, a]    ┆ [{key: a,         │
            │              ┆ value: 2,         │
            │              ┆ }, {key: …        │
            ├╌╌╌╌╌╌╌╌╌╌╌╌╌╌┼╌╌╌╌╌╌╌╌╌╌╌╌╌╌╌╌╌╌╌┤
            │ [b, c, b, c] ┆ [{key: b,         │
            │              ┆ value: 2,         │
            │              ┆ }, {key: …        │
            ╰──────────────┴───────────────────╯
            <BLANKLINE>
            (Showing first 2 of 2 rows)
        """
        return Expression._from_pyexpr(native.list_value_counts(self._expr))

    def count(self, mode: Literal["all", "valid", "null"] | CountMode = CountMode.Valid) -> Expression:
        """Counts the number of elements in each list.

        Args:
            mode: A string ("all", "valid", or "null") that represents whether to count all values, non-null (valid) values, or null values. Defaults to "valid".

        Returns:
            Expression: a UInt64 expression which is the length of each list
        """
        if isinstance(mode, str):
            mode = CountMode.from_count_mode_str(mode)
        return Expression._from_pyexpr(native.list_count(self._expr, mode))

    def lengths(self) -> Expression:
        """Gets the length of each list.

        (DEPRECATED) Please use Expression.list.length instead

        Returns:
            Expression: a UInt64 expression which is the length of each list
        """
        warnings.warn(
            "This function will be deprecated from Daft version >= 0.3.5!  Instead, please use 'Expression.list.length'",
            category=DeprecationWarning,
        )

        return Expression._from_pyexpr(native.list_count(self._expr, CountMode.All))

    def length(self) -> Expression:
        """Gets the length of each list.

        Returns:
            Expression: a UInt64 expression which is the length of each list
        """
        return Expression._from_pyexpr(native.list_count(self._expr, CountMode.All))

    def get(self, idx: int | Expression, default: object = None) -> Expression:
        """Gets the element at an index in each list.

        Args:
            idx: index or indices to retrieve from each list
            default: the default value if the specified index is out of bounds

        Returns:
            Expression: an expression with the type of the list values
        """
        idx_expr = Expression._to_expression(idx)
        default_expr = lit(default)
        return Expression._from_pyexpr(native.list_get(self._expr, idx_expr._expr, default_expr._expr))

    def slice(self, start: int | Expression, end: int | Expression | None = None) -> Expression:
        """Gets a subset of each list.

        Args:
            start: index or column of indices. The slice will include elements starting from this index. If `start` is negative, it represents an offset from the end of the list
            end: optional index or column of indices. The slice will not include elements from this index onwards. If `end` is negative, it represents an offset from the end of the list. If not provided, the slice will include elements up to the end of the list

        Returns:
            Expression: an expression with a list of the type of the list values
        """
        start_expr = Expression._to_expression(start)
        end_expr = Expression._to_expression(end)
        return Expression._from_pyexpr(native.list_slice(self._expr, start_expr._expr, end_expr._expr))

    def chunk(self, size: int) -> Expression:
        """Splits each list into chunks of the given size.

        Args:
            size: size of chunks to split the list into. Must be greater than 0
        Returns:
            Expression: an expression with lists of fixed size lists of the type of the list values
        """
        if not (isinstance(size, int) and size > 0):
            raise ValueError(f"Invalid value for `size`: {size}")
        return Expression._from_pyexpr(native.list_chunk(self._expr, size))

    def sum(self) -> Expression:
        """Sums each list. Empty lists and lists with all nulls yield null.

        Returns:
            Expression: an expression with the type of the list values
        """
        return Expression._from_pyexpr(native.list_sum(self._expr))

    def mean(self) -> Expression:
        """Calculates the mean of each list. If no non-null values in a list, the result is null.

        Returns:
            Expression: a Float64 expression with the type of the list values
        """
        return Expression._from_pyexpr(native.list_mean(self._expr))

    def min(self) -> Expression:
        """Calculates the minimum of each list. If no non-null values in a list, the result is null.

        Returns:
            Expression: a Float64 expression with the type of the list values
        """
        return Expression._from_pyexpr(native.list_min(self._expr))

    def max(self) -> Expression:
        """Calculates the maximum of each list. If no non-null values in a list, the result is null.

        Returns:
            Expression: a Float64 expression with the type of the list values
        """
        return Expression._from_pyexpr(native.list_max(self._expr))

    def bool_and(self) -> Expression:
        """Calculates the boolean AND of all values in a list.

        For each list:
        - Returns True if all non-null values are True
        - Returns False if any non-null value is False
        - Returns null if the list is empty or contains only null values

        Example:
            >>> import daft
            >>> df = daft.from_pydict({"values": [[True, True], [True, False], [None, None], []]})
            >>> df.with_column("result", df["values"].list.bool_and()).collect()
            ╭───────────────┬─────────╮
            │ values        ┆ result  │
            │ ---           ┆ ---     │
            │ List[Boolean] ┆ Boolean │
            ╞═══════════════╪═════════╡
            │ [true, true]  ┆ true    │
            ├╌╌╌╌╌╌╌╌╌╌╌╌╌╌╌┼╌╌╌╌╌╌╌╌╌┤
            │ [true, false] ┆ false   │
            ├╌╌╌╌╌╌╌╌╌╌╌╌╌╌╌┼╌╌╌╌╌╌╌╌╌┤
            │ [None, None]  ┆ None    │
            ├╌╌╌╌╌╌╌╌╌╌╌╌╌╌╌┼╌╌╌╌╌╌╌╌╌┤
            │ []            ┆ None    │
            ╰───────────────┴─────────╯
            <BLANKLINE>
            (Showing first 4 of 4 rows)
        """
        return Expression._from_pyexpr(native.list_bool_and(self._expr))

    def bool_or(self) -> Expression:
        """Calculates the boolean OR of all values in a list.

        For each list:
        - Returns True if any non-null value is True
        - Returns False if all non-null values are False
        - Returns null if the list is empty or contains only null values

        Example:
            >>> import daft
            >>> df = daft.from_pydict({"values": [[True, False], [False, False], [None, None], []]})
            >>> df.with_column("result", df["values"].list.bool_or()).collect()
            ╭────────────────┬─────────╮
            │ values         ┆ result  │
            │ ---            ┆ ---     │
            │ List[Boolean]  ┆ Boolean │
            ╞════════════════╪═════════╡
            │ [true, false]  ┆ true    │
            ├╌╌╌╌╌╌╌╌╌╌╌╌╌╌╌╌┼╌╌╌╌╌╌╌╌╌┤
            │ [false, false] ┆ false   │
            ├╌╌╌╌╌╌╌╌╌╌╌╌╌╌╌╌┼╌╌╌╌╌╌╌╌╌┤
            │ [None, None]   ┆ None    │
            ├╌╌╌╌╌╌╌╌╌╌╌╌╌╌╌╌┼╌╌╌╌╌╌╌╌╌┤
            │ []             ┆ None    │
            ╰────────────────┴─────────╯
            <BLANKLINE>
            (Showing first 4 of 4 rows)
        """
        return Expression._from_pyexpr(native.list_bool_or(self._expr))

    def sort(self, desc: bool | Expression = False, nulls_first: bool | Expression | None = None) -> Expression:
        """Sorts the inner lists of a list column.

        Example:
            >>> import daft
            >>> df = daft.from_pydict({"a": [[1, 3], [4, 2], [6, 7, 1]]})
            >>> df.select(df["a"].list.sort()).show()
            ╭─────────────╮
            │ a           │
            │ ---         │
            │ List[Int64] │
            ╞═════════════╡
            │ [1, 3]      │
            ├╌╌╌╌╌╌╌╌╌╌╌╌╌┤
            │ [2, 4]      │
            ├╌╌╌╌╌╌╌╌╌╌╌╌╌┤
            │ [1, 6, 7]   │
            ╰─────────────╯
            <BLANKLINE>
            (Showing first 3 of 3 rows)

        Args:
            desc: Whether to sort in descending order. Defaults to false. Pass in a boolean column to control for each row.

        Returns:
            Expression: An expression with the sorted lists
        """
        if isinstance(desc, bool):
            desc = Expression._to_expression(desc)
        if nulls_first is None:
            nulls_first = desc
        elif isinstance(nulls_first, bool):
            nulls_first = Expression._to_expression(nulls_first)
        return Expression._from_pyexpr(_list_sort(self._expr, desc._expr, nulls_first._expr))

    def distinct(self) -> Expression:
        """Returns a list of distinct elements in each list, preserving order of first occurrence and ignoring nulls.

        Example:
            >>> import daft
            >>> df = daft.from_pydict({"a": [[1, 2, 2, 3], [4, 4, 6, 2], [6, 7, 1], [None, 1, None, 1]]})
            >>> df.select(df["a"].list.distinct()).show()
            ╭─────────────╮
            │ a           │
            │ ---         │
            │ List[Int64] │
            ╞═════════════╡
            │ [1, 2, 3]   │
            ├╌╌╌╌╌╌╌╌╌╌╌╌╌┤
            │ [4, 6, 2]   │
            ├╌╌╌╌╌╌╌╌╌╌╌╌╌┤
            │ [6, 7, 1]   │
            ├╌╌╌╌╌╌╌╌╌╌╌╌╌┤
            │ [1]         │
            ╰─────────────╯
            <BLANKLINE>
            (Showing first 4 of 4 rows)

            Note that null values are ignored:

            >>> df = daft.from_pydict({"a": [[None, None], [1, None, 1], [None]]})
            >>> df.select(df["a"].list.distinct()).show()
            ╭─────────────╮
            │ a           │
            │ ---         │
            │ List[Int64] │
            ╞═════════════╡
            │ []          │
            ├╌╌╌╌╌╌╌╌╌╌╌╌╌┤
            │ [1]         │
            ├╌╌╌╌╌╌╌╌╌╌╌╌╌┤
            │ []          │
            ╰─────────────╯
            <BLANKLINE>
            (Showing first 3 of 3 rows)

        Returns:
            Expression: An expression with lists containing only distinct elements
        """
        return Expression._from_pyexpr(_list_distinct(self._expr))

    def unique(self) -> Expression:
        """Returns a list of distinct elements in each list, preserving order of first occurrence and ignoring nulls.

        Alias for :func:`Expression.list.distinct`.

        Example:
            >>> import daft
            >>> df = daft.from_pydict({"a": [[1, 2, 2, 3], [4, 4, 6, 2], [6, 7, 1], [None, 1, None, 1]]})
            >>> df.select(df["a"].list.unique()).show()
            ╭─────────────╮
            │ a           │
            │ ---         │
            │ List[Int64] │
            ╞═════════════╡
            │ [1, 2, 3]   │
            ├╌╌╌╌╌╌╌╌╌╌╌╌╌┤
            │ [4, 6, 2]   │
            ├╌╌╌╌╌╌╌╌╌╌╌╌╌┤
            │ [6, 7, 1]   │
            ├╌╌╌╌╌╌╌╌╌╌╌╌╌┤
            │ [1]         │
            ╰─────────────╯
            <BLANKLINE>
            (Showing first 4 of 4 rows)

            Note that null values are ignored:

            >>> df = daft.from_pydict({"a": [[None, None], [1, None, 1], [None]]})
            >>> df.select(df["a"].list.unique()).show()
            ╭─────────────╮
            │ a           │
            │ ---         │
            │ List[Int64] │
            ╞═════════════╡
            │ []          │
            ├╌╌╌╌╌╌╌╌╌╌╌╌╌┤
            │ [1]         │
            ├╌╌╌╌╌╌╌╌╌╌╌╌╌┤
            │ []          │
            ╰─────────────╯
            <BLANKLINE>
            (Showing first 3 of 3 rows)

        Returns:
            Expression: An expression with lists containing only distinct elements
        """
        return self.distinct()


class ExpressionStructNamespace(ExpressionNamespace):
    def get(self, name: str) -> Expression:
        """Retrieves one field from a struct column, or all fields with "*".

        Args:
            name: the name of the field to retrieve

        Returns:
            Expression: the field expression
        """
        return Expression._from_pyexpr(self._expr.struct_get(name))


class ExpressionMapNamespace(ExpressionNamespace):
    def get(self, key: Expression) -> Expression:
        """Retrieves the value for a key in a map column.

        Example:
            >>> import pyarrow as pa
            >>> import daft
            >>> pa_array = pa.array([[("a", 1)], [], [("b", 2)]], type=pa.map_(pa.string(), pa.int64()))
            >>> df = daft.from_arrow(pa.table({"map_col": pa_array}))
            >>> df = df.with_column("a", df["map_col"].map.get("a"))
            >>> df.show()
            ╭──────────────────┬───────╮
            │ map_col          ┆ a     │
            │ ---              ┆ ---   │
            │ Map[Utf8: Int64] ┆ Int64 │
            ╞══════════════════╪═══════╡
            │ [{key: a,        ┆ 1     │
            │ value: 1,        ┆       │
            │ }]               ┆       │
            ├╌╌╌╌╌╌╌╌╌╌╌╌╌╌╌╌╌╌┼╌╌╌╌╌╌╌┤
            │ []               ┆ None  │
            ├╌╌╌╌╌╌╌╌╌╌╌╌╌╌╌╌╌╌┼╌╌╌╌╌╌╌┤
            │ [{key: b,        ┆ None  │
            │ value: 2,        ┆       │
            │ }]               ┆       │
            ╰──────────────────┴───────╯
            <BLANKLINE>
            (Showing first 3 of 3 rows)

        Args:
            key: the key to retrieve

        Returns:
            Expression: the value expression
        """
        key_expr = Expression._to_expression(key)
        return Expression._from_pyexpr(self._expr.map_get(key_expr._expr))


class ExpressionsProjection(Iterable[Expression]):
    """A collection of Expressions that can be projected onto a Table to produce another Table.

    Invariants:
        1. All Expressions have names
        2. All Expressions have unique names
    """

    def __init__(self, exprs: list[Expression]) -> None:
        # Check invariants
        seen: set[str] = set()
        for e in exprs:
            if e.name() in seen:
                raise ValueError(f"Expressions must all have unique names; saw {e.name()} twice")
            seen.add(e.name())

        self._output_name_to_exprs = {e.name(): e for e in exprs}

    @classmethod
    def from_schema(cls, schema: Schema) -> ExpressionsProjection:
        return cls([col(field.name) for field in schema])

    def __len__(self) -> int:
        return len(self._output_name_to_exprs)

    def __iter__(self) -> Iterator[Expression]:
        return iter(self._output_name_to_exprs.values())

    @overload
    def __getitem__(self, idx: slice) -> list[Expression]: ...

    @overload
    def __getitem__(self, idx: int) -> Expression: ...

    def __getitem__(self, idx: int | slice) -> Expression | list[Expression]:
        # Relies on the fact that Python dictionaries are ordered
        return list(self._output_name_to_exprs.values())[idx]

    def __eq__(self, other: object) -> bool:
        if not isinstance(other, ExpressionsProjection):
            return False

        return len(self._output_name_to_exprs) == len(other._output_name_to_exprs) and all(
            (s.name() == o.name()) and expr_structurally_equal(s, o)
            for s, o in zip(
                self._output_name_to_exprs.values(),
                other._output_name_to_exprs.values(),
            )
        )

    def union(self, other: ExpressionsProjection, rename_dup: str | None = None) -> ExpressionsProjection:
        """Unions two Expressions. Output naming conflicts are handled with keyword arguments.

        Args:
            other (ExpressionsProjection): other ExpressionsProjection to union with this one
            rename_dup (Optional[str], optional): when conflicts in naming happen, append this string to the conflicting column in `other`. Defaults to None.
        """
        unioned: dict[str, Expression] = {}
        for expr in list(self) + list(other):
            name = expr.name()

            # Handle naming conflicts
            if name in unioned:
                if rename_dup is not None:
                    while name in unioned:
                        name = f"{rename_dup}{name}"
                    expr = expr.alias(name)
                else:
                    raise ValueError(
                        f"Duplicate name found with different expression. name: {name}, seen: {unioned[name]}, current: {expr}"
                    )

            unioned[name] = expr
        return ExpressionsProjection(list(unioned.values()))

    def to_name_set(self) -> set[str]:
        return {e.name() for e in self}

    def input_mapping(self) -> dict[str, str]:
        """Returns a map of {output_name: input_name} for all expressions that are just no-ops/aliases of an existing input."""
        result = {}
        for e in self:
            input_map = e._input_mapping()
            if input_map is not None:
                result[e.name()] = input_map
        return result

    def to_column_expressions(self) -> ExpressionsProjection:
        return ExpressionsProjection([col(e.name()) for e in self])

    def get_expression_by_name(self, name: str) -> Expression:
        if name not in self._output_name_to_exprs:
            raise ValueError(f"{name} not found in ExpressionsProjection")
        return self._output_name_to_exprs[name]

    def to_inner_py_exprs(self) -> list[_PyExpr]:
        return [expr._expr for expr in self]

    def resolve_schema(self, schema: Schema) -> Schema:
        fields = [e._to_field(schema) for e in self]
        return Schema._from_field_name_and_types([(f.name, f.dtype) for f in fields])

    def __repr__(self) -> str:
        return f"{self._output_name_to_exprs.values()}"


class ExpressionImageNamespace(ExpressionNamespace):
    """Expression operations for image columns."""

    def decode(
        self,
        on_error: Literal["raise", "null"] = "raise",
        mode: str | ImageMode | None = None,
    ) -> Expression:
        """Decodes the binary data in this column into images.

        This can only be applied to binary columns that contain encoded images (e.g. PNG, JPEG, etc.)

        Args:
            on_error: Whether to raise when encountering an error, or log a warning and return a null
            mode: What mode to convert the images into before storing it in the column. This may prevent
                errors relating to unsupported types.

        Returns:
            Expression: An Image expression represnting an image column.
        """
        raise_on_error = False
        if on_error == "raise":
            raise_on_error = True
        elif on_error == "null":
            raise_on_error = False
        else:
            raise NotImplementedError(f"Unimplemented on_error option: {on_error}.")

        if mode is not None:
            if isinstance(mode, str):
                mode = ImageMode.from_mode_string(mode.upper())
            if not isinstance(mode, ImageMode):
                raise ValueError(f"mode must be a string or ImageMode variant, but got: {mode}")
        return Expression._from_pyexpr(native.image_decode(self._expr, raise_on_error=raise_on_error, mode=mode))

    def encode(self, image_format: str | ImageFormat) -> Expression:
        """Encode an image column as the provided image file format, returning a binary column of encoded bytes.

        Args:
            image_format: The image file format into which the images will be encoded.

        Returns:
            Expression: A Binary expression representing a binary column of encoded image bytes.
        """
        if isinstance(image_format, str):
            image_format = ImageFormat.from_format_string(image_format.upper())
        if not isinstance(image_format, ImageFormat):
            raise ValueError(f"image_format must be a string or ImageFormat variant, but got: {image_format}")
        return Expression._from_pyexpr(native.image_encode(self._expr, image_format))

    def resize(self, w: int, h: int) -> Expression:
        """Resize image into the provided width and height.

        Args:
            w: Desired width of the resized image.
            h: Desired height of the resized image.

        Returns:
            Expression: An Image expression representing an image column of the resized images.
        """
        if not isinstance(w, int):
            raise TypeError(f"expected int for w but got {type(w)}")
        if not isinstance(h, int):
            raise TypeError(f"expected int for h but got {type(h)}")
        return Expression._from_pyexpr(native.image_resize(self._expr, w, h))

    def crop(self, bbox: tuple[int, int, int, int] | Expression) -> Expression:
        """Crops images with the provided bounding box.

        Args:
            bbox (tuple[float, float, float, float] | Expression): Either a tuple of (x, y, width, height)
                parameters for cropping, or a List Expression where each element is a length 4 List
                which represents the bounding box for the crop

        Returns:
            Expression: An Image expression representing the cropped image
        """
        if not isinstance(bbox, Expression):
            if len(bbox) != 4 or not all([isinstance(x, int) for x in bbox]):
                raise ValueError(
                    f"Expected `bbox` to be either a tuple of 4 ints or an Expression but received: {bbox}"
                )
            bbox = Expression._to_expression(bbox).cast(DataType.fixed_size_list(DataType.uint64(), 4))
        assert isinstance(bbox, Expression)
        return Expression._from_pyexpr(native.image_crop(self._expr, bbox._expr))

    def to_mode(self, mode: str | ImageMode) -> Expression:
        if isinstance(mode, str):
            mode = ImageMode.from_mode_string(mode.upper())
        if not isinstance(mode, ImageMode):
            raise ValueError(f"mode must be a string or ImageMode variant, but got: {mode}")
        return Expression._from_pyexpr(native.image_to_mode(self._expr, mode))


class ExpressionPartitioningNamespace(ExpressionNamespace):
    def days(self) -> Expression:
        """Partitioning Transform that returns the number of days since epoch (1970-01-01).

        Returns:
            Expression: Int32 Expression in days
        """
        return Expression._from_pyexpr(self._expr.partitioning_days())

    def hours(self) -> Expression:
        """Partitioning Transform that returns the number of hours since epoch (1970-01-01).

        Returns:
            Expression: Int32 Expression in hours
        """
        return Expression._from_pyexpr(self._expr.partitioning_hours())

    def months(self) -> Expression:
        """Partitioning Transform that returns the number of months since epoch (1970-01-01).

        Returns:
            Expression: Int32 Expression in months
        """
        return Expression._from_pyexpr(self._expr.partitioning_months())

    def years(self) -> Expression:
        """Partitioning Transform that returns the number of years since epoch (1970-01-01).

        Returns:
            Expression: Int32 Expression in years
        """
        return Expression._from_pyexpr(self._expr.partitioning_years())

    def iceberg_bucket(self, n: int) -> Expression:
        """Partitioning Transform that returns the Hash Bucket following the Iceberg Specification of murmur3_32_x86.

        See https://iceberg.apache.org/spec/#appendix-b-32-bit-hash-requirements for more details.

        Args:
            n (int): Number of buckets

        Returns:
            Expression: Int32 Expression with the Hash Bucket
        """
        return Expression._from_pyexpr(self._expr.partitioning_iceberg_bucket(n))

    def iceberg_truncate(self, w: int) -> Expression:
        """Partitioning Transform that truncates the input to a standard width `w` following the Iceberg Specification.

        https://iceberg.apache.org/spec/#truncate-transform-details.

        Args:
            w (int): width of the truncation

        Returns:
            Expression: Expression of the Same Type of the input
        """
        return Expression._from_pyexpr(self._expr.partitioning_iceberg_truncate(w))


class ExpressionJsonNamespace(ExpressionNamespace):
    def query(self, jq_query: str) -> Expression:
        """Query JSON data in a column using a JQ-style filter https://jqlang.github.io/jq/manual/.

        This expression uses jaq as the underlying executor, see https://github.com/01mf02/jaq for the full list of supported filters.

        Example:
            >>> import daft
            >>> df = daft.from_pydict({"col": ['{"a": 1}', '{"a": 2}', '{"a": 3}']})
            >>> df.with_column("res", df["col"].json.query(".a")).collect()
            ╭──────────┬──────╮
            │ col      ┆ res  │
            │ ---      ┆ ---  │
            │ Utf8     ┆ Utf8 │
            ╞══════════╪══════╡
            │ {"a": 1} ┆ 1    │
            ├╌╌╌╌╌╌╌╌╌╌┼╌╌╌╌╌╌┤
            │ {"a": 2} ┆ 2    │
            ├╌╌╌╌╌╌╌╌╌╌┼╌╌╌╌╌╌┤
            │ {"a": 3} ┆ 3    │
            ╰──────────┴──────╯
            <BLANKLINE>
            (Showing first 3 of 3 rows)

        Args:
            jq_query (str): JQ query string

        Returns:
            Expression: Expression representing the result of the JQ query as a column of JSON-compatible strings
        """
        return Expression._from_pyexpr(native.json_query(self._expr, jq_query))


class ExpressionEmbeddingNamespace(ExpressionNamespace):
    def cosine_distance(self, other: Expression) -> Expression:
        """Compute the cosine distance between two embeddings."""
        return Expression._from_pyexpr(native.cosine_distance(self._expr, other._expr))


class ExpressionBinaryNamespace(ExpressionNamespace):
    def length(self) -> Expression:
        """Retrieves the length for a binary string column.

        Example:
            >>> import daft
            >>> df = daft.from_pydict({"x": [b"foo", b"bar", b"baz"]})
            >>> df = df.select(df["x"].binary.length())
            >>> df.show()
            ╭────────╮
            │ x      │
            │ ---    │
            │ UInt64 │
            ╞════════╡
            │ 3      │
            ├╌╌╌╌╌╌╌╌┤
            │ 3      │
            ├╌╌╌╌╌╌╌╌┤
            │ 3      │
            ╰────────╯
            <BLANKLINE>
            (Showing first 3 of 3 rows)

        Returns:
            Expression: an UInt64 expression with the length of each binary string in bytes
        """
        return Expression._from_pyexpr(native.binary_length(self._expr))

    def concat(self, other: Expression) -> Expression:
        r"""Concatenates two binary strings.

        Example:
            >>> import daft
            >>> df = daft.from_pydict(
            ...     {"a": [b"Hello", b"\\xff\\xfe", b"", b"World"], "b": [b" World", b"\\x00", b"empty", b"!"]}
            ... )
            >>> df = df.select(df["a"].binary.concat(df["b"]))
            >>> df.show()
            ╭────────────────────╮
            │ a                  │
            │ ---                │
            │ Binary             │
            ╞════════════════════╡
            │ b"Hello World"     │
            ├╌╌╌╌╌╌╌╌╌╌╌╌╌╌╌╌╌╌╌╌┤
            │ b"\\xff\\xfe\\x00" │
            ├╌╌╌╌╌╌╌╌╌╌╌╌╌╌╌╌╌╌╌╌┤
            │ b"empty"           │
            ├╌╌╌╌╌╌╌╌╌╌╌╌╌╌╌╌╌╌╌╌┤
            │ b"World!"          │
            ╰────────────────────╯
            <BLANKLINE>
            (Showing first 4 of 4 rows)

        Args:
            other: The binary string to concatenate with, can be either an Expression or a bytes literal

        Returns:
            Expression: A binary expression containing the concatenated strings
        """
        other_expr = Expression._to_expression(other)
        return Expression._from_pyexpr(native.binary_concat(self._expr, other_expr._expr))

    def slice(self, start: Expression | int, length: Expression | int | None = None) -> Expression:
        r"""Returns a slice of each binary string.

        Example:
            >>> import daft
            >>> df = daft.from_pydict({"x": [b"Hello World", b"\xff\xfe\x00", b"empty"]})
            >>> df = df.select(df["x"].binary.slice(1, 3))
            >>> df.show()
            ╭─────────────╮
            │ x           │
            │ ---         │
            │ Binary      │
            ╞═════════════╡
            │ b"ell"      │
            ├╌╌╌╌╌╌╌╌╌╌╌╌╌┤
            │ b"\xfe\x00" │
            ├╌╌╌╌╌╌╌╌╌╌╌╌╌┤
            │ b"mpt"      │
            ╰─────────────╯
            <BLANKLINE>
            (Showing first 3 of 3 rows)

        Args:
            start: The starting position (0-based) of the slice.
            length: The length of the slice. If None, returns all characters from start to the end.

        Returns:
            A new expression representing the slice.
        """
        start_expr = Expression._to_expression(start)
        length_expr = Expression._to_expression(length)
        return Expression._from_pyexpr(native.binary_slice(self._expr, start_expr._expr, length_expr._expr))<|MERGE_RESOLUTION|>--- conflicted
+++ resolved
@@ -1663,13 +1663,6 @@
         expr = self._expr.over(window._spec)
         return Expression._from_pyexpr(expr)
 
-<<<<<<< HEAD
-    def row_number(self) -> Expression:
-        expr = self._expr.row_number()
-        return Expression._from_pyexpr(expr)
-
-=======
->>>>>>> 4d3b79c3
     def __repr__(self) -> builtins.str:
         return repr(self._expr)
 
