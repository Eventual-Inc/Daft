from __future__ import annotations

import math
import warnings
from collections.abc import Iterable, Iterator
from datetime import date, datetime, time, timedelta
from decimal import Decimal
from typing import (
    TYPE_CHECKING,
    Any,
    Callable,
    Literal,
    TypeVar,
    overload,
)

import daft.daft as native
from daft import context, runners
from daft.daft import (
    CountMode,
    ImageFormat,
    ImageMode,
    ImageProperty,
    ResourceRequest,
    initialize_udfs,
    resolved_col,
    unresolved_col,
)
from daft.daft import PyExpr as _PyExpr
from daft.daft import date_lit as _date_lit
from daft.daft import decimal_lit as _decimal_lit
from daft.daft import duration_lit as _duration_lit
from daft.daft import list_lit as _list_lit
from daft.daft import lit as _lit
from daft.daft import time_lit as _time_lit
from daft.daft import timestamp_lit as _timestamp_lit
from daft.daft import udf as _udf
from daft.datatype import DataType, DataTypeLike, TimeUnit
from daft.dependencies import pa
from daft.expressions.testing import expr_structurally_equal
from daft.logical.schema import Field, Schema
from daft.series import Series

if TYPE_CHECKING:
    import builtins

    from daft.dependencies import pc
    from daft.io import IOConfig
    from daft.udf.legacy import BoundUDFArgs, InitArgsType, UninitializedUdf
    from daft.window import Window

    ENCODING_CHARSET = Literal["utf-8", "utf8", "base64"]
    COMPRESSION_CODEC = Literal["deflate", "gzip", "gz", "zlib"]


def lit(value: object) -> Expression:
    """Creates an Expression representing a column with every value set to the provided value.

    Args:
        val: value of column

    Returns:
        Expression: Expression representing the value provided

    Examples:
        >>> import daft
        >>> df = daft.from_pydict({"x": [1, 2, 3]})
        >>> df = df.with_column("y", daft.lit(1))
        >>> df.show()
        ╭───────┬───────╮
        │ x     ┆ y     │
        │ ---   ┆ ---   │
        │ Int64 ┆ Int32 │
        ╞═══════╪═══════╡
        │ 1     ┆ 1     │
        ├╌╌╌╌╌╌╌┼╌╌╌╌╌╌╌┤
        │ 2     ┆ 1     │
        ├╌╌╌╌╌╌╌┼╌╌╌╌╌╌╌┤
        │ 3     ┆ 1     │
        ╰───────┴───────╯
        <BLANKLINE>
        (Showing first 3 of 3 rows)

    """
    if isinstance(value, datetime):
        # pyo3 datetime (PyDateTime) is not available when running in abi3 mode, workaround
        pa_timestamp = pa.scalar(value)
        i64_value = pa_timestamp.cast(pa.int64()).as_py()
        time_unit = TimeUnit.from_str(pa_timestamp.type.unit)._timeunit
        tz = pa_timestamp.type.tz
        lit_value = _timestamp_lit(i64_value, time_unit, tz)
    elif isinstance(value, date):
        # pyo3 date (PyDate) is not available when running in abi3 mode, workaround
        epoch_time = value - date(1970, 1, 1)
        lit_value = _date_lit(epoch_time.days)
    elif isinstance(value, time):
        # pyo3 time (PyTime) is not available when running in abi3 mode, workaround
        pa_time = pa.scalar(value)
        i64_value = pa_time.cast(pa.int64()).as_py()
        time_unit = TimeUnit.from_str(pa.type_for_alias(str(pa_time.type)).unit)._timeunit
        lit_value = _time_lit(i64_value, time_unit)
    elif isinstance(value, timedelta):
        # pyo3 timedelta (PyDelta) is not available when running in abi3 mode, workaround
        pa_duration = pa.scalar(value)
        i64_value = pa_duration.cast(pa.int64()).as_py()
        time_unit = TimeUnit.from_str(pa_duration.type.unit)._timeunit
        lit_value = _duration_lit(i64_value, time_unit)
    elif isinstance(value, Decimal):
        sign, digits, exponent = value.as_tuple()
        assert isinstance(exponent, int)
        lit_value = _decimal_lit(sign == 1, digits, exponent)
    elif isinstance(value, Series):
        lit_value = _list_lit(value._series)
    elif isinstance(value, list):
        value_series = Series.from_pylist(value)
        lit_value = _list_lit(value_series._series)
    else:
        lit_value = _lit(value)
    return Expression._from_pyexpr(lit_value)


def element() -> Expression:
    """Creates an expression referring to an elementwise list operation.

    This is used to create an expression that operates on each element of a list column.

    If used outside of a list column, it will raise an error.
    """
    return col("")


def col(name: str) -> Expression:
    """Creates an Expression referring to the column with the provided name.

    Args:
        name: Name of column

    Returns:
        Expression: Expression representing the selected column

    Examples:
        >>> import daft
        >>> df = daft.from_pydict({"x": [1, 2, 3], "y": [4, 5, 6]})
        >>> df = df.select(daft.col("x"))
        >>> df.show()
        ╭───────╮
        │ x     │
        │ ---   │
        │ Int64 │
        ╞═══════╡
        │ 1     │
        ├╌╌╌╌╌╌╌┤
        │ 2     │
        ├╌╌╌╌╌╌╌┤
        │ 3     │
        ╰───────╯
        <BLANKLINE>
        (Showing first 3 of 3 rows)

    """
    return Expression._from_pyexpr(unresolved_col(name))


def _resolved_col(name: str) -> Expression:
    """Creates a resolved column."""
    return Expression._from_pyexpr(resolved_col(name))


def list_(*items: Expression | str) -> Expression:
    """Constructs a list from the item expressions.

    Args:
        *items (Union[Expression, str]): item expressions to construct the list

    Returns:
        Expression: Expression representing the constructed list

    Examples:
        >>> import daft
        >>> df = daft.from_pydict({"x": [1, 2, 3], "y": [4, 5, 6]})
        >>> df = df.select(daft.list_("x", "y").alias("fwd"), daft.list_("y", "x").alias("rev"))
        >>> df.show()
        ╭─────────────┬─────────────╮
        │ fwd         ┆ rev         │
        │ ---         ┆ ---         │
        │ List[Int64] ┆ List[Int64] │
        ╞═════════════╪═════════════╡
        │ [1, 4]      ┆ [4, 1]      │
        ├╌╌╌╌╌╌╌╌╌╌╌╌╌┼╌╌╌╌╌╌╌╌╌╌╌╌╌┤
        │ [2, 5]      ┆ [5, 2]      │
        ├╌╌╌╌╌╌╌╌╌╌╌╌╌┼╌╌╌╌╌╌╌╌╌╌╌╌╌┤
        │ [3, 6]      ┆ [6, 3]      │
        ╰─────────────┴─────────────╯
        <BLANKLINE>
        (Showing first 3 of 3 rows)

    """
    assert len(items) > 0, "List constructor requires at least one item"
    return Expression._from_pyexpr(native.list_([col(i)._expr if isinstance(i, str) else i._expr for i in items]))


def struct(*fields: Expression | str) -> Expression:
    """Constructs a struct from the input field expressions.

    Args:
        inputs: Expressions to be converted into struct fields.

    Returns:
        An expression for a struct column with the input columns as its fields.

    Examples:
        >>> import daft
        >>> from daft import col
        >>> df = daft.from_pydict({"a": [1, 2, 3], "b": ["a", "b", "c"]})
        >>> df.select(daft.struct(col("a") * 2, col("b"))).show()
        ╭───────────────────────────╮
        │ struct                    │
        │ ---                       │
        │ Struct[a: Int64, b: Utf8] │
        ╞═══════════════════════════╡
        │ {a: 2,                    │
        │ b: a,                     │
        │ }                         │
        ├╌╌╌╌╌╌╌╌╌╌╌╌╌╌╌╌╌╌╌╌╌╌╌╌╌╌╌┤
        │ {a: 4,                    │
        │ b: b,                     │
        │ }                         │
        ├╌╌╌╌╌╌╌╌╌╌╌╌╌╌╌╌╌╌╌╌╌╌╌╌╌╌╌┤
        │ {a: 6,                    │
        │ b: c,                     │
        │ }                         │
        ╰───────────────────────────╯
        <BLANKLINE>
        (Showing first 3 of 3 rows)

    """
    pyinputs = []
    for field in fields:
        if isinstance(field, Expression):
            pyinputs.append(field._expr)
        elif isinstance(field, str):
            pyinputs.append(col(field)._expr)
        else:
            raise TypeError("expected Expression or str as input for struct()")
    f = native.get_function_from_registry("struct")
    return Expression._from_pyexpr(f(*pyinputs))


def interval(
    years: int | None = None,
    months: int | None = None,
    days: int | None = None,
    hours: int | None = None,
    minutes: int | None = None,
    seconds: int | None = None,
    millis: int | None = None,
    nanos: int | None = None,
) -> Expression:
    """Creates an Expression representing an interval."""
    lit_value = native.interval_lit(
        years=years, months=months, days=days, hours=hours, minutes=minutes, seconds=seconds, millis=millis, nanos=nanos
    )
    return Expression._from_pyexpr(lit_value)


def coalesce(*args: Expression) -> Expression:
    """(DEPRECATED) Please use `daft.functions.coalesce` instead."""
    warnings.warn(
        "`daft.coalesce` and `daft.expressions.coalesce` are deprecated since Daft version >= 0.6.2 and will be removed in >= 0.7.0. Please use `daft.functions.coalesce` instead.",
        category=DeprecationWarning,
    )
    from daft.functions import coalesce

    return coalesce(*args)


class Expression:
    _expr: _PyExpr = None  # type: ignore

    def __init__(self) -> None:
        raise NotImplementedError("We do not support creating a Expression via __init__ ")

    @property
    def str(self) -> ExpressionStringNamespace:
        """Access methods that work on columns of strings."""
        return ExpressionStringNamespace.from_expression(self)

    @property
    def dt(self) -> ExpressionDatetimeNamespace:
        """Access methods that work on columns of datetimes."""
        return ExpressionDatetimeNamespace.from_expression(self)

    @property
    def embedding(self) -> ExpressionEmbeddingNamespace:
        """Access methods that work on columns of embeddings."""
        return ExpressionEmbeddingNamespace.from_expression(self)

    @property
    def float(self) -> ExpressionFloatNamespace:
        """Access methods that work on columns of floats."""
        return ExpressionFloatNamespace.from_expression(self)

    @property
    def url(self) -> ExpressionUrlNamespace:
        """Access methods that work on columns of URLs."""
        return ExpressionUrlNamespace.from_expression(self)

    @property
    def list(self) -> ExpressionListNamespace:
        """Access methods that work on columns of lists."""
        return ExpressionListNamespace.from_expression(self)

    @property
    def struct(self) -> ExpressionStructNamespace:
        """Access methods that work on columns of structs."""
        return ExpressionStructNamespace.from_expression(self)

    @property
    def map(self) -> ExpressionMapNamespace:
        """Access methods that work on columns of maps."""
        return ExpressionMapNamespace.from_expression(self)

    @property
    def image(self) -> ExpressionImageNamespace:
        """Access methods that work on columns of images."""
        return ExpressionImageNamespace.from_expression(self)

    @property
    def partitioning(self) -> ExpressionPartitioningNamespace:
        """Access methods that support partitioning operators."""
        return ExpressionPartitioningNamespace.from_expression(self)

    @property
    def binary(self) -> ExpressionBinaryNamespace:
        """Access binary string operations for this expression.

        Returns:
            ExpressionBinaryNamespace: A namespace containing binary string operations
        """
        return ExpressionBinaryNamespace.from_expression(self)

    @staticmethod
    def _from_pyexpr(pyexpr: _PyExpr) -> Expression:
        expr = Expression.__new__(Expression)
        expr._expr = pyexpr
        return expr

    @staticmethod
    def _to_expression(obj: object) -> Expression:
        if isinstance(obj, Expression):
            return obj
        else:
            return lit(obj)

    def to_arrow_expr(self) -> pc.Expression:
        """Returns this expression as a pyarrow.compute.Expression for integrations with other systems."""
        from daft.expressions.pyarrow_visitor import _PyArrowExpressionVisitor

        return _PyArrowExpressionVisitor().visit(self)

    def as_py(self) -> Any:
        """Returns this literal expression as a python value, raises a ValueError if this is not a literal expression."""
        return self._expr.as_py()

    @staticmethod
    def udf(
        name: builtins.str,
        inner: UninitializedUdf,
        bound_args: BoundUDFArgs,
        expressions: builtins.list[Expression],
        return_dtype: DataType,
        init_args: InitArgsType,
        resource_request: ResourceRequest | None,
        batch_size: int | None,
        concurrency: int | None,
        use_process: bool | None,
    ) -> Expression:
        return Expression._from_pyexpr(
            _udf(
                name,
                inner,
                bound_args,
                [e._expr for e in expressions],
                return_dtype._dtype,
                init_args,
                resource_request,
                batch_size,
                concurrency,
                use_process,
            )
        )

    def unnest(self) -> Expression:
        """Flatten the fields of a struct expression into columns in a DataFrame.

        Tip: See Also
            [`daft.functions.unnest`](https://docs.daft.ai/en/stable/api/functions/unnest/)
        """
        from daft.functions import unnest

        return unnest(self)

    def __bool__(self) -> bool:
        raise ValueError(
            "Expressions don't have a truth value. "
            "If you used Python keywords `and` `not` `or` on an expression, use `&` `~` `|` instead."
        )

    def __abs__(self) -> Expression:
        """Absolute of a numeric expression."""
        return self.abs()

    def abs(self) -> Expression:
        """Absolute of a numeric expression.

        Tip: See Also
            [`daft.functions.abs`](https://docs.daft.ai/en/stable/api/functions/abs/)
        """
        from daft.functions import abs

        return abs(self)

    def __add__(self, other: object) -> Expression:
        """Adds two numeric expressions or concatenates two string expressions (``e1 + e2``)."""
        expr = Expression._to_expression(other)
        return Expression._from_pyexpr(self._expr + expr._expr)

    def __radd__(self, other: object) -> Expression:
        expr = Expression._to_expression(other)
        return Expression._from_pyexpr(expr._expr + self._expr)

    def __sub__(self, other: object) -> Expression:
        """Subtracts two numeric expressions (``e1 - e2``)."""
        expr = Expression._to_expression(other)
        return Expression._from_pyexpr(self._expr - expr._expr)

    def __rsub__(self, other: object) -> Expression:
        expr = Expression._to_expression(other)
        return Expression._from_pyexpr(expr._expr - self._expr)

    def __mul__(self, other: object) -> Expression:
        """Multiplies two numeric expressions (``e1 * e2``)."""
        expr = Expression._to_expression(other)
        return Expression._from_pyexpr(self._expr * expr._expr)

    def __rmul__(self, other: object) -> Expression:
        expr = Expression._to_expression(other)
        return Expression._from_pyexpr(expr._expr * self._expr)

    def __truediv__(self, other: object) -> Expression:
        """True divides two numeric expressions (``e1 / e2``)."""
        expr = Expression._to_expression(other)
        return Expression._from_pyexpr(self._expr / expr._expr)

    def __rtruediv__(self, other: object) -> Expression:
        expr = Expression._to_expression(other)
        return Expression._from_pyexpr(expr._expr / self._expr)

    def __mod__(self, other: Expression) -> Expression:
        """Takes the mod of two numeric expressions (``e1 % e2``)."""
        expr = Expression._to_expression(other)
        return Expression._from_pyexpr(self._expr % expr._expr)

    def __rmod__(self, other: Expression) -> Expression:
        """Takes the mod of two numeric expressions (``e1 % e2``)."""
        expr = Expression._to_expression(other)
        return Expression._from_pyexpr(expr._expr % self._expr)

    def __and__(self, other: Expression) -> Expression:
        """Takes the logical AND of two boolean expressions, or bitwise AND of two integer expressions (``e1 & e2``)."""
        expr = Expression._to_expression(other)
        return Expression._from_pyexpr(self._expr & expr._expr)

    def __rand__(self, other: Expression) -> Expression:
        """Takes the logical reverse AND of two boolean expressions (``e1 & e2``)."""
        expr = Expression._to_expression(other)
        return Expression._from_pyexpr(expr._expr & self._expr)

    def __or__(self, other: Expression) -> Expression:
        """Takes the logical OR of two boolean or integer expressions, or bitwise OR of two integer expressions (``e1 | e2``)."""
        expr = Expression._to_expression(other)
        return Expression._from_pyexpr(self._expr | expr._expr)

    def __xor__(self, other: Expression) -> Expression:
        """Takes the logical XOR of two boolean or integer expressions, or bitwise XOR of two integer expressions (``e1 ^ e2``)."""
        expr = Expression._to_expression(other)
        return Expression._from_pyexpr(self._expr ^ expr._expr)

    def __ror__(self, other: Expression) -> Expression:
        """Takes the logical reverse OR of two boolean expressions (``e1 | e2``)."""
        expr = Expression._to_expression(other)
        return Expression._from_pyexpr(expr._expr | self._expr)

    def __lt__(self, other: Expression) -> Expression:
        """Compares if an expression is less than another (``e1 < e2``)."""
        expr = Expression._to_expression(other)
        return Expression._from_pyexpr(self._expr < expr._expr)

    def __le__(self, other: Expression) -> Expression:
        """Compares if an expression is less than or equal to another (``e1 <= e2``)."""
        expr = Expression._to_expression(other)
        return Expression._from_pyexpr(self._expr <= expr._expr)

    def __eq__(self, other: Expression) -> Expression:  # type: ignore
        """Compares if an expression is equal to another (``e1 == e2``)."""
        expr = Expression._to_expression(other)
        return Expression._from_pyexpr(self._expr == expr._expr)

    def eq_null_safe(self, other: Expression | Any) -> Expression:
        """Performs a null-safe equality comparison between two expressions.

        Tip: See Also
            [`daft.functions.eq_null_safe`](https://docs.daft.ai/en/stable/api/functions/eq_null_safe/)
        """
        from daft.functions import eq_null_safe

        return eq_null_safe(self, other)

    def __ne__(self, other: Expression) -> Expression:  # type: ignore
        """Compares if an expression is not equal to another (``e1 != e2``)."""
        expr = Expression._to_expression(other)
        return Expression._from_pyexpr(self._expr != expr._expr)

    def __gt__(self, other: Expression) -> Expression:
        """Compares if an expression is greater than another (``e1 > e2``)."""
        expr = Expression._to_expression(other)
        return Expression._from_pyexpr(self._expr > expr._expr)

    def __ge__(self, other: Expression) -> Expression:
        """Compares if an expression is greater than or equal to another (``e1 >= e2``)."""
        expr = Expression._to_expression(other)
        return Expression._from_pyexpr(self._expr >= expr._expr)

    def __lshift__(self, other: Expression) -> Expression:
        """Shifts the bits of an integer expression to the left (``e1 << e2``).

        Args:
            other: The number of bits to shift the expression to the left
        """
        expr = Expression._to_expression(other)
        return Expression._from_pyexpr(self._expr << expr._expr)

    def __rshift__(self, other: Expression) -> Expression:
        """Shifts the bits of an integer expression to the right (``e1 >> e2``).

        .. NOTE::

            For unsigned integers, this expression perform a logical right shift.
            For signed integers, this expression perform an arithmetic right shift.

        Args:
            other: The number of bits to shift the expression to the right
        """
        expr = Expression._to_expression(other)
        return Expression._from_pyexpr(self._expr >> expr._expr)

    def __invert__(self) -> Expression:
        """Inverts a boolean expression (``~e``)."""
        expr = self._expr.__invert__()
        return Expression._from_pyexpr(expr)

    def __floordiv__(self, other: Expression) -> Expression:
        """Floor divides two numeric expressions (``e1 / e2``)."""
        expr = Expression._to_expression(other)
        return Expression._from_pyexpr(self._expr // expr._expr)

    def __rfloordiv__(self, other: object) -> Expression:
        """Reverse floor divides two numeric expressions (``e2 / e1``)."""
        expr = Expression._to_expression(other)
        return Expression._from_pyexpr(expr._expr // self._expr)

    def __getitem__(self, key: builtins.str | int) -> Expression:
        """Syntactic sugar for `Expression.list.get` and `Expression.struct.get`.

        Examples:
            >>> import daft
            >>> df = daft.from_pydict({"struct": [{"x": 1, "y": 2}, {"x": 3, "y": 4}], "list": [[10, 20], [30, 40]]})
            >>> df = df.select(df["struct"]["x"], df["list"][0].alias("first"))
            >>> df.show()
            ╭───────┬───────╮
            │ x     ┆ first │
            │ ---   ┆ ---   │
            │ Int64 ┆ Int64 │
            ╞═══════╪═══════╡
            │ 1     ┆ 10    │
            ├╌╌╌╌╌╌╌┼╌╌╌╌╌╌╌┤
            │ 3     ┆ 30    │
            ╰───────┴───────╯
            <BLANKLINE>
            (Showing first 2 of 2 rows)

        Tip: See Also
            [list.get](https://docs.daft.ai/en/stable/api/expressions/#daft.expressions.expressions.ExpressionListNamespace.get) and [struct.get](https://docs.daft.ai/en/stable/api/expressions/#daft.expressions.expressions.ExpressionStructNamespace.get)

        """
        if isinstance(key, int):
            return self.list.get(key)
        elif isinstance(key, str):
            return self.struct.get(key)
        else:
            raise TypeError(
                f"Argument {key} of type {type(key)} is not supported in Expression.__getitem__. Only int and string types are supported."
            )

    @classmethod
    def _call_builtin_scalar_fn(cls, func_name: builtins.str, *args: Any, **kwargs: Any) -> Expression:
        expr_args = [cls._to_expression(v)._expr for v in args]
        expr_kwargs = {k: cls._to_expression(v)._expr for k, v in kwargs.items() if v is not None}
        f = native.get_function_from_registry(func_name)
        return cls._from_pyexpr(f(*expr_args, **expr_kwargs))

    def _eval_expressions(self, func_name: builtins.str, *args: Any, **kwargs: Any) -> Expression:
        expr_args = [Expression._to_expression(v)._expr for v in args]
        expr_kwargs = {k: Expression._to_expression(v)._expr for k, v in kwargs.items() if v is not None}
        f = native.get_function_from_registry(func_name)
        return Expression._from_pyexpr(f(self._expr, *expr_args, **expr_kwargs))

    def alias(self, name: builtins.str) -> Expression:
        """Gives the expression a new name.

        Args:
            name: New name for expression

        Returns:
            Expression: Renamed expression

        Examples:
            >>> import daft
            >>> df = daft.from_pydict({"x": [1, 2, 3]})
            >>> df = df.select(col("x").alias("y"))
            >>> df.show()
            ╭───────╮
            │ y     │
            │ ---   │
            │ Int64 │
            ╞═══════╡
            │ 1     │
            ├╌╌╌╌╌╌╌┤
            │ 2     │
            ├╌╌╌╌╌╌╌┤
            │ 3     │
            ╰───────╯
            <BLANKLINE>
            (Showing first 3 of 3 rows)

        """
        assert isinstance(name, str)
        expr = self._expr.alias(name)
        return Expression._from_pyexpr(expr)

    def cast(self, dtype: DataTypeLike) -> Expression:
        """Casts an expression to the given datatype if possible.

        Tip: See Also
            [`daft.functions.cast`](https://docs.daft.ai/en/stable/api/functions/cast/)
        """
        from daft.functions import cast

        return cast(self, dtype)

    def ceil(self) -> Expression:
        """The ceiling of a numeric expression.

        Tip: See Also
            [`daft.functions.ceil`](https://docs.daft.ai/en/stable/api/functions/ceil/)
        """
        from daft.functions import ceil

        return ceil(self)

    def floor(self) -> Expression:
        """The floor of a numeric expression.

        Tip: See Also
            [`daft.functions.floor`](https://docs.daft.ai/en/stable/api/functions/floor/)
        """
        from daft.functions import floor

        return floor(self)

    def clip(
        self,
        min: Expression | None = None,
        max: Expression | None = None,
    ) -> Expression:
        """Clips an expression to the given minimum and maximum values.

        Tip: See Also
            [`daft.functions.clip`](https://docs.daft.ai/en/stable/api/functions/clip/)
        """
        from daft.functions import clip

        return clip(self, min, max)

    def sign(self) -> Expression:
        """The sign of a numeric expression.

        Tip: See Also
            [`daft.functions.sign`](https://docs.daft.ai/en/stable/api/functions/sign/)
        """
        from daft.functions import sign

        return sign(self)

    def signum(self) -> Expression:
        """(DEPRECATED) Please use `daft.functions.sign` instead."""
        warnings.warn(
            "`Expression.image.signum` is deprecated since Daft version >= 0.6.2 and will be removed in >= 0.7.0. Please use `daft.functions.sign` instead.",
            category=DeprecationWarning,
        )
        return self.sign()

    def negate(self) -> Expression:
        """The negative of a numeric expression.

        Tip: See Also
            [`daft.functions.negate`](https://docs.daft.ai/en/stable/api/functions/negate/)
        """
        from daft.functions import negate

        return negate(self)

    def negative(self) -> Expression:
        """(DEPRECATED) Please use `daft.functions.negate` instead."""
        warnings.warn(
            "`Expression.image.negative` is deprecated since Daft version >= 0.6.2 and will be removed in >= 0.7.0. Please use `daft.functions.negate` instead.",
            category=DeprecationWarning,
        )
        return self.negate()

    def round(self, decimals: Expression | int = 0) -> Expression:
        """The round of a numeric expression.

        Tip: See Also
            [`daft.functions.round`](https://docs.daft.ai/en/stable/api/functions/round/)
        """
        from daft.functions import round

        return round(self, decimals)

    def sqrt(self) -> Expression:
        """The square root of a numeric expression.

        Tip: See Also
            [`daft.functions.sqrt`](https://docs.daft.ai/en/stable/api/functions/sqrt/)
        """
        from daft.functions import sqrt

        return sqrt(self)

    def cbrt(self) -> Expression:
        """The cube root of a numeric expression.

        Tip: See Also
            [`daft.functions.cbrt`](https://docs.daft.ai/en/stable/api/functions/cbrt/)
        """
        from daft.functions import cbrt

        return cbrt(self)

    def sin(self) -> Expression:
        """The elementwise sine of a numeric expression.

        Tip: See Also
            [`daft.functions.sin`](https://docs.daft.ai/en/stable/api/functions/sin/)
        """
        from daft.functions import sin

        return sin(self)

    def cos(self) -> Expression:
        """The elementwise cosine of a numeric expression.

        Tip: See Also
            [`daft.functions.cos`](https://docs.daft.ai/en/stable/api/functions/cos/)
        """
        from daft.functions import cos

        return cos(self)

    def tan(self) -> Expression:
        """The elementwise tangent of a numeric expression.

        Tip: See Also
            [`daft.functions.tan`](https://docs.daft.ai/en/stable/api/functions/tan/)
        """
        from daft.functions import tan

        return tan(self)

    def csc(self) -> Expression:
        """The elementwise cosecant of a numeric expression.

        Tip: See Also
            [`daft.functions.csc`](https://docs.daft.ai/en/stable/api/functions/csc/)
        """
        from daft.functions import csc

        return csc(self)

    def sec(self) -> Expression:
        """The elementwise secant of a numeric expression.

        Tip: See Also
            [`daft.functions.sec`](https://docs.daft.ai/en/stable/api/functions/sec/)
        """
        from daft.functions import sec

        return sec(self)

    def cot(self) -> Expression:
        """The elementwise cotangent of a numeric expression.

        Tip: See Also
            [`daft.functions.cot`](https://docs.daft.ai/en/stable/api/functions/cot/)
        """
        from daft.functions import cot

        return cot(self)

    def sinh(self) -> Expression:
        """The elementwise hyperbolic sine of a numeric expression.

        Tip: See Also
            [`daft.functions.sinh`](https://docs.daft.ai/en/stable/api/functions/sinh/)
        """
        from daft.functions import sinh

        return sinh(self)

    def cosh(self) -> Expression:
        """The elementwise hyperbolic cosine of a numeric expression.

        Tip: See Also
            [`daft.functions.cosh`](https://docs.daft.ai/en/stable/api/functions/cosh/)
        """
        from daft.functions import cosh

        return cosh(self)

    def tanh(self) -> Expression:
        """The elementwise hyperbolic tangent of a numeric expression.

        Tip: See Also
            [`daft.functions.tanh`](https://docs.daft.ai/en/stable/api/functions/tanh/)
        """
        from daft.functions import tanh

        return tanh(self)

    def arcsin(self) -> Expression:
        """The elementwise arc sine of a numeric expression.

        Tip: See Also
            [`daft.functions.arcsin`](https://docs.daft.ai/en/stable/api/functions/arcsin/)
        """
        from daft.functions import arcsin

        return arcsin(self)

    def arccos(self) -> Expression:
        """The elementwise arc cosine of a numeric expression.

        Tip: See Also
            [`daft.functions.arccos`](https://docs.daft.ai/en/stable/api/functions/arccos/)
        """
        from daft.functions import arccos

        return arccos(self)

    def arctan(self) -> Expression:
        """The elementwise arc tangent of a numeric expression.

        Tip: See Also
            [`daft.functions.arctan`](https://docs.daft.ai/en/stable/api/functions/arctan/)
        """
        from daft.functions import arctan

        return arctan(self)

    def arctan2(self, other: Expression) -> Expression:
        """Calculates the four quadrant arctangent of coordinates (y, x), in radians.

        Tip: See Also
            [`daft.functions.arctan2`](https://docs.daft.ai/en/stable/api/functions/arctan2/)
        """
        from daft.functions import arctan2

        return arctan2(self, other)

    def arctanh(self) -> Expression:
        """The elementwise inverse hyperbolic tangent of a numeric expression.

        Tip: See Also
            [`daft.functions.arctanh`](https://docs.daft.ai/en/stable/api/functions/arctanh/)
        """
        from daft.functions import arctanh

        return arctanh(self)

    def arccosh(self) -> Expression:
        """The elementwise inverse hyperbolic cosine of a numeric expression.

        Tip: See Also
            [`daft.functions.arccosh`](https://docs.daft.ai/en/stable/api/functions/arccosh/)
        """
        from daft.functions import arccosh

        return arccosh(self)

    def arcsinh(self) -> Expression:
        """The elementwise inverse hyperbolic sine of a numeric expression.

        Tip: See Also
            [`daft.functions.arcsinh`](https://docs.daft.ai/en/stable/api/functions/arcsinh/)
        """
        from daft.functions import arcsinh

        return arcsinh(self)

    def radians(self) -> Expression:
        """The elementwise radians of a numeric expression.

        Tip: See Also
            [`daft.functions.radians`](https://docs.daft.ai/en/stable/api/functions/radians/)
        """
        from daft.functions import radians

        return radians(self)

    def degrees(self) -> Expression:
        """The elementwise degrees of a numeric expression.

        Tip: See Also
            [`daft.functions.degrees`](https://docs.daft.ai/en/stable/api/functions/degrees/)
        """
        from daft.functions import degrees

        return degrees(self)

    def log2(self) -> Expression:
        """The elementwise log base 2 of a numeric expression.

        Tip: See Also
            [`daft.functions.log2`](https://docs.daft.ai/en/stable/api/functions/log2/)
        """
        from daft.functions import log2

        return log2(self)

    def log10(self) -> Expression:
        """The elementwise log base 10 of a numeric expression.

        Tip: See Also
            [`daft.functions.log10`](https://docs.daft.ai/en/stable/api/functions/log10/)
        """
        from daft.functions import log10

        return log10(self)

    def log(self, base: int | builtins.float = math.e) -> Expression:
        """The elementwise log with given base, of a numeric expression.

        Tip: See Also
            [`daft.functions.log`](https://docs.daft.ai/en/stable/api/functions/log/)
        """
        from daft.functions import log

        return log(self, base=base)

    def ln(self) -> Expression:
        """The elementwise natural log of a numeric expression.

        Tip: See Also
            [`daft.functions.ln`](https://docs.daft.ai/en/stable/api/functions/ln/)
        """
        from daft.functions import ln

        return ln(self)

    def log1p(self) -> Expression:
        """The ln(self + 1) of a numeric expression.

        Tip: See Also
            [`daft.functions.log1p`](https://docs.daft.ai/en/stable/api/functions/log1p/)
        """
        from daft.functions import log1p

        return log1p(self)

    def exp(self) -> Expression:
        """The e^self of a numeric expression.

        Tip: See Also
            [`daft.functions.exp`](https://docs.daft.ai/en/stable/api/functions/exp/)
        """
        from daft.functions import exp

        return exp(self)

    def expm1(self) -> Expression:
        """The e^self - 1 of a numeric expression.

        Tip: See Also
            [`daft.functions.expm1`](https://docs.daft.ai/en/stable/api/functions/expm1/)
        """
        from daft.functions import expm1

        return expm1(self)

    def bitwise_and(self, other: Expression) -> Expression:
        """Bitwise AND of two integer expressions.

        Tip: See Also
            [`daft.functions.bitwise_and`](https://docs.daft.ai/en/stable/api/functions/bitwise_and/)
        """
        from daft.functions import bitwise_and

        return bitwise_and(self, other)

    def bitwise_or(self, other: Expression) -> Expression:
        """Bitwise OR of two integer expressions.

        Tip: See Also
            [`daft.functions.bitwise_or`](https://docs.daft.ai/en/stable/api/functions/bitwise_or/)
        """
        from daft.functions import bitwise_or

        return bitwise_or(self, other)

    def bitwise_xor(self, other: Expression) -> Expression:
        """Bitwise XOR of two integer expressions.

        Tip: See Also
            [`daft.functions.bitwise_xor`](https://docs.daft.ai/en/stable/api/functions/bitwise_xor/)
        """
        from daft.functions import bitwise_xor

        return bitwise_xor(self, other)

    def shift_left(self, other: Expression) -> Expression:
        """Shifts the bits of an integer expression to the left (``expr << other``).

        Tip: See Also
            [`daft.functions.shift_left`](https://docs.daft.ai/en/stable/api/functions/shift_left/)
        """
        from daft.functions import shift_left

        return shift_left(self, other)

    def shift_right(self, other: Expression) -> Expression:
        """Shifts the bits of an integer expression to the right (``expr >> other``).

        Tip: See Also
            [`daft.functions.shift_right`](https://docs.daft.ai/en/stable/api/functions/shift_right/)
        """
        from daft.functions import shift_right

        return shift_right(self, other)

    def count(self, mode: Literal["all", "valid", "null"] | CountMode = CountMode.Valid) -> Expression:
        """Counts the number of values in the expression.

        Tip: See Also
            [`daft.functions.count`](https://docs.daft.ai/en/stable/api/functions/count)
        """
        from daft.functions import count

        return count(self, mode=mode)

    def count_distinct(self) -> Expression:
        """Counts the number of distinct values in the expression.

        Tip: See Also
            [`daft.functions.count_distinct`](https://docs.daft.ai/en/stable/api/functions/count_distinct)
        """
        from daft.functions import count_distinct

        return count_distinct(self)

    def sum(self) -> Expression:
        """Calculates the sum of the values in the expression.

        Tip: See Also
            [`daft.functions.sum`](https://docs.daft.ai/en/stable/api/functions/sum/)
        """
        from daft.functions import sum

        return sum(self)

    def approx_count_distinct(self) -> Expression:
        """Calculates the approximate number of non-`NULL` distinct values in the expression.

        Tip: See Also
              [`daft.functions.approx_count_distinct`](https://docs.daft.ai/en/stable/api/functions/approx_count_distinct/)
        """
        from daft.functions import approx_count_distinct

        return approx_count_distinct(self)

    def approx_percentiles(self, percentiles: builtins.float | builtins.list[builtins.float]) -> Expression:
        """Calculates the approximate percentile(s) for a column of numeric values.

        Tip: See Also
            [`daft.functions.approx_percentiles`](https://docs.daft.ai/en/stable/api/functions/approx_percentiles/)
        """
        from daft.functions import approx_percentiles

        return approx_percentiles(self, percentiles)

    def mean(self) -> Expression:
        """Calculates the mean of the values in the expression.

        Tip: See Also
            [`daft.functions.mean`](https://docs.daft.ai/en/stable/api/functions/mean/)
        """
        from daft.functions import mean

        return mean(self)

    def stddev(self) -> Expression:
        """Calculates the standard deviation of the values in the expression.

        Tip: See Also
            [`daft.functions.stddev`](https://docs.daft.ai/en/stable/api/functions/stddev/)
        """
        from daft.functions import stddev

        return stddev(self)

    def min(self) -> Expression:
        """Calculates the minimum value in the expression.

        Tip: See Also
            [`daft.functions.min`](https://docs.daft.ai/en/stable/api/functions/min/)
        """
        from daft.functions import min

        return min(self)

    def max(self) -> Expression:
        """Calculates the maximum value in the expression.

        Tip: See Also
            [`daft.functions.max`](https://docs.daft.ai/en/stable/api/functions/max/)
        """
        from daft.functions import max

        return max(self)

    def bool_and(self) -> Expression:
        """Calculates the boolean AND of all values in a list.

        Tip: See Also
            [`daft.functions.bool_and`](https://docs.daft.ai/en/stable/api/functions/bool_and/)
        """
        from daft.functions import bool_and

        return bool_and(self)

    def bool_or(self) -> Expression:
        """Calculates the boolean OR of all values in a list.

        Tip: See Also
            [`daft.functions.bool_or`](https://docs.daft.ai/en/stable/api/functions/bool_or/)
        """
        from daft.functions import bool_or

        return bool_or(self)

    def any_value(self, ignore_nulls: bool = False) -> Expression:
        """Returns any value in the expression.

        Tip: See Also
            [`daft.functions.any_value`](https://docs.daft.ai/en/stable/api/functions/any_value/)
        """
        from daft.functions import any_value

        return any_value(self, ignore_nulls=ignore_nulls)

    def skew(self) -> Expression:
        """Calculates the skewness of the values from the expression.

        Tip: See Also
            [`daft.functions.skew`](https://docs.daft.ai/en/stable/api/functions/skew/)
        """
        from daft.functions import skew

        return skew(self)

    def list_agg(self) -> Expression:
        """Aggregates the values in the expression into a list.

        Tip: See Also
            [`daft.functions.list_agg`](https://docs.daft.ai/en/stable/api/functions/list_agg/)
        """
        from daft.functions import list_agg

        return list_agg(self)

    def agg_list(self) -> Expression:
        """(DEPRECATED) Please use `daft.functions.list_agg` instead."""
        warnings.warn(
            "`Expression.agg_list` is deprecated since Daft version >= 0.6.2 and will be removed in >= 0.7.0. Please use `daft.functions.list_agg` instead.",
            category=DeprecationWarning,
        )
        return self.list_agg()

    def list_agg_distinct(self) -> Expression:
        """Aggregates the values in the expression into a list of distinct values (ignoring nulls).

        Tip: See Also
            [`daft.functions.list_agg_distinct`](https://docs.daft.ai/en/stable/api/functions/list_agg_distinct/)
        """
        from daft.functions import list_agg_distinct

        return list_agg_distinct(self)

    def agg_set(self) -> Expression:
        """(DEPRECATED) Please use `daft.functions.list_agg_distinct` instead."""
        warnings.warn(
            "`Expression.agg_set` is deprecated since Daft version >= 0.6.2 and will be removed in >= 0.7.0. Please use `daft.functions.list_agg_distinct` instead.",
            category=DeprecationWarning,
        )
        return self.list_agg_distinct()

    def string_agg(self) -> Expression:
        """Aggregates the values in the expression into a single string by concatenating them.

        Tip: See Also
            [`daft.functions.string_agg`](https://docs.daft.ai/en/stable/api/functions/string_agg/)
        """
        from daft.functions import string_agg

        return string_agg(self)

    def agg_concat(self) -> Expression:
        """(DEPRECATED) Please use `daft.functions.string_agg` instead."""
        warnings.warn(
            "`Expression.agg_concat` is deprecated since Daft version >= 0.6.2 and will be removed in >= 0.7.0. Please use `daft.functions.string_agg` instead.",
            category=DeprecationWarning,
        )
        return self.string_agg()

    def _explode(self) -> Expression:
        f = native.get_function_from_registry("explode")
        return Expression._from_pyexpr(f(self._expr))

    def if_else(self, if_true: Expression, if_false: Expression) -> Expression:
        """Conditionally choose values between two expressions using the current boolean expression as a condition.

        Args:
            if_true (Expression): Values to choose if condition is true
            if_false (Expression): Values to choose if condition is false

        Returns:
            Expression: New expression where values are chosen from `if_true` and `if_false`.

        Examples:
            >>> import daft
            >>> df = daft.from_pydict({"A": [1, 2, 3], "B": [0, 2, 4]})
            >>> df = df.with_column(
            ...     "A_if_bigger_else_B",
            ...     (df["A"] > df["B"]).if_else(df["A"], df["B"]),
            ... )
            >>> df.collect()
            ╭───────┬───────┬────────────────────╮
            │ A     ┆ B     ┆ A_if_bigger_else_B │
            │ ---   ┆ ---   ┆ ---                │
            │ Int64 ┆ Int64 ┆ Int64              │
            ╞═══════╪═══════╪════════════════════╡
            │ 1     ┆ 0     ┆ 1                  │
            ├╌╌╌╌╌╌╌┼╌╌╌╌╌╌╌┼╌╌╌╌╌╌╌╌╌╌╌╌╌╌╌╌╌╌╌╌┤
            │ 2     ┆ 2     ┆ 2                  │
            ├╌╌╌╌╌╌╌┼╌╌╌╌╌╌╌┼╌╌╌╌╌╌╌╌╌╌╌╌╌╌╌╌╌╌╌╌┤
            │ 3     ┆ 4     ┆ 4                  │
            ╰───────┴───────┴────────────────────╯
            <BLANKLINE>
            (Showing first 3 of 3 rows)

        """
        if_true = Expression._to_expression(if_true)
        if_false = Expression._to_expression(if_false)
        return Expression._from_pyexpr(self._expr.if_else(if_true._expr, if_false._expr))

    def apply(self, func: Callable[..., Any], return_dtype: DataTypeLike) -> Expression:
        """Apply a function on each value in a given expression.

        Args:
            func: Function to run per value of the expression
            return_dtype: Return datatype of the function that was ran

        Returns:
            Expression: New expression after having run the function on the expression

        Note:
            This is just syntactic sugar on top of a UDF and is convenient to use when your function only operates
            on a single column, and does not benefit from executing on batches. For either of those other use-cases,
            use a UDF instead.

        Examples:
            >>> import daft
            >>> df = daft.from_pydict({"x": ["1", "2", "tim"]})
            >>> def f(x_val: str) -> int:
            ...     if x_val.isnumeric():
            ...         return int(x_val)
            ...     else:
            ...         return 0
            >>> df.with_column("num_x", df["x"].apply(f, return_dtype=daft.DataType.int64())).collect()
            ╭──────┬───────╮
            │ x    ┆ num_x │
            │ ---  ┆ ---   │
            │ Utf8 ┆ Int64 │
            ╞══════╪═══════╡
            │ 1    ┆ 1     │
            ├╌╌╌╌╌╌┼╌╌╌╌╌╌╌┤
            │ 2    ┆ 2     │
            ├╌╌╌╌╌╌┼╌╌╌╌╌╌╌┤
            │ tim  ┆ 0     │
            ╰──────┴───────╯
            <BLANKLINE>
            (Showing first 3 of 3 rows)

        """
        from daft.udf import UDF

        inferred_return_dtype = DataType._infer_type(return_dtype)

        def batch_func(self_series: Series) -> list[Any]:
            return [func(x) for x in self_series]

        name = getattr(func, "__module__", "")
        if name:
            name = name + "."
        if hasattr(func, "__qualname__"):
            name = name + getattr(func, "__qualname__")
        elif hasattr(func, "__class__"):
            name = name + func.__class__.__name__
        else:
            name = name + func.__name__

        return UDF(
            inner=batch_func,
            name=name,
            return_dtype=inferred_return_dtype,
        )(self)

    def is_null(self) -> Expression:
        """Checks if values in the Expression are Null (a special value indicating missing data).

        Tip: See Also
            [`daft.functions.is_null`](https://docs.daft.ai/en/stable/api/functions/is_null/)
        """
        from daft.functions import is_null

        return is_null(self)

    def not_null(self) -> Expression:
        """Checks if values in the Expression are not Null (a special value indicating missing data).

        Tip: See Also
            [`daft.functions.not_null`](https://docs.daft.ai/en/stable/api/functions/not_null/)
        """
        from daft.functions import not_null

        return not_null(self)

    def fill_null(self, fill_value: Expression | Any) -> Expression:
        """Fills null values in the Expression with the provided fill_value.

        Tip: See Also
            [`daft.functions.fill_null`](https://docs.daft.ai/en/stable/api/functions/fill_null/)
        """
        from daft.functions import fill_null

        return fill_null(self, fill_value)

    def is_in(self, other: Any) -> Expression:
        """Checks if values in the Expression are in the provided list.

        Tip: See Also
            [`daft.functions.is_in`](https://docs.daft.ai/en/stable/api/functions/is_in/)
        """
        from daft.functions import is_in

        return is_in(self, other)

    def between(self, lower: int | builtins.float, upper: int | builtins.float) -> Expression:
        """Checks if values in the Expression are between lower and upper, inclusive.

        Tip: See Also
            [`daft.functions.between`](https://docs.daft.ai/en/stable/api/functions/between/)
        """
        from daft.functions import between

        return between(self, lower, upper)

    def hash(
        self, seed: Any | None = None, hash_function: Literal["xxhash", "murmurhash3", "sha1"] | None = "xxhash"
    ) -> Expression:
        """Hashes the values in the Expression.

        Tip: See Also
            [`daft.functions.hash`](https://docs.daft.ai/en/stable/api/functions/hash/)
        """
        from daft.functions import hash

        return hash(self, seed=seed, hash_function=hash_function)

    def minhash(
        self,
        *,
        num_hashes: int,
        ngram_size: int,
        seed: int = 1,
        hash_function: Literal["murmurhash3", "xxhash", "sha1"] = "murmurhash3",
    ) -> Expression:
        """Runs the MinHash algorithm on the series.

        Tip: See Also
            [`daft.functions.minhash`](https://docs.daft.ai/en/stable/api/functions/minhash/)
        """
        from daft.functions import minhash

        return minhash(self, num_hashes=num_hashes, ngram_size=ngram_size, seed=seed, hash_function=hash_function)

    def encode(self, charset: ENCODING_CHARSET) -> Expression:
        """Encode binary or string values using the specified character set.

        Tip: See Also
            [`daft.functions.encode`](https://docs.daft.ai/en/stable/api/functions/encode/)
        """
        from daft.functions import encode

        return encode(self, charset=charset)

    def decode(self, charset: ENCODING_CHARSET) -> Expression:
        """Decodes binary values using the specified character set.

        Tip: See Also
            [`daft.functions.decode`](https://docs.daft.ai/en/stable/api/functions/decode/)
        """
        from daft.functions import decode

        return decode(self, charset=charset)

    def try_encode(self, charset: ENCODING_CHARSET) -> Expression:
        """Encode or null if unsuccessful.

        Tip: See Also
            [`daft.functions.try_encode`](https://docs.daft.ai/en/stable/api/functions/try_encode/)
        """
        from daft.functions import try_encode

        return try_encode(self, charset=charset)

    def try_decode(self, charset: ENCODING_CHARSET) -> Expression:
        """Decode or null if unsuccessful.

        Tip: See Also
            [`daft.functions.try_decode`](https://docs.daft.ai/en/stable/api/functions/try_decode/)
        """
        from daft.functions import try_decode

        return try_decode(self, charset=charset)

    def compress(self, codec: COMPRESSION_CODEC) -> Expression:
        """Compress binary or string values using the specified codec.

        Tip: See Also
            [`daft.functions.compress`](https://docs.daft.ai/en/stable/api/functions/compress/)
        """
        from daft.functions import compress

        return compress(self, codec=codec)

    def decompress(self, codec: COMPRESSION_CODEC) -> Expression:
        """Decompress binary values using the specified codec.

        Tip: See Also
            [`daft.functions.decompress`](https://docs.daft.ai/en/stable/api/functions/decompress/)
        """
        from daft.functions import decompress

        return decompress(self, codec=codec)

    def try_compress(self, codec: COMPRESSION_CODEC) -> Expression:
        """Compress or null if unsuccessful.

        Tip: See Also
            [`daft.functions.try_compress`](https://docs.daft.ai/en/stable/api/functions/try_compress/)
        """
        from daft.functions import try_compress

        return try_compress(self, codec=codec)

    def try_decompress(self, codec: COMPRESSION_CODEC) -> Expression:
        """Decompress or null if unsuccessful.

        Tip: See Also
            [`daft.functions.try_decompress`](https://docs.daft.ai/en/stable/api/functions/try_decompress/)
        """
        from daft.functions import try_decompress

        return try_decompress(self, codec=codec)

    def deserialize(self, format: Literal["json"], dtype: DataTypeLike) -> Expression:
        """Deserializes the expression (string) using the specified format and data type.

        Tip: See Also
            [`daft.functions.deserialize`](https://docs.daft.ai/en/stable/api/functions/deserialize/)
        """
        from daft.functions import deserialize

        return deserialize(self, format=format, dtype=dtype)

    def try_deserialize(self, format: Literal["json"], dtype: DataTypeLike) -> Expression:
        """Deserializes the expression (string) using the specified format and data type, inserting nulls on failures.

        Tip: See Also
            [`daft.functions.try_deserialize`](https://docs.daft.ai/en/stable/api/functions/try_deserialize/)
        """
        from daft.functions import try_deserialize

        return try_deserialize(self, format=format, dtype=dtype)

    def serialize(self, format: Literal["json"]) -> Expression:
        """Serializes the expression as a string using the specified format.

        Tip: See Also
            [`daft.functions.serialize`](https://docs.daft.ai/en/stable/api/functions/serialize/)
        """
        from daft.functions import serialize

        return serialize(self, format=format)

    def jq(self, filter: builtins.str) -> Expression:
        """Applies a [jq](https://jqlang.github.io/jq/manual/) filter to the expression (string), returning the results as a string.

        Tip: See Also
            [`daft.functions.jq`](https://docs.daft.ai/en/stable/api/functions/jq/)
        """
        from daft.functions import jq

        return jq(self, filter)

    def name(self) -> builtins.str:
        return self._expr.name()

    def over(self, window: Window) -> Expression:
        """Apply the expression as a window function.

        Tip: See Also
            [`daft.functions.over`](https://docs.daft.ai/en/stable/api/functions/over/)
        """
        from daft.functions import over

        return over(self, window)

    def lag(self, offset: int = 1, default: Any | None = None) -> Expression:
        """Get the value from a previous row within a window partition.

        Tip: See Also
              [`daft.functions.lag`](https://docs.daft.ai/en/stable/api/functions/lag/)
        """
        from daft.functions import lag

        return lag(self, offset=offset, default=default)

    def lead(self, offset: int = 1, default: Any | None = None) -> Expression:
        """Get the value from a future row within a window partition.

        Tip: See Also
              [`daft.functions.lead`](https://docs.daft.ai/en/stable/api/functions/lead/)
        """
        from daft.functions import lead

        return lead(self, offset=offset, default=default)

    def __repr__(self) -> builtins.str:
        return repr(self._expr)

    def _to_sql(self) -> builtins.str | None:
        return self._expr.to_sql()

    def _to_field(self, schema: Schema) -> Field:
        return Field._from_pyfield(self._expr.to_field(schema._schema))

    def __hash__(self) -> int:
        return self._expr.__hash__()

    def __reduce__(self) -> tuple[Callable[[_PyExpr], Expression], tuple[_PyExpr]]:
        return Expression._from_pyexpr, (self._expr,)

    def _input_mapping(self) -> builtins.str | None:
        return self._expr._input_mapping()

    def _initialize_udfs(self) -> Expression:
        return Expression._from_pyexpr(initialize_udfs(self._expr))

    def parse_url(self) -> Expression:
        """Parse string URLs and extract URL components.

        Tip: See Also
            [`daft.functions.parse_url`](https://docs.daft.ai/en/stable/api/functions/parse_url/)
        """
        from daft.functions import parse_url

        return parse_url(self)

    def url_parse(self) -> Expression:
        """(DEPRECATED) Please use `daft.functions.parse_url` instead."""
        warnings.warn(
            "`Expression.url_parse` is deprecated since Daft version >= 0.6.2 and will be removed in >= 0.7.0. Please use `daft.functions.parse_url` instead.",
            category=DeprecationWarning,
        )
        return self.parse_url()

    def explode(self) -> Expression:
        """Explode a list expression.

        Tip: See Also
            [`daft.functions.explode`](https://docs.daft.ai/en/stable/api/functions/explode/)
        """
        from daft.functions import explode

        return explode(self)

    def cosine_distance(self, other: Expression) -> Expression:
        """Compute the cosine distance between two embeddings.

        Tip: See Also
            [`daft.functions.cosine_distance`](https://docs.daft.ai/en/stable/api/functions/cosine_distance/)
        """
        from daft.functions import cosine_distance

        return cosine_distance(self, other)

    def length(self) -> Expression:
        """Retrieves the length of the given expression.

        Tip: See Also
            [`daft.functions.length`](https://docs.daft.ai/en/stable/api/functions/length/)
        """
        from daft.functions import length

        return length(self)

    def concat(self, other: Expression | builtins.str | bytes) -> Expression:
        """Concatenate two string expressions.

        Tip: See Also
            [`daft.functions.concat`](https://docs.daft.ai/en/stable/api/functions/concat/)
        """
<<<<<<< HEAD
        using_ray_runner = runners.get_or_create_runner().name == "ray"
        return not using_ray_runner

    @staticmethod
    def _override_io_config_max_connections(max_connections: int, io_config: IOConfig | None) -> IOConfig:
        """Use a user-provided `max_connections` argument to override the value in S3Config.
=======
        from daft.functions import concat
>>>>>>> b23d60e4

        return concat(self, other)

    def download(
        self,
        max_connections: int = 32,
        on_error: Literal["raise", "null"] = "raise",
        io_config: IOConfig | None = None,
    ) -> Expression:
        """Treats each string as a URL, and downloads the bytes contents as a bytes column.

        Tip: See Also
            [`daft.functions.download`](https://docs.daft.ai/en/stable/api/functions/download/)
        """
        from daft.functions import download

        return download(self, max_connections, on_error, io_config)

    def upload(
        self,
        location: builtins.str | Expression,
        max_connections: int = 32,
        on_error: Literal["raise", "null"] = "raise",
        io_config: IOConfig | None = None,
    ) -> Expression:
        """Uploads a column of binary data to the provided location(s) (also supports S3, local etc).

        Tip: See Also
            [`daft.functions.upload`](https://docs.daft.ai/en/stable/api/functions/upload/)
        """
        from daft.functions import upload

        return upload(self, location, max_connections, on_error, io_config)

    def date(self) -> Expression:
        """Retrieves the date for a datetime column."""
        from daft.functions import date

        return date(self)

    def day(self) -> Expression:
        """Retrieves the day for a datetime column.

        Tip: See Also
            [`daft.functions.day`](https://docs.daft.ai/en/stable/api/functions/day/)
        """
        from daft.functions import day

        return day(self)

    def hour(self) -> Expression:
        """Retrieves the hour for a datetime column.

        Tip: See Also
            [`daft.functions.hour`](https://docs.daft.ai/en/stable/api/functions/hour/)
        """
        from daft.functions import hour

        return hour(self)

    def minute(self) -> Expression:
        """Retrieves the minute for a datetime column.

        Tip: See Also
            [`daft.functions.minute`](https://docs.daft.ai/en/stable/api/functions/minute/)
        """
        from daft.functions import minute

        return minute(self)

    def second(self) -> Expression:
        """Retrieves the second for a datetime column.

        Tip: See Also
            [`daft.functions.second`](https://docs.daft.ai/en/stable/api/functions/second/)
        """
        from daft.functions import second

        return second(self)

    def millisecond(self) -> Expression:
        """Retrieves the millisecond for a datetime column.

        Tip: See Also
            [`daft.functions.millisecond`](https://docs.daft.ai/en/stable/api/functions/millisecond/)
        """
        from daft.functions import millisecond

        return millisecond(self)

    def microsecond(self) -> Expression:
        """Retrieves the microsecond for a datetime column.

        Tip: See Also
            [`daft.functions.microsecond`](https://docs.daft.ai/en/stable/api/functions/microsecond/)
        """
        from daft.functions import microsecond

        return microsecond(self)

    def nanosecond(self) -> Expression:
        """Retrieves the nanosecond for a datetime column.

        Tip: See Also
            [`daft.functions.nanosecond`](https://docs.daft.ai/en/stable/api/functions/nanosecond/)
        """
        from daft.functions import nanosecond

        return nanosecond(self)

    def unix_date(self) -> Expression:
        """Retrieves the number of days since 1970-01-01 00:00:00 UTC.

        Tip: See Also
            [`daft.functions.unix_date`](https://docs.daft.ai/en/stable/api/functions/unix_date/)
        """
        from daft.functions import unix_date

        return unix_date(self)

    def time(self) -> Expression:
        """Retrieves the time for a datetime column."""
        from daft.functions import time

        return time(self)

    def month(self) -> Expression:
        """Retrieves the month for a datetime column.

        Tip: See Also
            [`daft.functions.month`](https://docs.daft.ai/en/stable/api/functions/month/)
        """
        from daft.functions import month

        return month(self)

    def quarter(self) -> Expression:
        """Retrieves the quarter for a datetime column.

        Tip: See Also
            [`daft.functions.quarter`](https://docs.daft.ai/en/stable/api/functions/quarter/)
        """
        from daft.functions import quarter

        return quarter(self)

    def year(self) -> Expression:
        """Retrieves the year for a datetime column.

        Tip: See Also
            [`daft.functions.year`](https://docs.daft.ai/en/stable/api/functions/year/)
        """
        from daft.functions import year

        return year(self)

    def day_of_week(self) -> Expression:
        """Retrieves the day of the week for a datetime column, starting at 0 for Monday and ending at 6 for Sunday.

        Tip: See Also
            [`daft.functions.day_of_week`](https://docs.daft.ai/en/stable/api/functions/day_of_week/)
        """
        from daft.functions import day_of_week

        return day_of_week(self)

    def day_of_month(self) -> Expression:
        """Retrieves the day of the month for a datetime column.

        Tip: See Also
            [`daft.functions.day_of_month`](https://docs.daft.ai/en/stable/api/functions/day_of_month/)
        """
        from daft.functions import day_of_month

        return day_of_month(self)

    def day_of_year(self) -> Expression:
        """Retrieves the ordinal day for a datetime column. Starting at 1 for January 1st and ending at 365 or 366 for December 31st.

        Tip: See Also
            [`daft.functions.day_of_year`](https://docs.daft.ai/en/stable/api/functions/day_of_year/)
        """
        from daft.functions import day_of_year

        return day_of_year(self)

    def week_of_year(self) -> Expression:
        """Retrieves the week of the year for a datetime column.

        Tip: See Also
            [`daft.functions.week_of_year`](https://docs.daft.ai/en/stable/api/functions/week_of_year/)
        """
        from daft.functions import week_of_year

        return week_of_year(self)

    def strftime(self, format: builtins.str | None = None) -> Expression:
        """Converts a datetime/date column to a string column.

        Tip: See Also
            [`daft.functions.strftime`](https://docs.daft.ai/en/stable/api/functions/strftime/)
        """
        from daft.functions import strftime

        return strftime(self, format)

    def total_seconds(self) -> Expression:
        """Calculates the total number of seconds for a duration column.

        Tip: See Also
            [`daft.functions.total_seconds`](https://docs.daft.ai/en/stable/api/functions/total_seconds/)
        """
        from daft.functions import total_seconds

        return total_seconds(self)

    def total_milliseconds(self) -> Expression:
        """Calculates the total number of milliseconds for a duration column.

        Tip: See Also
            [`daft.functions.total_milliseconds`](https://docs.daft.ai/en/stable/api/functions/total_milliseconds/)
        """
        from daft.functions import total_milliseconds

        return total_milliseconds(self)

    def total_microseconds(self) -> Expression:
        """Calculates the total number of microseconds for a duration column.

        Tip: See Also
            [`daft.functions.total_microseconds`](https://docs.daft.ai/en/stable/api/functions/total_microseconds/)
        """
        from daft.functions import total_microseconds

        return total_microseconds(self)

    def total_nanoseconds(self) -> Expression:
        """Calculates the total number of nanoseconds for a duration column.

        Tip: See Also
            [`daft.functions.total_nanoseconds`](https://docs.daft.ai/en/stable/api/functions/total_nanoseconds/)
        """
        from daft.functions import total_nanoseconds

        return total_nanoseconds(self)

    def total_minutes(self) -> Expression:
        """Calculates the total number of minutes for a duration column.

        Tip: See Also
            [`daft.functions.total_minutes`](https://docs.daft.ai/en/stable/api/functions/total_minutes/)
        """
        from daft.functions import total_minutes

        return total_minutes(self)

    def total_hours(self) -> Expression:
        """Calculates the total number of hours for a duration column.

        Tip: See Also
            [`daft.functions.total_hours`](https://docs.daft.ai/en/stable/api/functions/total_hours/)
        """
        from daft.functions import total_hours

        return total_hours(self)

    def total_days(self) -> Expression:
        """Calculates the total number of days for a duration column.

        Tip: See Also
            [`daft.functions.total_days`](https://docs.daft.ai/en/stable/api/functions/total_days/)
        """
        from daft.functions import total_days

        return total_days(self)

    def to_date(self, format: builtins.str) -> Expression:
        """Converts a string to a date using the specified format.

        Tip: See Also
            [`daft.functions.to_date`](https://docs.daft.ai/en/stable/api/functions/to_date/)
        """
        from daft.functions import to_date

        return to_date(self, format)

    def to_datetime(self, format: builtins.str, timezone: builtins.str | None = None) -> Expression:
        """Converts a string to a datetime using the specified format and timezone.

        Tip: See Also
            [`daft.functions.to_datetime`](https://docs.daft.ai/en/stable/api/functions/to_datetime/)
        """
        from daft.functions import to_datetime

        return to_datetime(self, format, timezone)

    def contains(self, substr: builtins.str | Expression) -> Expression:
        """Checks whether each string contains the given pattern in a string column.

        Tip: See Also
            [`daft.functions.contains`](https://docs.daft.ai/en/stable/api/functions/contains/)
        """
        from daft.functions import contains

        return contains(self, substr)

    def split(self, split_on: builtins.str | Expression) -> Expression:
        """Splits each string on the given string, into a list of strings.

        Tip: See Also
            [`daft.functions.split`](https://docs.daft.ai/en/stable/api/functions/split/)
        """
        from daft.functions import split

        return split(self, split_on)

    def regexp_split(self, pattern: builtins.str | Expression) -> Expression:
        """Splits each string on the given regex pattern, into a list of strings.

        Tip: See Also
            [`daft.functions.regexp_split`](https://docs.daft.ai/en/stable/api/functions/regexp_split/)
        """
        from daft.functions import regexp_split

        return regexp_split(self, pattern)

    def lower(self) -> Expression:
        """Convert UTF-8 string to all lowercase.

        Tip: See Also
            [`daft.functions.lower`](https://docs.daft.ai/en/stable/api/functions/lower/)
        """
        from daft.functions import lower

        return lower(self)

    def upper(self) -> Expression:
        """Convert UTF-8 string to all upper.

        Tip: See Also
            [`daft.functions.upper`](https://docs.daft.ai/en/stable/api/functions/upper/)
        """
        from daft.functions import upper

        return upper(self)

    def lstrip(self) -> Expression:
        """Strip whitespace from the left side of a UTF-8 string.

        Tip: See Also
            [`daft.functions.lstrip`](https://docs.daft.ai/en/stable/api/functions/lstrip/)
        """
        from daft.functions import lstrip

        return lstrip(self)

    def rstrip(self) -> Expression:
        """Strip whitespace from the right side of a UTF-8 string.

        Tip: See Also
            [`daft.functions.rstrip`](https://docs.daft.ai/en/stable/api/functions/rstrip/)
        """
        from daft.functions import rstrip

        return rstrip(self)

    def reverse(self) -> Expression:
        """Reverse a UTF-8 string.

        Tip: See Also
            [`daft.functions.reverse`](https://docs.daft.ai/en/stable/api/functions/reverse/)
        """
        from daft.functions import reverse

        return reverse(self)

    def capitalize(self) -> Expression:
        """Capitalize a UTF-8 string.

        Tip: See Also
            [`daft.functions.capitalize`](https://docs.daft.ai/en/stable/api/functions/capitalize/)
        """
        from daft.functions import capitalize

        return capitalize(self)

    def left(self, nchars: int | Expression) -> Expression:
        """Gets the n (from nchars) left-most characters of each string.

        Tip: See Also
            [`daft.functions.left`](https://docs.daft.ai/en/stable/api/functions/left/)
        """
        from daft.functions import left

        return left(self, nchars)

    def right(self, nchars: int | Expression) -> Expression:
        """Gets the n (from nchars) right-most characters of each string.

        Tip: See Also
            [`daft.functions.right`](https://docs.daft.ai/en/stable/api/functions/right/)
        """
        from daft.functions import right

        return right(self, nchars)

    def rpad(self, length: int | Expression, pad: builtins.str | Expression) -> Expression:
        """Right-pads each string by truncating or padding with the character.

        Tip: See Also
            [`daft.functions.rpad`](https://docs.daft.ai/en/stable/api/functions/rpad/)
        """
        from daft.functions import rpad

        return rpad(self, length, pad)

    def lpad(self, length: int | Expression, pad: builtins.str | Expression) -> Expression:
        """Left-pads each string by truncating or padding with the character.

        Tip: See Also
            [`daft.functions.lpad`](https://docs.daft.ai/en/stable/api/functions/lpad/)
        """
        from daft.functions import lpad

        return lpad(self, length, pad)

    def repeat(self, n: int | Expression) -> Expression:
        """Repeats each string n times.

        Tip: See Also
            [`daft.functions.repeat`](https://docs.daft.ai/en/stable/api/functions/repeat/)
        """
        from daft.functions import repeat

        return repeat(self, n)

    def like(self, pattern: builtins.str | Expression) -> Expression:
        """Checks whether each string matches the given SQL LIKE pattern, case sensitive.

        Tip: See Also
            [`daft.functions.like`](https://docs.daft.ai/en/stable/api/functions/like/)
        """
        from daft.functions import like

        return like(self, pattern)

    def ilike(self, pattern: builtins.str | Expression) -> Expression:
        """Checks whether each string matches the given SQL ILIKE pattern, case insensitive.

        Tip: See Also
            [`daft.functions.ilike`](https://docs.daft.ai/en/stable/api/functions/ilike/)
        """
        from daft.functions import ilike

        return ilike(self, pattern)

    def substr(self, start: int | Expression, length: int | Expression | None = None) -> Expression:
        """Extract a substring from a string, starting at a specified index and extending for a given length.

        Tip: See Also
            [`daft.functions.substr`](https://docs.daft.ai/en/stable/api/functions/substr/)
        """
        from daft.functions import substr

        return substr(self, start, length)

    def endswith(self, suffix: builtins.str | Expression) -> Expression:
        """Checks whether each string ends with the given pattern in a string column.

        Tip: See Also
            [`daft.functions.endswith`](https://docs.daft.ai/en/stable/api/functions/endswith/)
        """
        from daft.functions import endswith

        return endswith(self, suffix)

    def startswith(self, prefix: builtins.str | Expression) -> Expression:
        """Checks whether each string starts with the given pattern in a string column.

        Tip: See Also
            [`daft.functions.startswith`](https://docs.daft.ai/en/stable/api/functions/startswith/)
        """
        from daft.functions import startswith

        return startswith(self, prefix)

    def normalize(
        self,
        *,
        remove_punct: bool = False,
        lowercase: bool = False,
        nfd_unicode: bool = False,
        white_space: bool = False,
    ) -> Expression:
        """Normalizes a string for more useful deduplication.

        Tip: See Also
            [`daft.functions.normalize`](https://docs.daft.ai/en/stable/api/functions/normalize/)
        """
        from daft.functions import normalize

        return normalize(
            self, remove_punct=remove_punct, lowercase=lowercase, nfd_unicode=nfd_unicode, white_space=white_space
        )

    def tokenize_encode(
        self,
        tokens_path: builtins.str,
        *,
        io_config: IOConfig | None = None,
        pattern: builtins.str | None = None,
        special_tokens: builtins.str | None = None,
        use_special_tokens: bool | None = None,
    ) -> Expression:
        """Encodes each string as a list of integer tokens using a tokenizer.

        Tip: See Also
            [`daft.functions.tokenize_encode`](https://docs.daft.ai/en/stable/api/functions/tokenize_encode/)
        """
        from daft.functions import tokenize_encode

        return tokenize_encode(
            self,
            tokens_path,
            io_config=io_config,
            pattern=pattern,
            special_tokens=special_tokens,
            use_special_tokens=use_special_tokens,
        )

    def tokenize_decode(
        self,
        tokens_path: builtins.str,
        *,
        io_config: IOConfig | None = None,
        pattern: builtins.str | None = None,
        special_tokens: builtins.str | None = None,
    ) -> Expression:
        """Decodes each list of integer tokens into a string using a tokenizer.

        Tip: See Also
            [`daft.functions.tokenize_decode`](https://docs.daft.ai/en/stable/api/functions/tokenize_decode/)
        """
        from daft.functions import tokenize_decode

        return tokenize_decode(
            self,
            tokens_path,
            io_config=io_config,
            pattern=pattern,
            special_tokens=special_tokens,
        )

    def count_matches(
        self,
        patterns: Any,
        *,
        whole_words: bool = False,
        case_sensitive: bool = True,
    ) -> Expression:
        """Counts the number of times a pattern, or multiple patterns, appear in a string.

        Tip: See Also
            [`daft.functions.count_matches`](https://docs.daft.ai/en/stable/api/functions/count_matches/)
        """
        from daft.functions import count_matches

        return count_matches(self, patterns, whole_words=whole_words, case_sensitive=case_sensitive)

    def length_bytes(self) -> Expression:
        """Retrieves the length for a UTF-8 string column in bytes.

        Tip: See Also
            [`daft.functions.length_bytes`](https://docs.daft.ai/en/stable/api/functions/length_bytes/)
        """
        from daft.functions import length_bytes

        return length_bytes(self)

    def value_counts(self) -> Expression:
        """Counts the occurrences of each distinct value in the list.

        Tip: See Also
            [`daft.functions.value_counts`](https://docs.daft.ai/en/stable/api/functions/value_counts/)
        """
        from daft.functions import value_counts

        return value_counts(self)

    def chunk(self, size: int) -> Expression:
        """Splits each list into chunks of the given size.

        Tip: See Also
            [`daft.functions.chunk`](https://docs.daft.ai/en/stable/api/functions/chunk/)
        """
        from daft.functions import chunk

        return chunk(self, size)

    def resize(self, w: int, h: int) -> Expression:
        """Resize image into the provided width and height.

        Tip: See Also
            [`daft.functions.resize`](https://docs.daft.ai/en/stable/api/functions/resize/)
        """
        from daft.functions import resize

        return resize(self, w, h)

    def crop(self, bbox: tuple[int, int, int, int] | Expression) -> Expression:
        """Crops images with the provided bounding box.

        Tip: See Also
            [`daft.functions.crop`](https://docs.daft.ai/en/stable/api/functions/crop/)
        """
        from daft.functions import crop

        return crop(self, bbox)

    def list_join(self, delimiter: builtins.str | Expression) -> Expression:
        """Joins every element of a list using the specified string delimiter.

        Tip: See Also
            [`daft.functions.list_join`](https://docs.daft.ai/en/stable/api/functions/list_join/)
        """
        from daft.functions import list_join

        return list_join(self, delimiter)

    def list_count(self, mode: Literal["all", "valid", "null"] | CountMode = CountMode.Valid) -> Expression:
        """Counts the number of elements in each list.

        Tip: See Also
            [`daft.functions.list_count`](https://docs.daft.ai/en/stable/api/functions/list_count/)
        """
        from daft.functions import list_count

        return list_count(self, mode)

    def list_sum(self) -> Expression:
        """Sums each list. Empty lists and lists with all nulls yield null.

        Tip: See Also
            [`daft.functions.list_sum`](https://docs.daft.ai/en/stable/api/functions/list_sum/)
        """
        from daft.functions import list_sum

        return list_sum(self)

    def list_mean(self) -> Expression:
        """Calculates the mean of each list. If no non-null values in a list, the result is null.

        Tip: See Also
            [`daft.functions.list_mean`](https://docs.daft.ai/en/stable/api/functions/list_mean/)
        """
        from daft.functions import list_mean

        return list_mean(self)

    def list_min(self) -> Expression:
        """Calculates the minimum of each list. If no non-null values in a list, the result is null.

        Tip: See Also
            [`daft.functions.list_min`](https://docs.daft.ai/en/stable/api/functions/list_min/)
        """
        from daft.functions import list_min

        return list_min(self)

    def list_max(self) -> Expression:
        """Calculates the maximum of each list. If no non-null values in a list, the result is null.

        Tip: See Also
            [`daft.functions.list_max`](https://docs.daft.ai/en/stable/api/functions/list_max/)
        """
        from daft.functions import list_max

        return list_max(self)

    def list_bool_and(self) -> Expression:
        """Calculates the boolean AND of all values in a list.

        Tip: See Also
            [`daft.functions.list_bool_and`](https://docs.daft.ai/en/stable/api/functions/list_bool_and/)
        """
        from daft.functions import list_bool_and

        return list_bool_and(self)

    def list_bool_or(self) -> Expression:
        """Calculates the boolean OR of all values in a list.

        Tip: See Also
            [`daft.functions.list_bool_or`](https://docs.daft.ai/en/stable/api/functions/list_bool_or/)
        """
        from daft.functions import list_bool_or

        return list_bool_or(self)

    def list_sort(
        self, desc: bool | Expression | None = None, nulls_first: bool | Expression | None = None
    ) -> Expression:
        """Sorts the inner lists of a list column.

        Tip: See Also
            [`daft.functions.list_sort`](https://docs.daft.ai/en/stable/api/functions/list_sort/)
        """
        from daft.functions import list_sort

        return list_sort(self, desc, nulls_first)

    def list_distinct(self) -> Expression:
        """Returns a list of unique elements in each list, preserving order of first occurrence and ignoring nulls.

        Tip: See Also
            [`daft.functions.list_distinct`](https://docs.daft.ai/en/stable/api/functions/list_distinct/)
        """
        from daft.functions import list_distinct

        return list_distinct(self)

    def list_map(self, mapper: Expression) -> Expression:
        """Evaluates an expression on all elements in the list.

        Tip: See Also
            [`daft.functions.list_map`](https://docs.daft.ai/en/stable/api/functions/list_map/)
        """
        from daft.functions import list_map

        return list_map(self, mapper)

    def encode_image(self, image_format: builtins.str | ImageFormat) -> Expression:
        """Encode an image column as the provided image file format, returning a binary column of encoded bytes.

        Tip: See Also
            [`daft.functions.encode_image`](https://docs.daft.ai/en/stable/api/functions/encode_image/)
        """
        from daft.functions import encode_image

        return encode_image(self, image_format)

    def decode_image(
        self,
        on_error: Literal["raise", "null"] = "raise",
        mode: builtins.str | ImageMode | None = None,
    ) -> Expression:
        """Decodes the binary data in this column into images.

        Tip: See Also
            [`daft.functions.decode_image`](https://docs.daft.ai/en/stable/api/functions/decode_image/)
        """
        from daft.functions import decode_image

        return decode_image(self, on_error=on_error, mode=mode)

    def coalesce(self, *others: Expression) -> Expression:
        """Returns the first non-null value among this expression and the provided expressions.

        Tip: See Also
            [`daft.functions.coalesce`](https://docs.daft.ai/en/stable/api/functions/coalesce/)
        """
        from daft.functions import coalesce

        return coalesce(self, *others)

    def date_trunc(self, interval: builtins.str, relative_to: Expression | None = None) -> Expression:
        """Truncates the datetime column to the specified interval.

        Tip: See Also
            [`daft.functions.date_trunc`](https://docs.daft.ai/en/stable/api/functions/date_trunc/)
        """
        from daft.functions import date_trunc

        return date_trunc(interval, self, relative_to=relative_to)

    def regexp(self, pattern: builtins.str | Expression) -> Expression:
        """Check whether each string matches the given regular expression pattern in a string column.

        Tip: See Also
            [`daft.functions.regexp`](https://docs.daft.ai/en/stable/api/functions/regexp/)
        """
        from daft.functions import regexp

        return regexp(self, pattern)

    def regexp_extract(self, pattern: builtins.str | Expression, index: int = 0) -> Expression:
        """Extracts the specified match group from the first regex match in each string in a string column.

        Tip: See Also
            [`daft.functions.regexp_extract`](https://docs.daft.ai/en/stable/api/functions/regexp_extract/)
        """
        from daft.functions import regexp_extract

        return regexp_extract(self, pattern, index=index)

    def regexp_extract_all(self, pattern: builtins.str | Expression, index: int = 0) -> Expression:
        r"""Extracts the specified match group from all regex matches in each string in a string column.

        Tip: See Also
            [`daft.functions.regexp_extract_all`](https://docs.daft.ai/en/stable/api/functions/regexp_extract_all/)
        """
        from daft.functions import regexp_extract_all

        return regexp_extract_all(self, pattern, index=index)

    def replace(
        self,
        search: builtins.str | Expression,
        replacement: builtins.str | Expression,
    ) -> Expression:
        """Replaces all occurrences of a substring in a string with a replacement string.

        Tip: See Also
            [`daft.functions.replace`](https://docs.daft.ai/en/stable/api/functions/replace/)
        """
        from daft.functions import replace

        return replace(self, search, replacement)

    def regexp_replace(
        self,
        pattern: builtins.str | Expression,
        replacement: builtins.str | Expression,
    ) -> Expression:
        """Replaces all occurrences of a regex pattern in a string column with a replacement string.

        Tip: See Also
            [`daft.functions.regexp_replace`](https://docs.daft.ai/en/stable/api/functions/regexp_replace/)
        """
        from daft.functions import regexp_replace

        return regexp_replace(self, pattern, replacement)

    def index(self, substr: builtins.str | Expression) -> Expression:
        """Returns the index of the first occurrence of the substring in each string.

        Tip: See Also
            [`daft.functions.index`](https://docs.daft.ai/en/stable/api/functions/index/)
        """
        from daft.functions import index

        return index(self, substr)

    def convert_image(self, mode: builtins.str | ImageMode) -> Expression:
        """Convert an image expression to the specified mode.

        Tip: See Also
            [`daft.functions.convert_image`](https://docs.daft.ai/en/stable/api/functions/convert_image/)
        """
        from daft.functions import convert_image

        return convert_image(self, mode)

    def list_append(self, other: Expression) -> Expression:
        """Appends a value to each list in the column.

        Tip: See Also
            [`daft.functions.list_append`](https://docs.daft.ai/en/stable/api/functions/list_append/)
        """
        from daft.functions import list_append

        return list_append(self, other)


SomeExpressionNamespace = TypeVar("SomeExpressionNamespace", bound="ExpressionNamespace")


class ExpressionNamespace:
    _expr: _PyExpr

    def __init__(self) -> None:
        raise NotImplementedError("We do not support creating a ExpressionNamespace via __init__ ")

    def _to_expression(self) -> Expression:
        return Expression._from_pyexpr(self._expr)

    @classmethod
    def from_expression(cls: type[SomeExpressionNamespace], expr: Expression) -> SomeExpressionNamespace:
        ns = cls.__new__(cls)
        ns._expr = expr._expr
        return ns

    def _eval_expressions(self, func_name: str, *args: Any, **kwargs: Any) -> Expression:
        e = Expression._from_pyexpr(self._expr)
        return e._eval_expressions(func_name, *args, **kwargs)


class ExpressionUrlNamespace(ExpressionNamespace):
    """The following methods are available under the `expr.url` attribute."""

    @staticmethod
    def _should_use_multithreading_tokio_runtime() -> bool:
        """Whether or not our expression should use the multithreaded tokio runtime under the hood, or a singlethreaded one.

        This matters because for distributed workloads, each process has its own tokio I/O runtime. if each distributed process
        is multithreaded (by default we spin up `N_CPU` threads) then we will be running `(N_CPU * N_PROC)` number of threads, and
        opening `(N_CPU * N_PROC * max_connections)` number of connections. This is too large for big machines with many CPU cores.

        Hence for Ray we default to doing the singlethreaded runtime. This means that we will have a limit of
        `(singlethreaded=1 * N_PROC * max_connections)` number of open connections per machine, which works out to be reasonable at ~2-4k connections.

        For local execution, we run in a single process which means that it all shares the same tokio I/O runtime and connection pool.
        Thus we just have `(multithreaded=N_CPU * max_connections)` number of open connections, which is usually reasonable as well.
        """
        using_ray_runner = context.get_context().get_or_create_runner().name == "ray"
        return not using_ray_runner

    @staticmethod
    def _override_io_config_max_connections(max_connections: int, io_config: IOConfig | None) -> IOConfig:
        """Use a user-provided `max_connections` argument to override the value in S3Config.

        This is because our Rust code under the hood actually does `min(S3Config's max_connections, url_download's max_connections)` to
        determine how many connections to allow per-thread. Thus we need to override the io_config here to ensure that the user's max_connections
        is correctly applied in our Rust code.
        """
        io_config = context.get_context().daft_planning_config.default_io_config if io_config is None else io_config
        io_config = io_config.replace(s3=io_config.s3.replace(max_connections=max_connections))
        return io_config

    def download(
        self,
        max_connections: int = 32,
        on_error: Literal["raise", "null"] = "raise",
        io_config: IOConfig | None = None,
    ) -> Expression:
        """(DEPRECATED) Please use `daft.functions.download` instead."""
        warnings.warn(
            "`Expression.url.download` is deprecated since Daft version >= 0.6.2 and will be removed in >= 0.7.0. Please use `daft.functions.download` instead.",
            category=DeprecationWarning,
        )
        return self._to_expression().download(
            max_connections=max_connections,
            on_error=on_error,
            io_config=io_config,
        )

    def upload(
        self,
        location: str | Expression,
        max_connections: int = 32,
        on_error: Literal["raise", "null"] = "raise",
        io_config: IOConfig | None = None,
    ) -> Expression:
        """(DEPRECATED) Please use `daft.functions.upload` instead."""
        warnings.warn(
            "`Expression.url.upload` is deprecated since Daft version >= 0.6.2 and will be removed in >= 0.7.0. Please use `daft.functions.upload` instead.",
            category=DeprecationWarning,
        )
        return self._to_expression().upload(
            location=location,
            max_connections=max_connections,
            on_error=on_error,
            io_config=io_config,
        )


class ExpressionFloatNamespace(ExpressionNamespace):
    """The following methods are available under the `expr.float` attribute."""

    def is_nan(self) -> Expression:
        """Checks if values are NaN (a special float value indicating not-a-number).

        Returns:
            Expression: Boolean Expression indicating whether values are invalid.

        Note:
            Nulls will be propagated! I.e. this operation will return a null for null values.

        Examples:
            >>> import daft
            >>> df = daft.from_pydict({"data": [1.0, None, float("nan")]})
            >>> df = df.select(df["data"].float.is_nan())
            >>> df.collect()
            ╭─────────╮
            │ data    │
            │ ---     │
            │ Boolean │
            ╞═════════╡
            │ false   │
            ├╌╌╌╌╌╌╌╌╌┤
            │ None    │
            ├╌╌╌╌╌╌╌╌╌┤
            │ true    │
            ╰─────────╯
            <BLANKLINE>
            (Showing first 3 of 3 rows)

        """
        f = native.get_function_from_registry("is_nan")
        return Expression._from_pyexpr(f(self._expr))

    def is_inf(self) -> Expression:
        """Checks if values in the Expression are Infinity.

        Returns:
            Expression: Boolean Expression indicating whether values are Infinity.

        Note:
            Nulls will be propagated! I.e. this operation will return a null for null values.

        Examples:
            >>> import daft
            >>> df = daft.from_pydict({"data": [-float("inf"), 0.0, float("inf"), None]})
            >>> df = df.select(df["data"].float.is_inf())
            >>> df.collect()
            ╭─────────╮
            │ data    │
            │ ---     │
            │ Boolean │
            ╞═════════╡
            │ true    │
            ├╌╌╌╌╌╌╌╌╌┤
            │ false   │
            ├╌╌╌╌╌╌╌╌╌┤
            │ true    │
            ├╌╌╌╌╌╌╌╌╌┤
            │ None    │
            ╰─────────╯
            <BLANKLINE>
            (Showing first 4 of 4 rows)

        """
        f = native.get_function_from_registry("is_inf")
        return Expression._from_pyexpr(f(self._expr))

    def not_nan(self) -> Expression:
        """Checks if values are not NaN (a special float value indicating not-a-number).

        Returns:
            Expression: Boolean Expression indicating whether values are not invalid.

        Note:
            Nulls will be propagated! I.e. this operation will return a null for null values.

        Examples:
            >>> import daft
            >>> df = daft.from_pydict({"x": [1.0, None, float("nan")]})
            >>> df = df.select(df["x"].float.not_nan())
            >>> df.collect()
            ╭─────────╮
            │ x       │
            │ ---     │
            │ Boolean │
            ╞═════════╡
            │ true    │
            ├╌╌╌╌╌╌╌╌╌┤
            │ None    │
            ├╌╌╌╌╌╌╌╌╌┤
            │ false   │
            ╰─────────╯
            <BLANKLINE>
            (Showing first 3 of 3 rows)

        """
        f = native.get_function_from_registry("not_nan")
        return Expression._from_pyexpr(f(self._expr))

    def fill_nan(self, fill_value: Expression) -> Expression:
        """Fills NaN values in the Expression with the provided fill_value.

        Returns:
            Expression: Expression with Nan values filled with the provided fill_value

        Examples:
            >>> import daft
            >>> df = daft.from_pydict({"data": [1.1, float("nan"), 3.3]})
            >>> df = df.with_column("filled", df["data"].float.fill_nan(2.2))
            >>> df.show()
            ╭─────────┬─────────╮
            │ data    ┆ filled  │
            │ ---     ┆ ---     │
            │ Float64 ┆ Float64 │
            ╞═════════╪═════════╡
            │ 1.1     ┆ 1.1     │
            ├╌╌╌╌╌╌╌╌╌┼╌╌╌╌╌╌╌╌╌┤
            │ NaN     ┆ 2.2     │
            ├╌╌╌╌╌╌╌╌╌┼╌╌╌╌╌╌╌╌╌┤
            │ 3.3     ┆ 3.3     │
            ╰─────────┴─────────╯
            <BLANKLINE>
            (Showing first 3 of 3 rows)

        """
        fill_value = Expression._to_expression(fill_value)
        f = native.get_function_from_registry("fill_nan")
        return Expression._from_pyexpr(f(self._expr, fill_value._expr))


class ExpressionDatetimeNamespace(ExpressionNamespace):
    """The following methods are available under the `expr.dt` attribute."""

    def date(self) -> Expression:
        """(DEPRECATED) Please use `daft.functions.date` instead."""
        warnings.warn(
            "`Expression.dt.date` is deprecated since Daft version >= 0.6.2 and will be removed in >= 0.7.0. Please use `daft.functions.date` instead.",
            category=DeprecationWarning,
        )
        return self._to_expression().date()

    def day(self) -> Expression:
        """(DEPRECATED) Please use `daft.functions.day` instead."""
        warnings.warn(
            "`Expression.dt.day` is deprecated since Daft version >= 0.6.2 and will be removed in >= 0.7.0. Please use `daft.functions.day` instead.",
            category=DeprecationWarning,
        )
        return self._to_expression().day()

    def hour(self) -> Expression:
        """(DEPRECATED) Please use `daft.functions.hour` instead."""
        warnings.warn(
            "`Expression.dt.hour` is deprecated since Daft version >= 0.6.2 and will be removed in >= 0.7.0. Please use `daft.functions.hour` instead.",
            category=DeprecationWarning,
        )
        return self._to_expression().hour()

    def minute(self) -> Expression:
        """(DEPRECATED) Please use `daft.functions.minute` instead."""
        warnings.warn(
            "`Expression.dt.minute` is deprecated since Daft version >= 0.6.2 and will be removed in >= 0.7.0. Please use `daft.functions.minute` instead.",
            category=DeprecationWarning,
        )
        return self._to_expression().minute()

    def second(self) -> Expression:
        """(DEPRECATED) Please use `daft.functions.second` instead."""
        warnings.warn(
            "`Expression.dt.second` is deprecated since Daft version >= 0.6.2 and will be removed in >= 0.7.0. Please use `daft.functions.second` instead.",
            category=DeprecationWarning,
        )
        return self._to_expression().second()

    def millisecond(self) -> Expression:
        """(DEPRECATED) Please use `daft.functions.millisecond` instead."""
        warnings.warn(
            "`Expression.dt.millisecond` is deprecated since Daft version >= 0.6.2 and will be removed in >= 0.7.0. Please use `daft.functions.millisecond` instead.",
            category=DeprecationWarning,
        )
        return self._to_expression().millisecond()

    def microsecond(self) -> Expression:
        """(DEPRECATED) Please use `daft.functions.microsecond` instead."""
        warnings.warn(
            "`Expression.dt.microsecond` is deprecated since Daft version >= 0.6.2 and will be removed in >= 0.7.0. Please use `daft.functions.microsecond` instead.",
            category=DeprecationWarning,
        )
        return self._to_expression().microsecond()

    def nanosecond(self) -> Expression:
        """(DEPRECATED) Please use `daft.functions.nanosecond` instead."""
        warnings.warn(
            "`Expression.dt.nanosecond` is deprecated since Daft version >= 0.6.2 and will be removed in >= 0.7.0. Please use `daft.functions.nanosecond` instead.",
            category=DeprecationWarning,
        )
        return self._to_expression().nanosecond()

    def unix_date(self) -> Expression:
        """(DEPRECATED) Please use `daft.functions.unix_date` instead."""
        warnings.warn(
            "`Expression.dt.unix_date` is deprecated since Daft version >= 0.6.2 and will be removed in >= 0.7.0. Please use `daft.functions.unix_date` instead.",
            category=DeprecationWarning,
        )
        return self._to_expression().unix_date()

    def time(self) -> Expression:
        """(DEPRECATED) Please use `daft.functions.time` instead."""
        warnings.warn(
            "`Expression.dt.time` is deprecated since Daft version >= 0.6.2 and will be removed in >= 0.7.0. Please use `daft.functions.time` instead.",
            category=DeprecationWarning,
        )
        return self._to_expression().time()

    def month(self) -> Expression:
        """(DEPRECATED) Please use `daft.functions.month` instead."""
        warnings.warn(
            "`Expression.dt.month` is deprecated since Daft version >= 0.6.2 and will be removed in >= 0.7.0. Please use `daft.functions.month` instead.",
            category=DeprecationWarning,
        )
        return self._to_expression().month()

    def quarter(self) -> Expression:
        """(DEPRECATED) Please use `daft.functions.quarter` instead."""
        warnings.warn(
            "`Expression.dt.quarter` is deprecated since Daft version >= 0.6.2 and will be removed in >= 0.7.0. Please use `daft.functions.quarter` instead.",
            category=DeprecationWarning,
        )
        return self._to_expression().quarter()

    def year(self) -> Expression:
        """(DEPRECATED) Please use `daft.functions.year` instead."""
        warnings.warn(
            "`Expression.dt.year` is deprecated since Daft version >= 0.6.2 and will be removed in >= 0.7.0. Please use `daft.functions.year` instead.",
            category=DeprecationWarning,
        )
        return self._to_expression().year()

    def day_of_week(self) -> Expression:
        """(DEPRECATED) Please use `daft.functions.day_of_week` instead."""
        warnings.warn(
            "`Expression.dt.day_of_week` is deprecated since Daft version >= 0.6.2 and will be removed in >= 0.7.0. Please use `daft.functions.day_of_week` instead.",
            category=DeprecationWarning,
        )
        return self._to_expression().day_of_week()

    def day_of_month(self) -> Expression:
        """(DEPRECATED) Please use `daft.functions.day_of_month` instead."""
        warnings.warn(
            "`Expression.dt.day_of_month` is deprecated since Daft version >= 0.6.2 and will be removed in >= 0.7.0. Please use `daft.functions.day_of_month` instead.",
            category=DeprecationWarning,
        )
        return self._to_expression().day_of_month()

    def day_of_year(self) -> Expression:
        """(DEPRECATED) Please use `daft.functions.day_of_year` instead."""
        warnings.warn(
            "`Expression.dt.day_of_year` is deprecated since Daft version >= 0.6.2 and will be removed in >= 0.7.0. Please use `daft.functions.day_of_year` instead.",
            category=DeprecationWarning,
        )
        return self._to_expression().day_of_year()

    def week_of_year(self) -> Expression:
        """(DEPRECATED) Please use `daft.functions.week_of_year` instead."""
        warnings.warn(
            "`Expression.dt.week_of_year` is deprecated since Daft version >= 0.6.2 and will be removed in >= 0.7.0. Please use `daft.functions.week_of_year` instead.",
            category=DeprecationWarning,
        )
        return self._to_expression().week_of_year()

    def truncate(self, interval: str, relative_to: Expression | None = None) -> Expression:
        """(DEPRECATED) Please use `daft.functions.date_trunc` instead."""
        warnings.warn(
            "`Expression.dt.truncate` is deprecated since Daft version >= 0.6.2 and will be removed in >= 0.7.0. Please use `daft.functions.date_trunc` instead.",
            category=DeprecationWarning,
        )
        return self._to_expression().date_trunc(interval, relative_to=relative_to)

    def to_unix_epoch(self, time_unit: str | TimeUnit | None = None) -> Expression:
        """Converts a datetime column to a Unix timestamp. with the specified time unit. (default: seconds).

        See [daft.datatype.TimeUnit](https://docs.daft.ai/en/stable/api/datatypes/#daft.datatype.DataType.timeunit) for more information on time units and valid values.

        Examples:
            >>> import daft
            >>> from datetime import date
            >>> df = daft.from_pydict(
            ...     {
            ...         "dates": [
            ...             date(2001, 1, 1),
            ...             date(2001, 1, 2),
            ...             date(2001, 1, 3),
            ...             None,
            ...         ]
            ...     }
            ... )
            >>> df.with_column("timestamp", daft.col("dates").dt.to_unix_epoch("ns")).show()
            ╭────────────┬────────────────────╮
            │ dates      ┆ timestamp          │
            │ ---        ┆ ---                │
            │ Date       ┆ Int64              │
            ╞════════════╪════════════════════╡
            │ 2001-01-01 ┆ 978307200000000000 │
            ├╌╌╌╌╌╌╌╌╌╌╌╌┼╌╌╌╌╌╌╌╌╌╌╌╌╌╌╌╌╌╌╌╌┤
            │ 2001-01-02 ┆ 978393600000000000 │
            ├╌╌╌╌╌╌╌╌╌╌╌╌┼╌╌╌╌╌╌╌╌╌╌╌╌╌╌╌╌╌╌╌╌┤
            │ 2001-01-03 ┆ 978480000000000000 │
            ├╌╌╌╌╌╌╌╌╌╌╌╌┼╌╌╌╌╌╌╌╌╌╌╌╌╌╌╌╌╌╌╌╌┤
            │ None       ┆ None               │
            ╰────────────┴────────────────────╯
            <BLANKLINE>
            (Showing first 4 of 4 rows)
        """
        return self._eval_expressions("to_unix_epoch", time_unit=time_unit)

    def strftime(self, format: str | None = None) -> Expression:
        """(DEPRECATED) Please use `daft.functions.strftime` instead."""
        warnings.warn(
            "`Expression.dt.strftime` is deprecated since Daft version >= 0.6.2 and will be removed in >= 0.7.0. Please use `daft.functions.strftime` instead.",
            category=DeprecationWarning,
        )
        return self._to_expression().strftime(format=format)

    def total_seconds(self) -> Expression:
        """(DEPRECATED) Please use `daft.functions.total_seconds` instead."""
        warnings.warn(
            "`Expression.dt.total_seconds` is deprecated since Daft version >= 0.6.2 and will be removed in >= 0.7.0. Please use `daft.functions.total_seconds` instead.",
            category=DeprecationWarning,
        )
        return self._to_expression().total_seconds()

    def total_milliseconds(self) -> Expression:
        """(DEPRECATED) Please use `daft.functions.total_milliseconds` instead."""
        warnings.warn(
            "`Expression.dt.total_milliseconds` is deprecated since Daft version >= 0.6.2 and will be removed in >= 0.7.0. Please use `daft.functions.total_milliseconds` instead.",
            category=DeprecationWarning,
        )
        return self._to_expression().total_milliseconds()

    def total_microseconds(self) -> Expression:
        """(DEPRECATED) Please use `daft.functions.total_microseconds` instead."""
        warnings.warn(
            "`Expression.dt.total_microseconds` is deprecated since Daft version >= 0.6.2 and will be removed in >= 0.7.0. Please use `daft.functions.total_microseconds` instead.",
            category=DeprecationWarning,
        )
        return self._to_expression().total_microseconds()

    def total_nanoseconds(self) -> Expression:
        """(DEPRECATED) Please use `daft.functions.total_nanoseconds` instead."""
        warnings.warn(
            "`Expression.dt.total_nanoseconds` is deprecated since Daft version >= 0.6.2 and will be removed in >= 0.7.0. Please use `daft.functions.total_nanoseconds` instead.",
            category=DeprecationWarning,
        )
        return self._to_expression().total_nanoseconds()

    def total_minutes(self) -> Expression:
        """(DEPRECATED) Please use `daft.functions.total_minutes` instead."""
        warnings.warn(
            "`Expression.dt.total_minutes` is deprecated since Daft version >= 0.6.2 and will be removed in >= 0.7.0. Please use `daft.functions.total_minutes` instead.",
            category=DeprecationWarning,
        )
        return self._to_expression().total_minutes()

    def total_hours(self) -> Expression:
        """(DEPRECATED) Please use `daft.functions.total_hours` instead."""
        warnings.warn(
            "`Expression.dt.total_hours` is deprecated since Daft version >= 0.6.2 and will be removed in >= 0.7.0. Please use `daft.functions.total_hours` instead.",
            category=DeprecationWarning,
        )
        return self._to_expression().total_hours()

    def total_days(self) -> Expression:
        """(DEPRECATED) Please use `daft.functions.total_days` instead."""
        warnings.warn(
            "`Expression.dt.total_days` is deprecated since Daft version >= 0.6.2 and will be removed in >= 0.7.0. Please use `daft.functions.total_days` instead.",
            category=DeprecationWarning,
        )
        return self._to_expression().total_days()


class ExpressionStringNamespace(ExpressionNamespace):
    """The following methods are available under the `expr.str` attribute."""

    def contains(self, substr: str | Expression) -> Expression:
        """(DEPRECATED) Please use `daft.functions.contains` instead."""
        warnings.warn(
            "`Expression.str.contains` is deprecated since Daft version >= 0.6.2 and will be removed in >= 0.7.0. Please use `daft.functions.contains` instead.",
            category=DeprecationWarning,
        )
        return self._to_expression().contains(substr)

    def match(self, pattern: str | Expression) -> Expression:
        """(DEPRECATED) Please use `daft.functions.regexp` instead."""
        warnings.warn(
            "`Expression.str.match` is deprecated since Daft version >= 0.6.2 and will be removed in >= 0.7.0. Please use `daft.functions.regexp` instead.",
            category=DeprecationWarning,
        )
        return self._to_expression().regexp(pattern)

    def endswith(self, suffix: str | Expression) -> Expression:
        """(DEPRECATED) Please use `daft.functions.endswith` instead."""
        warnings.warn(
            "`Expression.str.endswith` is deprecated since Daft version >= 0.6.2 and will be removed in >= 0.7.0. Please use `daft.functions.endswith` instead.",
            category=DeprecationWarning,
        )
        return self._to_expression().endswith(suffix)

    def startswith(self, prefix: str | Expression) -> Expression:
        """(DEPRECATED) Please use `daft.functions.startswith` instead."""
        warnings.warn(
            "`Expression.str.startswith` is deprecated since Daft version >= 0.6.2 and will be removed in >= 0.7.0. Please use `daft.functions.startswith` instead.",
            category=DeprecationWarning,
        )
        return self._to_expression().startswith(prefix)

    def split(self, pattern: str | Expression, regex: bool = False) -> Expression:
        """(DEPRECATED) Please use `daft.functions.split` or `daft.functions.regexp_split` instead."""
        warnings.warn(
            "`Expression.str.split` is deprecated since Daft version >= 0.6.2 and will be removed in >= 0.7.0. Please use `daft.functions.split` or `daft.functions.regexp_split` instead.",
            category=DeprecationWarning,
        )
        if regex:
            return self._to_expression().regexp_split(pattern)
        else:
            return self._to_expression().split(pattern)

    def regexp_split(self, pattern: str | Expression) -> Expression:
        """(DEPRECATED) Please use `daft.functions.regexp_split` or `daft.functions.regexp_split` instead."""
        warnings.warn(
            "`Expression.str.regexp_split` is deprecated since Daft version >= 0.6.2 and will be removed in >= 0.7.0. Please use `daft.functions.regexp_split` instead.",
            category=DeprecationWarning,
        )
        return self._to_expression().regexp_split(pattern)

    def concat(self, other: str | Expression) -> Expression:
        """(DEPRECATED) Please use `daft.functions.concat` instead."""
        warnings.warn(
            "`Expression.str.concat` is deprecated since Daft version >= 0.6.2 and will be removed in >= 0.7.0. Please use `daft.functions.concat` instead.",
            category=DeprecationWarning,
        )
        return self._to_expression().concat(other)

    def extract(self, pattern: str | Expression, index: int = 0) -> Expression:
        """(DEPRECATED) Please use `daft.functions.regexp_extract` instead."""
        warnings.warn(
            "`Expression.str.extract` is deprecated since Daft version >= 0.6.2 and will be removed in >= 0.7.0. Please use `daft.functions.regexp_extract` instead.",
            category=DeprecationWarning,
        )
        return self._to_expression().regexp_extract(pattern, index)

    def extract_all(self, pattern: str | Expression, index: int = 0) -> Expression:
        """(DEPRECATED) Please use `daft.functions.regexp_extract_all` instead."""
        warnings.warn(
            "`Expression.str.extract_all` is deprecated since Daft version >= 0.6.2 and will be removed in >= 0.7.0. Please use `daft.functions.regexp_extract_all` instead.",
            category=DeprecationWarning,
        )
        return self._to_expression().regexp_extract_all(pattern, index)

    def replace(
        self,
        pattern: str | Expression,
        replacement: str | Expression,
        regex: bool = False,
    ) -> Expression:
        """(DEPRECATED) Please use `daft.functions.replace` or `daft.functions.regexp_replace` instead."""
        warnings.warn(
            "`Expression.str.replace` is deprecated since Daft version >= 0.6.2 and will be removed in >= 0.7.0. Please use `daft.functions.replace` or `daft.functions.regexp_replace` instead.",
            category=DeprecationWarning,
        )
        if regex:
            return self._to_expression().regexp_replace(pattern, replacement)
        else:
            return self._to_expression().replace(pattern, replacement)

    def length(self) -> Expression:
        """(DEPRECATED) Please use `daft.functions.length` instead."""
        warnings.warn(
            "`Expression.str.length` is deprecated since Daft version >= 0.6.2 and will be removed in >= 0.7.0. Please use `daft.functions.length` instead.",
            category=DeprecationWarning,
        )
        return self._to_expression().length()

    def length_bytes(self) -> Expression:
        """(DEPRECATED) Please use `daft.functions.length_bytes` instead."""
        warnings.warn(
            "`Expression.str.length_bytes` is deprecated since Daft version >= 0.6.2 and will be removed in >= 0.7.0. Please use `daft.functions.length_bytes` instead.",
            category=DeprecationWarning,
        )
        return self._to_expression().length_bytes()

    def lower(self) -> Expression:
        """(DEPRECATED) Please use `daft.functions.lower` instead."""
        warnings.warn(
            "`Expression.str.lower` is deprecated since Daft version >= 0.6.2 and will be removed in >= 0.7.0. Please use `daft.functions.lower` instead.",
            category=DeprecationWarning,
        )
        return self._to_expression().lower()

    def upper(self) -> Expression:
        """(DEPRECATED) Please use `daft.functions.upper` instead."""
        warnings.warn(
            "`Expression.str.upper` is deprecated since Daft version >= 0.6.2 and will be removed in >= 0.7.0. Please use `daft.functions.upper` instead.",
            category=DeprecationWarning,
        )
        return self._to_expression().upper()

    def lstrip(self) -> Expression:
        """(DEPRECATED) Please use `daft.functions.lstrip` instead."""
        warnings.warn(
            "`Expression.str.lstrip` is deprecated since Daft version >= 0.6.2 and will be removed in >= 0.7.0. Please use `daft.functions.lstrip` instead.",
            category=DeprecationWarning,
        )
        return self._to_expression().lstrip()

    def rstrip(self) -> Expression:
        """(DEPRECATED) Please use `daft.functions.rstrip` instead."""
        warnings.warn(
            "`Expression.str.rstrip` is deprecated since Daft version >= 0.6.2 and will be removed in >= 0.7.0. Please use `daft.functions.rstrip` instead.",
            category=DeprecationWarning,
        )
        return self._to_expression().rstrip()

    def reverse(self) -> Expression:
        """(DEPRECATED) Please use `daft.functions.reverse` instead."""
        warnings.warn(
            "`Expression.str.reverse` is deprecated since Daft version >= 0.6.2 and will be removed in >= 0.7.0. Please use `daft.functions.reverse` instead.",
            category=DeprecationWarning,
        )
        return self._to_expression().reverse()

    def capitalize(self) -> Expression:
        """(DEPRECATED) Please use `daft.functions.capitalize` instead."""
        warnings.warn(
            "`Expression.str.capitalize` is deprecated since Daft version >= 0.6.2 and will be removed in >= 0.7.0. Please use `daft.functions.capitalize` instead.",
            category=DeprecationWarning,
        )
        return self._to_expression().capitalize()

    def left(self, nchars: int | Expression) -> Expression:
        """(DEPRECATED) Please use `daft.functions.left` instead."""
        warnings.warn(
            "`Expression.str.left` is deprecated since Daft version >= 0.6.2 and will be removed in >= 0.7.0. Please use `daft.functions.left` instead.",
            category=DeprecationWarning,
        )
        return self._to_expression().left(nchars)

    def right(self, nchars: int | Expression) -> Expression:
        """(DEPRECATED) Please use `daft.functions.right` instead."""
        warnings.warn(
            "`Expression.str.right` is deprecated since Daft version >= 0.6.2 and will be removed in >= 0.7.0. Please use `daft.functions.right` instead.",
            category=DeprecationWarning,
        )
        return self._to_expression().right(nchars)

    def find(self, substr: str | Expression) -> Expression:
        """(DEPRECATED) Please use `daft.functions.index` instead."""
        warnings.warn(
            "`Expression.str.find` is deprecated since Daft version >= 0.6.2 and will be removed in >= 0.7.0. Please use `daft.functions.index` instead.",
            category=DeprecationWarning,
        )
        return self._to_expression().index(substr)

    def rpad(self, length: int | Expression, pad: str | Expression) -> Expression:
        """(DEPRECATED) Please use `daft.functions.rpad` instead."""
        warnings.warn(
            "`Expression.str.rpad` is deprecated since Daft version >= 0.6.2 and will be removed in >= 0.7.0. Please use `daft.functions.rpad` instead.",
            category=DeprecationWarning,
        )
        return self._to_expression().rpad(length, pad)

    def lpad(self, length: int | Expression, pad: str | Expression) -> Expression:
        """(DEPRECATED) Please use `daft.functions.lpad` instead."""
        warnings.warn(
            "`Expression.str.lpad` is deprecated since Daft version >= 0.6.2 and will be removed in >= 0.7.0. Please use `daft.functions.lpad` instead.",
            category=DeprecationWarning,
        )
        return self._to_expression().lpad(length, pad)

    def repeat(self, n: int | Expression) -> Expression:
        """(DEPRECATED) Please use `daft.functions.repeat` instead."""
        warnings.warn(
            "`Expression.str.repeat` is deprecated since Daft version >= 0.6.2 and will be removed in >= 0.7.0. Please use `daft.functions.repeat` instead.",
            category=DeprecationWarning,
        )
        return self._to_expression().repeat(n)

    def like(self, pattern: str | Expression) -> Expression:
        """(DEPRECATED) Please use `daft.functions.like` instead."""
        warnings.warn(
            "`Expression.str.like` is deprecated since Daft version >= 0.6.2 and will be removed in >= 0.7.0. Please use `daft.functions.like` instead.",
            category=DeprecationWarning,
        )
        return self._to_expression().like(pattern)

    def ilike(self, pattern: str | Expression) -> Expression:
        """(DEPRECATED) Please use `daft.functions.ilike` instead."""
        warnings.warn(
            "`Expression.str.ilike` is deprecated since Daft version >= 0.6.2 and will be removed in >= 0.7.0. Please use `daft.functions.ilike` instead.",
            category=DeprecationWarning,
        )
        return self._to_expression().ilike(pattern)

    def substr(self, start: int | Expression, length: int | Expression | None = None) -> Expression:
        """(DEPRECATED) Please use `daft.functions.substr` instead."""
        warnings.warn(
            "`Expression.str.substr` is deprecated since Daft version >= 0.6.2 and will be removed in >= 0.7.0. Please use `daft.functions.substr` instead.",
            category=DeprecationWarning,
        )
        return self._to_expression().substr(start, length)

    def to_date(self, format: str) -> Expression:
        """(DEPRECATED) Please use `daft.functions.to_date` instead."""
        warnings.warn(
            "`Expression.str.to_date` is deprecated since Daft version >= 0.6.2 and will be removed in >= 0.7.0. Please use `daft.functions.to_date` instead.",
            category=DeprecationWarning,
        )
        return self._to_expression().to_date(format)

    def to_datetime(self, format: str, timezone: str | None = None) -> Expression:
        """(DEPRECATED) Please use `daft.functions.to_datetime` instead."""
        warnings.warn(
            "`Expression.str.to_datetime` is deprecated since Daft version >= 0.6.2 and will be removed in >= 0.7.0. Please use `daft.functions.to_datetime` instead.",
            category=DeprecationWarning,
        )
        return self._to_expression().to_datetime(format, timezone)

    def normalize(
        self,
        *,
        remove_punct: bool = False,
        lowercase: bool = False,
        nfd_unicode: bool = False,
        white_space: bool = False,
    ) -> Expression:
        """(DEPRECATED) Please use `daft.functions.normalize` instead."""
        warnings.warn(
            "`Expression.str.normalize` is deprecated since Daft version >= 0.6.2 and will be removed in >= 0.7.0. Please use `daft.functions.normalize` instead.",
            category=DeprecationWarning,
        )
        return self._to_expression().normalize(
            remove_punct=remove_punct,
            lowercase=lowercase,
            nfd_unicode=nfd_unicode,
            white_space=white_space,
        )

    def tokenize_encode(
        self,
        tokens_path: str,
        *,
        io_config: IOConfig | None = None,
        pattern: str | None = None,
        special_tokens: str | None = None,
        use_special_tokens: bool | None = None,
    ) -> Expression:
        """(DEPRECATED) Please use `daft.functions.tokenize_encode` instead."""
        warnings.warn(
            "`Expression.str.tokenize_encode` is deprecated since Daft version >= 0.6.2 and will be removed in >= 0.7.0. Please use `daft.functions.tokenize_encode` instead.",
            category=DeprecationWarning,
        )
        return self._to_expression().tokenize_encode(
            tokens_path=tokens_path,
            io_config=io_config,
            pattern=pattern,
            special_tokens=special_tokens,
            use_special_tokens=use_special_tokens,
        )

    def tokenize_decode(
        self,
        tokens_path: str,
        *,
        io_config: IOConfig | None = None,
        pattern: str | None = None,
        special_tokens: str | None = None,
    ) -> Expression:
        """(DEPRECATED) Please use `daft.functions.tokenize_decode` instead."""
        warnings.warn(
            "`Expression.str.tokenize_decode` is deprecated since Daft version >= 0.6.2 and will be removed in >= 0.7.0. Please use `daft.functions.tokenize_decode` instead.",
            category=DeprecationWarning,
        )
        return self._to_expression().tokenize_decode(
            tokens_path=tokens_path,
            io_config=io_config,
            pattern=pattern,
            special_tokens=special_tokens,
        )

    def count_matches(
        self,
        patterns: Any,
        *,
        whole_words: bool = False,
        case_sensitive: bool = True,
    ) -> Expression:
        """(DEPRECATED) Please use `daft.functions.count_matches` instead."""
        warnings.warn(
            "`Expression.str.count_matches` is deprecated since Daft version >= 0.6.2 and will be removed in >= 0.7.0. Please use `daft.functions.count_matches` instead.",
            category=DeprecationWarning,
        )
        return self._to_expression().count_matches(
            patterns,
            whole_words=whole_words,
            case_sensitive=case_sensitive,
        )


class ExpressionListNamespace(ExpressionNamespace):
    """The following methods are available under the `expr.list` attribute."""

    def map(self, expr: Expression) -> Expression:
        """(DEPRECATED) Please use `daft.functions.list_map` instead."""
        warnings.warn(
            "`Expression.list.map` is deprecated since Daft version >= 0.6.2 and will be removed in >= 0.7.0. Please use `daft.functions.list_map` instead.",
            category=DeprecationWarning,
        )
        return self._to_expression().list_map(expr)

    def join(self, delimiter: str | Expression) -> Expression:
        """(DEPRECATED) Please use `daft.functions.list_join` instead."""
        warnings.warn(
            "`Expression.list.join` is deprecated since Daft version >= 0.6.2 and will be removed in >= 0.7.0. Please use `daft.functions.list_join` instead.",
            category=DeprecationWarning,
        )
        return self._to_expression().list_join(delimiter)

    def value_counts(self) -> Expression:
        """(DEPRECATED) Please use `daft.functions.value_counts` instead."""
        warnings.warn(
            "`Expression.list.value_counts` is deprecated since Daft version >= 0.6.2 and will be removed in >= 0.7.0. Please use `daft.functions.value_counts` instead.",
            category=DeprecationWarning,
        )
        return self._to_expression().value_counts()

    def count(self, mode: Literal["all", "valid", "null"] | CountMode = CountMode.Valid) -> Expression:
        """(DEPRECATED) Please use `daft.functions.list_count` instead."""
        warnings.warn(
            "`Expression.list.count` is deprecated since Daft version >= 0.6.2 and will be removed in >= 0.7.0. Please use `daft.functions.list_count` instead.",
            category=DeprecationWarning,
        )
        return self._to_expression().list_count(mode)

    def length(self) -> Expression:
        """(DEPRECATED) Please use `daft.functions.length` instead."""
        warnings.warn(
            "`Expression.list.length` is deprecated since Daft version >= 0.6.2 and will be removed in >= 0.7.0. Please use `daft.functions.length` instead.",
            category=DeprecationWarning,
        )
        return self._to_expression().length()

    def get(self, idx: int | Expression, default: object = None) -> Expression:
        """Gets the element at an index in each list.

        Args:
            idx: index or indices to retrieve from each list
            default: the default value if the specified index is out of bounds

        Returns:
            Expression: an expression with the type of the list values
        """
        return self._eval_expressions("list_get", idx, default)

    def slice(self, start: int | Expression, end: int | Expression | None = None) -> Expression:
        """Gets a subset of each list.

        Args:
            start: index or column of indices. The slice will include elements starting from this index. If `start` is negative, it represents an offset from the end of the list
            end: optional index or column of indices. The slice will not include elements from this index onwards. If `end` is negative, it represents an offset from the end of the list. If not provided, the slice will include elements up to the end of the list

        Returns:
            Expression: an expression with a list of the type of the list values
        """
        return self._eval_expressions("list_slice", start, end)

    def chunk(self, size: int) -> Expression:
        """(DEPRECATED) Please use `daft.functions.chunk` instead."""
        warnings.warn(
            "`Expression.list.chunk` is deprecated since Daft version >= 0.6.2 and will be removed in >= 0.7.0. Please use `daft.functions.chunk` instead.",
            category=DeprecationWarning,
        )
        return self._to_expression().chunk(size)

    def sum(self) -> Expression:
        """(DEPRECATED) Please use `daft.functions.list_sum` instead."""
        warnings.warn(
            "`Expression.list.sum` is deprecated since Daft version >= 0.6.2 and will be removed in >= 0.7.0. Please use `daft.functions.list_sum` instead.",
            category=DeprecationWarning,
        )
        return self._to_expression().list_sum()

    def mean(self) -> Expression:
        """(DEPRECATED) Please use `daft.functions.list_mean` instead."""
        warnings.warn(
            "`Expression.list.mean` is deprecated since Daft version >= 0.6.2 and will be removed in >= 0.7.0. Please use `daft.functions.list_mean` instead.",
            category=DeprecationWarning,
        )
        return self._to_expression().list_mean()

    def min(self) -> Expression:
        """(DEPRECATED) Please use `daft.functions.list_min` instead."""
        warnings.warn(
            "`Expression.list.min` is deprecated since Daft version >= 0.6.2 and will be removed in >= 0.7.0. Please use `daft.functions.list_min` instead.",
            category=DeprecationWarning,
        )
        return self._to_expression().list_min()

    def max(self) -> Expression:
        """(DEPRECATED) Please use `daft.functions.list_max` instead."""
        warnings.warn(
            "`Expression.list.max` is deprecated since Daft version >= 0.6.2 and will be removed in >= 0.7.0. Please use `daft.functions.list_max` instead.",
            category=DeprecationWarning,
        )
        return self._to_expression().list_max()

    def bool_and(self) -> Expression:
        """(DEPRECATED) Please use `daft.functions.list_bool_and` instead."""
        warnings.warn(
            "`Expression.list.bool_and` is deprecated since Daft version >= 0.6.2 and will be removed in >= 0.7.0. Please use `daft.functions.list_bool_and` instead.",
            category=DeprecationWarning,
        )
        return self._to_expression().list_bool_and()

    def bool_or(self) -> Expression:
        """(DEPRECATED) Please use `daft.functions.list_bool_or` instead."""
        warnings.warn(
            "`Expression.list.bool_or` is deprecated since Daft version >= 0.6.2 and will be removed in >= 0.7.0. Please use `daft.functions.list_bool_or` instead.",
            category=DeprecationWarning,
        )
        return self._to_expression().list_bool_or()

    def sort(self, desc: bool | Expression | None = None, nulls_first: bool | Expression | None = None) -> Expression:
        """(DEPRECATED) Please use `daft.functions.list_sort` instead."""
        warnings.warn(
            "`Expression.list.sort` is deprecated since Daft version >= 0.6.2 and will be removed in >= 0.7.0. Please use `daft.functions.list_sort` instead.",
            category=DeprecationWarning,
        )
        return self._to_expression().list_sort(desc=desc, nulls_first=nulls_first)

    def distinct(self) -> Expression:
        """(DEPRECATED) Please use `daft.functions.list_distinct` instead."""
        warnings.warn(
            "`Expression.list.distinct` is deprecated since Daft version >= 0.6.2 and will be removed in >= 0.7.0. Please use `daft.functions.list_distinct` instead.",
            category=DeprecationWarning,
        )
        return self._to_expression().list_distinct()

    def unique(self) -> Expression:
        """(DEPRECATED) Please use `daft.functions.list_distinct` instead."""
        warnings.warn(
            "`Expression.list.distinct` is deprecated since Daft version >= 0.6.2 and will be removed in >= 0.7.0. Please use `daft.functions.list_distinct` instead.",
            category=DeprecationWarning,
        )
        return self._to_expression().list_distinct()


class ExpressionStructNamespace(ExpressionNamespace):
    """The following methods are available under the `expr.struct` attribute."""

    def get(self, name: str) -> Expression:
        """Retrieves one field from a struct column, or all fields with "*".

        Args:
            name: the name of the field to retrieve

        Returns:
            Expression: the field expression
        """
        return Expression._from_pyexpr(self._expr.struct_get(name))


class ExpressionMapNamespace(ExpressionNamespace):
    """The following methods are available under the `expr.map` attribute."""

    def get(self, key: Expression) -> Expression:
        """Retrieves the value for a key in a map column.

        Args:
            key: the key to retrieve

        Returns:
            Expression: the value expression

        Examples:
            >>> import pyarrow as pa
            >>> import daft
            >>> pa_array = pa.array([[("a", 1)], [], [("b", 2)]], type=pa.map_(pa.string(), pa.int64()))
            >>> df = daft.from_arrow(pa.table({"map_col": pa_array}))
            >>> df = df.with_column("a", df["map_col"].map.get("a"))
            >>> df.show()
            ╭──────────────────┬───────╮
            │ map_col          ┆ a     │
            │ ---              ┆ ---   │
            │ Map[Utf8: Int64] ┆ Int64 │
            ╞══════════════════╪═══════╡
            │ [{key: a,        ┆ 1     │
            │ value: 1,        ┆       │
            │ }]               ┆       │
            ├╌╌╌╌╌╌╌╌╌╌╌╌╌╌╌╌╌╌┼╌╌╌╌╌╌╌┤
            │ []               ┆ None  │
            ├╌╌╌╌╌╌╌╌╌╌╌╌╌╌╌╌╌╌┼╌╌╌╌╌╌╌┤
            │ [{key: b,        ┆ None  │
            │ value: 2,        ┆       │
            │ }]               ┆       │
            ╰──────────────────┴───────╯
            <BLANKLINE>
            (Showing first 3 of 3 rows)

        """
        key_expr = Expression._to_expression(key)
        return Expression._from_pyexpr(self._expr.map_get(key_expr._expr))


class ExpressionsProjection(Iterable[Expression]):
    """A collection of Expressions that can be projected onto a Table to produce another Table.

    Invariants:
        1. All Expressions have names
        2. All Expressions have unique names
    """

    def __init__(self, exprs: list[Expression]) -> None:
        # Check invariants
        seen: set[str] = set()
        for e in exprs:
            if e.name() in seen:
                raise ValueError(f"Expressions must all have unique names; saw {e.name()} twice")
            seen.add(e.name())

        self._output_name_to_exprs = {e.name(): e for e in exprs}

    @classmethod
    def from_schema(cls, schema: Schema) -> ExpressionsProjection:
        return cls([col(field.name) for field in schema])

    def __len__(self) -> int:
        return len(self._output_name_to_exprs)

    def __iter__(self) -> Iterator[Expression]:
        return iter(self._output_name_to_exprs.values())

    @overload
    def __getitem__(self, idx: slice) -> list[Expression]: ...

    @overload
    def __getitem__(self, idx: int) -> Expression: ...

    def __getitem__(self, idx: int | slice) -> Expression | list[Expression]:
        # Relies on the fact that Python dictionaries are ordered
        return list(self._output_name_to_exprs.values())[idx]

    def __eq__(self, other: object) -> bool:
        if not isinstance(other, ExpressionsProjection):
            return False

        return len(self._output_name_to_exprs) == len(other._output_name_to_exprs) and all(
            (s.name() == o.name()) and expr_structurally_equal(s, o)
            for s, o in zip(
                self._output_name_to_exprs.values(),
                other._output_name_to_exprs.values(),
            )
        )

    def union(self, other: ExpressionsProjection, rename_dup: str | None = None) -> ExpressionsProjection:
        """Unions two Expressions. Output naming conflicts are handled with keyword arguments.

        Args:
            other (ExpressionsProjection): other ExpressionsProjection to union with this one
            rename_dup (Optional[str], optional): when conflicts in naming happen, append this string to the conflicting column in `other`. Defaults to None.
        """
        unioned: dict[str, Expression] = {}
        for expr in list(self) + list(other):
            name = expr.name()

            # Handle naming conflicts
            if name in unioned:
                if rename_dup is not None:
                    while name in unioned:
                        name = f"{rename_dup}{name}"
                    expr = expr.alias(name)
                else:
                    raise ValueError(
                        f"Duplicate name found with different expression. name: {name}, seen: {unioned[name]}, current: {expr}"
                    )

            unioned[name] = expr
        return ExpressionsProjection(list(unioned.values()))

    def to_name_set(self) -> set[str]:
        return {e.name() for e in self}

    def input_mapping(self) -> dict[str, str]:
        """Returns a map of {output_name: input_name} for all expressions that are just no-ops/aliases of an existing input."""
        result = {}
        for e in self:
            input_map = e._input_mapping()
            if input_map is not None:
                result[e.name()] = input_map
        return result

    def to_column_expressions(self) -> ExpressionsProjection:
        return ExpressionsProjection([col(e.name()) for e in self])

    def get_expression_by_name(self, name: str) -> Expression:
        if name not in self._output_name_to_exprs:
            raise ValueError(f"{name} not found in ExpressionsProjection")
        return self._output_name_to_exprs[name]

    def to_inner_py_exprs(self) -> list[_PyExpr]:
        return [expr._expr for expr in self]

    def resolve_schema(self, schema: Schema) -> Schema:
        fields = [e._to_field(schema) for e in self]
        return Schema._from_field_name_and_types([(f.name, f.dtype) for f in fields])

    def __repr__(self) -> str:
        return f"{self._output_name_to_exprs.values()}"

    @classmethod
    def _from_serialized(cls, _output_name_to_exprs: dict[str, Expression]) -> ExpressionsProjection:
        obj = cls.__new__(cls)
        obj._output_name_to_exprs = _output_name_to_exprs
        return obj

    def __reduce__(
        self,
    ) -> tuple[Callable[[dict[str, Expression]], ExpressionsProjection], tuple[dict[str, Expression]]]:
        return ExpressionsProjection._from_serialized, (self._output_name_to_exprs,)


class ExpressionImageNamespace(ExpressionNamespace):
    """Expression operations for image columns. The following methods are available under the `expr.image` attribute."""

    def decode(
        self,
        on_error: Literal["raise", "null"] = "raise",
        mode: str | ImageMode | None = None,
    ) -> Expression:
        """(DEPRECATED) Please use `daft.functions.decode_image` instead."""
        warnings.warn(
            "`Expression.image.decode` is deprecated since Daft version >= 0.6.2 and will be removed in >= 0.7.0. Please use `daft.functions.decode_image` instead.",
            category=DeprecationWarning,
        )
        return self._to_expression().decode_image(on_error=on_error, mode=mode)

    def encode(self, image_format: str | ImageFormat) -> Expression:
        """(DEPRECATED) Please use `daft.functions.encode_image` instead."""
        warnings.warn(
            "`Expression.image.encode` is deprecated since Daft version >= 0.6.2 and will be removed in >= 0.7.0. Please use `daft.functions.encode_image` instead.",
            category=DeprecationWarning,
        )
        return self._to_expression().encode_image(image_format)

    def resize(self, w: int, h: int) -> Expression:
        """(DEPRECATED) Please use `daft.functions.resize` instead."""
        warnings.warn(
            "`Expression.image.resize` is deprecated since Daft version >= 0.6.2 and will be removed in >= 0.7.0. Please use `daft.functions.resize` instead.",
            category=DeprecationWarning,
        )
        return self._to_expression().resize(w, h)

    def crop(self, bbox: tuple[int, int, int, int] | Expression) -> Expression:
        """(DEPRECATED) Please use `daft.functions.crop` instead."""
        warnings.warn(
            "`Expression.image.crop` is deprecated since Daft version >= 0.6.2 and will be removed in >= 0.7.0. Please use `daft.functions.crop` instead.",
            category=DeprecationWarning,
        )
        return self._to_expression().crop(bbox)

    def to_mode(self, mode: str | ImageMode) -> Expression:
        """(DEPRECATED) Please use `daft.functions.convert_image` instead."""
        warnings.warn(
            "`Expression.image.to_mode` is deprecated since Daft version >= 0.6.2 and will be removed in >= 0.7.0. Please use `daft.functions.convert_image` instead.",
            category=DeprecationWarning,
        )
        return self._to_expression().convert_image(mode)

    def attribute(self, name: Literal["width", "height", "channel", "mode"] | ImageProperty) -> Expression:
        """Get a property of the image, such as 'width', 'height', 'channel', or 'mode'.

        Args:
            name (str): The name of the property to retrieve.

        Returns:
            Expression: An Expression representing the requested property.
        """
        if isinstance(name, str):
            name = ImageProperty.from_property_string(name)
        f = native.get_function_from_registry("image_attribute")
        return Expression._from_pyexpr(f(self._expr, lit(name)._expr))

    def width(self) -> Expression:
        """Gets the width of an image in pixels.

        Example:
            >>> # Create a dataframe with an image column
            >>> df = ...  # doctest: +SKIP
            >>> df = df.with_column("width", df["images"].image.width())  # doctest: +SKIP
        """
        return self.attribute("width")

    def height(self) -> Expression:
        """Gets the height of an image in pixels.

        Example:
            >>> # Create a dataframe with an image column
            >>> df = ...  # doctest: +SKIP
            >>> df = df.with_column("height", df["images"].image.height())  # doctest: +SKIP
        """
        return self.attribute("height")

    def channel(self) -> Expression:
        """Gets the number of channels in an image.

        Example:
            >>> # Create a dataframe with an image column
            >>> df = ...  # doctest: +SKIP
            >>> df = df.with_column("channel", df["images"].image.channel())  # doctest: +SKIP
        """
        return self.attribute("channel")

    def mode(self) -> Expression:
        """Gets the mode of an image as a string.

        Example:
            >>> # Create a dataframe with an image column
            >>> df = ...  # doctest: +SKIP
            >>> df = df.with_column("mode", df["images"].image.mode())  # doctest: +SKIP
        """
        return self.attribute("mode")


class ExpressionPartitioningNamespace(ExpressionNamespace):
    """The following methods are available under the `expr.partition` attribute."""

    def days(self) -> Expression:
        """Partitioning Transform that returns the number of days since epoch (1970-01-01).

        Unlike other temporal partitioning expressions, this expression is date type instead of int. This is to conform to the behavior of other implementations of Iceberg partition transforms.

        Returns:
            Date Expression
        """
        return Expression._from_pyexpr(self._expr.partitioning_days())

    def hours(self) -> Expression:
        """Partitioning Transform that returns the number of hours since epoch (1970-01-01).

        Returns:
            Expression: Int32 Expression in hours
        """
        return Expression._from_pyexpr(self._expr.partitioning_hours())

    def months(self) -> Expression:
        """Partitioning Transform that returns the number of months since epoch (1970-01-01).

        Returns:
            Expression: Int32 Expression in months
        """
        return Expression._from_pyexpr(self._expr.partitioning_months())

    def years(self) -> Expression:
        """Partitioning Transform that returns the number of years since epoch (1970-01-01).

        Returns:
            Expression: Int32 Expression in years
        """
        return Expression._from_pyexpr(self._expr.partitioning_years())

    def iceberg_bucket(self, n: int) -> Expression:
        """Partitioning Transform that returns the Hash Bucket following the Iceberg Specification of murmur3_32_x86.

        See <https://iceberg.apache.org/spec/#appendix-b-32-bit-hash-requirements> for more details.

        Args:
            n (int): Number of buckets

        Returns:
            Expression: Int32 Expression with the Hash Bucket
        """
        return Expression._from_pyexpr(self._expr.partitioning_iceberg_bucket(n))

    def iceberg_truncate(self, w: int) -> Expression:
        """Partitioning Transform that truncates the input to a standard width `w` following the Iceberg Specification.

        See <https://iceberg.apache.org/spec/#truncate-transform-details> for more details.

        Args:
            w (int): width of the truncation

        Returns:
            Expression: Expression of the Same Type of the input
        """
        return Expression._from_pyexpr(self._expr.partitioning_iceberg_truncate(w))


class ExpressionEmbeddingNamespace(ExpressionNamespace):
    """The following methods are available under the `expr.embedding` attribute."""

    def cosine_distance(self, other: Expression) -> Expression:
        """(DEPRECATED) Please use `daft.functions.cosine_distance` instead."""
        warnings.warn(
            "`Expression.embedding.cosine_distance` is deprecated since Daft version >= 0.6.2 and will be removed in >= 0.7.0. Please use `daft.functions.cosine_distance` instead.",
            category=DeprecationWarning,
        )

        return self._to_expression().cosine_distance(other)


class ExpressionBinaryNamespace(ExpressionNamespace):
    """The following methods are available under the `expr.binary` attribute."""

    def length(self) -> Expression:
        """(DEPRECATED) Please use `daft.functions.length` instead."""
        warnings.warn(
            "`Expression.binary.length` is deprecated since Daft version >= 0.6.2 and will be removed in >= 0.7.0. Please use `daft.functions.length` instead.",
            category=DeprecationWarning,
        )
        return self._to_expression().length()

    def concat(self, other: Expression) -> Expression:
        """(DEPRECATED) Please use `daft.functions.concat` instead."""
        warnings.warn(
            "`Expression.binary.concat` is deprecated since Daft version >= 0.6.2 and will be removed in >= 0.7.0. Please use `daft.functions.concat` instead.",
            category=DeprecationWarning,
        )
        return self._to_expression().concat(other)

    def slice(self, start: Expression | int, length: Expression | int | None = None) -> Expression:
        r"""Returns a slice of each binary string.

        Args:
            start: The starting position (0-based) of the slice.
            length: The length of the slice. If None, returns all characters from start to the end.

        Returns:
            A new expression representing the slice.

        Examples:
            >>> import daft
            >>> df = daft.from_pydict({"x": [b"Hello World", b"\xff\xfe\x00", b"empty"]})
            >>> df = df.select(df["x"].binary.slice(1, 3))
            >>> df.show()
            ╭─────────────╮
            │ x           │
            │ ---         │
            │ Binary      │
            ╞═════════════╡
            │ b"ell"      │
            ├╌╌╌╌╌╌╌╌╌╌╌╌╌┤
            │ b"\xfe\x00" │
            ├╌╌╌╌╌╌╌╌╌╌╌╌╌┤
            │ b"mpt"      │
            ╰─────────────╯
            <BLANKLINE>
            (Showing first 3 of 3 rows)

        """
        return self._eval_expressions("binary_slice", start, length)<|MERGE_RESOLUTION|>--- conflicted
+++ resolved
@@ -1652,16 +1652,7 @@
         Tip: See Also
             [`daft.functions.concat`](https://docs.daft.ai/en/stable/api/functions/concat/)
         """
-<<<<<<< HEAD
-        using_ray_runner = runners.get_or_create_runner().name == "ray"
-        return not using_ray_runner
-
-    @staticmethod
-    def _override_io_config_max_connections(max_connections: int, io_config: IOConfig | None) -> IOConfig:
-        """Use a user-provided `max_connections` argument to override the value in S3Config.
-=======
         from daft.functions import concat
->>>>>>> b23d60e4
 
         return concat(self, other)
 
@@ -2566,7 +2557,7 @@
         For local execution, we run in a single process which means that it all shares the same tokio I/O runtime and connection pool.
         Thus we just have `(multithreaded=N_CPU * max_connections)` number of open connections, which is usually reasonable as well.
         """
-        using_ray_runner = context.get_context().get_or_create_runner().name == "ray"
+        using_ray_runner = runners.get_or_create_runner().name == "ray"
         return not using_ray_runner
 
     @staticmethod
