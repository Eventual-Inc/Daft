--- conflicted
+++ resolved
@@ -48,11 +48,9 @@
     from daft.udf.legacy import BoundUDFArgs, InitArgsType, UninitializedUdf
     from daft.window import Window
 
-<<<<<<< HEAD
-=======
-    EncodingCodec = Literal["base64", "deflate", "gzip", "gz", "utf-8", "utf8", "zlib"]
-
->>>>>>> 9d3d359c
+    ENCODING_CHARSET = Literal["utf-8", "utf8", "base64"]
+    COMPRESSION_CODEC = Literal["deflate", "gzip", "gz", "zlib"]
+
 
 def lit(value: object) -> Expression:
     """Creates an Expression representing a column with every value set to the provided value.
@@ -1425,7 +1423,7 @@
 
         return minhash(self, num_hashes=num_hashes, ngram_size=ngram_size, seed=seed, hash_function=hash_function)
 
-    def encode(self, charset: Literal["utf-8", "utf8"] = "utf-8") -> Expression:
+    def encode(self, charset: ENCODING_CHARSET) -> Expression:
         """Encode binary or string values using the specified character set.
 
         Tip: See Also
@@ -1435,13 +1433,8 @@
 
         return encode(self, charset=charset)
 
-<<<<<<< HEAD
-    def decode(self, charset: Literal["utf-8", "utf8"] = "utf-8") -> Expression:
+    def decode(self, charset: ENCODING_CHARSET) -> Expression:
         """Decodes binary values using the specified character set.
-=======
-        Args:
-            codec (str): encoding codec (base64, deflate, gzip, zlib)
->>>>>>> 9d3d359c
 
         Tip: See Also
             [`daft.functions.decode`](https://docs.daft.ai/en/stable/api/functions/decode/)
@@ -1450,7 +1443,7 @@
 
         return decode(self, charset=charset)
 
-    def try_encode(self, charset: Literal["utf-8", "utf8"] = "utf-8") -> Expression:
+    def try_encode(self, charset: ENCODING_CHARSET) -> Expression:
         """Encode or null if unsuccessful.
 
         Tip: See Also
@@ -1460,7 +1453,7 @@
 
         return try_encode(self, charset=charset)
 
-    def try_decode(self, charset: Literal["utf-8", "utf8"] = "utf-8") -> Expression:
+    def try_decode(self, charset: ENCODING_CHARSET) -> Expression:
         """Decode or null if unsuccessful.
 
         Tip: See Also
@@ -1470,13 +1463,8 @@
 
         return try_decode(self, charset=charset)
 
-<<<<<<< HEAD
-    def compress(self, codec: Literal["deflate", "gzip", "gz", "zlib"]) -> Expression:
+    def compress(self, codec: COMPRESSION_CODEC) -> Expression:
         """Compress binary or string values using the specified codec.
-=======
-        Args:
-            codec (str): decoding codec (base64, deflate, gzip, zlib)
->>>>>>> 9d3d359c
 
         Tip: See Also
             [`daft.functions.compress`](https://docs.daft.ai/en/stable/api/functions/compress/)
@@ -1485,8 +1473,7 @@
 
         return compress(self, codec=codec)
 
-<<<<<<< HEAD
-    def decompress(self, codec: Literal["deflate", "gzip", "gz", "zlib"]) -> Expression:
+    def decompress(self, codec: COMPRESSION_CODEC) -> Expression:
         """Decompress binary values using the specified codec.
 
         Tip: See Also
@@ -1496,39 +1483,8 @@
 
         return decompress(self, codec=codec)
 
-    def try_compress(self, codec: Literal["deflate", "gzip", "gz", "zlib"]) -> Expression:
+    def try_compress(self, codec: COMPRESSION_CODEC) -> Expression:
         """Compress or null if unsuccessful.
-=======
-        Examples:
-            >>> import daft
-            >>> from daft import col
-            >>> df = daft.from_pydict({"bytes": [b"aGVsbG8sIHdvcmxkIQ=="]})
-            >>> df.select(col("bytes").decode("base64")).show()
-            ╭──────────────────╮
-            │ bytes            │
-            │ ---              │
-            │ Binary           │
-            ╞══════════════════╡
-            │ b"hello, world!" │
-            ╰──────────────────╯
-            <BLANKLINE>
-            (Showing first 1 of 1 rows)
-
-            >>> import daft
-            >>> import zlib
-            >>> from daft import col
-            >>> df = daft.from_pydict({"bytes": [zlib.compress(b"hello, world!")]})
-            >>> df.select(col("bytes").decode("zlib")).show()
-            ╭──────────────────╮
-            │ bytes            │
-            │ ---              │
-            │ Binary           │
-            ╞══════════════════╡
-            │ b"hello, world!" │
-            ╰──────────────────╯
-            <BLANKLINE>
-            (Showing first 1 of 1 rows)
->>>>>>> 9d3d359c
 
         Tip: See Also
             [`daft.functions.try_compress`](https://docs.daft.ai/en/stable/api/functions/try_compress/)
@@ -1537,7 +1493,7 @@
 
         return try_compress(self, codec=codec)
 
-    def try_decompress(self, codec: Literal["deflate", "gzip", "gz", "zlib"]) -> Expression:
+    def try_decompress(self, codec: COMPRESSION_CODEC) -> Expression:
         """Decompress or null if unsuccessful.
 
         Tip: See Also
