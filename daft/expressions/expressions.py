--- conflicted
+++ resolved
@@ -1621,11 +1621,879 @@
         Tip: See Also
             [`daft.functions.explode`](https://docs.daft.ai/en/stable/api/functions/explode/)
         """
-<<<<<<< HEAD
         from daft.functions import explode
-=======
-        f = native.get_function_from_registry("explode")
-        return Expression._from_pyexpr(f(self._expr))
+
+        return explode(self)
+
+    def cosine_distance(self, other: Expression) -> Expression:
+        """Compute the cosine distance between two embeddings.
+
+        Tip: See Also
+            [`daft.functions.cosine_distance`](https://docs.daft.ai/en/stable/api/functions/cosine_distance/)
+        """
+        from daft.functions import cosine_distance
+
+        return cosine_distance(self, other)
+
+    def length(self) -> Expression:
+        """Retrieves the length of the given expression.
+
+        Tip: See Also
+            [`daft.functions.length`](https://docs.daft.ai/en/stable/api/functions/length/)
+        """
+        from daft.functions import length
+
+        return length(self)
+
+    def concat(self, other: Expression | builtins.str | bytes) -> Expression:
+        """Concatenate two string expressions.
+
+        Tip: See Also
+            [`daft.functions.concat`](https://docs.daft.ai/en/stable/api/functions/concat/)
+        """
+        from daft.functions import concat
+
+        return concat(self, other)
+
+    def download(
+        self,
+        max_connections: int = 32,
+        on_error: Literal["raise", "null"] = "raise",
+        io_config: IOConfig | None = None,
+    ) -> Expression:
+        """Treats each string as a URL, and downloads the bytes contents as a bytes column.
+
+        Tip: See Also
+            [`daft.functions.download`](https://docs.daft.ai/en/stable/api/functions/download/)
+        """
+        from daft.functions import download
+
+        return download(self, max_connections, on_error, io_config)
+
+    def upload(
+        self,
+        location: builtins.str | Expression,
+        max_connections: int = 32,
+        on_error: Literal["raise", "null"] = "raise",
+        io_config: IOConfig | None = None,
+    ) -> Expression:
+        """Uploads a column of binary data to the provided location(s) (also supports S3, local etc).
+
+        Tip: See Also
+            [`daft.functions.upload`](https://docs.daft.ai/en/stable/api/functions/upload/)
+        """
+        from daft.functions import upload
+
+        return upload(self, location, max_connections, on_error, io_config)
+
+    def date(self) -> Expression:
+        """Retrieves the date for a datetime column."""
+        from daft.functions import date
+
+        return date(self)
+
+    def day(self) -> Expression:
+        """Retrieves the day for a datetime column.
+
+        Tip: See Also
+            [`daft.functions.day`](https://docs.daft.ai/en/stable/api/functions/day/)
+        """
+        from daft.functions import day
+
+        return day(self)
+
+    def hour(self) -> Expression:
+        """Retrieves the hour for a datetime column.
+
+        Tip: See Also
+            [`daft.functions.hour`](https://docs.daft.ai/en/stable/api/functions/hour/)
+        """
+        from daft.functions import hour
+
+        return hour(self)
+
+    def minute(self) -> Expression:
+        """Retrieves the minute for a datetime column.
+
+        Tip: See Also
+            [`daft.functions.minute`](https://docs.daft.ai/en/stable/api/functions/minute/)
+        """
+        from daft.functions import minute
+
+        return minute(self)
+
+    def second(self) -> Expression:
+        """Retrieves the second for a datetime column.
+
+        Tip: See Also
+            [`daft.functions.second`](https://docs.daft.ai/en/stable/api/functions/second/)
+        """
+        from daft.functions import second
+
+        return second(self)
+
+    def millisecond(self) -> Expression:
+        """Retrieves the millisecond for a datetime column.
+
+        Tip: See Also
+            [`daft.functions.millisecond`](https://docs.daft.ai/en/stable/api/functions/millisecond/)
+        """
+        from daft.functions import millisecond
+
+        return millisecond(self)
+
+    def microsecond(self) -> Expression:
+        """Retrieves the microsecond for a datetime column.
+
+        Tip: See Also
+            [`daft.functions.microsecond`](https://docs.daft.ai/en/stable/api/functions/microsecond/)
+        """
+        from daft.functions import microsecond
+
+        return microsecond(self)
+
+    def nanosecond(self) -> Expression:
+        """Retrieves the nanosecond for a datetime column.
+
+        Tip: See Also
+            [`daft.functions.nanosecond`](https://docs.daft.ai/en/stable/api/functions/nanosecond/)
+        """
+        from daft.functions import nanosecond
+
+        return nanosecond(self)
+
+    def unix_date(self) -> Expression:
+        """Retrieves the number of days since 1970-01-01 00:00:00 UTC.
+
+        Tip: See Also
+            [`daft.functions.unix_date`](https://docs.daft.ai/en/stable/api/functions/unix_date/)
+        """
+        from daft.functions import unix_date
+
+        return unix_date(self)
+
+    def time(self) -> Expression:
+        """Retrieves the time for a datetime column."""
+        from daft.functions import time
+
+        return time(self)
+
+    def month(self) -> Expression:
+        """Retrieves the month for a datetime column.
+
+        Tip: See Also
+            [`daft.functions.month`](https://docs.daft.ai/en/stable/api/functions/month/)
+        """
+        from daft.functions import month
+
+        return month(self)
+
+    def quarter(self) -> Expression:
+        """Retrieves the quarter for a datetime column.
+
+        Tip: See Also
+            [`daft.functions.quarter`](https://docs.daft.ai/en/stable/api/functions/quarter/)
+        """
+        from daft.functions import quarter
+
+        return quarter(self)
+
+    def year(self) -> Expression:
+        """Retrieves the year for a datetime column.
+
+        Tip: See Also
+            [`daft.functions.year`](https://docs.daft.ai/en/stable/api/functions/year/)
+        """
+        from daft.functions import year
+
+        return year(self)
+
+    def day_of_week(self) -> Expression:
+        """Retrieves the day of the week for a datetime column, starting at 0 for Monday and ending at 6 for Sunday.
+
+        Tip: See Also
+            [`daft.functions.day_of_week`](https://docs.daft.ai/en/stable/api/functions/day_of_week/)
+        """
+        from daft.functions import day_of_week
+
+        return day_of_week(self)
+
+    def day_of_month(self) -> Expression:
+        """Retrieves the day of the month for a datetime column.
+
+        Tip: See Also
+            [`daft.functions.day_of_month`](https://docs.daft.ai/en/stable/api/functions/day_of_month/)
+        """
+        from daft.functions import day_of_month
+
+        return day_of_month(self)
+
+    def day_of_year(self) -> Expression:
+        """Retrieves the ordinal day for a datetime column. Starting at 1 for January 1st and ending at 365 or 366 for December 31st.
+
+        Tip: See Also
+            [`daft.functions.day_of_year`](https://docs.daft.ai/en/stable/api/functions/day_of_year/)
+        """
+        from daft.functions import day_of_year
+
+        return day_of_year(self)
+
+    def week_of_year(self) -> Expression:
+        """Retrieves the week of the year for a datetime column.
+
+        Tip: See Also
+            [`daft.functions.week_of_year`](https://docs.daft.ai/en/stable/api/functions/week_of_year/)
+        """
+        from daft.functions import week_of_year
+
+        return week_of_year(self)
+
+    def strftime(self, format: builtins.str | None = None) -> Expression:
+        """Converts a datetime/date column to a string column.
+
+        Tip: See Also
+            [`daft.functions.strftime`](https://docs.daft.ai/en/stable/api/functions/strftime/)
+        """
+        from daft.functions import strftime
+
+        return strftime(self, format)
+
+    def total_seconds(self) -> Expression:
+        """Calculates the total number of seconds for a duration column.
+
+        Tip: See Also
+            [`daft.functions.total_seconds`](https://docs.daft.ai/en/stable/api/functions/total_seconds/)
+        """
+        from daft.functions import total_seconds
+
+        return total_seconds(self)
+
+    def total_milliseconds(self) -> Expression:
+        """Calculates the total number of milliseconds for a duration column.
+
+        Tip: See Also
+            [`daft.functions.total_milliseconds`](https://docs.daft.ai/en/stable/api/functions/total_milliseconds/)
+        """
+        from daft.functions import total_milliseconds
+
+        return total_milliseconds(self)
+
+    def total_microseconds(self) -> Expression:
+        """Calculates the total number of microseconds for a duration column.
+
+        Tip: See Also
+            [`daft.functions.total_microseconds`](https://docs.daft.ai/en/stable/api/functions/total_microseconds/)
+        """
+        from daft.functions import total_microseconds
+
+        return total_microseconds(self)
+
+    def total_nanoseconds(self) -> Expression:
+        """Calculates the total number of nanoseconds for a duration column.
+
+        Tip: See Also
+            [`daft.functions.total_nanoseconds`](https://docs.daft.ai/en/stable/api/functions/total_nanoseconds/)
+        """
+        from daft.functions import total_nanoseconds
+
+        return total_nanoseconds(self)
+
+    def total_minutes(self) -> Expression:
+        """Calculates the total number of minutes for a duration column.
+
+        Tip: See Also
+            [`daft.functions.total_minutes`](https://docs.daft.ai/en/stable/api/functions/total_minutes/)
+        """
+        from daft.functions import total_minutes
+
+        return total_minutes(self)
+
+    def total_hours(self) -> Expression:
+        """Calculates the total number of hours for a duration column.
+
+        Tip: See Also
+            [`daft.functions.total_hours`](https://docs.daft.ai/en/stable/api/functions/total_hours/)
+        """
+        from daft.functions import total_hours
+
+        return total_hours(self)
+
+    def total_days(self) -> Expression:
+        """Calculates the total number of days for a duration column.
+
+        Tip: See Also
+            [`daft.functions.total_days`](https://docs.daft.ai/en/stable/api/functions/total_days/)
+        """
+        from daft.functions import total_days
+
+        return total_days(self)
+
+    def to_date(self, format: builtins.str) -> Expression:
+        """Converts a string to a date using the specified format.
+
+        Tip: See Also
+            [`daft.functions.to_date`](https://docs.daft.ai/en/stable/api/functions/to_date/)
+        """
+        from daft.functions import to_date
+
+        return to_date(self, format)
+
+    def to_datetime(self, format: builtins.str, timezone: builtins.str | None = None) -> Expression:
+        """Converts a string to a datetime using the specified format and timezone.
+
+        Tip: See Also
+            [`daft.functions.to_datetime`](https://docs.daft.ai/en/stable/api/functions/to_datetime/)
+        """
+        from daft.functions import to_datetime
+
+        return to_datetime(self, format, timezone)
+
+    def contains(self, substr: builtins.str | Expression) -> Expression:
+        """Checks whether each string contains the given pattern in a string column.
+
+        Tip: See Also
+            [`daft.functions.contains`](https://docs.daft.ai/en/stable/api/functions/contains/)
+        """
+        from daft.functions import contains
+
+        return contains(self, substr)
+
+    def split(self, pattern: builtins.str | Expression, regex: bool = False) -> Expression:
+        """Splits each string on the given literal or regex pattern, into a list of strings.
+
+        Tip: See Also
+            [`daft.functions.split`](https://docs.daft.ai/en/stable/api/functions/split/)
+        """
+        from daft.functions import split
+
+        return split(self, pattern, regex)
+
+    def lower(self) -> Expression:
+        """Convert UTF-8 string to all lowercase.
+
+        Tip: See Also
+            [`daft.functions.lower`](https://docs.daft.ai/en/stable/api/functions/lower/)
+        """
+        from daft.functions import lower
+
+        return lower(self)
+
+    def upper(self) -> Expression:
+        """Convert UTF-8 string to all upper.
+
+        Tip: See Also
+            [`daft.functions.upper`](https://docs.daft.ai/en/stable/api/functions/upper/)
+        """
+        from daft.functions import upper
+
+        return upper(self)
+
+    def lstrip(self) -> Expression:
+        """Strip whitespace from the left side of a UTF-8 string.
+
+        Tip: See Also
+            [`daft.functions.lstrip`](https://docs.daft.ai/en/stable/api/functions/lstrip/)
+        """
+        from daft.functions import lstrip
+
+        return lstrip(self)
+
+    def rstrip(self) -> Expression:
+        """Strip whitespace from the right side of a UTF-8 string.
+
+        Tip: See Also
+            [`daft.functions.rstrip`](https://docs.daft.ai/en/stable/api/functions/rstrip/)
+        """
+        from daft.functions import rstrip
+
+        return rstrip(self)
+
+    def reverse(self) -> Expression:
+        """Reverse a UTF-8 string.
+
+        Tip: See Also
+            [`daft.functions.reverse`](https://docs.daft.ai/en/stable/api/functions/reverse/)
+        """
+        from daft.functions import reverse
+
+        return reverse(self)
+
+    def capitalize(self) -> Expression:
+        """Capitalize a UTF-8 string.
+
+        Tip: See Also
+            [`daft.functions.capitalize`](https://docs.daft.ai/en/stable/api/functions/capitalize/)
+        """
+        from daft.functions import capitalize
+
+        return capitalize(self)
+
+    def left(self, nchars: int | Expression) -> Expression:
+        """Gets the n (from nchars) left-most characters of each string.
+
+        Tip: See Also
+            [`daft.functions.left`](https://docs.daft.ai/en/stable/api/functions/left/)
+        """
+        from daft.functions import left
+
+        return left(self, nchars)
+
+    def right(self, nchars: int | Expression) -> Expression:
+        """Gets the n (from nchars) right-most characters of each string.
+
+        Tip: See Also
+            [`daft.functions.right`](https://docs.daft.ai/en/stable/api/functions/right/)
+        """
+        from daft.functions import right
+
+        return right(self, nchars)
+
+    def rpad(self, length: int | Expression, pad: builtins.str | Expression) -> Expression:
+        """Right-pads each string by truncating or padding with the character.
+
+        Tip: See Also
+            [`daft.functions.rpad`](https://docs.daft.ai/en/stable/api/functions/rpad/)
+        """
+        from daft.functions import rpad
+
+        return rpad(self, length, pad)
+
+    def lpad(self, length: int | Expression, pad: builtins.str | Expression) -> Expression:
+        """Left-pads each string by truncating or padding with the character.
+
+        Tip: See Also
+            [`daft.functions.lpad`](https://docs.daft.ai/en/stable/api/functions/lpad/)
+        """
+        from daft.functions import lpad
+
+        return lpad(self, length, pad)
+
+    def repeat(self, n: int | Expression) -> Expression:
+        """Repeats each string n times.
+
+        Tip: See Also
+            [`daft.functions.repeat`](https://docs.daft.ai/en/stable/api/functions/repeat/)
+        """
+        from daft.functions import repeat
+
+        return repeat(self, n)
+
+    def like(self, pattern: builtins.str | Expression) -> Expression:
+        """Checks whether each string matches the given SQL LIKE pattern, case sensitive.
+
+        Tip: See Also
+            [`daft.functions.like`](https://docs.daft.ai/en/stable/api/functions/like/)
+        """
+        from daft.functions import like
+
+        return like(self, pattern)
+
+    def ilike(self, pattern: builtins.str | Expression) -> Expression:
+        """Checks whether each string matches the given SQL ILIKE pattern, case insensitive.
+
+        Tip: See Also
+            [`daft.functions.ilike`](https://docs.daft.ai/en/stable/api/functions/ilike/)
+        """
+        from daft.functions import ilike
+
+        return ilike(self, pattern)
+
+    def substr(self, start: int | Expression, length: int | Expression | None = None) -> Expression:
+        """Extract a substring from a string, starting at a specified index and extending for a given length.
+
+        Tip: See Also
+            [`daft.functions.substr`](https://docs.daft.ai/en/stable/api/functions/substr/)
+        """
+        from daft.functions import substr
+
+        return substr(self, start, length)
+
+    def endswith(self, suffix: builtins.str | Expression) -> Expression:
+        """Checks whether each string ends with the given pattern in a string column.
+
+        Tip: See Also
+            [`daft.functions.endswith`](https://docs.daft.ai/en/stable/api/functions/endswith/)
+        """
+        from daft.functions import endswith
+
+        return endswith(self, suffix)
+
+    def startswith(self, prefix: builtins.str | Expression) -> Expression:
+        """Checks whether each string starts with the given pattern in a string column.
+
+        Tip: See Also
+            [`daft.functions.startswith`](https://docs.daft.ai/en/stable/api/functions/startswith/)
+        """
+        from daft.functions import startswith
+
+        return startswith(self, prefix)
+
+    def normalize(
+        self,
+        *,
+        remove_punct: bool = False,
+        lowercase: bool = False,
+        nfd_unicode: bool = False,
+        white_space: bool = False,
+    ) -> Expression:
+        """Normalizes a string for more useful deduplication.
+
+        Tip: See Also
+            [`daft.functions.normalize`](https://docs.daft.ai/en/stable/api/functions/normalize/)
+        """
+        from daft.functions import normalize
+
+        return normalize(
+            self, remove_punct=remove_punct, lowercase=lowercase, nfd_unicode=nfd_unicode, white_space=white_space
+        )
+
+    def tokenize_encode(
+        self,
+        tokens_path: builtins.str,
+        *,
+        io_config: IOConfig | None = None,
+        pattern: builtins.str | None = None,
+        special_tokens: builtins.str | None = None,
+        use_special_tokens: bool | None = None,
+    ) -> Expression:
+        """Encodes each string as a list of integer tokens using a tokenizer.
+
+        Tip: See Also
+            [`daft.functions.tokenize_encode`](https://docs.daft.ai/en/stable/api/functions/tokenize_encode/)
+        """
+        from daft.functions import tokenize_encode
+
+        return tokenize_encode(
+            self,
+            tokens_path,
+            io_config=io_config,
+            pattern=pattern,
+            special_tokens=special_tokens,
+            use_special_tokens=use_special_tokens,
+        )
+
+    def tokenize_decode(
+        self,
+        tokens_path: builtins.str,
+        *,
+        io_config: IOConfig | None = None,
+        pattern: builtins.str | None = None,
+        special_tokens: builtins.str | None = None,
+    ) -> Expression:
+        """Decodes each list of integer tokens into a string using a tokenizer.
+
+        Tip: See Also
+            [`daft.functions.tokenize_decode`](https://docs.daft.ai/en/stable/api/functions/tokenize_decode/)
+        """
+        from daft.functions import tokenize_decode
+
+        return tokenize_decode(
+            self,
+            tokens_path,
+            io_config=io_config,
+            pattern=pattern,
+            special_tokens=special_tokens,
+        )
+
+    def count_matches(
+        self,
+        patterns: Any,
+        *,
+        whole_words: bool = False,
+        case_sensitive: bool = True,
+    ) -> Expression:
+        """Counts the number of times a pattern, or multiple patterns, appear in a string.
+
+        Tip: See Also
+            [`daft.functions.count_matches`](https://docs.daft.ai/en/stable/api/functions/count_matches/)
+        """
+        from daft.functions import count_matches
+
+        return count_matches(self, patterns, whole_words=whole_words, case_sensitive=case_sensitive)
+
+    def length_bytes(self) -> Expression:
+        """Retrieves the length for a UTF-8 string column in bytes.
+
+        Tip: See Also
+            [`daft.functions.length_bytes`](https://docs.daft.ai/en/stable/api/functions/length_bytes/)
+        """
+        from daft.functions import length_bytes
+
+        return length_bytes(self)
+
+    def value_counts(self) -> Expression:
+        """Counts the occurrences of each distinct value in the list.
+
+        Tip: See Also
+            [`daft.functions.value_counts`](https://docs.daft.ai/en/stable/api/functions/value_counts/)
+        """
+        from daft.functions import value_counts
+
+        return value_counts(self)
+
+    def chunk(self, size: int) -> Expression:
+        """Splits each list into chunks of the given size.
+
+        Tip: See Also
+            [`daft.functions.chunk`](https://docs.daft.ai/en/stable/api/functions/chunk/)
+        """
+        from daft.functions import chunk
+
+        return chunk(self, size)
+
+    def resize(self, w: int, h: int) -> Expression:
+        """Resize image into the provided width and height.
+
+        Tip: See Also
+            [`daft.functions.resize`](https://docs.daft.ai/en/stable/api/functions/resize/)
+        """
+        from daft.functions import resize
+
+        return resize(self, w, h)
+
+    def crop(self, bbox: tuple[int, int, int, int] | Expression) -> Expression:
+        """Crops images with the provided bounding box.
+
+        Tip: See Also
+            [`daft.functions.crop`](https://docs.daft.ai/en/stable/api/functions/crop/)
+        """
+        from daft.functions import crop
+
+        return crop(self, bbox)
+
+    def list_join(self, delimiter: builtins.str | Expression) -> Expression:
+        """Joins every element of a list using the specified string delimiter.
+
+        Tip: See Also
+            [`daft.functions.list_join`](https://docs.daft.ai/en/stable/api/functions/list_join/)
+        """
+        from daft.functions import list_join
+
+        return list_join(self, delimiter)
+
+    def list_count(self, mode: Literal["all", "valid", "null"] | CountMode = CountMode.Valid) -> Expression:
+        """Counts the number of elements in each list.
+
+        Tip: See Also
+            [`daft.functions.list_count`](https://docs.daft.ai/en/stable/api/functions/list_count/)
+        """
+        from daft.functions import list_count
+
+        return list_count(self, mode)
+
+    def list_sum(self) -> Expression:
+        """Sums each list. Empty lists and lists with all nulls yield null.
+
+        Tip: See Also
+            [`daft.functions.list_sum`](https://docs.daft.ai/en/stable/api/functions/list_sum/)
+        """
+        from daft.functions import list_sum
+
+        return list_sum(self)
+
+    def list_mean(self) -> Expression:
+        """Calculates the mean of each list. If no non-null values in a list, the result is null.
+
+        Tip: See Also
+            [`daft.functions.list_mean`](https://docs.daft.ai/en/stable/api/functions/list_mean/)
+        """
+        from daft.functions import list_mean
+
+        return list_mean(self)
+
+    def list_min(self) -> Expression:
+        """Calculates the minimum of each list. If no non-null values in a list, the result is null.
+
+        Tip: See Also
+            [`daft.functions.list_min`](https://docs.daft.ai/en/stable/api/functions/list_min/)
+        """
+        from daft.functions import list_min
+
+        return list_min(self)
+
+    def list_max(self) -> Expression:
+        """Calculates the maximum of each list. If no non-null values in a list, the result is null.
+
+        Tip: See Also
+            [`daft.functions.list_max`](https://docs.daft.ai/en/stable/api/functions/list_max/)
+        """
+        from daft.functions import list_max
+
+        return list_max(self)
+
+    def list_bool_and(self) -> Expression:
+        """Calculates the boolean AND of all values in a list.
+
+        Tip: See Also
+            [`daft.functions.list_bool_and`](https://docs.daft.ai/en/stable/api/functions/list_bool_and/)
+        """
+        from daft.functions import list_bool_and
+
+        return list_bool_and(self)
+
+    def list_bool_or(self) -> Expression:
+        """Calculates the boolean OR of all values in a list.
+
+        Tip: See Also
+            [`daft.functions.list_bool_or`](https://docs.daft.ai/en/stable/api/functions/list_bool_or/)
+        """
+        from daft.functions import list_bool_or
+
+        return list_bool_or(self)
+
+    def list_sort(
+        self, desc: bool | Expression | None = None, nulls_first: bool | Expression | None = None
+    ) -> Expression:
+        """Sorts the inner lists of a list column.
+
+        Tip: See Also
+            [`daft.functions.list_sort`](https://docs.daft.ai/en/stable/api/functions/list_sort/)
+        """
+        from daft.functions import list_sort
+
+        return list_sort(self, desc, nulls_first)
+
+    def list_distinct(self) -> Expression:
+        """Returns a list of unique elements in each list, preserving order of first occurrence and ignoring nulls.
+
+        Tip: See Also
+            [`daft.functions.list_distinct`](https://docs.daft.ai/en/stable/api/functions/list_distinct/)
+        """
+        from daft.functions import list_distinct
+
+        return list_distinct(self)
+
+    def list_map(self, mapper: Expression) -> Expression:
+        """Evaluates an expression on all elements in the list.
+
+        Tip: See Also
+            [`daft.functions.list_map`](https://docs.daft.ai/en/stable/api/functions/list_map/)
+        """
+        from daft.functions import list_map
+
+        return list_map(self, mapper)
+
+    def encode_image(self, image_format: builtins.str | ImageFormat) -> Expression:
+        """Encode an image column as the provided image file format, returning a binary column of encoded bytes.
+
+        Tip: See Also
+            [`daft.functions.encode_image`](https://docs.daft.ai/en/stable/api/functions/encode_image/)
+        """
+        from daft.functions import encode_image
+
+        return encode_image(self, image_format)
+
+    def decode_image(
+        self,
+        on_error: Literal["raise", "null"] = "raise",
+        mode: builtins.str | ImageMode | None = None,
+    ) -> Expression:
+        """Decodes the binary data in this column into images.
+
+        Tip: See Also
+            [`daft.functions.decode_image`](https://docs.daft.ai/en/stable/api/functions/decode_image/)
+        """
+        from daft.functions import decode_image
+
+        return decode_image(self, on_error=on_error, mode=mode)
+
+    def coalesce(self, *others: Expression) -> Expression:
+        """Returns the first non-null value among this expression and the provided expressions.
+
+        Tip: See Also
+            [`daft.functions.coalesce`](https://docs.daft.ai/en/stable/api/functions/coalesce/)
+        """
+        from daft.functions import coalesce
+
+        return coalesce(self, *others)
+
+    def date_trunc(self, interval: builtins.str, relative_to: Expression | None = None) -> Expression:
+        """Truncates the datetime column to the specified interval.
+
+        Tip: See Also
+            [`daft.functions.date_trunc`](https://docs.daft.ai/en/stable/api/functions/date_trunc/)
+        """
+        from daft.functions import date_trunc
+
+        return date_trunc(interval, self, relative_to=relative_to)
+
+    def regexp(self, pattern: builtins.str | Expression) -> Expression:
+        """Check whether each string matches the given regular expression pattern in a string column.
+
+        Tip: See Also
+            [`daft.functions.regexp`](https://docs.daft.ai/en/stable/api/functions/regexp/)
+        """
+        from daft.functions import regexp
+
+        return regexp(self, pattern)
+
+    def regexp_extract(self, pattern: builtins.str | Expression, index: int = 0) -> Expression:
+        """Extracts the specified match group from the first regex match in each string in a string column.
+
+        Tip: See Also
+            [`daft.functions.regexp_extract`](https://docs.daft.ai/en/stable/api/functions/regexp_extract/)
+        """
+        from daft.functions import regexp_extract
+
+        return regexp_extract(self, pattern, index=index)
+
+    def regexp_extract_all(self, pattern: builtins.str | Expression, index: int = 0) -> Expression:
+        r"""Extracts the specified match group from all regex matches in each string in a string column.
+
+        Tip: See Also
+            [`daft.functions.regexp_extract_all`](https://docs.daft.ai/en/stable/api/functions/regexp_extract_all/)
+        """
+        from daft.functions import regexp_extract_all
+
+        return regexp_extract_all(self, pattern, index=index)
+
+    def replace(
+        self,
+        search: builtins.str | Expression,
+        replacement: builtins.str | Expression,
+    ) -> Expression:
+        """Replaces all occurrences of a substring in a string with a replacement string.
+
+        Tip: See Also
+            [`daft.functions.replace`](https://docs.daft.ai/en/stable/api/functions/replace/)
+        """
+        from daft.functions import replace
+
+        return replace(self, search, replacement)
+
+    def regexp_replace(
+        self,
+        pattern: builtins.str | Expression,
+        replacement: builtins.str | Expression,
+    ) -> Expression:
+        """Replaces all occurrences of a regex pattern in a string column with a replacement string.
+
+        Tip: See Also
+            [`daft.functions.regexp_replace`](https://docs.daft.ai/en/stable/api/functions/regexp_replace/)
+        """
+        from daft.functions import regexp_replace
+
+        return regexp_replace(self, pattern, replacement)
+
+    def index(self, substr: builtins.str | Expression) -> Expression:
+        """Returns the index of the first occurrence of the substring in each string.
+
+        Tip: See Also
+            [`daft.functions.index`](https://docs.daft.ai/en/stable/api/functions/index/)
+        """
+        from daft.functions import index
+
+        return index(self, substr)
+
+    def convert_image(self, mode: builtins.str | ImageMode) -> Expression:
+        """Convert an image expression to the specified mode.
+
+        Tip: See Also
+            [`daft.functions.convert_image`](https://docs.daft.ai/en/stable/api/functions/convert_image/)
+        """
+        from daft.functions import convert_image
+
+        return convert_image(self, mode)
 
     def list_append(self, other: Expression) -> Expression:
         """Appends a value to each list in the column.
@@ -1653,886 +2521,6 @@
             (Showing first 2 of 2 rows)
         """
         return self._eval_expressions("list_append", other)
-
-
-SomeExpressionNamespace = TypeVar("SomeExpressionNamespace", bound="ExpressionNamespace")
-
-
-class ExpressionNamespace:
-    _expr: _PyExpr
->>>>>>> 33884bed
-
-        return explode(self)
-
-    def cosine_distance(self, other: Expression) -> Expression:
-        """Compute the cosine distance between two embeddings.
-
-        Tip: See Also
-            [`daft.functions.cosine_distance`](https://docs.daft.ai/en/stable/api/functions/cosine_distance/)
-        """
-        from daft.functions import cosine_distance
-
-        return cosine_distance(self, other)
-
-    def length(self) -> Expression:
-        """Retrieves the length of the given expression.
-
-        Tip: See Also
-            [`daft.functions.length`](https://docs.daft.ai/en/stable/api/functions/length/)
-        """
-        from daft.functions import length
-
-        return length(self)
-
-    def concat(self, other: Expression | builtins.str | bytes) -> Expression:
-        """Concatenate two string expressions.
-
-        Tip: See Also
-            [`daft.functions.concat`](https://docs.daft.ai/en/stable/api/functions/concat/)
-        """
-        from daft.functions import concat
-
-        return concat(self, other)
-
-    def download(
-        self,
-        max_connections: int = 32,
-        on_error: Literal["raise", "null"] = "raise",
-        io_config: IOConfig | None = None,
-    ) -> Expression:
-        """Treats each string as a URL, and downloads the bytes contents as a bytes column.
-
-        Tip: See Also
-            [`daft.functions.download`](https://docs.daft.ai/en/stable/api/functions/download/)
-        """
-        from daft.functions import download
-
-        return download(self, max_connections, on_error, io_config)
-
-    def upload(
-        self,
-        location: builtins.str | Expression,
-        max_connections: int = 32,
-        on_error: Literal["raise", "null"] = "raise",
-        io_config: IOConfig | None = None,
-    ) -> Expression:
-        """Uploads a column of binary data to the provided location(s) (also supports S3, local etc).
-
-        Tip: See Also
-            [`daft.functions.upload`](https://docs.daft.ai/en/stable/api/functions/upload/)
-        """
-        from daft.functions import upload
-
-        return upload(self, location, max_connections, on_error, io_config)
-
-    def date(self) -> Expression:
-        """Retrieves the date for a datetime column."""
-        from daft.functions import date
-
-        return date(self)
-
-    def day(self) -> Expression:
-        """Retrieves the day for a datetime column.
-
-        Tip: See Also
-            [`daft.functions.day`](https://docs.daft.ai/en/stable/api/functions/day/)
-        """
-        from daft.functions import day
-
-        return day(self)
-
-    def hour(self) -> Expression:
-        """Retrieves the hour for a datetime column.
-
-        Tip: See Also
-            [`daft.functions.hour`](https://docs.daft.ai/en/stable/api/functions/hour/)
-        """
-        from daft.functions import hour
-
-        return hour(self)
-
-    def minute(self) -> Expression:
-        """Retrieves the minute for a datetime column.
-
-        Tip: See Also
-            [`daft.functions.minute`](https://docs.daft.ai/en/stable/api/functions/minute/)
-        """
-        from daft.functions import minute
-
-        return minute(self)
-
-    def second(self) -> Expression:
-        """Retrieves the second for a datetime column.
-
-        Tip: See Also
-            [`daft.functions.second`](https://docs.daft.ai/en/stable/api/functions/second/)
-        """
-        from daft.functions import second
-
-        return second(self)
-
-    def millisecond(self) -> Expression:
-        """Retrieves the millisecond for a datetime column.
-
-        Tip: See Also
-            [`daft.functions.millisecond`](https://docs.daft.ai/en/stable/api/functions/millisecond/)
-        """
-        from daft.functions import millisecond
-
-        return millisecond(self)
-
-    def microsecond(self) -> Expression:
-        """Retrieves the microsecond for a datetime column.
-
-        Tip: See Also
-            [`daft.functions.microsecond`](https://docs.daft.ai/en/stable/api/functions/microsecond/)
-        """
-        from daft.functions import microsecond
-
-        return microsecond(self)
-
-    def nanosecond(self) -> Expression:
-        """Retrieves the nanosecond for a datetime column.
-
-        Tip: See Also
-            [`daft.functions.nanosecond`](https://docs.daft.ai/en/stable/api/functions/nanosecond/)
-        """
-        from daft.functions import nanosecond
-
-        return nanosecond(self)
-
-    def unix_date(self) -> Expression:
-        """Retrieves the number of days since 1970-01-01 00:00:00 UTC.
-
-        Tip: See Also
-            [`daft.functions.unix_date`](https://docs.daft.ai/en/stable/api/functions/unix_date/)
-        """
-        from daft.functions import unix_date
-
-        return unix_date(self)
-
-    def time(self) -> Expression:
-        """Retrieves the time for a datetime column."""
-        from daft.functions import time
-
-        return time(self)
-
-    def month(self) -> Expression:
-        """Retrieves the month for a datetime column.
-
-        Tip: See Also
-            [`daft.functions.month`](https://docs.daft.ai/en/stable/api/functions/month/)
-        """
-        from daft.functions import month
-
-        return month(self)
-
-    def quarter(self) -> Expression:
-        """Retrieves the quarter for a datetime column.
-
-        Tip: See Also
-            [`daft.functions.quarter`](https://docs.daft.ai/en/stable/api/functions/quarter/)
-        """
-        from daft.functions import quarter
-
-        return quarter(self)
-
-    def year(self) -> Expression:
-        """Retrieves the year for a datetime column.
-
-        Tip: See Also
-            [`daft.functions.year`](https://docs.daft.ai/en/stable/api/functions/year/)
-        """
-        from daft.functions import year
-
-        return year(self)
-
-    def day_of_week(self) -> Expression:
-        """Retrieves the day of the week for a datetime column, starting at 0 for Monday and ending at 6 for Sunday.
-
-        Tip: See Also
-            [`daft.functions.day_of_week`](https://docs.daft.ai/en/stable/api/functions/day_of_week/)
-        """
-        from daft.functions import day_of_week
-
-        return day_of_week(self)
-
-    def day_of_month(self) -> Expression:
-        """Retrieves the day of the month for a datetime column.
-
-        Tip: See Also
-            [`daft.functions.day_of_month`](https://docs.daft.ai/en/stable/api/functions/day_of_month/)
-        """
-        from daft.functions import day_of_month
-
-        return day_of_month(self)
-
-    def day_of_year(self) -> Expression:
-        """Retrieves the ordinal day for a datetime column. Starting at 1 for January 1st and ending at 365 or 366 for December 31st.
-
-        Tip: See Also
-            [`daft.functions.day_of_year`](https://docs.daft.ai/en/stable/api/functions/day_of_year/)
-        """
-        from daft.functions import day_of_year
-
-        return day_of_year(self)
-
-    def week_of_year(self) -> Expression:
-        """Retrieves the week of the year for a datetime column.
-
-        Tip: See Also
-            [`daft.functions.week_of_year`](https://docs.daft.ai/en/stable/api/functions/week_of_year/)
-        """
-        from daft.functions import week_of_year
-
-        return week_of_year(self)
-
-    def strftime(self, format: builtins.str | None = None) -> Expression:
-        """Converts a datetime/date column to a string column.
-
-        Tip: See Also
-            [`daft.functions.strftime`](https://docs.daft.ai/en/stable/api/functions/strftime/)
-        """
-        from daft.functions import strftime
-
-        return strftime(self, format)
-
-    def total_seconds(self) -> Expression:
-        """Calculates the total number of seconds for a duration column.
-
-        Tip: See Also
-            [`daft.functions.total_seconds`](https://docs.daft.ai/en/stable/api/functions/total_seconds/)
-        """
-        from daft.functions import total_seconds
-
-        return total_seconds(self)
-
-    def total_milliseconds(self) -> Expression:
-        """Calculates the total number of milliseconds for a duration column.
-
-        Tip: See Also
-            [`daft.functions.total_milliseconds`](https://docs.daft.ai/en/stable/api/functions/total_milliseconds/)
-        """
-        from daft.functions import total_milliseconds
-
-        return total_milliseconds(self)
-
-    def total_microseconds(self) -> Expression:
-        """Calculates the total number of microseconds for a duration column.
-
-        Tip: See Also
-            [`daft.functions.total_microseconds`](https://docs.daft.ai/en/stable/api/functions/total_microseconds/)
-        """
-        from daft.functions import total_microseconds
-
-        return total_microseconds(self)
-
-    def total_nanoseconds(self) -> Expression:
-        """Calculates the total number of nanoseconds for a duration column.
-
-        Tip: See Also
-            [`daft.functions.total_nanoseconds`](https://docs.daft.ai/en/stable/api/functions/total_nanoseconds/)
-        """
-        from daft.functions import total_nanoseconds
-
-        return total_nanoseconds(self)
-
-    def total_minutes(self) -> Expression:
-        """Calculates the total number of minutes for a duration column.
-
-        Tip: See Also
-            [`daft.functions.total_minutes`](https://docs.daft.ai/en/stable/api/functions/total_minutes/)
-        """
-        from daft.functions import total_minutes
-
-        return total_minutes(self)
-
-    def total_hours(self) -> Expression:
-        """Calculates the total number of hours for a duration column.
-
-        Tip: See Also
-            [`daft.functions.total_hours`](https://docs.daft.ai/en/stable/api/functions/total_hours/)
-        """
-        from daft.functions import total_hours
-
-        return total_hours(self)
-
-    def total_days(self) -> Expression:
-        """Calculates the total number of days for a duration column.
-
-        Tip: See Also
-            [`daft.functions.total_days`](https://docs.daft.ai/en/stable/api/functions/total_days/)
-        """
-        from daft.functions import total_days
-
-        return total_days(self)
-
-    def to_date(self, format: builtins.str) -> Expression:
-        """Converts a string to a date using the specified format.
-
-        Tip: See Also
-            [`daft.functions.to_date`](https://docs.daft.ai/en/stable/api/functions/to_date/)
-        """
-        from daft.functions import to_date
-
-        return to_date(self, format)
-
-    def to_datetime(self, format: builtins.str, timezone: builtins.str | None = None) -> Expression:
-        """Converts a string to a datetime using the specified format and timezone.
-
-        Tip: See Also
-            [`daft.functions.to_datetime`](https://docs.daft.ai/en/stable/api/functions/to_datetime/)
-        """
-        from daft.functions import to_datetime
-
-        return to_datetime(self, format, timezone)
-
-    def contains(self, substr: builtins.str | Expression) -> Expression:
-        """Checks whether each string contains the given pattern in a string column.
-
-        Tip: See Also
-            [`daft.functions.contains`](https://docs.daft.ai/en/stable/api/functions/contains/)
-        """
-        from daft.functions import contains
-
-        return contains(self, substr)
-
-    def split(self, pattern: builtins.str | Expression, regex: bool = False) -> Expression:
-        """Splits each string on the given literal or regex pattern, into a list of strings.
-
-        Tip: See Also
-            [`daft.functions.split`](https://docs.daft.ai/en/stable/api/functions/split/)
-        """
-        from daft.functions import split
-
-        return split(self, pattern, regex)
-
-    def lower(self) -> Expression:
-        """Convert UTF-8 string to all lowercase.
-
-        Tip: See Also
-            [`daft.functions.lower`](https://docs.daft.ai/en/stable/api/functions/lower/)
-        """
-        from daft.functions import lower
-
-        return lower(self)
-
-    def upper(self) -> Expression:
-        """Convert UTF-8 string to all upper.
-
-        Tip: See Also
-            [`daft.functions.upper`](https://docs.daft.ai/en/stable/api/functions/upper/)
-        """
-        from daft.functions import upper
-
-        return upper(self)
-
-    def lstrip(self) -> Expression:
-        """Strip whitespace from the left side of a UTF-8 string.
-
-        Tip: See Also
-            [`daft.functions.lstrip`](https://docs.daft.ai/en/stable/api/functions/lstrip/)
-        """
-        from daft.functions import lstrip
-
-        return lstrip(self)
-
-    def rstrip(self) -> Expression:
-        """Strip whitespace from the right side of a UTF-8 string.
-
-        Tip: See Also
-            [`daft.functions.rstrip`](https://docs.daft.ai/en/stable/api/functions/rstrip/)
-        """
-        from daft.functions import rstrip
-
-        return rstrip(self)
-
-    def reverse(self) -> Expression:
-        """Reverse a UTF-8 string.
-
-        Tip: See Also
-            [`daft.functions.reverse`](https://docs.daft.ai/en/stable/api/functions/reverse/)
-        """
-        from daft.functions import reverse
-
-        return reverse(self)
-
-    def capitalize(self) -> Expression:
-        """Capitalize a UTF-8 string.
-
-        Tip: See Also
-            [`daft.functions.capitalize`](https://docs.daft.ai/en/stable/api/functions/capitalize/)
-        """
-        from daft.functions import capitalize
-
-        return capitalize(self)
-
-    def left(self, nchars: int | Expression) -> Expression:
-        """Gets the n (from nchars) left-most characters of each string.
-
-        Tip: See Also
-            [`daft.functions.left`](https://docs.daft.ai/en/stable/api/functions/left/)
-        """
-        from daft.functions import left
-
-        return left(self, nchars)
-
-    def right(self, nchars: int | Expression) -> Expression:
-        """Gets the n (from nchars) right-most characters of each string.
-
-        Tip: See Also
-            [`daft.functions.right`](https://docs.daft.ai/en/stable/api/functions/right/)
-        """
-        from daft.functions import right
-
-        return right(self, nchars)
-
-    def rpad(self, length: int | Expression, pad: builtins.str | Expression) -> Expression:
-        """Right-pads each string by truncating or padding with the character.
-
-        Tip: See Also
-            [`daft.functions.rpad`](https://docs.daft.ai/en/stable/api/functions/rpad/)
-        """
-        from daft.functions import rpad
-
-        return rpad(self, length, pad)
-
-    def lpad(self, length: int | Expression, pad: builtins.str | Expression) -> Expression:
-        """Left-pads each string by truncating or padding with the character.
-
-        Tip: See Also
-            [`daft.functions.lpad`](https://docs.daft.ai/en/stable/api/functions/lpad/)
-        """
-        from daft.functions import lpad
-
-        return lpad(self, length, pad)
-
-    def repeat(self, n: int | Expression) -> Expression:
-        """Repeats each string n times.
-
-        Tip: See Also
-            [`daft.functions.repeat`](https://docs.daft.ai/en/stable/api/functions/repeat/)
-        """
-        from daft.functions import repeat
-
-        return repeat(self, n)
-
-    def like(self, pattern: builtins.str | Expression) -> Expression:
-        """Checks whether each string matches the given SQL LIKE pattern, case sensitive.
-
-        Tip: See Also
-            [`daft.functions.like`](https://docs.daft.ai/en/stable/api/functions/like/)
-        """
-        from daft.functions import like
-
-        return like(self, pattern)
-
-    def ilike(self, pattern: builtins.str | Expression) -> Expression:
-        """Checks whether each string matches the given SQL ILIKE pattern, case insensitive.
-
-        Tip: See Also
-            [`daft.functions.ilike`](https://docs.daft.ai/en/stable/api/functions/ilike/)
-        """
-        from daft.functions import ilike
-
-        return ilike(self, pattern)
-
-    def substr(self, start: int | Expression, length: int | Expression | None = None) -> Expression:
-        """Extract a substring from a string, starting at a specified index and extending for a given length.
-
-        Tip: See Also
-            [`daft.functions.substr`](https://docs.daft.ai/en/stable/api/functions/substr/)
-        """
-        from daft.functions import substr
-
-        return substr(self, start, length)
-
-    def endswith(self, suffix: builtins.str | Expression) -> Expression:
-        """Checks whether each string ends with the given pattern in a string column.
-
-        Tip: See Also
-            [`daft.functions.endswith`](https://docs.daft.ai/en/stable/api/functions/endswith/)
-        """
-        from daft.functions import endswith
-
-        return endswith(self, suffix)
-
-    def startswith(self, prefix: builtins.str | Expression) -> Expression:
-        """Checks whether each string starts with the given pattern in a string column.
-
-        Tip: See Also
-            [`daft.functions.startswith`](https://docs.daft.ai/en/stable/api/functions/startswith/)
-        """
-        from daft.functions import startswith
-
-        return startswith(self, prefix)
-
-    def normalize(
-        self,
-        *,
-        remove_punct: bool = False,
-        lowercase: bool = False,
-        nfd_unicode: bool = False,
-        white_space: bool = False,
-    ) -> Expression:
-        """Normalizes a string for more useful deduplication.
-
-        Tip: See Also
-            [`daft.functions.normalize`](https://docs.daft.ai/en/stable/api/functions/normalize/)
-        """
-        from daft.functions import normalize
-
-        return normalize(
-            self, remove_punct=remove_punct, lowercase=lowercase, nfd_unicode=nfd_unicode, white_space=white_space
-        )
-
-    def tokenize_encode(
-        self,
-        tokens_path: builtins.str,
-        *,
-        io_config: IOConfig | None = None,
-        pattern: builtins.str | None = None,
-        special_tokens: builtins.str | None = None,
-        use_special_tokens: bool | None = None,
-    ) -> Expression:
-        """Encodes each string as a list of integer tokens using a tokenizer.
-
-        Tip: See Also
-            [`daft.functions.tokenize_encode`](https://docs.daft.ai/en/stable/api/functions/tokenize_encode/)
-        """
-        from daft.functions import tokenize_encode
-
-        return tokenize_encode(
-            self,
-            tokens_path,
-            io_config=io_config,
-            pattern=pattern,
-            special_tokens=special_tokens,
-            use_special_tokens=use_special_tokens,
-        )
-
-    def tokenize_decode(
-        self,
-        tokens_path: builtins.str,
-        *,
-        io_config: IOConfig | None = None,
-        pattern: builtins.str | None = None,
-        special_tokens: builtins.str | None = None,
-    ) -> Expression:
-        """Decodes each list of integer tokens into a string using a tokenizer.
-
-        Tip: See Also
-            [`daft.functions.tokenize_decode`](https://docs.daft.ai/en/stable/api/functions/tokenize_decode/)
-        """
-        from daft.functions import tokenize_decode
-
-        return tokenize_decode(
-            self,
-            tokens_path,
-            io_config=io_config,
-            pattern=pattern,
-            special_tokens=special_tokens,
-        )
-
-    def count_matches(
-        self,
-        patterns: Any,
-        *,
-        whole_words: bool = False,
-        case_sensitive: bool = True,
-    ) -> Expression:
-        """Counts the number of times a pattern, or multiple patterns, appear in a string.
-
-        Tip: See Also
-            [`daft.functions.count_matches`](https://docs.daft.ai/en/stable/api/functions/count_matches/)
-        """
-        from daft.functions import count_matches
-
-        return count_matches(self, patterns, whole_words=whole_words, case_sensitive=case_sensitive)
-
-    def length_bytes(self) -> Expression:
-        """Retrieves the length for a UTF-8 string column in bytes.
-
-        Tip: See Also
-            [`daft.functions.length_bytes`](https://docs.daft.ai/en/stable/api/functions/length_bytes/)
-        """
-        from daft.functions import length_bytes
-
-        return length_bytes(self)
-
-    def value_counts(self) -> Expression:
-        """Counts the occurrences of each distinct value in the list.
-
-        Tip: See Also
-            [`daft.functions.value_counts`](https://docs.daft.ai/en/stable/api/functions/value_counts/)
-        """
-        from daft.functions import value_counts
-
-        return value_counts(self)
-
-    def chunk(self, size: int) -> Expression:
-        """Splits each list into chunks of the given size.
-
-        Tip: See Also
-            [`daft.functions.chunk`](https://docs.daft.ai/en/stable/api/functions/chunk/)
-        """
-        from daft.functions import chunk
-
-        return chunk(self, size)
-
-    def resize(self, w: int, h: int) -> Expression:
-        """Resize image into the provided width and height.
-
-        Tip: See Also
-            [`daft.functions.resize`](https://docs.daft.ai/en/stable/api/functions/resize/)
-        """
-        from daft.functions import resize
-
-        return resize(self, w, h)
-
-    def crop(self, bbox: tuple[int, int, int, int] | Expression) -> Expression:
-        """Crops images with the provided bounding box.
-
-        Tip: See Also
-            [`daft.functions.crop`](https://docs.daft.ai/en/stable/api/functions/crop/)
-        """
-        from daft.functions import crop
-
-        return crop(self, bbox)
-
-    def list_join(self, delimiter: builtins.str | Expression) -> Expression:
-        """Joins every element of a list using the specified string delimiter.
-
-        Tip: See Also
-            [`daft.functions.list_join`](https://docs.daft.ai/en/stable/api/functions/list_join/)
-        """
-        from daft.functions import list_join
-
-        return list_join(self, delimiter)
-
-    def list_count(self, mode: Literal["all", "valid", "null"] | CountMode = CountMode.Valid) -> Expression:
-        """Counts the number of elements in each list.
-
-        Tip: See Also
-            [`daft.functions.list_count`](https://docs.daft.ai/en/stable/api/functions/list_count/)
-        """
-        from daft.functions import list_count
-
-        return list_count(self, mode)
-
-    def list_sum(self) -> Expression:
-        """Sums each list. Empty lists and lists with all nulls yield null.
-
-        Tip: See Also
-            [`daft.functions.list_sum`](https://docs.daft.ai/en/stable/api/functions/list_sum/)
-        """
-        from daft.functions import list_sum
-
-        return list_sum(self)
-
-    def list_mean(self) -> Expression:
-        """Calculates the mean of each list. If no non-null values in a list, the result is null.
-
-        Tip: See Also
-            [`daft.functions.list_mean`](https://docs.daft.ai/en/stable/api/functions/list_mean/)
-        """
-        from daft.functions import list_mean
-
-        return list_mean(self)
-
-    def list_min(self) -> Expression:
-        """Calculates the minimum of each list. If no non-null values in a list, the result is null.
-
-        Tip: See Also
-            [`daft.functions.list_min`](https://docs.daft.ai/en/stable/api/functions/list_min/)
-        """
-        from daft.functions import list_min
-
-        return list_min(self)
-
-    def list_max(self) -> Expression:
-        """Calculates the maximum of each list. If no non-null values in a list, the result is null.
-
-        Tip: See Also
-            [`daft.functions.list_max`](https://docs.daft.ai/en/stable/api/functions/list_max/)
-        """
-        from daft.functions import list_max
-
-        return list_max(self)
-
-    def list_bool_and(self) -> Expression:
-        """Calculates the boolean AND of all values in a list.
-
-        Tip: See Also
-            [`daft.functions.list_bool_and`](https://docs.daft.ai/en/stable/api/functions/list_bool_and/)
-        """
-        from daft.functions import list_bool_and
-
-        return list_bool_and(self)
-
-    def list_bool_or(self) -> Expression:
-        """Calculates the boolean OR of all values in a list.
-
-        Tip: See Also
-            [`daft.functions.list_bool_or`](https://docs.daft.ai/en/stable/api/functions/list_bool_or/)
-        """
-        from daft.functions import list_bool_or
-
-        return list_bool_or(self)
-
-    def list_sort(
-        self, desc: bool | Expression | None = None, nulls_first: bool | Expression | None = None
-    ) -> Expression:
-        """Sorts the inner lists of a list column.
-
-        Tip: See Also
-            [`daft.functions.list_sort`](https://docs.daft.ai/en/stable/api/functions/list_sort/)
-        """
-        from daft.functions import list_sort
-
-        return list_sort(self, desc, nulls_first)
-
-    def list_distinct(self) -> Expression:
-        """Returns a list of unique elements in each list, preserving order of first occurrence and ignoring nulls.
-
-        Tip: See Also
-            [`daft.functions.list_distinct`](https://docs.daft.ai/en/stable/api/functions/list_distinct/)
-        """
-        from daft.functions import list_distinct
-
-        return list_distinct(self)
-
-    def list_map(self, mapper: Expression) -> Expression:
-        """Evaluates an expression on all elements in the list.
-
-        Tip: See Also
-            [`daft.functions.list_map`](https://docs.daft.ai/en/stable/api/functions/list_map/)
-        """
-        from daft.functions import list_map
-
-        return list_map(self, mapper)
-
-    def encode_image(self, image_format: builtins.str | ImageFormat) -> Expression:
-        """Encode an image column as the provided image file format, returning a binary column of encoded bytes.
-
-        Tip: See Also
-            [`daft.functions.encode_image`](https://docs.daft.ai/en/stable/api/functions/encode_image/)
-        """
-        from daft.functions import encode_image
-
-        return encode_image(self, image_format)
-
-    def decode_image(
-        self,
-        on_error: Literal["raise", "null"] = "raise",
-        mode: builtins.str | ImageMode | None = None,
-    ) -> Expression:
-        """Decodes the binary data in this column into images.
-
-        Tip: See Also
-            [`daft.functions.decode_image`](https://docs.daft.ai/en/stable/api/functions/decode_image/)
-        """
-        from daft.functions import decode_image
-
-        return decode_image(self, on_error=on_error, mode=mode)
-
-    def coalesce(self, *others: Expression) -> Expression:
-        """Returns the first non-null value among this expression and the provided expressions.
-
-        Tip: See Also
-            [`daft.functions.coalesce`](https://docs.daft.ai/en/stable/api/functions/coalesce/)
-        """
-        from daft.functions import coalesce
-
-        return coalesce(self, *others)
-
-    def date_trunc(self, interval: builtins.str, relative_to: Expression | None = None) -> Expression:
-        """Truncates the datetime column to the specified interval.
-
-        Tip: See Also
-            [`daft.functions.date_trunc`](https://docs.daft.ai/en/stable/api/functions/date_trunc/)
-        """
-        from daft.functions import date_trunc
-
-        return date_trunc(interval, self, relative_to=relative_to)
-
-    def regexp(self, pattern: builtins.str | Expression) -> Expression:
-        """Check whether each string matches the given regular expression pattern in a string column.
-
-        Tip: See Also
-            [`daft.functions.regexp`](https://docs.daft.ai/en/stable/api/functions/regexp/)
-        """
-        from daft.functions import regexp
-
-        return regexp(self, pattern)
-
-    def regexp_extract(self, pattern: builtins.str | Expression, index: int = 0) -> Expression:
-        """Extracts the specified match group from the first regex match in each string in a string column.
-
-        Tip: See Also
-            [`daft.functions.regexp_extract`](https://docs.daft.ai/en/stable/api/functions/regexp_extract/)
-        """
-        from daft.functions import regexp_extract
-
-        return regexp_extract(self, pattern, index=index)
-
-    def regexp_extract_all(self, pattern: builtins.str | Expression, index: int = 0) -> Expression:
-        r"""Extracts the specified match group from all regex matches in each string in a string column.
-
-        Tip: See Also
-            [`daft.functions.regexp_extract_all`](https://docs.daft.ai/en/stable/api/functions/regexp_extract_all/)
-        """
-        from daft.functions import regexp_extract_all
-
-        return regexp_extract_all(self, pattern, index=index)
-
-    def replace(
-        self,
-        search: builtins.str | Expression,
-        replacement: builtins.str | Expression,
-    ) -> Expression:
-        """Replaces all occurrences of a substring in a string with a replacement string.
-
-        Tip: See Also
-            [`daft.functions.replace`](https://docs.daft.ai/en/stable/api/functions/replace/)
-        """
-        from daft.functions import replace
-
-        return replace(self, search, replacement)
-
-    def regexp_replace(
-        self,
-        pattern: builtins.str | Expression,
-        replacement: builtins.str | Expression,
-    ) -> Expression:
-        """Replaces all occurrences of a regex pattern in a string column with a replacement string.
-
-        Tip: See Also
-            [`daft.functions.regexp_replace`](https://docs.daft.ai/en/stable/api/functions/regexp_replace/)
-        """
-        from daft.functions import regexp_replace
-
-        return regexp_replace(self, pattern, replacement)
-
-    def index(self, substr: builtins.str | Expression) -> Expression:
-        """Returns the index of the first occurrence of the substring in each string.
-
-        Tip: See Also
-            [`daft.functions.index`](https://docs.daft.ai/en/stable/api/functions/index/)
-        """
-        from daft.functions import index
-
-        return index(self, substr)
-
-    def convert_image(self, mode: builtins.str | ImageMode) -> Expression:
-        """Convert an image expression to the specified mode.
-
-        Tip: See Also
-            [`daft.functions.convert_image`](https://docs.daft.ai/en/stable/api/functions/convert_image/)
-        """
-        from daft.functions import convert_image
-
-        return convert_image(self, mode)
 
     def list_append(self, other: Expression) -> Expression:
         """Appends a value to each list in the column.
