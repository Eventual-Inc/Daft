--- conflicted
+++ resolved
@@ -750,7 +750,6 @@
             expr = self._expr.hash(seed._expr)
         return Expression._from_pyexpr(expr)
 
-<<<<<<< HEAD
     def shift_left(self, bits: int | Expression) -> Expression:
         """Shifts each element of the list to the left by a specified number of bits
 
@@ -768,7 +767,7 @@
         """
         bits_expr = Expression._to_expression(bits)
         return Expression._from_pyexpr(self._expr.shift_right(bits_expr._expr))
-=======
+
     def minhash(
         self,
         num_hashes: int,
@@ -795,7 +794,6 @@
         assert isinstance(ngram_size, int)
         assert isinstance(seed, int)
         return Expression._from_pyexpr(self._expr.minhash(num_hashes, ngram_size, seed))
->>>>>>> de1a9a0c
 
     def name(self) -> builtins.str:
         return self._expr.name()
