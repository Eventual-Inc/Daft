--- conflicted
+++ resolved
@@ -398,11 +398,7 @@
         resource_request: ResourceRequest | None,
         batch_size: int | None,
         concurrency: int | None,
-<<<<<<< HEAD
-        run_on_separate_process: bool | None,
-=======
         use_process: bool | None,
->>>>>>> 128f59d9
     ) -> Expression:
         return Expression._from_pyexpr(
             _udf(
@@ -415,11 +411,7 @@
                 resource_request,
                 batch_size,
                 concurrency,
-<<<<<<< HEAD
-                run_on_separate_process,
-=======
                 use_process,
->>>>>>> 128f59d9
             )
         )
 
