--- conflicted
+++ resolved
@@ -410,31 +410,6 @@
             )
         )
 
-    @staticmethod
-<<<<<<< HEAD
-    def _row_wise_udf(
-        name: builtins.str,
-        inner: Callable[..., Any],
-        return_dtype: DataType,
-        original_args: tuple[tuple[Any, ...], dict[builtins.str, Any]],
-        expr_args: builtins.list[Expression],
-    ) -> Expression:
-        return Expression._from_pyexpr(
-            _row_wise_udf(name, inner, return_dtype._dtype, original_args, [e._expr for e in expr_args])
-        )
-=======
-    def to_struct(*fields: Expression | builtins.str) -> Expression:
-        """Constructs a struct from the input field expressions.
-
-        Renamed to 'struct' in https://github.com/Eventual-Inc/Daft/pull/3755.
-        """
-        warnings.warn(
-            "This function will be deprecated from Daft version >= 0.4.4!  Instead, please use 'struct'",
-            category=DeprecationWarning,
-        )
-        return struct(*fields)
->>>>>>> dce283aa
-
     def unnest(self) -> Expression:
         """Flatten the fields of a struct expression into columns in a DataFrame.
 
