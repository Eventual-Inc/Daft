from __future__ import annotations

import builtins
import math
<<<<<<< HEAD
import warnings
from collections.abc import Iterable, Iterator
=======
from collections.abc import Collection, Iterable, Iterator
>>>>>>> 1f59628d
from datetime import date, datetime, time, timedelta
from decimal import Decimal
from typing import (
    TYPE_CHECKING,
    Any,
    Callable,
    Literal,
    TypeVar,
    overload,
)

import daft.daft as native
from daft import context
from daft.daft import (
    CountMode,
    ImageFormat,
    ImageMode,
    ResourceRequest,
    initialize_udfs,
    resolved_col,
    sql_datatype,
    unresolved_col,
)
from daft.daft import PyExpr as _PyExpr
from daft.daft import date_lit as _date_lit
from daft.daft import decimal_lit as _decimal_lit
from daft.daft import duration_lit as _duration_lit
from daft.daft import list_lit as _list_lit
from daft.daft import lit as _lit
from daft.daft import time_lit as _time_lit
from daft.daft import timestamp_lit as _timestamp_lit
from daft.daft import udf as _udf
from daft.datatype import DataType, DataTypeLike, TimeUnit
from daft.dependencies import pa
from daft.expressions.testing import expr_structurally_equal
from daft.logical.schema import Field, Schema
from daft.series import Series, item_to_series

if TYPE_CHECKING:
    from daft.dependencies import pc
    from daft.io import IOConfig
    from daft.udf.legacy import BoundUDFArgs, InitArgsType, UninitializedUdf
    from daft.window import Window

    EncodingCodec = Literal["deflate", "gzip", "gz", "utf-8", "utf8zlib"]


def lit(value: object) -> Expression:
    """Creates an Expression representing a column with every value set to the provided value.

    Args:
        val: value of column

    Returns:
        Expression: Expression representing the value provided

    Examples:
        >>> import daft
        >>> df = daft.from_pydict({"x": [1, 2, 3]})
        >>> df = df.with_column("y", daft.lit(1))
        >>> df.show()
        ╭───────┬───────╮
        │ x     ┆ y     │
        │ ---   ┆ ---   │
        │ Int64 ┆ Int32 │
        ╞═══════╪═══════╡
        │ 1     ┆ 1     │
        ├╌╌╌╌╌╌╌┼╌╌╌╌╌╌╌┤
        │ 2     ┆ 1     │
        ├╌╌╌╌╌╌╌┼╌╌╌╌╌╌╌┤
        │ 3     ┆ 1     │
        ╰───────┴───────╯
        <BLANKLINE>
        (Showing first 3 of 3 rows)

    """
    if isinstance(value, datetime):
        # pyo3 datetime (PyDateTime) is not available when running in abi3 mode, workaround
        pa_timestamp = pa.scalar(value)
        i64_value = pa_timestamp.cast(pa.int64()).as_py()
        time_unit = TimeUnit.from_str(pa_timestamp.type.unit)._timeunit
        tz = pa_timestamp.type.tz
        lit_value = _timestamp_lit(i64_value, time_unit, tz)
    elif isinstance(value, date):
        # pyo3 date (PyDate) is not available when running in abi3 mode, workaround
        epoch_time = value - date(1970, 1, 1)
        lit_value = _date_lit(epoch_time.days)
    elif isinstance(value, time):
        # pyo3 time (PyTime) is not available when running in abi3 mode, workaround
        pa_time = pa.scalar(value)
        i64_value = pa_time.cast(pa.int64()).as_py()
        time_unit = TimeUnit.from_str(pa.type_for_alias(str(pa_time.type)).unit)._timeunit
        lit_value = _time_lit(i64_value, time_unit)
    elif isinstance(value, timedelta):
        # pyo3 timedelta (PyDelta) is not available when running in abi3 mode, workaround
        pa_duration = pa.scalar(value)
        i64_value = pa_duration.cast(pa.int64()).as_py()
        time_unit = TimeUnit.from_str(pa_duration.type.unit)._timeunit
        lit_value = _duration_lit(i64_value, time_unit)
    elif isinstance(value, Decimal):
        sign, digits, exponent = value.as_tuple()
        assert isinstance(exponent, int)
        lit_value = _decimal_lit(sign == 1, digits, exponent)
    elif isinstance(value, Series):
        lit_value = _list_lit(value._series)
    elif isinstance(value, list):
        value_series = Series.from_pylist(value)
        lit_value = _list_lit(value_series._series)
    else:
        lit_value = _lit(value)
    return Expression._from_pyexpr(lit_value)


def element() -> Expression:
    """Creates an expression referring to an elementwise list operation.

    This is used to create an expression that operates on each element of a list column.

    If used outside of a list column, it will raise an error.
    """
    return col("")


def col(name: str) -> Expression:
    """Creates an Expression referring to the column with the provided name.

    Args:
        name: Name of column

    Returns:
        Expression: Expression representing the selected column

    Examples:
        >>> import daft
        >>> df = daft.from_pydict({"x": [1, 2, 3], "y": [4, 5, 6]})
        >>> df = df.select(daft.col("x"))
        >>> df.show()
        ╭───────╮
        │ x     │
        │ ---   │
        │ Int64 │
        ╞═══════╡
        │ 1     │
        ├╌╌╌╌╌╌╌┤
        │ 2     │
        ├╌╌╌╌╌╌╌┤
        │ 3     │
        ╰───────╯
        <BLANKLINE>
        (Showing first 3 of 3 rows)

    """
    return Expression._from_pyexpr(unresolved_col(name))


def _resolved_col(name: str) -> Expression:
    """Creates a resolved column."""
    return Expression._from_pyexpr(resolved_col(name))


def list_(*items: Expression | str) -> Expression:
    """Constructs a list from the item expressions.

    Args:
        *items (Union[Expression, str]): item expressions to construct the list

    Returns:
        Expression: Expression representing the constructed list

    Examples:
        >>> import daft
        >>> df = daft.from_pydict({"x": [1, 2, 3], "y": [4, 5, 6]})
        >>> df = df.select(daft.list_("x", "y").alias("fwd"), daft.list_("y", "x").alias("rev"))
        >>> df.show()
        ╭─────────────┬─────────────╮
        │ fwd         ┆ rev         │
        │ ---         ┆ ---         │
        │ List[Int64] ┆ List[Int64] │
        ╞═════════════╪═════════════╡
        │ [1, 4]      ┆ [4, 1]      │
        ├╌╌╌╌╌╌╌╌╌╌╌╌╌┼╌╌╌╌╌╌╌╌╌╌╌╌╌┤
        │ [2, 5]      ┆ [5, 2]      │
        ├╌╌╌╌╌╌╌╌╌╌╌╌╌┼╌╌╌╌╌╌╌╌╌╌╌╌╌┤
        │ [3, 6]      ┆ [6, 3]      │
        ╰─────────────┴─────────────╯
        <BLANKLINE>
        (Showing first 3 of 3 rows)

    """
    assert len(items) > 0, "List constructor requires at least one item"
    return Expression._from_pyexpr(native.list_([col(i)._expr if isinstance(i, str) else i._expr for i in items]))


def struct(*fields: Expression | str) -> Expression:
    """Constructs a struct from the input field expressions.

    Args:
        inputs: Expressions to be converted into struct fields.

    Returns:
        An expression for a struct column with the input columns as its fields.

    Examples:
        >>> import daft
        >>> from daft import col
        >>> df = daft.from_pydict({"a": [1, 2, 3], "b": ["a", "b", "c"]})
        >>> df.select(daft.struct(col("a") * 2, col("b"))).show()
        ╭───────────────────────────╮
        │ struct                    │
        │ ---                       │
        │ Struct[a: Int64, b: Utf8] │
        ╞═══════════════════════════╡
        │ {a: 2,                    │
        │ b: a,                     │
        │ }                         │
        ├╌╌╌╌╌╌╌╌╌╌╌╌╌╌╌╌╌╌╌╌╌╌╌╌╌╌╌┤
        │ {a: 4,                    │
        │ b: b,                     │
        │ }                         │
        ├╌╌╌╌╌╌╌╌╌╌╌╌╌╌╌╌╌╌╌╌╌╌╌╌╌╌╌┤
        │ {a: 6,                    │
        │ b: c,                     │
        │ }                         │
        ╰───────────────────────────╯
        <BLANKLINE>
        (Showing first 3 of 3 rows)

    """
    pyinputs = []
    for field in fields:
        if isinstance(field, Expression):
            pyinputs.append(field._expr)
        elif isinstance(field, str):
            pyinputs.append(col(field)._expr)
        else:
            raise TypeError("expected Expression or str as input for struct()")
    f = native.get_function_from_registry("struct")
    return Expression._from_pyexpr(f(*pyinputs))


def interval(
    years: int | None = None,
    months: int | None = None,
    days: int | None = None,
    hours: int | None = None,
    minutes: int | None = None,
    seconds: int | None = None,
    millis: int | None = None,
    nanos: int | None = None,
) -> Expression:
    """Creates an Expression representing an interval."""
    lit_value = native.interval_lit(
        years=years, months=months, days=days, hours=hours, minutes=minutes, seconds=seconds, millis=millis, nanos=nanos
    )
    return Expression._from_pyexpr(lit_value)


def coalesce(*args: Expression) -> Expression:
    """Returns the first non-null value in a list of expressions. If all inputs are null, returns null.

    Args:
        *args: Two or more expressions to coalesce

    Returns:
        Expression: Expression containing first non-null value encountered when evaluating arguments in order

    Examples:
        >>> import daft
        >>> df = daft.from_pydict({"x": [1, None, 3], "y": [None, 2, None]})
        >>> df = df.with_column("first_valid", daft.coalesce(df["x"], df["y"]))
        >>> df.show()
        ╭───────┬───────┬─────────────╮
        │ x     ┆ y     ┆ first_valid │
        │ ---   ┆ ---   ┆ ---         │
        │ Int64 ┆ Int64 ┆ Int64       │
        ╞═══════╪═══════╪═════════════╡
        │ 1     ┆ None  ┆ 1           │
        ├╌╌╌╌╌╌╌┼╌╌╌╌╌╌╌┼╌╌╌╌╌╌╌╌╌╌╌╌╌┤
        │ None  ┆ 2     ┆ 2           │
        ├╌╌╌╌╌╌╌┼╌╌╌╌╌╌╌┼╌╌╌╌╌╌╌╌╌╌╌╌╌┤
        │ 3     ┆ None  ┆ 3           │
        ╰───────┴───────┴─────────────╯
        <BLANKLINE>
        (Showing first 3 of 3 rows)

    """
    f = native.get_function_from_registry("coalesce")

    return Expression._from_pyexpr(f(*[arg._expr for arg in args]))


class Expression:
    _expr: _PyExpr = None  # type: ignore

    def __init__(self) -> None:
        raise NotImplementedError("We do not support creating a Expression via __init__ ")

    @property
    def str(self) -> ExpressionStringNamespace:
        """Access methods that work on columns of strings."""
        return ExpressionStringNamespace.from_expression(self)

    @property
    def dt(self) -> ExpressionDatetimeNamespace:
        """Access methods that work on columns of datetimes."""
        return ExpressionDatetimeNamespace.from_expression(self)

    @property
    def embedding(self) -> ExpressionEmbeddingNamespace:
        """Access methods that work on columns of embeddings."""
        return ExpressionEmbeddingNamespace.from_expression(self)

    @property
    def float(self) -> ExpressionFloatNamespace:
        """Access methods that work on columns of floats."""
        return ExpressionFloatNamespace.from_expression(self)

    @property
    def url(self) -> ExpressionUrlNamespace:
        """Access methods that work on columns of URLs."""
        return ExpressionUrlNamespace.from_expression(self)

    @property
    def list(self) -> ExpressionListNamespace:
        """Access methods that work on columns of lists."""
        return ExpressionListNamespace.from_expression(self)

    @property
    def struct(self) -> ExpressionStructNamespace:
        """Access methods that work on columns of structs."""
        return ExpressionStructNamespace.from_expression(self)

    @property
    def map(self) -> ExpressionMapNamespace:
        """Access methods that work on columns of maps."""
        return ExpressionMapNamespace.from_expression(self)

    @property
    def image(self) -> ExpressionImageNamespace:
        """Access methods that work on columns of images."""
        return ExpressionImageNamespace.from_expression(self)

    @property
    def partitioning(self) -> ExpressionPartitioningNamespace:
        """Access methods that support partitioning operators."""
        return ExpressionPartitioningNamespace.from_expression(self)

    @property
    def binary(self) -> ExpressionBinaryNamespace:
        """Access binary string operations for this expression.

        Returns:
            ExpressionBinaryNamespace: A namespace containing binary string operations
        """
        return ExpressionBinaryNamespace.from_expression(self)

    @staticmethod
    def _from_pyexpr(pyexpr: _PyExpr) -> Expression:
        expr = Expression.__new__(Expression)
        expr._expr = pyexpr
        return expr

    @staticmethod
    def _to_expression(obj: object) -> Expression:
        if isinstance(obj, Expression):
            return obj
        else:
            return lit(obj)

    def to_arrow_expr(self) -> pc.Expression:
        """Returns this expression as a pyarrow.compute.Expression for integrations with other systems."""
        from daft.expressions.pyarrow_visitor import _PyArrowExpressionVisitor

        return _PyArrowExpressionVisitor().visit(self)

    def as_py(self) -> Any:
        """Returns this literal expression as a python value, raises a ValueError if this is not a literal expression."""
        return self._expr.as_py()

    @staticmethod
    def udf(
        name: builtins.str,
        inner: UninitializedUdf,
        bound_args: BoundUDFArgs,
        expressions: builtins.list[Expression],
        return_dtype: DataType,
        init_args: InitArgsType,
        resource_request: ResourceRequest | None,
        batch_size: int | None,
        concurrency: int | None,
        use_process: bool | None,
    ) -> Expression:
        return Expression._from_pyexpr(
            _udf(
                name,
                inner,
                bound_args,
                [e._expr for e in expressions],
                return_dtype._dtype,
                init_args,
                resource_request,
                batch_size,
                concurrency,
                use_process,
            )
        )

    def unnest(self) -> Expression:
        """Flatten the fields of a struct expression into columns in a DataFrame.

        Tip: See Also
            [`daft.functions.unnest`](https://docs.daft.ai/en/stable/api/functions/unnest/)
        """
        from daft.functions import unnest

        return unnest(self)

    def __bool__(self) -> bool:
        raise ValueError(
            "Expressions don't have a truth value. "
            "If you used Python keywords `and` `not` `or` on an expression, use `&` `~` `|` instead."
        )

    def __abs__(self) -> Expression:
        """Absolute of a numeric expression."""
        return self.abs()

    def abs(self) -> Expression:
        """Absolute of a numeric expression.

        Tip: See Also
            [`daft.functions.abs`](https://docs.daft.ai/en/stable/api/functions/abs/)
        """
        from daft.functions import abs

        return abs(self)

    def __add__(self, other: object) -> Expression:
        """Adds two numeric expressions or concatenates two string expressions (``e1 + e2``)."""
        expr = Expression._to_expression(other)
        return Expression._from_pyexpr(self._expr + expr._expr)

    def __radd__(self, other: object) -> Expression:
        expr = Expression._to_expression(other)
        return Expression._from_pyexpr(expr._expr + self._expr)

    def __sub__(self, other: object) -> Expression:
        """Subtracts two numeric expressions (``e1 - e2``)."""
        expr = Expression._to_expression(other)
        return Expression._from_pyexpr(self._expr - expr._expr)

    def __rsub__(self, other: object) -> Expression:
        expr = Expression._to_expression(other)
        return Expression._from_pyexpr(expr._expr - self._expr)

    def __mul__(self, other: object) -> Expression:
        """Multiplies two numeric expressions (``e1 * e2``)."""
        expr = Expression._to_expression(other)
        return Expression._from_pyexpr(self._expr * expr._expr)

    def __rmul__(self, other: object) -> Expression:
        expr = Expression._to_expression(other)
        return Expression._from_pyexpr(expr._expr * self._expr)

    def __truediv__(self, other: object) -> Expression:
        """True divides two numeric expressions (``e1 / e2``)."""
        expr = Expression._to_expression(other)
        return Expression._from_pyexpr(self._expr / expr._expr)

    def __rtruediv__(self, other: object) -> Expression:
        expr = Expression._to_expression(other)
        return Expression._from_pyexpr(expr._expr / self._expr)

    def __mod__(self, other: Expression) -> Expression:
        """Takes the mod of two numeric expressions (``e1 % e2``)."""
        expr = Expression._to_expression(other)
        return Expression._from_pyexpr(self._expr % expr._expr)

    def __rmod__(self, other: Expression) -> Expression:
        """Takes the mod of two numeric expressions (``e1 % e2``)."""
        expr = Expression._to_expression(other)
        return Expression._from_pyexpr(expr._expr % self._expr)

    def __and__(self, other: Expression) -> Expression:
        """Takes the logical AND of two boolean expressions, or bitwise AND of two integer expressions (``e1 & e2``)."""
        expr = Expression._to_expression(other)
        return Expression._from_pyexpr(self._expr & expr._expr)

    def __rand__(self, other: Expression) -> Expression:
        """Takes the logical reverse AND of two boolean expressions (``e1 & e2``)."""
        expr = Expression._to_expression(other)
        return Expression._from_pyexpr(expr._expr & self._expr)

    def __or__(self, other: Expression) -> Expression:
        """Takes the logical OR of two boolean or integer expressions, or bitwise OR of two integer expressions (``e1 | e2``)."""
        expr = Expression._to_expression(other)
        return Expression._from_pyexpr(self._expr | expr._expr)

    def __xor__(self, other: Expression) -> Expression:
        """Takes the logical XOR of two boolean or integer expressions, or bitwise XOR of two integer expressions (``e1 ^ e2``)."""
        expr = Expression._to_expression(other)
        return Expression._from_pyexpr(self._expr ^ expr._expr)

    def __ror__(self, other: Expression) -> Expression:
        """Takes the logical reverse OR of two boolean expressions (``e1 | e2``)."""
        expr = Expression._to_expression(other)
        return Expression._from_pyexpr(expr._expr | self._expr)

    def __lt__(self, other: Expression) -> Expression:
        """Compares if an expression is less than another (``e1 < e2``)."""
        expr = Expression._to_expression(other)
        return Expression._from_pyexpr(self._expr < expr._expr)

    def __le__(self, other: Expression) -> Expression:
        """Compares if an expression is less than or equal to another (``e1 <= e2``)."""
        expr = Expression._to_expression(other)
        return Expression._from_pyexpr(self._expr <= expr._expr)

    def __eq__(self, other: Expression) -> Expression:  # type: ignore
        """Compares if an expression is equal to another (``e1 == e2``)."""
        expr = Expression._to_expression(other)
        return Expression._from_pyexpr(self._expr == expr._expr)

    def eq_null_safe(self, other: Expression | Any) -> Expression:
        """Performs a null-safe equality comparison between two expressions.

        Tip: See Also
            [`daft.functions.eq_null_safe`](https://docs.daft.ai/en/stable/api/functions/eq_null_safe/)
        """
        from daft.functions import eq_null_safe

        return eq_null_safe(self, other)

    def __ne__(self, other: Expression) -> Expression:  # type: ignore
        """Compares if an expression is not equal to another (``e1 != e2``)."""
        expr = Expression._to_expression(other)
        return Expression._from_pyexpr(self._expr != expr._expr)

    def __gt__(self, other: Expression) -> Expression:
        """Compares if an expression is greater than another (``e1 > e2``)."""
        expr = Expression._to_expression(other)
        return Expression._from_pyexpr(self._expr > expr._expr)

    def __ge__(self, other: Expression) -> Expression:
        """Compares if an expression is greater than or equal to another (``e1 >= e2``)."""
        expr = Expression._to_expression(other)
        return Expression._from_pyexpr(self._expr >= expr._expr)

    def __lshift__(self, other: Expression) -> Expression:
        """Shifts the bits of an integer expression to the left (``e1 << e2``).

        Args:
            other: The number of bits to shift the expression to the left
        """
        expr = Expression._to_expression(other)
        return Expression._from_pyexpr(self._expr << expr._expr)

    def __rshift__(self, other: Expression) -> Expression:
        """Shifts the bits of an integer expression to the right (``e1 >> e2``).

        .. NOTE::

            For unsigned integers, this expression perform a logical right shift.
            For signed integers, this expression perform an arithmetic right shift.

        Args:
            other: The number of bits to shift the expression to the right
        """
        expr = Expression._to_expression(other)
        return Expression._from_pyexpr(self._expr >> expr._expr)

    def __invert__(self) -> Expression:
        """Inverts a boolean expression (``~e``)."""
        expr = self._expr.__invert__()
        return Expression._from_pyexpr(expr)

    def __floordiv__(self, other: Expression) -> Expression:
        """Floor divides two numeric expressions (``e1 / e2``)."""
        expr = Expression._to_expression(other)
        return Expression._from_pyexpr(self._expr // expr._expr)

    def __rfloordiv__(self, other: object) -> Expression:
        """Reverse floor divides two numeric expressions (``e2 / e1``)."""
        expr = Expression._to_expression(other)
        return Expression._from_pyexpr(expr._expr // self._expr)

    def __getitem__(self, key: builtins.str | int) -> Expression:
        """Syntactic sugar for `Expression.list.get` and `Expression.struct.get`.

        Examples:
            >>> import daft
            >>> df = daft.from_pydict({"struct": [{"x": 1, "y": 2}, {"x": 3, "y": 4}], "list": [[10, 20], [30, 40]]})
            >>> df = df.select(df["struct"]["x"], df["list"][0].alias("first"))
            >>> df.show()
            ╭───────┬───────╮
            │ x     ┆ first │
            │ ---   ┆ ---   │
            │ Int64 ┆ Int64 │
            ╞═══════╪═══════╡
            │ 1     ┆ 10    │
            ├╌╌╌╌╌╌╌┼╌╌╌╌╌╌╌┤
            │ 3     ┆ 30    │
            ╰───────┴───────╯
            <BLANKLINE>
            (Showing first 2 of 2 rows)

        Tip: See Also
            [list.get](https://docs.daft.ai/en/stable/api/expressions/#daft.expressions.expressions.ExpressionListNamespace.get) and [struct.get](https://docs.daft.ai/en/stable/api/expressions/#daft.expressions.expressions.ExpressionStructNamespace.get)

        """
        if isinstance(key, int):
            return self.list.get(key)
        elif isinstance(key, str):
            return self.struct.get(key)
        else:
            raise TypeError(
                f"Argument {key} of type {type(key)} is not supported in Expression.__getitem__. Only int and string types are supported."
            )

    @classmethod
    def _call_builtin_scalar_fn(cls, func_name: builtins.str, *args: Any, **kwargs: Any) -> Expression:
        expr_args = [cls._to_expression(v)._expr for v in args]
        expr_kwargs = {k: cls._to_expression(v)._expr for k, v in kwargs.items() if v is not None}
        f = native.get_function_from_registry(func_name)
        return cls._from_pyexpr(f(*expr_args, **expr_kwargs))

    def _eval_expressions(self, func_name: builtins.str, *args: Any, **kwargs: Any) -> Expression:
        expr_args = [Expression._to_expression(v)._expr for v in args]
        expr_kwargs = {k: Expression._to_expression(v)._expr for k, v in kwargs.items() if v is not None}
        f = native.get_function_from_registry(func_name)
        return Expression._from_pyexpr(f(self._expr, *expr_args, **expr_kwargs))

    def alias(self, name: builtins.str) -> Expression:
        """Gives the expression a new name.

        Args:
            name: New name for expression

        Returns:
            Expression: Renamed expression

        Examples:
            >>> import daft
            >>> df = daft.from_pydict({"x": [1, 2, 3]})
            >>> df = df.select(col("x").alias("y"))
            >>> df.show()
            ╭───────╮
            │ y     │
            │ ---   │
            │ Int64 │
            ╞═══════╡
            │ 1     │
            ├╌╌╌╌╌╌╌┤
            │ 2     │
            ├╌╌╌╌╌╌╌┤
            │ 3     │
            ╰───────╯
            <BLANKLINE>
            (Showing first 3 of 3 rows)

        """
        assert isinstance(name, str)
        expr = self._expr.alias(name)
        return Expression._from_pyexpr(expr)

    def cast(self, dtype: DataTypeLike) -> Expression:
        """Casts an expression to the given datatype if possible.

        Tip: See Also
            [`daft.functions.cast`](https://docs.daft.ai/en/stable/api/functions/cast/)
        """
        from daft.functions import cast

        return cast(self, dtype)

    def ceil(self) -> Expression:
        """The ceiling of a numeric expression.

        Tip: See Also
            [`daft.functions.ceil`](https://docs.daft.ai/en/stable/api/functions/ceil/)
        """
        from daft.functions import ceil

        return ceil(self)

    def floor(self) -> Expression:
        """The floor of a numeric expression.

        Tip: See Also
            [`daft.functions.floor`](https://docs.daft.ai/en/stable/api/functions/floor/)
        """
        from daft.functions import floor

        return floor(self)

    def clip(
        self,
        min: Expression | int | builtins.float | None = None,
        max: Expression | int | builtins.float | None = None,
    ) -> Expression:
        """Clips an expression to the given minimum and maximum values.

        Tip: See Also
            [`daft.functions.clip`](https://docs.daft.ai/en/stable/api/functions/clip/)
        """
        from daft.functions import clip

        return clip(self, min, max)

    def sign(self) -> Expression:
        """The sign of a numeric expression.

        Tip: See Also
            [`daft.functions.sign`](https://docs.daft.ai/en/stable/api/functions/sign/)
        """
        from daft.functions import sign

        return sign(self)

    def signum(self) -> Expression:
        """The signum of a numeric expression."""
        f = native.get_function_from_registry("sign")
        return Expression._from_pyexpr(f(self._expr))

    def negate(self) -> Expression:
        """The negative of a numeric expression.

        Tip: See Also
            [`daft.functions.negate`](https://docs.daft.ai/en/stable/api/functions/negate/)
        """
        from daft.functions import negate

        return negate(self)

    def negative(self) -> Expression:
        """The negative of a numeric expression."""
        f = native.get_function_from_registry("negative")
        return Expression._from_pyexpr(f(self._expr))

    def round(self, decimals: Expression | int = 0) -> Expression:
        """The round of a numeric expression.

        Tip: See Also
            [`daft.functions.round`](https://docs.daft.ai/en/stable/api/functions/round/)
        """
        from daft.functions import round

        return round(self, decimals)

    def sqrt(self) -> Expression:
        """The square root of a numeric expression.

        Tip: See Also
            [`daft.functions.sqrt`](https://docs.daft.ai/en/stable/api/functions/sqrt/)
        """
        from daft.functions import sqrt

        return sqrt(self)

    def cbrt(self) -> Expression:
        """The cube root of a numeric expression.

        Tip: See Also
            [`daft.functions.cbrt`](https://docs.daft.ai/en/stable/api/functions/cbrt/)
        """
        from daft.functions import cbrt

        return cbrt(self)

    def sin(self) -> Expression:
        """The elementwise sine of a numeric expression.

        Tip: See Also
            [`daft.functions.sin`](https://docs.daft.ai/en/stable/api/functions/sin/)
        """
        from daft.functions import sin

        return sin(self)

    def cos(self) -> Expression:
        """The elementwise cosine of a numeric expression.

        Tip: See Also
            [`daft.functions.cos`](https://docs.daft.ai/en/stable/api/functions/cos/)
        """
        from daft.functions import cos

        return cos(self)

    def tan(self) -> Expression:
        """The elementwise tangent of a numeric expression.

        Tip: See Also
            [`daft.functions.tan`](https://docs.daft.ai/en/stable/api/functions/tan/)
        """
        from daft.functions import tan

        return tan(self)

    def csc(self) -> Expression:
        """The elementwise cosecant of a numeric expression.

        Tip: See Also
            [`daft.functions.csc`](https://docs.daft.ai/en/stable/api/functions/csc/)
        """
        from daft.functions import csc

        return csc(self)

    def sec(self) -> Expression:
        """The elementwise secant of a numeric expression.

        Tip: See Also
            [`daft.functions.sec`](https://docs.daft.ai/en/stable/api/functions/sec/)
        """
        from daft.functions import sec

        return sec(self)

    def cot(self) -> Expression:
        """The elementwise cotangent of a numeric expression.

        Tip: See Also
            [`daft.functions.cot`](https://docs.daft.ai/en/stable/api/functions/cot/)
        """
        from daft.functions import cot

        return cot(self)

    def sinh(self) -> Expression:
        """The elementwise hyperbolic sine of a numeric expression.

        Tip: See Also
            [`daft.functions.sinh`](https://docs.daft.ai/en/stable/api/functions/sinh/)
        """
        from daft.functions import sinh

        return sinh(self)

    def cosh(self) -> Expression:
        """The elementwise hyperbolic cosine of a numeric expression.

        Tip: See Also
            [`daft.functions.cosh`](https://docs.daft.ai/en/stable/api/functions/cosh/)
        """
        from daft.functions import cosh

        return cosh(self)

    def tanh(self) -> Expression:
        """The elementwise hyperbolic tangent of a numeric expression.

        Tip: See Also
            [`daft.functions.tanh`](https://docs.daft.ai/en/stable/api/functions/tanh/)
        """
        from daft.functions import tanh

        return tanh(self)

    def arcsin(self) -> Expression:
        """The elementwise arc sine of a numeric expression.

        Tip: See Also
            [`daft.functions.arcsin`](https://docs.daft.ai/en/stable/api/functions/arcsin/)
        """
        from daft.functions import arcsin

        return arcsin(self)

    def arccos(self) -> Expression:
        """The elementwise arc cosine of a numeric expression.

        Tip: See Also
            [`daft.functions.arccos`](https://docs.daft.ai/en/stable/api/functions/arccos/)
        """
        from daft.functions import arccos

        return arccos(self)

    def arctan(self) -> Expression:
        """The elementwise arc tangent of a numeric expression.

        Tip: See Also
            [`daft.functions.arctan`](https://docs.daft.ai/en/stable/api/functions/arctan/)
        """
        from daft.functions import arctan

        return arctan(self)

    def arctan2(self, other: Expression) -> Expression:
        """Calculates the four quadrant arctangent of coordinates (y, x), in radians.

        Tip: See Also
            [`daft.functions.arctan2`](https://docs.daft.ai/en/stable/api/functions/arctan2/)
        """
        from daft.functions import arctan2

        return arctan2(self, other)

    def arctanh(self) -> Expression:
        """The elementwise inverse hyperbolic tangent of a numeric expression.

        Tip: See Also
            [`daft.functions.arctanh`](https://docs.daft.ai/en/stable/api/functions/arctanh/)
        """
        from daft.functions import arctanh

        return arctanh(self)

    def arccosh(self) -> Expression:
        """The elementwise inverse hyperbolic cosine of a numeric expression.

        Tip: See Also
            [`daft.functions.arccosh`](https://docs.daft.ai/en/stable/api/functions/arccosh/)
        """
        from daft.functions import arccosh

        return arccosh(self)

    def arcsinh(self) -> Expression:
        """The elementwise inverse hyperbolic sine of a numeric expression.

        Tip: See Also
            [`daft.functions.arcsinh`](https://docs.daft.ai/en/stable/api/functions/arcsinh/)
        """
        from daft.functions import arcsinh

        return arcsinh(self)

    def radians(self) -> Expression:
        """The elementwise radians of a numeric expression.

        Tip: See Also
            [`daft.functions.radians`](https://docs.daft.ai/en/stable/api/functions/radians/)
        """
        from daft.functions import radians

        return radians(self)

    def degrees(self) -> Expression:
        """The elementwise degrees of a numeric expression.

        Tip: See Also
            [`daft.functions.degrees`](https://docs.daft.ai/en/stable/api/functions/degrees/)
        """
        from daft.functions import degrees

        return degrees(self)

    def log2(self) -> Expression:
        """The elementwise log base 2 of a numeric expression.

        Tip: See Also
            [`daft.functions.log2`](https://docs.daft.ai/en/stable/api/functions/log2/)
        """
        from daft.functions import log2

        return log2(self)

    def log10(self) -> Expression:
        """The elementwise log base 10 of a numeric expression.

        Tip: See Also
            [`daft.functions.log10`](https://docs.daft.ai/en/stable/api/functions/log10/)
        """
        from daft.functions import log10

        return log10(self)

    def log(self, base: int | builtins.float = math.e) -> Expression:
        """The elementwise log with given base, of a numeric expression.

        Tip: See Also
            [`daft.functions.log`](https://docs.daft.ai/en/stable/api/functions/log/)
        """
        from daft.functions import log

        return log(self, base=base)

    def ln(self) -> Expression:
        """The elementwise natural log of a numeric expression.

        Tip: See Also
            [`daft.functions.ln`](https://docs.daft.ai/en/stable/api/functions/ln/)
        """
        from daft.functions import ln

        return ln(self)

    def log1p(self) -> Expression:
        """The ln(self + 1) of a numeric expression.

        Tip: See Also
            [`daft.functions.log1p`](https://docs.daft.ai/en/stable/api/functions/log1p/)
        """
        from daft.functions import log1p

        return log1p(self)

    def exp(self) -> Expression:
        """The e^self of a numeric expression.

        Tip: See Also
            [`daft.functions.exp`](https://docs.daft.ai/en/stable/api/functions/exp/)
        """
        from daft.functions import exp

        return exp(self)

    def expm1(self) -> Expression:
        """The e^self - 1 of a numeric expression.

        Tip: See Also
            [`daft.functions.expm1`](https://docs.daft.ai/en/stable/api/functions/expm1/)
        """
        from daft.functions import expm1

        return expm1(self)

    def bitwise_and(self, other: Expression) -> Expression:
        """Bitwise AND of two integer expressions.

        Tip: See Also
            [`daft.functions.bitwise_and`](https://docs.daft.ai/en/stable/api/functions/bitwise_and/)
        """
        from daft.functions import bitwise_and

        return bitwise_and(self, other)

    def bitwise_or(self, other: Expression) -> Expression:
        """Bitwise OR of two integer expressions.

        Tip: See Also
            [`daft.functions.bitwise_or`](https://docs.daft.ai/en/stable/api/functions/bitwise_or/)
        """
        from daft.functions import bitwise_or

        return bitwise_or(self, other)

    def bitwise_xor(self, other: Expression) -> Expression:
        """Bitwise XOR of two integer expressions.

        Tip: See Also
            [`daft.functions.bitwise_xor`](https://docs.daft.ai/en/stable/api/functions/bitwise_xor/)
        """
        from daft.functions import bitwise_xor

        return bitwise_xor(self, other)

    def shift_left(self, other: Expression) -> Expression:
        """Shifts the bits of an integer expression to the left (``expr << other``).

        Tip: See Also
            [`daft.functions.shift_left`](https://docs.daft.ai/en/stable/api/functions/shift_left/)
        """
        from daft.functions import shift_left

        return shift_left(self, other)

    def shift_right(self, other: Expression) -> Expression:
        """Shifts the bits of an integer expression to the right (``expr >> other``).

        Tip: See Also
            [`daft.functions.shift_right`](https://docs.daft.ai/en/stable/api/functions/shift_right/)
        """
        from daft.functions import shift_right

        return shift_right(self, other)

    def count(self, mode: Literal["all", "valid", "null"] | CountMode = CountMode.Valid) -> Expression:
        """Counts the number of values in the expression.

        Args:
            mode: A string ("all", "valid", or "null") that represents whether to count all values, non-null (valid) values, or null values. Defaults to "valid".
        """
        if isinstance(mode, builtins.str):
            mode = CountMode.from_count_mode_str(mode)
        expr = self._expr.count(mode)
        return Expression._from_pyexpr(expr)

    def count_distinct(self) -> Expression:
        expr = self._expr.count_distinct()
        return Expression._from_pyexpr(expr)

    def sum(self) -> Expression:
        """Calculates the sum of the values in the expression."""
        expr = self._expr.sum()
        return Expression._from_pyexpr(expr)

    def approx_count_distinct(self) -> Expression:
        """Calculates the approximate number of non-`NULL` distinct values in the expression.

        Approximation is performed using the [HyperLogLog](https://en.wikipedia.org/wiki/HyperLogLog) algorithm.

        Examples:
            A global calculation of approximate distinct values in a non-NULL column:

            >>> import daft
            >>> df = daft.from_pydict({"values": [1, 2, 3, None]})
            >>> df = df.agg(
            ...     df["values"].approx_count_distinct().alias("distinct_values"),
            ... )
            >>> df.show()
            ╭─────────────────╮
            │ distinct_values │
            │ ---             │
            │ UInt64          │
            ╞═════════════════╡
            │ 3               │
            ╰─────────────────╯
            <BLANKLINE>
            (Showing first 1 of 1 rows)
        """
        expr = self._expr.approx_count_distinct()
        return Expression._from_pyexpr(expr)

    def approx_percentiles(self, percentiles: builtins.float | builtins.list[builtins.float]) -> Expression:
        """Calculates the approximate percentile(s) for a column of numeric values.

        For numeric columns, we use the [sketches_ddsketch crate](https://docs.rs/sketches-ddsketch/latest/sketches_ddsketch/index.html).
        This is a Rust implementation of the paper [DDSketch: A Fast and Fully-Mergeable Quantile Sketch with Relative-Error Guarantees (Masson et al.)](https://arxiv.org/pdf/1908.10693)

        1. Null values are ignored in the computation of the percentiles
        2. If all values are Null then the result will also be Null
        3. If ``percentiles`` are supplied as a single float, then the resultant column is a ``Float64`` column
        4. If ``percentiles`` is supplied as a list, then the resultant column is a ``FixedSizeList[Float64; N]`` column, where ``N`` is the length of the supplied list.

        Args:
            percentiles: the percentile(s) at which to find approximate values at. Can be provided as a single
                float or a list of floats.

        Returns:
            A new expression representing the approximate percentile(s). If `percentiles` was a single float, this will be a new `Float64` expression. If `percentiles` was a list of floats, this will be a new expression with type: `FixedSizeList[Float64, len(percentiles)]`.

        Examples:
            A global calculation of approximate percentiles:

            >>> import daft
            >>> df = daft.from_pydict({"scores": [1, 2, 3, 4, 5, None]})
            >>> df = df.agg(
            ...     df["scores"].approx_percentiles(0.5).alias("approx_median_score"),
            ...     df["scores"].approx_percentiles([0.25, 0.5, 0.75]).alias("approx_percentiles_scores"),
            ... )
            >>> df.show()
            ╭─────────────────────┬────────────────────────────────╮
            │ approx_median_score ┆ approx_percentiles_scores      │
            │ ---                 ┆ ---                            │
            │ Float64             ┆ FixedSizeList[Float64; 3]      │
            ╞═════════════════════╪════════════════════════════════╡
            │ 2.9742334234767167  ┆ [1.993661701417351, 2.9742334… │
            ╰─────────────────────┴────────────────────────────────╯
            <BLANKLINE>
            (Showing first 1 of 1 rows)

            A grouped calculation of approximate percentiles:

            >>> df = daft.from_pydict({"class": ["a", "a", "a", "b", "c"], "scores": [1, 2, 3, 1, None]})
            >>> df = (
            ...     df.groupby("class")
            ...     .agg(
            ...         df["scores"].approx_percentiles(0.5).alias("approx_median_score"),
            ...         df["scores"].approx_percentiles([0.25, 0.5, 0.75]).alias("approx_percentiles_scores"),
            ...     )
            ...     .sort("class")
            ... )
            >>> df.show()
            ╭───────┬─────────────────────┬────────────────────────────────╮
            │ class ┆ approx_median_score ┆ approx_percentiles_scores      │
            │ ---   ┆ ---                 ┆ ---                            │
            │ Utf8  ┆ Float64             ┆ FixedSizeList[Float64; 3]      │
            ╞═══════╪═════════════════════╪════════════════════════════════╡
            │ a     ┆ 1.993661701417351   ┆ [0.9900000000000001, 1.993661… │
            ├╌╌╌╌╌╌╌┼╌╌╌╌╌╌╌╌╌╌╌╌╌╌╌╌╌╌╌╌╌┼╌╌╌╌╌╌╌╌╌╌╌╌╌╌╌╌╌╌╌╌╌╌╌╌╌╌╌╌╌╌╌╌┤
            │ b     ┆ 0.9900000000000001  ┆ [0.9900000000000001, 0.990000… │
            ├╌╌╌╌╌╌╌┼╌╌╌╌╌╌╌╌╌╌╌╌╌╌╌╌╌╌╌╌╌┼╌╌╌╌╌╌╌╌╌╌╌╌╌╌╌╌╌╌╌╌╌╌╌╌╌╌╌╌╌╌╌╌┤
            │ c     ┆ None                ┆ None                           │
            ╰───────┴─────────────────────┴────────────────────────────────╯
            <BLANKLINE>
            (Showing first 3 of 3 rows)

        """
        expr = self._expr.approx_percentiles(percentiles)
        return Expression._from_pyexpr(expr)

    def mean(self) -> Expression:
        """Calculates the mean of the values in the expression."""
        expr = self._expr.mean()
        return Expression._from_pyexpr(expr)

    def stddev(self) -> Expression:
        """Calculates the standard deviation of the values in the expression."""
        expr = self._expr.stddev()
        return Expression._from_pyexpr(expr)

    def min(self) -> Expression:
        """Calculates the minimum value in the expression."""
        expr = self._expr.min()
        return Expression._from_pyexpr(expr)

    def max(self) -> Expression:
        """Calculates the maximum value in the expression."""
        expr = self._expr.max()
        return Expression._from_pyexpr(expr)

    def bool_and(self) -> Expression:
        """Calculates the boolean AND of all values in a list.

        For each list:
        - Returns True if all non-null values are True
        - Returns False if any non-null value is False
        - Returns null if the list is empty or contains only null values

        Examples:
            >>> import daft
            >>> df = daft.from_pydict({"values": [[True, True], [True, False], [None, None], []]})
            >>> df.with_column("result", df["values"].list.bool_and()).collect()
            ╭───────────────┬─────────╮
            │ values        ┆ result  │
            │ ---           ┆ ---     │
            │ List[Boolean] ┆ Boolean │
            ╞═══════════════╪═════════╡
            │ [true, true]  ┆ true    │
            ├╌╌╌╌╌╌╌╌╌╌╌╌╌╌╌┼╌╌╌╌╌╌╌╌╌┤
            │ [true, false] ┆ false   │
            ├╌╌╌╌╌╌╌╌╌╌╌╌╌╌╌┼╌╌╌╌╌╌╌╌╌┤
            │ [None, None]  ┆ None    │
            ├╌╌╌╌╌╌╌╌╌╌╌╌╌╌╌┼╌╌╌╌╌╌╌╌╌┤
            │ []            ┆ None    │
            ╰───────────────┴─────────╯
            <BLANKLINE>
            (Showing first 4 of 4 rows)
        """
        expr = self._expr.bool_and()
        return Expression._from_pyexpr(expr)

    def bool_or(self) -> Expression:
        """Calculates the boolean OR of all values in a list.

        For each list:
        - Returns True if any non-null value is True
        - Returns False if all non-null values are False
        - Returns null if the list is empty or contains only null values

        Examples:
            >>> import daft
            >>> df = daft.from_pydict({"values": [[True, False], [False, False], [None, None], []]})
            >>> df.with_column("result", df["values"].list.bool_or()).collect()
            ╭────────────────┬─────────╮
            │ values         ┆ result  │
            │ ---            ┆ ---     │
            │ List[Boolean]  ┆ Boolean │
            ╞════════════════╪═════════╡
            │ [true, false]  ┆ true    │
            ├╌╌╌╌╌╌╌╌╌╌╌╌╌╌╌╌┼╌╌╌╌╌╌╌╌╌┤
            │ [false, false] ┆ false   │
            ├╌╌╌╌╌╌╌╌╌╌╌╌╌╌╌╌┼╌╌╌╌╌╌╌╌╌┤
            │ [None, None]   ┆ None    │
            ├╌╌╌╌╌╌╌╌╌╌╌╌╌╌╌╌┼╌╌╌╌╌╌╌╌╌┤
            │ []             ┆ None    │
            ╰────────────────┴─────────╯
            <BLANKLINE>
            (Showing first 4 of 4 rows)
        """
        expr = self._expr.bool_or()
        return Expression._from_pyexpr(expr)

    def any_value(self, ignore_nulls: bool = False) -> Expression:
        """Returns any value in the expression.

        Args:
            ignore_nulls: whether to ignore null values when selecting the value. Defaults to False.
        """
        expr = self._expr.any_value(ignore_nulls)
        return Expression._from_pyexpr(expr)

    def skew(self) -> Expression:
        """Calculates the skewness of the values from the expression."""
        expr = self._expr.skew()
        return Expression._from_pyexpr(expr)

    def agg_list(self) -> Expression:
        """Aggregates the values in the expression into a list."""
        expr = self._expr.agg_list()
        return Expression._from_pyexpr(expr)

    def agg_set(self) -> Expression:
        """Aggregates the values in the expression into a set (ignoring nulls).

        Returns:
            Expression: A List expression containing the distinct values from the input

        Examples:
            >>> import daft
            >>> df = daft.from_pydict({"values": [1, 1, None, 2, 2, None]})
            >>> df.agg(df["values"].agg_set().alias("distinct_values")).show()
            ╭─────────────────╮
            │ distinct_values │
            │ ---             │
            │ List[Int64]     │
            ╞═════════════════╡
            │ [1, 2]          │
            ╰─────────────────╯
            <BLANKLINE>
            (Showing first 1 of 1 rows)

            Note that null values are ignored by default:

            >>> df = daft.from_pydict({"values": [None, None, None]})
            >>> df.agg(df["values"].agg_set().alias("distinct_values")).show()
            ╭─────────────────╮
            │ distinct_values │
            │ ---             │
            │ List[Null]      │
            ╞═════════════════╡
            │ []              │
            ╰─────────────────╯
            <BLANKLINE>
            (Showing first 1 of 1 rows)

        """
        expr = self._expr.agg_set()
        return Expression._from_pyexpr(expr)

    def agg_concat(self) -> Expression:
        """Aggregates the values in the expression into a single string by concatenating them."""
        expr = self._expr.agg_concat()
        return Expression._from_pyexpr(expr)

    def _explode(self) -> Expression:
        f = native.get_function_from_registry("explode")
        return Expression._from_pyexpr(f(self._expr))

    def if_else(self, if_true: Expression, if_false: Expression) -> Expression:
        """Conditionally choose values between two expressions using the current boolean expression as a condition.

        Args:
            if_true (Expression): Values to choose if condition is true
            if_false (Expression): Values to choose if condition is false

        Returns:
            Expression: New expression where values are chosen from `if_true` and `if_false`.

        Examples:
            >>> import daft
            >>> df = daft.from_pydict({"A": [1, 2, 3], "B": [0, 2, 4]})
            >>> df = df.with_column(
            ...     "A_if_bigger_else_B",
            ...     (df["A"] > df["B"]).if_else(df["A"], df["B"]),
            ... )
            >>> df.collect()
            ╭───────┬───────┬────────────────────╮
            │ A     ┆ B     ┆ A_if_bigger_else_B │
            │ ---   ┆ ---   ┆ ---                │
            │ Int64 ┆ Int64 ┆ Int64              │
            ╞═══════╪═══════╪════════════════════╡
            │ 1     ┆ 0     ┆ 1                  │
            ├╌╌╌╌╌╌╌┼╌╌╌╌╌╌╌┼╌╌╌╌╌╌╌╌╌╌╌╌╌╌╌╌╌╌╌╌┤
            │ 2     ┆ 2     ┆ 2                  │
            ├╌╌╌╌╌╌╌┼╌╌╌╌╌╌╌┼╌╌╌╌╌╌╌╌╌╌╌╌╌╌╌╌╌╌╌╌┤
            │ 3     ┆ 4     ┆ 4                  │
            ╰───────┴───────┴────────────────────╯
            <BLANKLINE>
            (Showing first 3 of 3 rows)

        """
        if_true = Expression._to_expression(if_true)
        if_false = Expression._to_expression(if_false)
        return Expression._from_pyexpr(self._expr.if_else(if_true._expr, if_false._expr))

    def apply(self, func: Callable[..., Any], return_dtype: DataTypeLike) -> Expression:
        """Apply a function on each value in a given expression.

        Args:
            func: Function to run per value of the expression
            return_dtype: Return datatype of the function that was ran

        Returns:
            Expression: New expression after having run the function on the expression

        Note:
            This is just syntactic sugar on top of a UDF and is convenient to use when your function only operates
            on a single column, and does not benefit from executing on batches. For either of those other use-cases,
            use a UDF instead.

        Examples:
            >>> import daft
            >>> df = daft.from_pydict({"x": ["1", "2", "tim"]})
            >>> def f(x_val: str) -> int:
            ...     if x_val.isnumeric():
            ...         return int(x_val)
            ...     else:
            ...         return 0
            >>> df.with_column("num_x", df["x"].apply(f, return_dtype=daft.DataType.int64())).collect()
            ╭──────┬───────╮
            │ x    ┆ num_x │
            │ ---  ┆ ---   │
            │ Utf8 ┆ Int64 │
            ╞══════╪═══════╡
            │ 1    ┆ 1     │
            ├╌╌╌╌╌╌┼╌╌╌╌╌╌╌┤
            │ 2    ┆ 2     │
            ├╌╌╌╌╌╌┼╌╌╌╌╌╌╌┤
            │ tim  ┆ 0     │
            ╰──────┴───────╯
            <BLANKLINE>
            (Showing first 3 of 3 rows)

        """
        from daft.udf import UDF

        inferred_return_dtype = DataType._infer_type(return_dtype)

        def batch_func(self_series: Series) -> list[Any]:
            return [func(x) for x in self_series]

        name = getattr(func, "__module__", "")
        if name:
            name = name + "."
        if hasattr(func, "__qualname__"):
            name = name + getattr(func, "__qualname__")
        elif hasattr(func, "__class__"):
            name = name + func.__class__.__name__
        else:
            name = name + func.__name__

        return UDF(
            inner=batch_func,
            name=name,
            return_dtype=inferred_return_dtype,
        )(self)

    def is_null(self) -> Expression:
        """Checks if values in the Expression are Null (a special value indicating missing data).

        Tip: See Also
            [`daft.functions.is_null`](https://docs.daft.ai/en/stable/api/functions/is_null/)
        """
        from daft.functions import is_null

        return is_null(self)

    def not_null(self) -> Expression:
        """Checks if values in the Expression are not Null (a special value indicating missing data).

        Tip: See Also
            [`daft.functions.not_null`](https://docs.daft.ai/en/stable/api/functions/not_null/)
        """
        from daft.functions import not_null

        return not_null(self)

    def fill_null(self, fill_value: Expression | Any) -> Expression:
        """Fills null values in the Expression with the provided fill_value.

        Tip: See Also
            [`daft.functions.fill_null`](https://docs.daft.ai/en/stable/api/functions/fill_null/)
        """
        from daft.functions import fill_null

        return fill_null(self, fill_value)

    def is_in(self, other: Any) -> Expression:
        """Checks if values in the Expression are in the provided list.

        Tip: See Also
            [`daft.functions.is_in`](https://docs.daft.ai/en/stable/api/functions/is_in/)
        """
        from daft.functions import is_in

        return is_in(self, other)

    def between(self, lower: int | builtins.float, upper: int | builtins.float) -> Expression:
        """Checks if values in the Expression are between lower and upper, inclusive.

        Tip: See Also
            [`daft.functions.between`](https://docs.daft.ai/en/stable/api/functions/between/)
        """
        from daft.functions import between

        return between(self, lower, upper)

    def hash(
        self, seed: Any | None = None, hash_function: Literal["xxhash", "murmurhash3", "sha1"] | None = "xxhash"
    ) -> Expression:
        """Hashes the values in the Expression.

        Tip: See Also
            [`daft.functions.hash`](https://docs.daft.ai/en/stable/api/functions/hash/)
        """
        from daft.functions import hash

        return hash(self, seed=seed, hash_function=hash_function)

    def minhash(
        self,
        *,
        num_hashes: int,
        ngram_size: int,
        seed: int = 1,
        hash_function: Literal["murmurhash3", "xxhash", "sha1"] = "murmurhash3",
    ) -> Expression:
        """Runs the MinHash algorithm on the series.

        Tip: See Also
            [`daft.functions.minhash`](https://docs.daft.ai/en/stable/api/functions/minhash/)
        """
        from daft.functions import minhash

        return minhash(self, num_hashes=num_hashes, ngram_size=ngram_size, seed=seed, hash_function=hash_function)

    def encode(self, codec: EncodingCodec) -> Expression:
        r"""Encodes the expression (binary strings) using the specified codec.

        Args:
            codec (str): encoding codec (deflate, gzip, zlib)

        Returns:
            Expression: A new expression, of type `binary`, with the encoded value.

        Note:
            This inputs either a string or binary and returns a binary.
            If the input value is a string and 'utf-8' is the codec, then it's just a cast to binary.
            If the input value is a binary and 'utf-8' is the codec, we verify the bytes are valid utf-8.

        Examples:
            >>> import daft
            >>> from daft import col
            >>> df = daft.from_pydict({"text": [b"hello, world!"]})  # binary
            >>> df.select(col("text").encode("zlib")).show()
            ╭────────────────────────────────╮
            │ text                           │
            │ ---                            │
            │ Binary                         │
            ╞════════════════════════════════╡
            │ b"x\x9c\xcbH\xcd\xc9\xc9\xd7Q… │
            ╰────────────────────────────────╯
            <BLANKLINE>
            (Showing first 1 of 1 rows)

            >>> import daft
            >>> from daft import col
            >>> df = daft.from_pydict({"text": ["hello, world!"]})  # string
            >>> df.select(col("text").encode("zlib")).show()
            ╭────────────────────────────────╮
            │ text                           │
            │ ---                            │
            │ Binary                         │
            ╞════════════════════════════════╡
            │ b"x\x9c\xcbH\xcd\xc9\xc9\xd7Q… │
            ╰────────────────────────────────╯
            <BLANKLINE>
            (Showing first 1 of 1 rows)

        """
        return self._eval_expressions("encode", codec=codec)

    def decode(self, codec: EncodingCodec) -> Expression:
        """Decodes the expression (binary strings) using the specified codec.

        Args:
            codec (str): decoding codec (deflate, gzip, zlib)

        Returns:
            Expression: A new expression with the decoded values.

        Note:
            This inputs a binary and returns either a binary or string. For now,
            only decoding with 'utf-8' returns a string.

        Examples:
            >>> import daft
            >>> import zlib
            >>> from daft import col
            >>> df = daft.from_pydict({"bytes": [zlib.compress(b"hello, world!")]})
            >>> df.select(col("bytes").decode("zlib")).show()
            ╭──────────────────╮
            │ bytes            │
            │ ---              │
            │ Binary           │
            ╞══════════════════╡
            │ b"hello, world!" │
            ╰──────────────────╯
            <BLANKLINE>
            (Showing first 1 of 1 rows)

        """
        return self._eval_expressions("decode", codec=codec)

    def try_encode(self, codec: EncodingCodec) -> Expression:
        """Encodes or returns null, see `Expression.encode`."""
        return self._eval_expressions("try_encode", codec=codec)

    def try_decode(self, codec: EncodingCodec) -> Expression:
        """Decodes or returns null, see `Expression.decode`."""
        return self._eval_expressions("try_decode", codec=codec)

    def deserialize(self, format: Literal["json"], dtype: DataTypeLike) -> Expression:
        """Deserializes the expression (string) using the specified format and data type.

        Args:
            format (Literal["json"]): The serialization format.
            dtype: The target data type to deserialize into.

        Returns:
            Expression: A new expression with the deserialized value.
        """
        if isinstance(dtype, str):
            dtype = DataType._from_pydatatype(sql_datatype(dtype))
        else:
            assert isinstance(dtype, (DataType, type))
            dtype = DataType._infer_type(dtype)
        return self._eval_expressions("deserialize", format, dtype._dtype)

    def try_deserialize(self, format: Literal["json"], dtype: DataTypeLike) -> Expression:
        """Deserializes the expression (string) using the specified format and data type, inserting nulls on failures.

        Args:
            format (Literal["json"]): The serialization format.
            dtype: The target data type to deserialize into.

        Returns:
            Expression: A new expression with the deserialized value (or null).
        """
        if isinstance(dtype, str):
            dtype = DataType._from_pydatatype(sql_datatype(dtype))
        else:
            assert isinstance(dtype, (DataType, type))
            dtype = DataType._infer_type(dtype)
        return self._eval_expressions("try_deserialize", format, dtype._dtype)

    def serialize(self, format: Literal["json"]) -> Expression:
        """Serializes the expression as a string using the specified format.

        Args:
            format (Literal["json"]): The serialization format.

        Returns:
            Expression: A new expression with the serialized string.
        """
        return self._eval_expressions("serialize", format)

    def jq(self, filter: builtins.str) -> Expression:
        """Applies a [jq](https://jqlang.github.io/jq/manual/) filter to the expression (string), returning the results as a string.

        Args:
            file (str): The jq filter.

        Returns:
            Expression: Expression representing the result of the jq filter as a column of JSON-compatible strings.

        Warning:
            This expression uses [jaq](https://github.com/01mf02/jaq) as its filter executor which can differ from the
            [jq](https://jqlang.org/) command-line tool. Please consult [jq vs. jaq](https://github.com/01mf02/jaq?tab=readme-ov-file#differences-between-jq-and-jaq)
            for a detailed look into possible differences.

        Examples:
            >>> import daft
            >>> df = daft.from_pydict({"col": ['{"a": 1}', '{"a": 2}', '{"a": 3}']})
            >>> df.with_column("res", df["col"].jq(".a")).collect()
            ╭──────────┬──────╮
            │ col      ┆ res  │
            │ ---      ┆ ---  │
            │ Utf8     ┆ Utf8 │
            ╞══════════╪══════╡
            │ {"a": 1} ┆ 1    │
            ├╌╌╌╌╌╌╌╌╌╌┼╌╌╌╌╌╌┤
            │ {"a": 2} ┆ 2    │
            ├╌╌╌╌╌╌╌╌╌╌┼╌╌╌╌╌╌┤
            │ {"a": 3} ┆ 3    │
            ╰──────────┴──────╯
            <BLANKLINE>
            (Showing first 3 of 3 rows)

        """
        return self._eval_expressions("jq", filter)

    def name(self) -> builtins.str:
        return self._expr.name()

    def over(self, window: Window) -> Expression:
        """Apply the expression as a window function.

        Args:
            window: The window specification (created using ``daft.Window``)
                defining partitioning, ordering, and framing.

        Examples:
            >>> import daft
            >>> from daft import Window, col
            >>> df = daft.from_pydict(
            ...     {
            ...         "group": ["A", "A", "A", "B", "B", "B"],
            ...         "date": ["2020-01-01", "2020-01-02", "2020-01-03", "2020-01-04", "2020-01-05", "2020-01-06"],
            ...         "value": [1, 2, 3, 4, 5, 6],
            ...     }
            ... )
            >>> window_spec = Window().partition_by("group").order_by("date")
            >>> df = df.with_column("cumulative_sum", col("value").sum().over(window_spec))
            >>> df.sort(["group", "date"]).show()
            ╭───────┬────────────┬───────┬────────────────╮
            │ group ┆ date       ┆ value ┆ cumulative_sum │
            │ ---   ┆ ---        ┆ ---   ┆ ---            │
            │ Utf8  ┆ Utf8       ┆ Int64 ┆ Int64          │
            ╞═══════╪════════════╪═══════╪════════════════╡
            │ A     ┆ 2020-01-01 ┆ 1     ┆ 1              │
            ├╌╌╌╌╌╌╌┼╌╌╌╌╌╌╌╌╌╌╌╌┼╌╌╌╌╌╌╌┼╌╌╌╌╌╌╌╌╌╌╌╌╌╌╌╌┤
            │ A     ┆ 2020-01-02 ┆ 2     ┆ 3              │
            ├╌╌╌╌╌╌╌┼╌╌╌╌╌╌╌╌╌╌╌╌┼╌╌╌╌╌╌╌┼╌╌╌╌╌╌╌╌╌╌╌╌╌╌╌╌┤
            │ A     ┆ 2020-01-03 ┆ 3     ┆ 6              │
            ├╌╌╌╌╌╌╌┼╌╌╌╌╌╌╌╌╌╌╌╌┼╌╌╌╌╌╌╌┼╌╌╌╌╌╌╌╌╌╌╌╌╌╌╌╌┤
            │ B     ┆ 2020-01-04 ┆ 4     ┆ 4              │
            ├╌╌╌╌╌╌╌┼╌╌╌╌╌╌╌╌╌╌╌╌┼╌╌╌╌╌╌╌┼╌╌╌╌╌╌╌╌╌╌╌╌╌╌╌╌┤
            │ B     ┆ 2020-01-05 ┆ 5     ┆ 9              │
            ├╌╌╌╌╌╌╌┼╌╌╌╌╌╌╌╌╌╌╌╌┼╌╌╌╌╌╌╌┼╌╌╌╌╌╌╌╌╌╌╌╌╌╌╌╌┤
            │ B     ┆ 2020-01-06 ┆ 6     ┆ 15             │
            ╰───────┴────────────┴───────┴────────────────╯
            <BLANKLINE>
            (Showing first 6 of 6 rows)

        Returns:
            Expression: The result of applying this expression as a window function.
        """
        expr = self._expr.over(window._spec)
        return Expression._from_pyexpr(expr)

    def lag(self, offset: int = 1, default: Any | None = None) -> Expression:
        """Get the value from a previous row within a window partition.

        Args:
            offset: The number of rows to shift backward. Must be >= 0.
            default: Value to use when no previous row exists. Can be a column reference.

        Returns:
            Expression: Value from the row `offset` positions before the current row.

        Examples:
            >>> import daft
            >>> from daft import Window, col
            >>> df = daft.from_pydict(
            ...     {
            ...         "category": ["A", "A", "A", "B", "B", "B"],
            ...         "value": [1, 2, 3, 4, 5, 6],
            ...         "default_val": [10, 20, 30, 40, 50, 60],
            ...     }
            ... )
            >>>
            >>> # Simple lag with null default
            >>> window = Window().partition_by("category").order_by("value")
            >>> df = df.with_column("lagged", col("value").lag(1).over(window))
            >>>
            >>> # Lag with column reference as default
            >>> df = df.with_column("lagged_with_default", col("value").lag(1, default=col("default_val")).over(window))
            >>> df.sort(["category", "value"]).show()
            ╭──────────┬───────┬─────────────┬────────┬─────────────────────╮
            │ category ┆ value ┆ default_val ┆ lagged ┆ lagged_with_default │
            │ ---      ┆ ---   ┆ ---         ┆ ---    ┆ ---                 │
            │ Utf8     ┆ Int64 ┆ Int64       ┆ Int64  ┆ Int64               │
            ╞══════════╪═══════╪═════════════╪════════╪═════════════════════╡
            │ A        ┆ 1     ┆ 10          ┆ None   ┆ 10                  │
            ├╌╌╌╌╌╌╌╌╌╌┼╌╌╌╌╌╌╌┼╌╌╌╌╌╌╌╌╌╌╌╌╌┼╌╌╌╌╌╌╌╌┼╌╌╌╌╌╌╌╌╌╌╌╌╌╌╌╌╌╌╌╌╌┤
            │ A        ┆ 2     ┆ 20          ┆ 1      ┆ 1                   │
            ├╌╌╌╌╌╌╌╌╌╌┼╌╌╌╌╌╌╌┼╌╌╌╌╌╌╌╌╌╌╌╌╌┼╌╌╌╌╌╌╌╌┼╌╌╌╌╌╌╌╌╌╌╌╌╌╌╌╌╌╌╌╌╌┤
            │ A        ┆ 3     ┆ 30          ┆ 2      ┆ 2                   │
            ├╌╌╌╌╌╌╌╌╌╌┼╌╌╌╌╌╌╌┼╌╌╌╌╌╌╌╌╌╌╌╌╌┼╌╌╌╌╌╌╌╌┼╌╌╌╌╌╌╌╌╌╌╌╌╌╌╌╌╌╌╌╌╌┤
            │ B        ┆ 4     ┆ 40          ┆ None   ┆ 40                  │
            ├╌╌╌╌╌╌╌╌╌╌┼╌╌╌╌╌╌╌┼╌╌╌╌╌╌╌╌╌╌╌╌╌┼╌╌╌╌╌╌╌╌┼╌╌╌╌╌╌╌╌╌╌╌╌╌╌╌╌╌╌╌╌╌┤
            │ B        ┆ 5     ┆ 50          ┆ 4      ┆ 4                   │
            ├╌╌╌╌╌╌╌╌╌╌┼╌╌╌╌╌╌╌┼╌╌╌╌╌╌╌╌╌╌╌╌╌┼╌╌╌╌╌╌╌╌┼╌╌╌╌╌╌╌╌╌╌╌╌╌╌╌╌╌╌╌╌╌┤
            │ B        ┆ 6     ┆ 60          ┆ 5      ┆ 5                   │
            ╰──────────┴───────┴─────────────┴────────┴─────────────────────╯
            <BLANKLINE>
            (Showing first 6 of 6 rows)
        """
        if default is not None:
            default = Expression._to_expression(default)
        expr = self._expr.offset(-offset, default._expr if default is not None else None)
        return Expression._from_pyexpr(expr)

    def lead(self, offset: int = 1, default: Any | None = None) -> Expression:
        """Get the value from a future row within a window partition.

        Args:
            offset: The number of rows to shift forward. Must be >= 0.
            default: Value to use when no future row exists. Can be a column reference.

        Returns:
            Expression: Value from the row `offset` positions after the current row.

        Examples:
            >>> import daft
            >>> from daft import Window, col
            >>> df = daft.from_pydict(
            ...     {
            ...         "category": ["A", "A", "A", "B", "B", "B"],
            ...         "value": [1, 2, 3, 4, 5, 6],
            ...         "default_val": [10, 20, 30, 40, 50, 60],
            ...     }
            ... )
            >>>
            >>> # Simple lag with null default
            >>> window = Window().partition_by("category").order_by("value")
            >>> df = df.with_column("lead", col("value").lead(1).over(window))
            >>>
            >>> # Lead with column reference as default
            >>> df = df.with_column("lead_with_default", col("value").lead(1, default=col("default_val")).over(window))
            >>> df.sort(["category", "value"]).show()
            ╭──────────┬───────┬─────────────┬───────┬───────────────────╮
            │ category ┆ value ┆ default_val ┆ lead  ┆ lead_with_default │
            │ ---      ┆ ---   ┆ ---         ┆ ---   ┆ ---               │
            │ Utf8     ┆ Int64 ┆ Int64       ┆ Int64 ┆ Int64             │
            ╞══════════╪═══════╪═════════════╪═══════╪═══════════════════╡
            │ A        ┆ 1     ┆ 10          ┆ 2     ┆ 2                 │
            ├╌╌╌╌╌╌╌╌╌╌┼╌╌╌╌╌╌╌┼╌╌╌╌╌╌╌╌╌╌╌╌╌┼╌╌╌╌╌╌╌┼╌╌╌╌╌╌╌╌╌╌╌╌╌╌╌╌╌╌╌┤
            │ A        ┆ 2     ┆ 20          ┆ 3     ┆ 3                 │
            ├╌╌╌╌╌╌╌╌╌╌┼╌╌╌╌╌╌╌┼╌╌╌╌╌╌╌╌╌╌╌╌╌┼╌╌╌╌╌╌╌┼╌╌╌╌╌╌╌╌╌╌╌╌╌╌╌╌╌╌╌┤
            │ A        ┆ 3     ┆ 30          ┆ None  ┆ 30                │
            ├╌╌╌╌╌╌╌╌╌╌┼╌╌╌╌╌╌╌┼╌╌╌╌╌╌╌╌╌╌╌╌╌┼╌╌╌╌╌╌╌┼╌╌╌╌╌╌╌╌╌╌╌╌╌╌╌╌╌╌╌┤
            │ B        ┆ 4     ┆ 40          ┆ 5     ┆ 5                 │
            ├╌╌╌╌╌╌╌╌╌╌┼╌╌╌╌╌╌╌┼╌╌╌╌╌╌╌╌╌╌╌╌╌┼╌╌╌╌╌╌╌┼╌╌╌╌╌╌╌╌╌╌╌╌╌╌╌╌╌╌╌┤
            │ B        ┆ 5     ┆ 50          ┆ 6     ┆ 6                 │
            ├╌╌╌╌╌╌╌╌╌╌┼╌╌╌╌╌╌╌┼╌╌╌╌╌╌╌╌╌╌╌╌╌┼╌╌╌╌╌╌╌┼╌╌╌╌╌╌╌╌╌╌╌╌╌╌╌╌╌╌╌┤
            │ B        ┆ 6     ┆ 60          ┆ None  ┆ 60                │
            ╰──────────┴───────┴─────────────┴───────┴───────────────────╯
            <BLANKLINE>
            (Showing first 6 of 6 rows)
        """
        if default is not None:
            default = Expression._to_expression(default)
        expr = self._expr.offset(offset, default._expr if default is not None else None)
        return Expression._from_pyexpr(expr)

    def __repr__(self) -> builtins.str:
        return repr(self._expr)

    def _to_sql(self) -> builtins.str | None:
        return self._expr.to_sql()

    def _to_field(self, schema: Schema) -> Field:
        return Field._from_pyfield(self._expr.to_field(schema._schema))

    def __hash__(self) -> int:
        return self._expr.__hash__()

    def __reduce__(self) -> tuple[Callable[[_PyExpr], Expression], tuple[_PyExpr]]:
        return Expression._from_pyexpr, (self._expr,)

    def _input_mapping(self) -> builtins.str | None:
        return self._expr._input_mapping()

    def _initialize_udfs(self) -> Expression:
        return Expression._from_pyexpr(initialize_udfs(self._expr))

    def url_parse(self) -> Expression:
        """Parses URLs in a string column and extracts URL components.

        Returns:
            Expression: a Struct expression containing the parsed URL components:
                - scheme (str): The URL scheme (e.g., "https", "http")
                - username (str): The username, if present
                - password (str): The password, if present
                - host (str): The hostname or IP address
                - port (int): The port number, if specified
                - path (str): The path component
                - query (str): The query string, if present
                - fragment (str): The fragment/anchor, if present

        Examples:
            >>> import daft
            >>> df = daft.from_pydict(
            ...     {"urls": ["https://user:pass@example.com:8080/path?query=value#fragment", "http://localhost/api"]}
            ... )
            >>> # Parse URLs and expand all components
            >>> df.select(daft.col("urls").url_parse()).select(daft.col("urls").struct.get("*")).collect()  # doctest: +SKIP

        Note:
            Invalid URLs will result in null values for all components.
            The parsed result is automatically aliased to 'urls' to enable easy struct field expansion.
        """
        f = native.get_function_from_registry("url_parse")
        return Expression._from_pyexpr(f(self._expr))

    def explode(self) -> Expression:
        """Explode a list expression.

        Tip: See also
            [`daft.functions.explode`](https://docs.daft.ai/en/stable/api/functions/explode/)
        """
        from daft.functions import explode

        return explode(self)

    def cosine_distance(self, other: Expression) -> Expression:
        """Compute the cosine distance between two embeddings.

        Tip: See also
            [`daft.functions.cosine_distance`](https://docs.daft.ai/en/stable/api/functions/cosine_distance/)
        """
        from daft.functions import cosine_distance

        return cosine_distance(self, other)

    def length(self) -> Expression:
        """Retrieves the length of the given expression.

        Tip: See also
            [`daft.functions.length`](https://docs.daft.ai/en/stable/api/functions/length/)
        """
        from daft.functions import length

        return length(self)


SomeExpressionNamespace = TypeVar("SomeExpressionNamespace", bound="ExpressionNamespace")


class ExpressionNamespace:
    _expr: _PyExpr

    def __init__(self) -> None:
        raise NotImplementedError("We do not support creating a ExpressionNamespace via __init__ ")

    def _to_expression(self) -> Expression:
        return Expression._from_pyexpr(self._expr)

    @classmethod
    def from_expression(cls: type[SomeExpressionNamespace], expr: Expression) -> SomeExpressionNamespace:
        ns = cls.__new__(cls)
        ns._expr = expr._expr
        return ns

    def _eval_expressions(self, func_name: str, *args: Any, **kwargs: Any) -> Expression:
        e = Expression._from_pyexpr(self._expr)
        return e._eval_expressions(func_name, *args, **kwargs)


class ExpressionUrlNamespace(ExpressionNamespace):
    """The following methods are available under the `expr.url` attribute."""

    @staticmethod
    def _should_use_multithreading_tokio_runtime() -> bool:
        """Whether or not our expression should use the multithreaded tokio runtime under the hood, or a singlethreaded one.

        This matters because for distributed workloads, each process has its own tokio I/O runtime. if each distributed process
        is multithreaded (by default we spin up `N_CPU` threads) then we will be running `(N_CPU * N_PROC)` number of threads, and
        opening `(N_CPU * N_PROC * max_connections)` number of connections. This is too large for big machines with many CPU cores.

        Hence for Ray we default to doing the singlethreaded runtime. This means that we will have a limit of
        `(singlethreaded=1 * N_PROC * max_connections)` number of open connections per machine, which works out to be reasonable at ~2-4k connections.

        For local execution, we run in a single process which means that it all shares the same tokio I/O runtime and connection pool.
        Thus we just have `(multithreaded=N_CPU * max_connections)` number of open connections, which is usually reasonable as well.
        """
        using_ray_runner = context.get_context().get_or_create_runner().name == "ray"
        return not using_ray_runner

    @staticmethod
    def _override_io_config_max_connections(max_connections: int, io_config: IOConfig | None) -> IOConfig:
        """Use a user-provided `max_connections` argument to override the value in S3Config.

        This is because our Rust code under the hood actually does `min(S3Config's max_connections, url_download's max_connections)` to
        determine how many connections to allow per-thread. Thus we need to override the io_config here to ensure that the user's max_connections
        is correctly applied in our Rust code.
        """
        io_config = context.get_context().daft_planning_config.default_io_config if io_config is None else io_config
        io_config = io_config.replace(s3=io_config.s3.replace(max_connections=max_connections))
        return io_config

    def download(
        self,
        max_connections: int = 32,
        on_error: Literal["raise", "null"] = "raise",
        io_config: IOConfig | None = None,
    ) -> Expression:
        """Treats each string as a URL, and downloads the bytes contents as a bytes column.

        Args:
            max_connections: The maximum number of connections to use per thread to use for downloading URLs. Defaults to 32.
            on_error: Behavior when a URL download error is encountered - "raise" to raise the error immediately or "null" to log
                the error but fallback to a Null value. Defaults to "raise".
            io_config: IOConfig to use when accessing remote storage. Note that the S3Config's `max_connections` parameter will be overridden
                with `max_connections` that is passed in as a kwarg.

        Returns:
            Expression: a Binary expression which is the bytes contents of the URL, or None if an error occurred during download

        Note:
            If you are observing excessive S3 issues (such as timeouts, DNS errors or slowdown errors) during URL downloads,
            you may wish to reduce the value of ``max_connections`` (defaults to 32) to reduce the amount of load you are placing
            on your S3 servers.

            Alternatively, if you are running on machines with lower number of cores but very high network bandwidth, you can increase
            ``max_connections`` to get higher throughput with additional parallelism

        """
        multi_thread = ExpressionUrlNamespace._should_use_multithreading_tokio_runtime()
        io_config = ExpressionUrlNamespace._override_io_config_max_connections(max_connections, io_config)

        if io_config.unity.endpoint is None:
            try:
                from daft.catalog.__unity import UnityCatalog
            except ImportError:
                pass
            else:
                from daft.session import current_catalog

                catalog = current_catalog()
                if isinstance(catalog, UnityCatalog):
                    unity_catalog = catalog._inner
                    io_config = io_config.replace(unity=unity_catalog.to_io_config().unity)

        max_connections_expr = Expression._to_expression(max_connections)._expr
        on_error_expr = Expression._to_expression(on_error)._expr
        multi_thread_expr = Expression._to_expression(multi_thread)._expr
        io_config_expr = Expression._to_expression(io_config)._expr

        f = native.get_function_from_registry("url_download")

        return Expression._from_pyexpr(
            f(
                self._expr,
                multi_thread=multi_thread_expr,
                on_error=on_error_expr,
                max_connections=max_connections_expr,
                io_config=io_config_expr,
            )
        )

    def upload(
        self,
        location: str | Expression,
        max_connections: int = 32,
        on_error: Literal["raise", "null"] = "raise",
        io_config: IOConfig | None = None,
    ) -> Expression:
        """Uploads a column of binary data to the provided location(s) (also supports S3, local etc).

        Files will be written into the location (folder(s)) with a generated UUID filename, and the result
        will be returned as a column of string paths that is compatible with the ``.url.download()`` Expression.

        Args:
            location: a folder location or column of folder locations to upload data into
            max_connections: The maximum number of connections to use per thread to use for uploading data. Defaults to 32.
            on_error: Behavior when a URL upload error is encountered - "raise" to raise the error immediately or "null" to log
                the error but fallback to a Null value. Defaults to "raise".
            io_config: IOConfig to use when uploading data

        Returns:
            Expression: a String expression containing the written filepath

        Examples:
            >>> col("data").url.upload("s3://my-bucket/my-folder")  # doctest: +SKIP

            Upload to row-specific URLs

            >>> col("data").url.upload(col("paths"))  # doctest: +SKIP

        """
        location_expr = Expression._to_expression(location)._expr
        multi_thread = ExpressionUrlNamespace._should_use_multithreading_tokio_runtime()
        # If the user specifies a single location via a string, we should upload to a single folder. Otherwise,
        # if the user gave an expression, we assume that each row has a specific url to upload to.
        # Consider moving the check for is_single_folder to a lower IR.
        is_single_folder = isinstance(location, str)
        io_config = ExpressionUrlNamespace._override_io_config_max_connections(max_connections, io_config)
        max_connections_expr = Expression._to_expression(max_connections)._expr
        on_error_expr = Expression._to_expression(on_error)._expr
        multi_thread_expr = Expression._to_expression(multi_thread)._expr
        io_config_expr = Expression._to_expression(io_config)._expr
        is_single_folder_expr = Expression._to_expression(is_single_folder)._expr
        f = native.get_function_from_registry("url_upload")
        return Expression._from_pyexpr(
            f(
                self._expr,
                location_expr,
                max_connections=max_connections_expr,
                on_error=on_error_expr,
                multi_thread=multi_thread_expr,
                is_single_folder=is_single_folder_expr,
                io_config=io_config_expr,
            )
        )


class ExpressionFloatNamespace(ExpressionNamespace):
    """The following methods are available under the `expr.float` attribute."""

    def is_nan(self) -> Expression:
        """Checks if values are NaN (a special float value indicating not-a-number).

        Returns:
            Expression: Boolean Expression indicating whether values are invalid.

        Note:
            Nulls will be propagated! I.e. this operation will return a null for null values.

        Examples:
            >>> import daft
            >>> df = daft.from_pydict({"data": [1.0, None, float("nan")]})
            >>> df = df.select(df["data"].float.is_nan())
            >>> df.collect()
            ╭─────────╮
            │ data    │
            │ ---     │
            │ Boolean │
            ╞═════════╡
            │ false   │
            ├╌╌╌╌╌╌╌╌╌┤
            │ None    │
            ├╌╌╌╌╌╌╌╌╌┤
            │ true    │
            ╰─────────╯
            <BLANKLINE>
            (Showing first 3 of 3 rows)

        """
        f = native.get_function_from_registry("is_nan")
        return Expression._from_pyexpr(f(self._expr))

    def is_inf(self) -> Expression:
        """Checks if values in the Expression are Infinity.

        Returns:
            Expression: Boolean Expression indicating whether values are Infinity.

        Note:
            Nulls will be propagated! I.e. this operation will return a null for null values.

        Examples:
            >>> import daft
            >>> df = daft.from_pydict({"data": [-float("inf"), 0.0, float("inf"), None]})
            >>> df = df.select(df["data"].float.is_inf())
            >>> df.collect()
            ╭─────────╮
            │ data    │
            │ ---     │
            │ Boolean │
            ╞═════════╡
            │ true    │
            ├╌╌╌╌╌╌╌╌╌┤
            │ false   │
            ├╌╌╌╌╌╌╌╌╌┤
            │ true    │
            ├╌╌╌╌╌╌╌╌╌┤
            │ None    │
            ╰─────────╯
            <BLANKLINE>
            (Showing first 4 of 4 rows)

        """
        f = native.get_function_from_registry("is_inf")
        return Expression._from_pyexpr(f(self._expr))

    def not_nan(self) -> Expression:
        """Checks if values are not NaN (a special float value indicating not-a-number).

        Returns:
            Expression: Boolean Expression indicating whether values are not invalid.

        Note:
            Nulls will be propagated! I.e. this operation will return a null for null values.

        Examples:
            >>> import daft
            >>> df = daft.from_pydict({"x": [1.0, None, float("nan")]})
            >>> df = df.select(df["x"].float.not_nan())
            >>> df.collect()
            ╭─────────╮
            │ x       │
            │ ---     │
            │ Boolean │
            ╞═════════╡
            │ true    │
            ├╌╌╌╌╌╌╌╌╌┤
            │ None    │
            ├╌╌╌╌╌╌╌╌╌┤
            │ false   │
            ╰─────────╯
            <BLANKLINE>
            (Showing first 3 of 3 rows)

        """
        f = native.get_function_from_registry("not_nan")
        return Expression._from_pyexpr(f(self._expr))

    def fill_nan(self, fill_value: Expression) -> Expression:
        """Fills NaN values in the Expression with the provided fill_value.

        Returns:
            Expression: Expression with Nan values filled with the provided fill_value

        Examples:
            >>> import daft
            >>> df = daft.from_pydict({"data": [1.1, float("nan"), 3.3]})
            >>> df = df.with_column("filled", df["data"].float.fill_nan(2.2))
            >>> df.show()
            ╭─────────┬─────────╮
            │ data    ┆ filled  │
            │ ---     ┆ ---     │
            │ Float64 ┆ Float64 │
            ╞═════════╪═════════╡
            │ 1.1     ┆ 1.1     │
            ├╌╌╌╌╌╌╌╌╌┼╌╌╌╌╌╌╌╌╌┤
            │ NaN     ┆ 2.2     │
            ├╌╌╌╌╌╌╌╌╌┼╌╌╌╌╌╌╌╌╌┤
            │ 3.3     ┆ 3.3     │
            ╰─────────┴─────────╯
            <BLANKLINE>
            (Showing first 3 of 3 rows)

        """
        fill_value = Expression._to_expression(fill_value)
        f = native.get_function_from_registry("fill_nan")
        return Expression._from_pyexpr(f(self._expr, fill_value._expr))


class ExpressionDatetimeNamespace(ExpressionNamespace):
    """The following methods are available under the `expr.dt` attribute."""

    def date(self) -> Expression:
        """Retrieves the date for a datetime column.

        Returns:
            Expression: a Date expression

        Examples:
            >>> import daft, datetime
            >>> df = daft.from_pydict(
            ...     {
            ...         "x": [
            ...             datetime.datetime(2021, 1, 1, 5, 1, 1),
            ...             datetime.datetime(2021, 1, 2, 6, 1, 59),
            ...             datetime.datetime(2021, 1, 3, 7, 2, 0),
            ...         ],
            ...     }
            ... )
            >>> df = df.with_column("date", df["x"].dt.date())
            >>> df.show()
            ╭───────────────────────────────┬────────────╮
            │ x                             ┆ date       │
            │ ---                           ┆ ---        │
            │ Timestamp(Microseconds, None) ┆ Date       │
            ╞═══════════════════════════════╪════════════╡
            │ 2021-01-01 05:01:01           ┆ 2021-01-01 │
            ├╌╌╌╌╌╌╌╌╌╌╌╌╌╌╌╌╌╌╌╌╌╌╌╌╌╌╌╌╌╌╌┼╌╌╌╌╌╌╌╌╌╌╌╌┤
            │ 2021-01-02 06:01:59           ┆ 2021-01-02 │
            ├╌╌╌╌╌╌╌╌╌╌╌╌╌╌╌╌╌╌╌╌╌╌╌╌╌╌╌╌╌╌╌┼╌╌╌╌╌╌╌╌╌╌╌╌┤
            │ 2021-01-03 07:02:00           ┆ 2021-01-03 │
            ╰───────────────────────────────┴────────────╯
            <BLANKLINE>
            (Showing first 3 of 3 rows)

        """
        return self._eval_expressions("date")

    def day(self) -> Expression:
        """Retrieves the day for a datetime column.

        Returns:
            Expression: a UInt32 expression with just the day extracted from a datetime column

        Examples:
            >>> import daft, datetime
            >>> df = daft.from_pydict(
            ...     {
            ...         "x": [
            ...             datetime.datetime(2021, 1, 1, 5, 1, 1),
            ...             datetime.datetime(2021, 1, 2, 6, 1, 59),
            ...             datetime.datetime(2021, 1, 3, 7, 2, 0),
            ...         ],
            ...     }
            ... )
            >>> df = df.with_column("day", df["x"].dt.day())
            >>> df.show()
            ╭───────────────────────────────┬────────╮
            │ x                             ┆ day    │
            │ ---                           ┆ ---    │
            │ Timestamp(Microseconds, None) ┆ UInt32 │
            ╞═══════════════════════════════╪════════╡
            │ 2021-01-01 05:01:01           ┆ 1      │
            ├╌╌╌╌╌╌╌╌╌╌╌╌╌╌╌╌╌╌╌╌╌╌╌╌╌╌╌╌╌╌╌┼╌╌╌╌╌╌╌╌┤
            │ 2021-01-02 06:01:59           ┆ 2      │
            ├╌╌╌╌╌╌╌╌╌╌╌╌╌╌╌╌╌╌╌╌╌╌╌╌╌╌╌╌╌╌╌┼╌╌╌╌╌╌╌╌┤
            │ 2021-01-03 07:02:00           ┆ 3      │
            ╰───────────────────────────────┴────────╯
            <BLANKLINE>
            (Showing first 3 of 3 rows)

        """
        return self._eval_expressions("day")

    def hour(self) -> Expression:
        """Retrieves the day for a datetime column.

        Returns:
            Expression: a UInt32 expression with just the day extracted from a datetime column

        Examples:
            >>> import daft, datetime
            >>> df = daft.from_pydict(
            ...     {
            ...         "x": [
            ...             datetime.datetime(2021, 1, 1, 5, 1, 1),
            ...             datetime.datetime(2021, 1, 2, 6, 1, 59),
            ...             datetime.datetime(2021, 1, 3, 7, 2, 0),
            ...         ],
            ...     }
            ... )
            >>> df = df.with_column("hour", df["x"].dt.hour())
            >>> df.show()
            ╭───────────────────────────────┬────────╮
            │ x                             ┆ hour   │
            │ ---                           ┆ ---    │
            │ Timestamp(Microseconds, None) ┆ UInt32 │
            ╞═══════════════════════════════╪════════╡
            │ 2021-01-01 05:01:01           ┆ 5      │
            ├╌╌╌╌╌╌╌╌╌╌╌╌╌╌╌╌╌╌╌╌╌╌╌╌╌╌╌╌╌╌╌┼╌╌╌╌╌╌╌╌┤
            │ 2021-01-02 06:01:59           ┆ 6      │
            ├╌╌╌╌╌╌╌╌╌╌╌╌╌╌╌╌╌╌╌╌╌╌╌╌╌╌╌╌╌╌╌┼╌╌╌╌╌╌╌╌┤
            │ 2021-01-03 07:02:00           ┆ 7      │
            ╰───────────────────────────────┴────────╯
            <BLANKLINE>
            (Showing first 3 of 3 rows)

        """
        return self._eval_expressions("hour")

    def minute(self) -> Expression:
        """Retrieves the minute for a datetime column.

        Returns:
            Expression: a UInt32 expression with just the minute extracted from a datetime column

        Examples:
            >>> import daft, datetime
            >>> df = daft.from_pydict(
            ...     {
            ...         "x": [
            ...             datetime.datetime(2021, 1, 1, 5, 1, 1),
            ...             datetime.datetime(2021, 1, 2, 6, 1, 59),
            ...             datetime.datetime(2021, 1, 3, 7, 2, 0),
            ...         ],
            ...     }
            ... )
            >>> df = df.with_column("minute", df["x"].dt.minute())
            >>> df.show()
            ╭───────────────────────────────┬────────╮
            │ x                             ┆ minute │
            │ ---                           ┆ ---    │
            │ Timestamp(Microseconds, None) ┆ UInt32 │
            ╞═══════════════════════════════╪════════╡
            │ 2021-01-01 05:01:01           ┆ 1      │
            ├╌╌╌╌╌╌╌╌╌╌╌╌╌╌╌╌╌╌╌╌╌╌╌╌╌╌╌╌╌╌╌┼╌╌╌╌╌╌╌╌┤
            │ 2021-01-02 06:01:59           ┆ 1      │
            ├╌╌╌╌╌╌╌╌╌╌╌╌╌╌╌╌╌╌╌╌╌╌╌╌╌╌╌╌╌╌╌┼╌╌╌╌╌╌╌╌┤
            │ 2021-01-03 07:02:00           ┆ 2      │
            ╰───────────────────────────────┴────────╯
            <BLANKLINE>
            (Showing first 3 of 3 rows)

        """
        return self._eval_expressions("minute")

    def second(self) -> Expression:
        """Retrieves the second for a datetime column.

        Returns:
            Expression: a UInt32 expression with just the second extracted from a datetime column

        Examples:
            >>> import daft, datetime
            >>> df = daft.from_pydict(
            ...     {
            ...         "x": [
            ...             datetime.datetime(2021, 1, 1, 0, 1, 1),
            ...             datetime.datetime(2021, 1, 1, 0, 1, 59),
            ...             datetime.datetime(2021, 1, 1, 0, 2, 0),
            ...         ],
            ...     }
            ... )
            >>> df = df.with_column("second", df["x"].dt.second())
            >>> df.show()
            ╭───────────────────────────────┬────────╮
            │ x                             ┆ second │
            │ ---                           ┆ ---    │
            │ Timestamp(Microseconds, None) ┆ UInt32 │
            ╞═══════════════════════════════╪════════╡
            │ 2021-01-01 00:01:01           ┆ 1      │
            ├╌╌╌╌╌╌╌╌╌╌╌╌╌╌╌╌╌╌╌╌╌╌╌╌╌╌╌╌╌╌╌┼╌╌╌╌╌╌╌╌┤
            │ 2021-01-01 00:01:59           ┆ 59     │
            ├╌╌╌╌╌╌╌╌╌╌╌╌╌╌╌╌╌╌╌╌╌╌╌╌╌╌╌╌╌╌╌┼╌╌╌╌╌╌╌╌┤
            │ 2021-01-01 00:02:00           ┆ 0      │
            ╰───────────────────────────────┴────────╯
            <BLANKLINE>
            (Showing first 3 of 3 rows)

        """
        return self._eval_expressions("second")

    def millisecond(self) -> Expression:
        """Retrieves the millisecond for a datetime column.

        Examples:
            >>> import daft
            >>> from datetime import datetime
            >>> df = daft.from_pydict(
            ...     {
            ...         "datetime": [
            ...             datetime(1978, 1, 1, 1, 1, 1, 0),
            ...             datetime(2024, 10, 13, 5, 30, 14, 500_000),
            ...             datetime(2065, 1, 1, 10, 20, 30, 60_000),
            ...         ]
            ...     }
            ... )
            >>> df = df.select(daft.col("datetime").dt.millisecond())
            >>> df.show()
            ╭──────────╮
            │ datetime │
            │ ---      │
            │ UInt32   │
            ╞══════════╡
            │ 0        │
            ├╌╌╌╌╌╌╌╌╌╌┤
            │ 500      │
            ├╌╌╌╌╌╌╌╌╌╌┤
            │ 60       │
            ╰──────────╯
            <BLANKLINE>
            (Showing first 3 of 3 rows)
        """
        return self._eval_expressions("millisecond")

    def microsecond(self) -> Expression:
        """Retrieves the microsecond for a datetime column.

        Examples:
            >>> import daft
            >>> from datetime import datetime
            >>> df = daft.from_pydict(
            ...     {
            ...         "datetime": [
            ...             datetime(1978, 1, 1, 1, 1, 1, 0),
            ...             datetime(2024, 10, 13, 5, 30, 14, 500_000),
            ...             datetime(2065, 1, 1, 10, 20, 30, 60_000),
            ...         ]
            ...     }
            ... )
            >>> df.select(daft.col("datetime").dt.microsecond()).show()
            ╭──────────╮
            │ datetime │
            │ ---      │
            │ UInt32   │
            ╞══════════╡
            │ 0        │
            ├╌╌╌╌╌╌╌╌╌╌┤
            │ 500000   │
            ├╌╌╌╌╌╌╌╌╌╌┤
            │ 60000    │
            ╰──────────╯
            <BLANKLINE>
            (Showing first 3 of 3 rows)

        """
        return self._eval_expressions("microsecond")

    def nanosecond(self) -> Expression:
        """Retrieves the nanosecond for a datetime column.

        Examples:
            >>> import daft
            >>> from datetime import datetime
            >>> df = daft.from_pydict(
            ...     {
            ...         "datetime": [
            ...             datetime(1978, 1, 1, 1, 1, 1, 0),
            ...             datetime(2024, 10, 13, 5, 30, 14, 500_000),
            ...             datetime(2065, 1, 1, 10, 20, 30, 60_000),
            ...         ]
            ...     }
            ... )
            >>>
            >>> df.select(daft.col("datetime").dt.nanosecond()).show()
            ╭───────────╮
            │ datetime  │
            │ ---       │
            │ UInt32    │
            ╞═══════════╡
            │ 0         │
            ├╌╌╌╌╌╌╌╌╌╌╌┤
            │ 500000000 │
            ├╌╌╌╌╌╌╌╌╌╌╌┤
            │ 60000000  │
            ╰───────────╯
            <BLANKLINE>
            (Showing first 3 of 3 rows)

        """
        return self._eval_expressions("nanosecond")

    def unix_date(self) -> Expression:
        """Retrieves the number of days since 1970-01-01 00:00:00 UTC.

        Returns:
            Expression: a UInt64 expression

        Examples:
            >>> import daft
            >>> from datetime import datetime
            >>> df = daft.from_pydict(
            ...     {
            ...         "datetime": [
            ...             datetime(1978, 1, 1, 1, 1, 1, 0),
            ...             datetime(2024, 10, 13, 5, 30, 14, 500_000),
            ...             datetime(2065, 1, 1, 10, 20, 30, 60_000),
            ...         ]
            ...     }
            ... )
            >>>
            >>> df.select(daft.col("datetime").alias("unix_date").dt.unix_date()).show()
            ╭───────────╮
            │ unix_date │
            │ ---       │
            │ UInt64    │
            ╞═══════════╡
            │ 2922      │
            ├╌╌╌╌╌╌╌╌╌╌╌┤
            │ 20009     │
            ├╌╌╌╌╌╌╌╌╌╌╌┤
            │ 34699     │
            ╰───────────╯
            <BLANKLINE>
            (Showing first 3 of 3 rows)

        """
        return self._eval_expressions("unix_date")

    def time(self) -> Expression:
        """Retrieves the time for a datetime column.

        Returns:
            Expression: a Time expression

        Examples:
            >>> import daft, datetime
            >>> df = daft.from_pydict(
            ...     {
            ...         "x": [
            ...             datetime.datetime(2021, 1, 1, 0, 1, 1),
            ...             datetime.datetime(2021, 1, 1, 12, 1, 59),
            ...             datetime.datetime(2021, 1, 1, 23, 59, 59),
            ...         ],
            ...     }
            ... )
            >>> df = df.with_column("time", df["x"].dt.time())
            >>> df.show()
            ╭───────────────────────────────┬────────────────────╮
            │ x                             ┆ time               │
            │ ---                           ┆ ---                │
            │ Timestamp(Microseconds, None) ┆ Time(Microseconds) │
            ╞═══════════════════════════════╪════════════════════╡
            │ 2021-01-01 00:01:01           ┆ 00:01:01           │
            ├╌╌╌╌╌╌╌╌╌╌╌╌╌╌╌╌╌╌╌╌╌╌╌╌╌╌╌╌╌╌╌┼╌╌╌╌╌╌╌╌╌╌╌╌╌╌╌╌╌╌╌╌┤
            │ 2021-01-01 12:01:59           ┆ 12:01:59           │
            ├╌╌╌╌╌╌╌╌╌╌╌╌╌╌╌╌╌╌╌╌╌╌╌╌╌╌╌╌╌╌╌┼╌╌╌╌╌╌╌╌╌╌╌╌╌╌╌╌╌╌╌╌┤
            │ 2021-01-01 23:59:59           ┆ 23:59:59           │
            ╰───────────────────────────────┴────────────────────╯
            <BLANKLINE>
            (Showing first 3 of 3 rows)

        """
        return self._eval_expressions("time")

    def month(self) -> Expression:
        """Retrieves the month for a datetime column.

        Returns:
            Expression: a UInt32 expression with just the month extracted from a datetime column

        Examples:
            >>> import daft, datetime
            >>> df = daft.from_pydict(
            ...     {
            ...         "datetime": [
            ...             datetime.datetime(2024, 7, 3, 0, 0, 0),
            ...             datetime.datetime(2024, 6, 4, 0, 0, 0),
            ...             datetime.datetime(2024, 5, 5, 0, 0, 0),
            ...         ],
            ...     }
            ... )
            >>> df.with_column("month", df["datetime"].dt.month()).collect()
            ╭───────────────────────────────┬────────╮
            │ datetime                      ┆ month  │
            │ ---                           ┆ ---    │
            │ Timestamp(Microseconds, None) ┆ UInt32 │
            ╞═══════════════════════════════╪════════╡
            │ 2024-07-03 00:00:00           ┆ 7      │
            ├╌╌╌╌╌╌╌╌╌╌╌╌╌╌╌╌╌╌╌╌╌╌╌╌╌╌╌╌╌╌╌┼╌╌╌╌╌╌╌╌┤
            │ 2024-06-04 00:00:00           ┆ 6      │
            ├╌╌╌╌╌╌╌╌╌╌╌╌╌╌╌╌╌╌╌╌╌╌╌╌╌╌╌╌╌╌╌┼╌╌╌╌╌╌╌╌┤
            │ 2024-05-05 00:00:00           ┆ 5      │
            ╰───────────────────────────────┴────────╯
            <BLANKLINE>
            (Showing first 3 of 3 rows)

        """
        return self._eval_expressions("month")

    def quarter(self) -> Expression:
        """Retrieves the quarter for a datetime column.

        Returns:
            Expression: a UInt32 expression with just the quarter extracted from a datetime column

        Examples:
            >>> import daft, datetime
            >>> df = daft.from_pydict(
            ...     {
            ...         "datetime": [
            ...             datetime.datetime(2024, 1, 1, 0, 0, 0),
            ...             datetime.datetime(2023, 7, 4, 0, 0, 0),
            ...             datetime.datetime(2022, 12, 5, 0, 0, 0),
            ...         ],
            ...     }
            ... )
            >>> df.with_column("quarter", df["datetime"].dt.quarter()).collect()
            ╭───────────────────────────────┬─────────╮
            │ datetime                      ┆ quarter │
            │ ---                           ┆ ---     │
            │ Timestamp(Microseconds, None) ┆ UInt32  │
            ╞═══════════════════════════════╪═════════╡
            │ 2024-01-01 00:00:00           ┆ 1       │
            ├╌╌╌╌╌╌╌╌╌╌╌╌╌╌╌╌╌╌╌╌╌╌╌╌╌╌╌╌╌╌╌┼╌╌╌╌╌╌╌╌╌┤
            │ 2023-07-04 00:00:00           ┆ 3       │
            ├╌╌╌╌╌╌╌╌╌╌╌╌╌╌╌╌╌╌╌╌╌╌╌╌╌╌╌╌╌╌╌┼╌╌╌╌╌╌╌╌╌┤
            │ 2022-12-05 00:00:00           ┆ 4       │
            ╰───────────────────────────────┴─────────╯
            <BLANKLINE>
            (Showing first 3 of 3 rows)

        """
        return self._eval_expressions("quarter")

    def year(self) -> Expression:
        """Retrieves the year for a datetime column.

        Returns:
            Expression: a UInt32 expression with just the year extracted from a datetime column

        Examples:
            >>> import daft, datetime
            >>> df = daft.from_pydict(
            ...     {
            ...         "datetime": [
            ...             datetime.datetime(2024, 7, 3, 0, 0, 0),
            ...             datetime.datetime(2023, 7, 4, 0, 0, 0),
            ...             datetime.datetime(2022, 7, 5, 0, 0, 0),
            ...         ],
            ...     }
            ... )
            >>> df.with_column("year", df["datetime"].dt.year()).collect()
            ╭───────────────────────────────┬───────╮
            │ datetime                      ┆ year  │
            │ ---                           ┆ ---   │
            │ Timestamp(Microseconds, None) ┆ Int32 │
            ╞═══════════════════════════════╪═══════╡
            │ 2024-07-03 00:00:00           ┆ 2024  │
            ├╌╌╌╌╌╌╌╌╌╌╌╌╌╌╌╌╌╌╌╌╌╌╌╌╌╌╌╌╌╌╌┼╌╌╌╌╌╌╌┤
            │ 2023-07-04 00:00:00           ┆ 2023  │
            ├╌╌╌╌╌╌╌╌╌╌╌╌╌╌╌╌╌╌╌╌╌╌╌╌╌╌╌╌╌╌╌┼╌╌╌╌╌╌╌┤
            │ 2022-07-05 00:00:00           ┆ 2022  │
            ╰───────────────────────────────┴───────╯
            <BLANKLINE>
            (Showing first 3 of 3 rows)

        """
        return self._eval_expressions("year")

    def day_of_week(self) -> Expression:
        """Retrieves the day of the week for a datetime column, starting at 0 for Monday and ending at 6 for Sunday.

        Returns:
            Expression: a UInt32 expression with just the day_of_week extracted from a datetime column

        Examples:
            >>> import daft, datetime
            >>> df = daft.from_pydict(
            ...     {
            ...         "datetime": [
            ...             datetime.datetime(2024, 7, 3, 0, 0, 0),
            ...             datetime.datetime(2024, 7, 4, 0, 0, 0),
            ...             datetime.datetime(2024, 7, 5, 0, 0, 0),
            ...         ],
            ...     }
            ... )
            >>> df.with_column("day_of_week", df["datetime"].dt.day_of_week()).collect()
            ╭───────────────────────────────┬─────────────╮
            │ datetime                      ┆ day_of_week │
            │ ---                           ┆ ---         │
            │ Timestamp(Microseconds, None) ┆ UInt32      │
            ╞═══════════════════════════════╪═════════════╡
            │ 2024-07-03 00:00:00           ┆ 2           │
            ├╌╌╌╌╌╌╌╌╌╌╌╌╌╌╌╌╌╌╌╌╌╌╌╌╌╌╌╌╌╌╌┼╌╌╌╌╌╌╌╌╌╌╌╌╌┤
            │ 2024-07-04 00:00:00           ┆ 3           │
            ├╌╌╌╌╌╌╌╌╌╌╌╌╌╌╌╌╌╌╌╌╌╌╌╌╌╌╌╌╌╌╌┼╌╌╌╌╌╌╌╌╌╌╌╌╌┤
            │ 2024-07-05 00:00:00           ┆ 4           │
            ╰───────────────────────────────┴─────────────╯
            <BLANKLINE>
            (Showing first 3 of 3 rows)

        """
        return self._eval_expressions("day_of_week")

    def day_of_month(self) -> Expression:
        """Retrieves the day of the month for a datetime column.

        Returns:
            Expression: a UInt32 expression with just the day_of_month extracted from a datetime column

        Examples:
            >>> import daft
            >>> from datetime import datetime
            >>> df = daft.from_pydict(
            ...     {
            ...         "datetime": [
            ...             datetime(2024, 1, 1, 0, 0, 0),
            ...             datetime(2024, 2, 1, 0, 0, 0),
            ...             datetime(2024, 12, 31, 0, 0, 0),
            ...             datetime(2023, 12, 31, 0, 0, 0),
            ...         ],
            ...     }
            ... )
            >>> df.with_column("day_of_month", df["datetime"].dt.day_of_month()).collect()
            ╭───────────────────────────────┬──────────────╮
            │ datetime                      ┆ day_of_month │
            │ ---                           ┆ ---          │
            │ Timestamp(Microseconds, None) ┆ UInt32       │
            ╞═══════════════════════════════╪══════════════╡
            │ 2024-01-01 00:00:00           ┆ 1            │
            ├╌╌╌╌╌╌╌╌╌╌╌╌╌╌╌╌╌╌╌╌╌╌╌╌╌╌╌╌╌╌╌┼╌╌╌╌╌╌╌╌╌╌╌╌╌╌┤
            │ 2024-02-01 00:00:00           ┆ 1            │
            ├╌╌╌╌╌╌╌╌╌╌╌╌╌╌╌╌╌╌╌╌╌╌╌╌╌╌╌╌╌╌╌┼╌╌╌╌╌╌╌╌╌╌╌╌╌╌┤
            │ 2024-12-31 00:00:00           ┆ 31           │
            ├╌╌╌╌╌╌╌╌╌╌╌╌╌╌╌╌╌╌╌╌╌╌╌╌╌╌╌╌╌╌╌┼╌╌╌╌╌╌╌╌╌╌╌╌╌╌┤
            │ 2023-12-31 00:00:00           ┆ 31           │
            ╰───────────────────────────────┴──────────────╯
            <BLANKLINE>
            (Showing first 4 of 4 rows)
        """
        return self._eval_expressions("day_of_month")

    def day_of_year(self) -> Expression:
        """Retrieves the ordinal day for a datetime column. Starting at 1 for January 1st and ending at 365 or 366 for December 31st.

        Returns:
            Expression: a UInt32 expression with just the day_of_year extracted from a datetime column

        Examples:
            >>> import daft
            >>> from datetime import datetime
            >>> df = daft.from_pydict(
            ...     {
            ...         "datetime": [
            ...             datetime(2024, 1, 1, 0, 0, 0),
            ...             datetime(2024, 2, 1, 0, 0, 0),
            ...             datetime(2024, 12, 31, 0, 0, 0),  # 2024 is a leap year
            ...             datetime(2023, 12, 31, 0, 0, 0),  # not leap year
            ...         ],
            ...     }
            ... )
            >>> df.with_column("day_of_year", df["datetime"].dt.day_of_year()).collect()
            ╭───────────────────────────────┬─────────────╮
            │ datetime                      ┆ day_of_year │
            │ ---                           ┆ ---         │
            │ Timestamp(Microseconds, None) ┆ UInt32      │
            ╞═══════════════════════════════╪═════════════╡
            │ 2024-01-01 00:00:00           ┆ 1           │
            ├╌╌╌╌╌╌╌╌╌╌╌╌╌╌╌╌╌╌╌╌╌╌╌╌╌╌╌╌╌╌╌┼╌╌╌╌╌╌╌╌╌╌╌╌╌┤
            │ 2024-02-01 00:00:00           ┆ 32          │
            ├╌╌╌╌╌╌╌╌╌╌╌╌╌╌╌╌╌╌╌╌╌╌╌╌╌╌╌╌╌╌╌┼╌╌╌╌╌╌╌╌╌╌╌╌╌┤
            │ 2024-12-31 00:00:00           ┆ 366         │
            ├╌╌╌╌╌╌╌╌╌╌╌╌╌╌╌╌╌╌╌╌╌╌╌╌╌╌╌╌╌╌╌┼╌╌╌╌╌╌╌╌╌╌╌╌╌┤
            │ 2023-12-31 00:00:00           ┆ 365         │
            ╰───────────────────────────────┴─────────────╯
            <BLANKLINE>
            (Showing first 4 of 4 rows)
        """
        return self._eval_expressions("day_of_year")

    def week_of_year(self) -> Expression:
        """Retrieves the week of the year for a datetime column.

        Returns:
            Expression: a UInt32 expression with just the week_of_year extracted from a datetime column

        Examples:
            >>> import daft
            >>> from datetime import datetime
            >>> df = daft.from_pydict(
            ...     {
            ...         "datetime": [
            ...             datetime(2024, 1, 1, 0, 0, 0),
            ...             datetime(2024, 2, 1, 0, 0, 0),
            ...             datetime(2024, 12, 31, 0, 0, 0),  # part of week 1 of 2025 according to ISO 8601 standard
            ...             datetime(2023, 12, 31, 0, 0, 0),
            ...         ],
            ...     }
            ... )
            >>> df.with_column("week_of_year", df["datetime"].dt.week_of_year()).collect()
            ╭───────────────────────────────┬──────────────╮
            │ datetime                      ┆ week_of_year │
            │ ---                           ┆ ---          │
            │ Timestamp(Microseconds, None) ┆ UInt32       │
            ╞═══════════════════════════════╪══════════════╡
            │ 2024-01-01 00:00:00           ┆ 1            │
            ├╌╌╌╌╌╌╌╌╌╌╌╌╌╌╌╌╌╌╌╌╌╌╌╌╌╌╌╌╌╌╌┼╌╌╌╌╌╌╌╌╌╌╌╌╌╌┤
            │ 2024-02-01 00:00:00           ┆ 5            │
            ├╌╌╌╌╌╌╌╌╌╌╌╌╌╌╌╌╌╌╌╌╌╌╌╌╌╌╌╌╌╌╌┼╌╌╌╌╌╌╌╌╌╌╌╌╌╌┤
            │ 2024-12-31 00:00:00           ┆ 1            │
            ├╌╌╌╌╌╌╌╌╌╌╌╌╌╌╌╌╌╌╌╌╌╌╌╌╌╌╌╌╌╌╌┼╌╌╌╌╌╌╌╌╌╌╌╌╌╌┤
            │ 2023-12-31 00:00:00           ┆ 52           │
            ╰───────────────────────────────┴──────────────╯
            <BLANKLINE>
            (Showing first 4 of 4 rows)
        """
        return self._eval_expressions("week_of_year")

    def truncate(self, interval: str, relative_to: Expression | None = None) -> Expression:
        """Truncates the datetime column to the specified interval.

        Args:
            interval: The interval to truncate to. Must be a string representing a valid interval in "{integer} {unit}" format, e.g. "1 day". Valid time units are: 'microsecond', 'millisecond', 'second', 'minute', 'hour', 'day', 'week'.
            relative_to: Optional timestamp to truncate relative to. If not provided, truncates to the start of the Unix epoch: 1970-01-01 00:00:00.

        Returns:
            Expression: a DateTime expression truncated to the specified interval

        Examples:
            >>> import daft, datetime
            >>> df = daft.from_pydict(
            ...     {
            ...         "datetime": [
            ...             datetime.datetime(2021, 1, 1, 0, 1, 1),
            ...             datetime.datetime(2021, 1, 1, 0, 1, 59),
            ...             datetime.datetime(2021, 1, 1, 0, 2, 0),
            ...         ],
            ...     }
            ... )
            >>> df.with_column("truncated", df["datetime"].dt.truncate("1 minute")).collect()
            ╭───────────────────────────────┬───────────────────────────────╮
            │ datetime                      ┆ truncated                     │
            │ ---                           ┆ ---                           │
            │ Timestamp(Microseconds, None) ┆ Timestamp(Microseconds, None) │
            ╞═══════════════════════════════╪═══════════════════════════════╡
            │ 2021-01-01 00:01:01           ┆ 2021-01-01 00:01:00           │
            ├╌╌╌╌╌╌╌╌╌╌╌╌╌╌╌╌╌╌╌╌╌╌╌╌╌╌╌╌╌╌╌┼╌╌╌╌╌╌╌╌╌╌╌╌╌╌╌╌╌╌╌╌╌╌╌╌╌╌╌╌╌╌╌┤
            │ 2021-01-01 00:01:59           ┆ 2021-01-01 00:01:00           │
            ├╌╌╌╌╌╌╌╌╌╌╌╌╌╌╌╌╌╌╌╌╌╌╌╌╌╌╌╌╌╌╌┼╌╌╌╌╌╌╌╌╌╌╌╌╌╌╌╌╌╌╌╌╌╌╌╌╌╌╌╌╌╌╌┤
            │ 2021-01-01 00:02:00           ┆ 2021-01-01 00:02:00           │
            ╰───────────────────────────────┴───────────────────────────────╯
            <BLANKLINE>
            (Showing first 3 of 3 rows)

        """
        return self._eval_expressions("truncate", relative_to, interval=interval)

    def to_unix_epoch(self, time_unit: str | TimeUnit | None = None) -> Expression:
        """Converts a datetime column to a Unix timestamp. with the specified time unit. (default: seconds).

        See [daft.datatype.TimeUnit](https://docs.daft.ai/en/stable/api/datatypes/#daft.datatype.DataType.timeunit) for more information on time units and valid values.

        Examples:
            >>> import daft
            >>> from datetime import date
            >>> df = daft.from_pydict(
            ...     {
            ...         "dates": [
            ...             date(2001, 1, 1),
            ...             date(2001, 1, 2),
            ...             date(2001, 1, 3),
            ...             None,
            ...         ]
            ...     }
            ... )
            >>> df.with_column("timestamp", daft.col("dates").dt.to_unix_epoch("ns")).show()
            ╭────────────┬────────────────────╮
            │ dates      ┆ timestamp          │
            │ ---        ┆ ---                │
            │ Date       ┆ Int64              │
            ╞════════════╪════════════════════╡
            │ 2001-01-01 ┆ 978307200000000000 │
            ├╌╌╌╌╌╌╌╌╌╌╌╌┼╌╌╌╌╌╌╌╌╌╌╌╌╌╌╌╌╌╌╌╌┤
            │ 2001-01-02 ┆ 978393600000000000 │
            ├╌╌╌╌╌╌╌╌╌╌╌╌┼╌╌╌╌╌╌╌╌╌╌╌╌╌╌╌╌╌╌╌╌┤
            │ 2001-01-03 ┆ 978480000000000000 │
            ├╌╌╌╌╌╌╌╌╌╌╌╌┼╌╌╌╌╌╌╌╌╌╌╌╌╌╌╌╌╌╌╌╌┤
            │ None       ┆ None               │
            ╰────────────┴────────────────────╯
            <BLANKLINE>
            (Showing first 4 of 4 rows)
        """
        return self._eval_expressions("to_unix_epoch", time_unit=time_unit)

    def strftime(self, format: str | None = None) -> Expression:
        """Converts a datetime/date column to a string column.

        Args:
            format: The format to use for the conversion. If None, defaults to ISO 8601 format.

        Note:
            The format must be a valid datetime format string. (defaults to ISO 8601 format)
            See: https://docs.rs/chrono/latest/chrono/format/strftime/index.html


        Examples:
            >>> import daft
            >>> from datetime import datetime, date
            >>> df = daft.from_pydict(
            ...     {
            ...         "dates": [date(2023, 1, 1), date(2023, 1, 2), date(2023, 1, 3)],
            ...         "datetimes": [
            ...             datetime(2023, 1, 1, 12, 1),
            ...             datetime(2023, 1, 2, 12, 0, 0, 0),
            ...             datetime(2023, 1, 3, 12, 0, 0, 999_999),
            ...         ],
            ...     }
            ... )
            >>> df = df.with_column("datetimes_s", daft.col("datetimes").cast(daft.DataType.timestamp("s")))
            >>> df.select(
            ...     daft.col("dates").dt.strftime().alias("iso_date"),
            ...     daft.col("dates").dt.strftime(format="%m/%d/%Y").alias("custom_date"),
            ...     daft.col("datetimes").dt.strftime().alias("iso_datetime"),
            ...     daft.col("datetimes_s").dt.strftime().alias("iso_datetime_s"),
            ...     daft.col("datetimes_s").dt.strftime(format="%Y/%m/%d %H:%M:%S").alias("custom_datetime"),
            ... ).show()
            ╭────────────┬─────────────┬────────────────────────────┬─────────────────────┬─────────────────────╮
            │ iso_date   ┆ custom_date ┆ iso_datetime               ┆ iso_datetime_s      ┆ custom_datetime     │
            │ ---        ┆ ---         ┆ ---                        ┆ ---                 ┆ ---                 │
            │ Utf8       ┆ Utf8        ┆ Utf8                       ┆ Utf8                ┆ Utf8                │
            ╞════════════╪═════════════╪════════════════════════════╪═════════════════════╪═════════════════════╡
            │ 2023-01-01 ┆ 01/01/2023  ┆ 2023-01-01T12:01:00.000000 ┆ 2023-01-01T12:01:00 ┆ 2023/01/01 12:01:00 │
            ├╌╌╌╌╌╌╌╌╌╌╌╌┼╌╌╌╌╌╌╌╌╌╌╌╌╌┼╌╌╌╌╌╌╌╌╌╌╌╌╌╌╌╌╌╌╌╌╌╌╌╌╌╌╌╌┼╌╌╌╌╌╌╌╌╌╌╌╌╌╌╌╌╌╌╌╌╌┼╌╌╌╌╌╌╌╌╌╌╌╌╌╌╌╌╌╌╌╌╌┤
            │ 2023-01-02 ┆ 01/02/2023  ┆ 2023-01-02T12:00:00.000000 ┆ 2023-01-02T12:00:00 ┆ 2023/01/02 12:00:00 │
            ├╌╌╌╌╌╌╌╌╌╌╌╌┼╌╌╌╌╌╌╌╌╌╌╌╌╌┼╌╌╌╌╌╌╌╌╌╌╌╌╌╌╌╌╌╌╌╌╌╌╌╌╌╌╌╌┼╌╌╌╌╌╌╌╌╌╌╌╌╌╌╌╌╌╌╌╌╌┼╌╌╌╌╌╌╌╌╌╌╌╌╌╌╌╌╌╌╌╌╌┤
            │ 2023-01-03 ┆ 01/03/2023  ┆ 2023-01-03T12:00:00.999999 ┆ 2023-01-03T12:00:00 ┆ 2023/01/03 12:00:00 │
            ╰────────────┴─────────────┴────────────────────────────┴─────────────────────┴─────────────────────╯
            <BLANKLINE>
            (Showing first 3 of 3 rows)
        """
        return self._eval_expressions("strftime", format=format)

    def total_seconds(self) -> Expression:
        """Calculates the total number of seconds for a duration column.

        Returns:
            Expression: a UInt64 expression with the total number of seconds for a duration column

        Examples:
            >>> import daft
            >>> from datetime import date, datetime, time, timedelta
            >>> df = daft.from_pydict(
            ...     {
            ...         "duration": [
            ...             timedelta(seconds=1),
            ...             timedelta(milliseconds=1),
            ...             timedelta(microseconds=1),
            ...             timedelta(days=1),
            ...             timedelta(hours=1),
            ...             timedelta(minutes=1),
            ...         ]
            ...     }
            ... )
            >>> df.with_column("Total Seconds", daft.col("duration").dt.total_seconds()).show()
            ╭────────────────────────┬───────────────╮
            │ duration               ┆ Total Seconds │
            │ ---                    ┆ ---           │
            │ Duration[Microseconds] ┆ Int64         │
            ╞════════════════════════╪═══════════════╡
            │ 1s                     ┆ 1             │
            ├╌╌╌╌╌╌╌╌╌╌╌╌╌╌╌╌╌╌╌╌╌╌╌╌┼╌╌╌╌╌╌╌╌╌╌╌╌╌╌╌┤
            │ 1000µs                 ┆ 0             │
            ├╌╌╌╌╌╌╌╌╌╌╌╌╌╌╌╌╌╌╌╌╌╌╌╌┼╌╌╌╌╌╌╌╌╌╌╌╌╌╌╌┤
            │ 1µs                    ┆ 0             │
            ├╌╌╌╌╌╌╌╌╌╌╌╌╌╌╌╌╌╌╌╌╌╌╌╌┼╌╌╌╌╌╌╌╌╌╌╌╌╌╌╌┤
            │ 1d                     ┆ 86400         │
            ├╌╌╌╌╌╌╌╌╌╌╌╌╌╌╌╌╌╌╌╌╌╌╌╌┼╌╌╌╌╌╌╌╌╌╌╌╌╌╌╌┤
            │ 1h                     ┆ 3600          │
            ├╌╌╌╌╌╌╌╌╌╌╌╌╌╌╌╌╌╌╌╌╌╌╌╌┼╌╌╌╌╌╌╌╌╌╌╌╌╌╌╌┤
            │ 1m                     ┆ 60            │
            ╰────────────────────────┴───────────────╯
            <BLANKLINE>
            (Showing first 6 of 6 rows)
        """
        return self._eval_expressions("total_seconds")

    def total_milliseconds(self) -> Expression:
        """Calculates the total number of milliseconds for a duration column.

        Returns:
            Expression: a UInt64 expression with the total number of milliseconds for a duration column

        Examples:
            >>> import daft
            >>> from datetime import date, datetime, time, timedelta
            >>> df = daft.from_pydict(
            ...     {
            ...         "duration": [
            ...             timedelta(seconds=1),
            ...             timedelta(milliseconds=1),
            ...             timedelta(microseconds=1),
            ...             timedelta(days=1),
            ...             timedelta(hours=1),
            ...             timedelta(minutes=1),
            ...         ]
            ...     }
            ... )
            >>> df.with_column("Total Milliseconds", daft.col("duration").dt.total_milliseconds()).show()
            ╭────────────────────────┬────────────────────╮
            │ duration               ┆ Total Milliseconds │
            │ ---                    ┆ ---                │
            │ Duration[Microseconds] ┆ Int64              │
            ╞════════════════════════╪════════════════════╡
            │ 1s                     ┆ 1000               │
            ├╌╌╌╌╌╌╌╌╌╌╌╌╌╌╌╌╌╌╌╌╌╌╌╌┼╌╌╌╌╌╌╌╌╌╌╌╌╌╌╌╌╌╌╌╌┤
            │ 1000µs                 ┆ 1                  │
            ├╌╌╌╌╌╌╌╌╌╌╌╌╌╌╌╌╌╌╌╌╌╌╌╌┼╌╌╌╌╌╌╌╌╌╌╌╌╌╌╌╌╌╌╌╌┤
            │ 1µs                    ┆ 0                  │
            ├╌╌╌╌╌╌╌╌╌╌╌╌╌╌╌╌╌╌╌╌╌╌╌╌┼╌╌╌╌╌╌╌╌╌╌╌╌╌╌╌╌╌╌╌╌┤
            │ 1d                     ┆ 86400000           │
            ├╌╌╌╌╌╌╌╌╌╌╌╌╌╌╌╌╌╌╌╌╌╌╌╌┼╌╌╌╌╌╌╌╌╌╌╌╌╌╌╌╌╌╌╌╌┤
            │ 1h                     ┆ 3600000            │
            ├╌╌╌╌╌╌╌╌╌╌╌╌╌╌╌╌╌╌╌╌╌╌╌╌┼╌╌╌╌╌╌╌╌╌╌╌╌╌╌╌╌╌╌╌╌┤
            │ 1m                     ┆ 60000              │
            ╰────────────────────────┴────────────────────╯
            <BLANKLINE>
            (Showing first 6 of 6 rows)
        """
        return self._eval_expressions("total_milliseconds")

    def total_microseconds(self) -> Expression:
        """Calculates the total number of microseconds for a duration column.

        Returns:
            Expression: a UInt64 expression with the total number of microseconds for a duration column

        Examples:
            >>> import daft
            >>> from datetime import date, datetime, time, timedelta
            >>> df = daft.from_pydict(
            ...     {
            ...         "duration": [
            ...             timedelta(seconds=1),
            ...             timedelta(milliseconds=1),
            ...             timedelta(microseconds=1),
            ...             timedelta(days=1),
            ...             timedelta(hours=1),
            ...             timedelta(minutes=1),
            ...         ]
            ...     }
            ... )
            >>> df.with_column("Total Microseconds", daft.col("duration").dt.total_microseconds()).show()
            ╭────────────────────────┬────────────────────╮
            │ duration               ┆ Total Microseconds │
            │ ---                    ┆ ---                │
            │ Duration[Microseconds] ┆ Int64              │
            ╞════════════════════════╪════════════════════╡
            │ 1s                     ┆ 1000000            │
            ├╌╌╌╌╌╌╌╌╌╌╌╌╌╌╌╌╌╌╌╌╌╌╌╌┼╌╌╌╌╌╌╌╌╌╌╌╌╌╌╌╌╌╌╌╌┤
            │ 1000µs                 ┆ 1000               │
            ├╌╌╌╌╌╌╌╌╌╌╌╌╌╌╌╌╌╌╌╌╌╌╌╌┼╌╌╌╌╌╌╌╌╌╌╌╌╌╌╌╌╌╌╌╌┤
            │ 1µs                    ┆ 1                  │
            ├╌╌╌╌╌╌╌╌╌╌╌╌╌╌╌╌╌╌╌╌╌╌╌╌┼╌╌╌╌╌╌╌╌╌╌╌╌╌╌╌╌╌╌╌╌┤
            │ 1d                     ┆ 86400000000        │
            ├╌╌╌╌╌╌╌╌╌╌╌╌╌╌╌╌╌╌╌╌╌╌╌╌┼╌╌╌╌╌╌╌╌╌╌╌╌╌╌╌╌╌╌╌╌┤
            │ 1h                     ┆ 3600000000         │
            ├╌╌╌╌╌╌╌╌╌╌╌╌╌╌╌╌╌╌╌╌╌╌╌╌┼╌╌╌╌╌╌╌╌╌╌╌╌╌╌╌╌╌╌╌╌┤
            │ 1m                     ┆ 60000000           │
            ╰────────────────────────┴────────────────────╯
            <BLANKLINE>
            (Showing first 6 of 6 rows)
        """
        return self._eval_expressions("total_microseconds")

    def total_nanoseconds(self) -> Expression:
        """Calculates the total number of nanoseconds for a duration column.

        Returns:
            Expression: a UInt64 expression with the total number of nanoseconds for a duration column

        Examples:
            >>> import daft
            >>> from datetime import date, datetime, time, timedelta
            >>> df = daft.from_pydict(
            ...     {
            ...         "duration": [
            ...             timedelta(seconds=1),
            ...             timedelta(milliseconds=1),
            ...             timedelta(microseconds=1),
            ...             timedelta(days=1),
            ...             timedelta(hours=1),
            ...             timedelta(minutes=1),
            ...         ]
            ...     }
            ... )
            >>> df.with_column("Total Nanoseconds", daft.col("duration").dt.total_nanoseconds()).show()
            ╭────────────────────────┬───────────────────╮
            │ duration               ┆ Total Nanoseconds │
            │ ---                    ┆ ---               │
            │ Duration[Microseconds] ┆ Int64             │
            ╞════════════════════════╪═══════════════════╡
            │ 1s                     ┆ 1000000000        │
            ├╌╌╌╌╌╌╌╌╌╌╌╌╌╌╌╌╌╌╌╌╌╌╌╌┼╌╌╌╌╌╌╌╌╌╌╌╌╌╌╌╌╌╌╌┤
            │ 1000µs                 ┆ 1000000           │
            ├╌╌╌╌╌╌╌╌╌╌╌╌╌╌╌╌╌╌╌╌╌╌╌╌┼╌╌╌╌╌╌╌╌╌╌╌╌╌╌╌╌╌╌╌┤
            │ 1µs                    ┆ 1000              │
            ├╌╌╌╌╌╌╌╌╌╌╌╌╌╌╌╌╌╌╌╌╌╌╌╌┼╌╌╌╌╌╌╌╌╌╌╌╌╌╌╌╌╌╌╌┤
            │ 1d                     ┆ 86400000000000    │
            ├╌╌╌╌╌╌╌╌╌╌╌╌╌╌╌╌╌╌╌╌╌╌╌╌┼╌╌╌╌╌╌╌╌╌╌╌╌╌╌╌╌╌╌╌┤
            │ 1h                     ┆ 3600000000000     │
            ├╌╌╌╌╌╌╌╌╌╌╌╌╌╌╌╌╌╌╌╌╌╌╌╌┼╌╌╌╌╌╌╌╌╌╌╌╌╌╌╌╌╌╌╌┤
            │ 1m                     ┆ 60000000000       │
            ╰────────────────────────┴───────────────────╯
            <BLANKLINE>
            (Showing first 6 of 6 rows)
        """
        return self._eval_expressions("total_nanoseconds")

    def total_minutes(self) -> Expression:
        """Calculates the total number of minutes for a duration column.

        Returns:
            Expression: a UInt64 expression with the total number of minutes for a duration column

        Examples:
            >>> import daft
            >>> from datetime import date, datetime, time, timedelta
            >>> df = daft.from_pydict(
            ...     {
            ...         "duration": [
            ...             timedelta(seconds=1),
            ...             timedelta(milliseconds=1),
            ...             timedelta(microseconds=1),
            ...             timedelta(days=1),
            ...             timedelta(hours=1),
            ...             timedelta(minutes=1),
            ...         ]
            ...     }
            ... )
            >>> df.with_column("Total Minutes", daft.col("duration").dt.total_minutes()).show()
            ╭────────────────────────┬───────────────╮
            │ duration               ┆ Total Minutes │
            │ ---                    ┆ ---           │
            │ Duration[Microseconds] ┆ Int64         │
            ╞════════════════════════╪═══════════════╡
            │ 1s                     ┆ 0             │
            ├╌╌╌╌╌╌╌╌╌╌╌╌╌╌╌╌╌╌╌╌╌╌╌╌┼╌╌╌╌╌╌╌╌╌╌╌╌╌╌╌┤
            │ 1000µs                 ┆ 0             │
            ├╌╌╌╌╌╌╌╌╌╌╌╌╌╌╌╌╌╌╌╌╌╌╌╌┼╌╌╌╌╌╌╌╌╌╌╌╌╌╌╌┤
            │ 1µs                    ┆ 0             │
            ├╌╌╌╌╌╌╌╌╌╌╌╌╌╌╌╌╌╌╌╌╌╌╌╌┼╌╌╌╌╌╌╌╌╌╌╌╌╌╌╌┤
            │ 1d                     ┆ 1440          │
            ├╌╌╌╌╌╌╌╌╌╌╌╌╌╌╌╌╌╌╌╌╌╌╌╌┼╌╌╌╌╌╌╌╌╌╌╌╌╌╌╌┤
            │ 1h                     ┆ 60            │
            ├╌╌╌╌╌╌╌╌╌╌╌╌╌╌╌╌╌╌╌╌╌╌╌╌┼╌╌╌╌╌╌╌╌╌╌╌╌╌╌╌┤
            │ 1m                     ┆ 1             │
            ╰────────────────────────┴───────────────╯
            <BLANKLINE>
            (Showing first 6 of 6 rows)
        """
        return self._eval_expressions("total_minutes")

    def total_hours(self) -> Expression:
        """Calculates the total number of hours for a duration column.

        Returns:
            Expression: a UInt64 expression with the total number of hours for a duration column

        Examples:
            >>> import daft
            >>> from datetime import date, datetime, time, timedelta
            >>> df = daft.from_pydict(
            ...     {
            ...         "duration": [
            ...             timedelta(seconds=1),
            ...             timedelta(milliseconds=1),
            ...             timedelta(microseconds=1),
            ...             timedelta(days=1),
            ...             timedelta(hours=1),
            ...             timedelta(minutes=1),
            ...         ]
            ...     }
            ... )
            >>> df.with_column("Total Hours", daft.col("duration").dt.total_hours()).show()
            ╭────────────────────────┬─────────────╮
            │ duration               ┆ Total Hours │
            │ ---                    ┆ ---         │
            │ Duration[Microseconds] ┆ Int64       │
            ╞════════════════════════╪═════════════╡
            │ 1s                     ┆ 0           │
            ├╌╌╌╌╌╌╌╌╌╌╌╌╌╌╌╌╌╌╌╌╌╌╌╌┼╌╌╌╌╌╌╌╌╌╌╌╌╌┤
            │ 1000µs                 ┆ 0           │
            ├╌╌╌╌╌╌╌╌╌╌╌╌╌╌╌╌╌╌╌╌╌╌╌╌┼╌╌╌╌╌╌╌╌╌╌╌╌╌┤
            │ 1µs                    ┆ 0           │
            ├╌╌╌╌╌╌╌╌╌╌╌╌╌╌╌╌╌╌╌╌╌╌╌╌┼╌╌╌╌╌╌╌╌╌╌╌╌╌┤
            │ 1d                     ┆ 24          │
            ├╌╌╌╌╌╌╌╌╌╌╌╌╌╌╌╌╌╌╌╌╌╌╌╌┼╌╌╌╌╌╌╌╌╌╌╌╌╌┤
            │ 1h                     ┆ 1           │
            ├╌╌╌╌╌╌╌╌╌╌╌╌╌╌╌╌╌╌╌╌╌╌╌╌┼╌╌╌╌╌╌╌╌╌╌╌╌╌┤
            │ 1m                     ┆ 0           │
            ╰────────────────────────┴─────────────╯
            <BLANKLINE>
            (Showing first 6 of 6 rows)
        """
        return self._eval_expressions("total_hours")

    def total_days(self) -> Expression:
        """Calculates the total number of days for a duration column.

        Returns:
            Expression: a UInt64 expression with the total number of days for a duration column

        Examples:
            >>> import daft
            >>> from datetime import date, datetime, time, timedelta
            >>> df = daft.from_pydict(
            ...     {
            ...         "duration": [
            ...             timedelta(seconds=1),
            ...             timedelta(milliseconds=1),
            ...             timedelta(microseconds=1),
            ...             timedelta(days=1),
            ...             timedelta(hours=1),
            ...             timedelta(minutes=1),
            ...         ]
            ...     }
            ... )
            >>> df.with_column("Total Days", daft.col("duration").dt.total_days()).show()
            ╭────────────────────────┬────────────╮
            │ duration               ┆ Total Days │
            │ ---                    ┆ ---        │
            │ Duration[Microseconds] ┆ Int64      │
            ╞════════════════════════╪════════════╡
            │ 1s                     ┆ 0          │
            ├╌╌╌╌╌╌╌╌╌╌╌╌╌╌╌╌╌╌╌╌╌╌╌╌┼╌╌╌╌╌╌╌╌╌╌╌╌┤
            │ 1000µs                 ┆ 0          │
            ├╌╌╌╌╌╌╌╌╌╌╌╌╌╌╌╌╌╌╌╌╌╌╌╌┼╌╌╌╌╌╌╌╌╌╌╌╌┤
            │ 1µs                    ┆ 0          │
            ├╌╌╌╌╌╌╌╌╌╌╌╌╌╌╌╌╌╌╌╌╌╌╌╌┼╌╌╌╌╌╌╌╌╌╌╌╌┤
            │ 1d                     ┆ 1          │
            ├╌╌╌╌╌╌╌╌╌╌╌╌╌╌╌╌╌╌╌╌╌╌╌╌┼╌╌╌╌╌╌╌╌╌╌╌╌┤
            │ 1h                     ┆ 0          │
            ├╌╌╌╌╌╌╌╌╌╌╌╌╌╌╌╌╌╌╌╌╌╌╌╌┼╌╌╌╌╌╌╌╌╌╌╌╌┤
            │ 1m                     ┆ 0          │
            ╰────────────────────────┴────────────╯
            <BLANKLINE>
            (Showing first 6 of 6 rows)
        """
        return self._eval_expressions("total_days")


class ExpressionStringNamespace(ExpressionNamespace):
    """The following methods are available under the `expr.str` attribute."""

    def contains(self, substr: str | Expression) -> Expression:
        """Checks whether each string contains the given pattern in a string column.

        Args:
            pattern: pattern to search for as a literal string, or as a column to pick values from

        Returns:
            Expression: a Boolean expression indicating whether each value contains the provided pattern

        Examples:
            >>> import daft
            >>> df = daft.from_pydict({"x": ["foo", "bar", "baz"]})
            >>> df = df.select(df["x"].str.contains("o"))
            >>> df.show()
            ╭─────────╮
            │ x       │
            │ ---     │
            │ Boolean │
            ╞═════════╡
            │ true    │
            ├╌╌╌╌╌╌╌╌╌┤
            │ false   │
            ├╌╌╌╌╌╌╌╌╌┤
            │ false   │
            ╰─────────╯
            <BLANKLINE>
            (Showing first 3 of 3 rows)

        """
        substr_expr = Expression._to_expression(substr)._expr
        f = native.get_function_from_registry("utf8_contains")
        return Expression._from_pyexpr(f(self._expr, substr_expr))

    def match(self, pattern: str | Expression) -> Expression:
        """Checks whether each string matches the given regular expression pattern in a string column.

        Args:
            pattern: Regex pattern to search for as string or as a column to pick values from

        Returns:
            Expression: a Boolean expression indicating whether each value matches the provided pattern

        Examples:
            >>> import daft
            >>> df = daft.from_pydict({"x": ["foo", "bar", "baz"]})
            >>> df.with_column("match", df["x"].str.match("ba.")).collect()
            ╭──────┬─────────╮
            │ x    ┆ match   │
            │ ---  ┆ ---     │
            │ Utf8 ┆ Boolean │
            ╞══════╪═════════╡
            │ foo  ┆ false   │
            ├╌╌╌╌╌╌┼╌╌╌╌╌╌╌╌╌┤
            │ bar  ┆ true    │
            ├╌╌╌╌╌╌┼╌╌╌╌╌╌╌╌╌┤
            │ baz  ┆ true    │
            ╰──────┴─────────╯
            <BLANKLINE>
            (Showing first 3 of 3 rows)

        """
        pattern_expr = Expression._to_expression(pattern)
        f = native.get_function_from_registry("regexp_match")
        return Expression._from_pyexpr(f(self._expr, pattern_expr._expr))

    def endswith(self, suffix: str | Expression) -> Expression:
        """Checks whether each string ends with the given pattern in a string column.

        Args:
            pattern: pattern to search for as a literal string, or as a column to pick values from

        Returns:
            Expression: a Boolean expression indicating whether each value ends with the provided pattern

        Examples:
            >>> import daft
            >>> df = daft.from_pydict({"x": ["geftdaft", "lazy", "daft.io"]})
            >>> df.with_column("match", df["x"].str.endswith("daft")).collect()
            ╭──────────┬─────────╮
            │ x        ┆ match   │
            │ ---      ┆ ---     │
            │ Utf8     ┆ Boolean │
            ╞══════════╪═════════╡
            │ geftdaft ┆ true    │
            ├╌╌╌╌╌╌╌╌╌╌┼╌╌╌╌╌╌╌╌╌┤
            │ lazy     ┆ false   │
            ├╌╌╌╌╌╌╌╌╌╌┼╌╌╌╌╌╌╌╌╌┤
            │ daft.io  ┆ false   │
            ╰──────────┴─────────╯
            <BLANKLINE>
            (Showing first 3 of 3 rows)

        """
        suffix_expr = Expression._to_expression(suffix)._expr
        f = native.get_function_from_registry("ends_with")

        return Expression._from_pyexpr(f(self._expr, suffix_expr))

    def startswith(self, prefix: str | Expression) -> Expression:
        """Checks whether each string starts with the given pattern in a string column.

        Args:
            pattern: pattern to search for as a literal string, or as a column to pick values from

        Returns:
            Expression: a Boolean expression indicating whether each value starts with the provided pattern

        Examples:
            >>> import daft
            >>> df = daft.from_pydict({"x": ["geftdaft", "lazy", "daft.io"]})
            >>> df.with_column("match", df["x"].str.startswith("daft")).collect()
            ╭──────────┬─────────╮
            │ x        ┆ match   │
            │ ---      ┆ ---     │
            │ Utf8     ┆ Boolean │
            ╞══════════╪═════════╡
            │ geftdaft ┆ false   │
            ├╌╌╌╌╌╌╌╌╌╌┼╌╌╌╌╌╌╌╌╌┤
            │ lazy     ┆ false   │
            ├╌╌╌╌╌╌╌╌╌╌┼╌╌╌╌╌╌╌╌╌┤
            │ daft.io  ┆ true    │
            ╰──────────┴─────────╯
            <BLANKLINE>
            (Showing first 3 of 3 rows)

        """
        prefix_expr = Expression._to_expression(prefix)._expr
        f = native.get_function_from_registry("starts_with")

        return Expression._from_pyexpr(f(self._expr, prefix_expr))

    def split(self, pattern: str | Expression, regex: bool = False) -> Expression:
        r"""Splits each string on the given literal or regex pattern, into a list of strings.

        Args:
            pattern: The pattern on which each string should be split, or a column to pick such patterns from.
            regex: Whether the pattern is a regular expression. Defaults to False.

        Returns:
            Expression: A List[Utf8] expression containing the string splits for each string in the column.

        Examples:
            >>> import daft
            >>> df = daft.from_pydict({"data": ["daft.distributed.query", "a.b.c", "1.2.3"]})
            >>> df.with_column("split", df["data"].str.split(".")).collect()
            ╭────────────────────────┬────────────────────────────╮
            │ data                   ┆ split                      │
            │ ---                    ┆ ---                        │
            │ Utf8                   ┆ List[Utf8]                 │
            ╞════════════════════════╪════════════════════════════╡
            │ daft.distributed.query ┆ [daft, distributed, query] │
            ├╌╌╌╌╌╌╌╌╌╌╌╌╌╌╌╌╌╌╌╌╌╌╌╌┼╌╌╌╌╌╌╌╌╌╌╌╌╌╌╌╌╌╌╌╌╌╌╌╌╌╌╌╌┤
            │ a.b.c                  ┆ [a, b, c]                  │
            ├╌╌╌╌╌╌╌╌╌╌╌╌╌╌╌╌╌╌╌╌╌╌╌╌┼╌╌╌╌╌╌╌╌╌╌╌╌╌╌╌╌╌╌╌╌╌╌╌╌╌╌╌╌┤
            │ 1.2.3                  ┆ [1, 2, 3]                  │
            ╰────────────────────────┴────────────────────────────╯
            <BLANKLINE>
            (Showing first 3 of 3 rows)

            Split on a regex pattern

            >>> import daft
            >>> df = daft.from_pydict({"data": ["daft.distributed...query", "a.....b.c", "1.2...3.."]})
            >>> df.with_column("split", df["data"].str.split(r"\.+", regex=True)).collect()
            ╭──────────────────────────┬────────────────────────────╮
            │ data                     ┆ split                      │
            │ ---                      ┆ ---                        │
            │ Utf8                     ┆ List[Utf8]                 │
            ╞══════════════════════════╪════════════════════════════╡
            │ daft.distributed...query ┆ [daft, distributed, query] │
            ├╌╌╌╌╌╌╌╌╌╌╌╌╌╌╌╌╌╌╌╌╌╌╌╌╌╌┼╌╌╌╌╌╌╌╌╌╌╌╌╌╌╌╌╌╌╌╌╌╌╌╌╌╌╌╌┤
            │ a.....b.c                ┆ [a, b, c]                  │
            ├╌╌╌╌╌╌╌╌╌╌╌╌╌╌╌╌╌╌╌╌╌╌╌╌╌╌┼╌╌╌╌╌╌╌╌╌╌╌╌╌╌╌╌╌╌╌╌╌╌╌╌╌╌╌╌┤
            │ 1.2...3..                ┆ [1, 2, 3, ]                │
            ╰──────────────────────────┴────────────────────────────╯
            <BLANKLINE>
            (Showing first 3 of 3 rows)


        """
        pattern_expr = Expression._to_expression(pattern)
        f_name = "regexp_split" if regex else "split"
        f = native.get_function_from_registry(f_name)
        return Expression._from_pyexpr(f(self._expr, pattern_expr._expr))

    def concat(self, other: str | Expression) -> Expression:
        """Concatenates two string expressions together.

        Args:
            other (Expression): a string expression to concatenate with

        Returns:
            Expression: a String expression which is `self` concatenated with `other`

        Note:
            Another (easier!) way to invoke this functionality is using the Python `+` operator which is
            aliased to using `.str.concat`. These are equivalent:

        Examples:
            >>> import daft
            >>> df = daft.from_pydict({"x": ["foo", "bar", "baz"], "y": ["a", "b", "c"]})
            >>> df.select(col("x").str.concat(col("y"))).collect()
            ╭──────╮
            │ x    │
            │ ---  │
            │ Utf8 │
            ╞══════╡
            │ fooa │
            ├╌╌╌╌╌╌┤
            │ barb │
            ├╌╌╌╌╌╌┤
            │ bazc │
            ╰──────╯
            <BLANKLINE>
            (Showing first 3 of 3 rows)

        """
        # Delegate to + operator implementation.
        other_expr = Expression._to_expression(other)
        return Expression._from_pyexpr(self._expr) + other_expr

    def extract(self, pattern: str | Expression, index: int = 0) -> Expression:
        r"""Extracts the specified match group from the first regex match in each string in a string column.

        Args:
            pattern: The regex pattern to extract
            index: The index of the regex match group to extract

        Returns:
            Expression: a String expression with the extracted regex match

        Note:
            If index is 0, the entire match is returned.
            If the pattern does not match or the group does not exist, a null value is returned.

        Examples:
            >>> import daft
            >>> regex = r"(\d)(\d*)"
            >>> df = daft.from_pydict({"x": ["123-456", "789-012", "345-678"]})
            >>> df.with_column("match", df["x"].str.extract(regex)).collect()
            ╭─────────┬───────╮
            │ x       ┆ match │
            │ ---     ┆ ---   │
            │ Utf8    ┆ Utf8  │
            ╞═════════╪═══════╡
            │ 123-456 ┆ 123   │
            ├╌╌╌╌╌╌╌╌╌┼╌╌╌╌╌╌╌┤
            │ 789-012 ┆ 789   │
            ├╌╌╌╌╌╌╌╌╌┼╌╌╌╌╌╌╌┤
            │ 345-678 ┆ 345   │
            ╰─────────┴───────╯
            <BLANKLINE>
            (Showing first 3 of 3 rows)

            Extract the first capture group

            >>> df.with_column("match", df["x"].str.extract(regex, 1)).collect()
            ╭─────────┬───────╮
            │ x       ┆ match │
            │ ---     ┆ ---   │
            │ Utf8    ┆ Utf8  │
            ╞═════════╪═══════╡
            │ 123-456 ┆ 1     │
            ├╌╌╌╌╌╌╌╌╌┼╌╌╌╌╌╌╌┤
            │ 789-012 ┆ 7     │
            ├╌╌╌╌╌╌╌╌╌┼╌╌╌╌╌╌╌┤
            │ 345-678 ┆ 3     │
            ╰─────────┴───────╯
            <BLANKLINE>
            (Showing first 3 of 3 rows)


        Tip: See Also
            [extract_all](https://docs.daft.ai/en/stable/api/expressions/#daft.expressions.expressions.ExpressionStringNamespace.extract_all)
        """
        pattern_expr = Expression._to_expression(pattern)
        idx = Expression._to_expression(index)
        f = native.get_function_from_registry("regexp_extract")
        return Expression._from_pyexpr(f(self._expr, pattern_expr._expr, idx._expr))

    def extract_all(self, pattern: str | Expression, index: int = 0) -> Expression:
        r"""Extracts the specified match group from all regex matches in each string in a string column.

        Args:
            pattern: The regex pattern to extract
            index: The index of the regex match group to extract

        Returns:
            Expression: a List[Utf8] expression with the extracted regex matches

        Note:
            This expression always returns a list of strings.
            If index is 0, the entire match is returned. If the pattern does not match or the group does not exist, an empty list is returned.

        Examples:
            >>> import daft
            >>> regex = r"(\d)(\d*)"
            >>> df = daft.from_pydict({"x": ["123-456", "789-012", "345-678"]})
            >>> df.with_column("match", df["x"].str.extract_all(regex)).collect()
            ╭─────────┬────────────╮
            │ x       ┆ match      │
            │ ---     ┆ ---        │
            │ Utf8    ┆ List[Utf8] │
            ╞═════════╪════════════╡
            │ 123-456 ┆ [123, 456] │
            ├╌╌╌╌╌╌╌╌╌┼╌╌╌╌╌╌╌╌╌╌╌╌┤
            │ 789-012 ┆ [789, 012] │
            ├╌╌╌╌╌╌╌╌╌┼╌╌╌╌╌╌╌╌╌╌╌╌┤
            │ 345-678 ┆ [345, 678] │
            ╰─────────┴────────────╯
            <BLANKLINE>
            (Showing first 3 of 3 rows)

            Extract the first capture group

            >>> df.with_column("match", df["x"].str.extract_all(regex, 1)).collect()
            ╭─────────┬────────────╮
            │ x       ┆ match      │
            │ ---     ┆ ---        │
            │ Utf8    ┆ List[Utf8] │
            ╞═════════╪════════════╡
            │ 123-456 ┆ [1, 4]     │
            ├╌╌╌╌╌╌╌╌╌┼╌╌╌╌╌╌╌╌╌╌╌╌┤
            │ 789-012 ┆ [7, 0]     │
            ├╌╌╌╌╌╌╌╌╌┼╌╌╌╌╌╌╌╌╌╌╌╌┤
            │ 345-678 ┆ [3, 6]     │
            ╰─────────┴────────────╯
            <BLANKLINE>
            (Showing first 3 of 3 rows)

        Tip: See Also
            [extract](https://docs.daft.ai/en/stable/api/expressions/#daft.expressions.expressions.ExpressionStringNamespace.extract)
        """
        pattern_expr = Expression._to_expression(pattern)
        idx = Expression._to_expression(index)
        f = native.get_function_from_registry("regexp_extract_all")
        return Expression._from_pyexpr(f(self._expr, pattern_expr._expr, idx._expr))

    def replace(
        self,
        pattern: str | Expression,
        replacement: str | Expression,
        regex: bool = False,
    ) -> Expression:
        """Replaces all occurrences of a pattern in a string column with a replacement string. The pattern can be a literal string or a regex pattern.

        Args:
            pattern: The pattern to replace
            replacement: The replacement string
            regex: Whether the pattern is a regex pattern or an exact match. Defaults to False.

        Returns:
            Expression: a String expression with patterns replaced by the replacement string

        Examples:
            >>> import daft
            >>> df = daft.from_pydict({"data": ["foo", "bar", "baz"]})
            >>> df.with_column("replace", df["data"].str.replace("ba", "123")).collect()
            ╭──────┬─────────╮
            │ data ┆ replace │
            │ ---  ┆ ---     │
            │ Utf8 ┆ Utf8    │
            ╞══════╪═════════╡
            │ foo  ┆ foo     │
            ├╌╌╌╌╌╌┼╌╌╌╌╌╌╌╌╌┤
            │ bar  ┆ 123r    │
            ├╌╌╌╌╌╌┼╌╌╌╌╌╌╌╌╌┤
            │ baz  ┆ 123z    │
            ╰──────┴─────────╯
            <BLANKLINE>
            (Showing first 3 of 3 rows)

            Replace with a regex pattern

            >>> import daft
            >>> df = daft.from_pydict({"data": ["foo", "fooo", "foooo"]})
            >>> df.with_column("replace", df["data"].str.replace(r"o+", "a", regex=True)).collect()
            ╭───────┬─────────╮
            │ data  ┆ replace │
            │ ---   ┆ ---     │
            │ Utf8  ┆ Utf8    │
            ╞═══════╪═════════╡
            │ foo   ┆ fa      │
            ├╌╌╌╌╌╌╌┼╌╌╌╌╌╌╌╌╌┤
            │ fooo  ┆ fa      │
            ├╌╌╌╌╌╌╌┼╌╌╌╌╌╌╌╌╌┤
            │ foooo ┆ fa      │
            ╰───────┴─────────╯
            <BLANKLINE>
            (Showing first 3 of 3 rows)

        """
        pattern_expr = Expression._to_expression(pattern)
        replacement_expr = Expression._to_expression(replacement)
        if regex:
            f_name = "regexp_replace"
        else:
            f_name = "replace"
        f = native.get_function_from_registry(f_name)
        return Expression._from_pyexpr(f(self._expr, pattern_expr._expr, replacement_expr._expr))

    def length(self) -> Expression:
        """(DEPRECATED) Please use `daft.functions.length` instead."""
        warnings.warn(
            "`Expression.str.length` is deprecated since Daft version >= 0.6.0 and will be removed in >= 0.7.0. Please use `daft.functions.length` instead.",
            category=DeprecationWarning,
        )
        return self._to_expression().length()

    def length_bytes(self) -> Expression:
        """Retrieves the length for a UTF-8 string column in bytes.

        Returns:
            Expression: an UInt64 expression with the length of each string

        Examples:
            >>> import daft
            >>> df = daft.from_pydict({"x": ["😉test", "hey̆", "baz"]})
            >>> df = df.select(df["x"].str.length_bytes())
            >>> df.show()
            ╭────────╮
            │ x      │
            │ ---    │
            │ UInt64 │
            ╞════════╡
            │ 8      │
            ├╌╌╌╌╌╌╌╌┤
            │ 5      │
            ├╌╌╌╌╌╌╌╌┤
            │ 3      │
            ╰────────╯
            <BLANKLINE>
            (Showing first 3 of 3 rows)

        """
        f = native.get_function_from_registry("length_bytes")
        return Expression._from_pyexpr(f(self._expr))

    def lower(self) -> Expression:
        """Convert UTF-8 string to all lowercase.

        Returns:
            Expression: a String expression which is `self` lowercased

        Examples:
            >>> import daft
            >>> df = daft.from_pydict({"x": ["FOO", "BAR", "BAZ"]})
            >>> df = df.select(df["x"].str.lower())
            >>> df.show()
            ╭──────╮
            │ x    │
            │ ---  │
            │ Utf8 │
            ╞══════╡
            │ foo  │
            ├╌╌╌╌╌╌┤
            │ bar  │
            ├╌╌╌╌╌╌┤
            │ baz  │
            ╰──────╯
            <BLANKLINE>
            (Showing first 3 of 3 rows)

        """
        f = native.get_function_from_registry("lower")
        return Expression._from_pyexpr(f(self._expr))

    def upper(self) -> Expression:
        """Convert UTF-8 string to all upper.

        Returns:
            Expression: a String expression which is `self` uppercased

        Examples:
            >>> import daft
            >>> df = daft.from_pydict({"x": ["foo", "bar", "baz"]})
            >>> df = df.select(df["x"].str.upper())
            >>> df.show()
            ╭──────╮
            │ x    │
            │ ---  │
            │ Utf8 │
            ╞══════╡
            │ FOO  │
            ├╌╌╌╌╌╌┤
            │ BAR  │
            ├╌╌╌╌╌╌┤
            │ BAZ  │
            ╰──────╯
            <BLANKLINE>
            (Showing first 3 of 3 rows)

        """
        f = native.get_function_from_registry("upper")
        return Expression._from_pyexpr(f(self._expr))

    def lstrip(self) -> Expression:
        """Strip whitespace from the left side of a UTF-8 string.

        Returns:
            Expression: a String expression which is `self` with leading whitespace stripped

        Examples:
            >>> import daft
            >>> df = daft.from_pydict({"x": ["foo", "bar", "  baz"]})
            >>> df = df.select(df["x"].str.lstrip())
            >>> df.show()
            ╭──────╮
            │ x    │
            │ ---  │
            │ Utf8 │
            ╞══════╡
            │ foo  │
            ├╌╌╌╌╌╌┤
            │ bar  │
            ├╌╌╌╌╌╌┤
            │ baz  │
            ╰──────╯
            <BLANKLINE>
            (Showing first 3 of 3 rows)

        """
        f = native.get_function_from_registry("lstrip")
        return Expression._from_pyexpr(f(self._expr))

    def rstrip(self) -> Expression:
        """Strip whitespace from the right side of a UTF-8 string.

        Returns:
            Expression: a String expression which is `self` with trailing whitespace stripped

        Examples:
            >>> import daft
            >>> df = daft.from_pydict({"x": ["foo", "bar", "baz   "]})
            >>> df = df.select(df["x"].str.rstrip())
            >>> df.show()
            ╭──────╮
            │ x    │
            │ ---  │
            │ Utf8 │
            ╞══════╡
            │ foo  │
            ├╌╌╌╌╌╌┤
            │ bar  │
            ├╌╌╌╌╌╌┤
            │ baz  │
            ╰──────╯
            <BLANKLINE>
            (Showing first 3 of 3 rows)

        """
        f = native.get_function_from_registry("rstrip")
        return Expression._from_pyexpr(f(self._expr))

    def reverse(self) -> Expression:
        """Reverse a UTF-8 string.

        Returns:
            Expression: a String expression which is `self` reversed

        Examples:
            >>> import daft
            >>> df = daft.from_pydict({"x": ["foo", "bar", "baz"]})
            >>> df = df.select(df["x"].str.reverse())
            >>> df.show()
            ╭──────╮
            │ x    │
            │ ---  │
            │ Utf8 │
            ╞══════╡
            │ oof  │
            ├╌╌╌╌╌╌┤
            │ rab  │
            ├╌╌╌╌╌╌┤
            │ zab  │
            ╰──────╯
            <BLANKLINE>
            (Showing first 3 of 3 rows)

        """
        f = native.get_function_from_registry("reverse")
        return Expression._from_pyexpr(f(self._expr))

    def capitalize(self) -> Expression:
        """Capitalize a UTF-8 string.

        Returns:
            Expression: a String expression which is `self` uppercased with the first character and lowercased the rest

        Examples:
            >>> import daft
            >>> df = daft.from_pydict({"x": ["foo", "bar", "baz"]})
            >>> df = df.select(df["x"].str.capitalize())
            >>> df.show()
            ╭──────╮
            │ x    │
            │ ---  │
            │ Utf8 │
            ╞══════╡
            │ Foo  │
            ├╌╌╌╌╌╌┤
            │ Bar  │
            ├╌╌╌╌╌╌┤
            │ Baz  │
            ╰──────╯
            <BLANKLINE>
            (Showing first 3 of 3 rows)

        """
        f = native.get_function_from_registry("capitalize")
        return Expression._from_pyexpr(f(self._expr))

    def left(self, nchars: int | Expression) -> Expression:
        """Gets the n (from nchars) left-most characters of each string.

        Returns:
            Expression: a String expression which is the `n` left-most characters of `self`

        Examples:
            >>> import daft
            >>> df = daft.from_pydict({"x": ["daft", "query", "engine"]})
            >>> df = df.select(df["x"].str.left(4))
            >>> df.show()
            ╭──────╮
            │ x    │
            │ ---  │
            │ Utf8 │
            ╞══════╡
            │ daft │
            ├╌╌╌╌╌╌┤
            │ quer │
            ├╌╌╌╌╌╌┤
            │ engi │
            ╰──────╯
            <BLANKLINE>
            (Showing first 3 of 3 rows)

        """
        nchars_expr = Expression._to_expression(nchars)
        f = native.get_function_from_registry("left")
        return Expression._from_pyexpr(f(self._expr, nchars_expr._expr))

    def right(self, nchars: int | Expression) -> Expression:
        """Gets the n (from nchars) right-most characters of each string.

        Returns:
            Expression: a String expression which is the `n` right-most characters of `self`

        Examples:
            >>> import daft
            >>> df = daft.from_pydict({"x": ["daft", "distributed", "engine"]})
            >>> df = df.select(df["x"].str.right(4))
            >>> df.show()
            ╭──────╮
            │ x    │
            │ ---  │
            │ Utf8 │
            ╞══════╡
            │ daft │
            ├╌╌╌╌╌╌┤
            │ uted │
            ├╌╌╌╌╌╌┤
            │ gine │
            ╰──────╯
            <BLANKLINE>
            (Showing first 3 of 3 rows)

        """
        nchars_expr = Expression._to_expression(nchars)
        f = native.get_function_from_registry("right")
        return Expression._from_pyexpr(f(self._expr, nchars_expr._expr))

    def find(self, substr: str | Expression) -> Expression:
        """Returns the index of the first occurrence of the substring in each string.

        Returns:
            Expression: an Int64 expression with the index of the first occurrence of the substring in each string

        Note:
            The returned index is 0-based. If the substring is not found, -1 is returned.

        Examples:
            >>> import daft
            >>> df = daft.from_pydict({"x": ["daft", "query daft", "df_daft"]})
            >>> df = df.select(df["x"].str.find("daft"))
            >>> df.show()
            ╭───────╮
            │ x     │
            │ ---   │
            │ Int64 │
            ╞═══════╡
            │ 0     │
            ├╌╌╌╌╌╌╌┤
            │ 6     │
            ├╌╌╌╌╌╌╌┤
            │ 3     │
            ╰───────╯
            <BLANKLINE>
            (Showing first 3 of 3 rows)

        """
        substr_expr = Expression._to_expression(substr)
        f = native.get_function_from_registry("find")
        return Expression._from_pyexpr(f(self._expr, substr_expr._expr))

    def rpad(self, length: int | Expression, pad: str | Expression) -> Expression:
        """Right-pads each string by truncating or padding with the character.

        Returns:
            Expression: a String expression which is `self` truncated or right-padded with the pad character

        Note:
            If the string is longer than the specified length, it will be truncated.
            The pad character must be a single character.

        Examples:
            >>> import daft
            >>> df = daft.from_pydict({"x": ["daft", "query", "engine"]})
            >>> df = df.select(df["x"].str.rpad(6, "0"))
            >>> df.show()
            ╭────────╮
            │ x      │
            │ ---    │
            │ Utf8   │
            ╞════════╡
            │ daft00 │
            ├╌╌╌╌╌╌╌╌┤
            │ query0 │
            ├╌╌╌╌╌╌╌╌┤
            │ engine │
            ╰────────╯
            <BLANKLINE>
            (Showing first 3 of 3 rows)

        """
        length_expr = Expression._to_expression(length)
        pad_expr = Expression._to_expression(pad)
        f = native.get_function_from_registry("rpad")

        return Expression._from_pyexpr(f(self._expr, length_expr._expr, pad_expr._expr))

    def lpad(self, length: int | Expression, pad: str | Expression) -> Expression:
        """Left-pads each string by truncating on the right or padding with the character.

        Returns:
            Expression: a String expression which is `self` truncated or left-padded with the pad character

        Note:
            If the string is longer than the specified length, it will be truncated on the right.
            The pad character must be a single character.

        Examples:
            >>> import daft
            >>> df = daft.from_pydict({"x": ["daft", "query", "engine"]})
            >>> df = df.select(df["x"].str.lpad(6, "0"))
            >>> df.show()
            ╭────────╮
            │ x      │
            │ ---    │
            │ Utf8   │
            ╞════════╡
            │ 00daft │
            ├╌╌╌╌╌╌╌╌┤
            │ 0query │
            ├╌╌╌╌╌╌╌╌┤
            │ engine │
            ╰────────╯
            <BLANKLINE>
            (Showing first 3 of 3 rows)

        """
        length_expr = Expression._to_expression(length)
        pad_expr = Expression._to_expression(pad)
        f = native.get_function_from_registry("lpad")
        return Expression._from_pyexpr(f(self._expr, length_expr._expr, pad_expr._expr))

    def repeat(self, n: int | Expression) -> Expression:
        """Repeats each string n times.

        Returns:
            Expression: a String expression which is `self` repeated `n` times

        Examples:
            >>> import daft
            >>> df = daft.from_pydict({"x": ["daft", "query", "engine"]})
            >>> df = df.select(df["x"].str.repeat(5))
            >>> df.show()
            ╭────────────────────────────────╮
            │ x                              │
            │ ---                            │
            │ Utf8                           │
            ╞════════════════════════════════╡
            │ daftdaftdaftdaftdaft           │
            ├╌╌╌╌╌╌╌╌╌╌╌╌╌╌╌╌╌╌╌╌╌╌╌╌╌╌╌╌╌╌╌╌┤
            │ queryqueryqueryqueryquery      │
            ├╌╌╌╌╌╌╌╌╌╌╌╌╌╌╌╌╌╌╌╌╌╌╌╌╌╌╌╌╌╌╌╌┤
            │ engineengineengineengineengin… │
            ╰────────────────────────────────╯
            <BLANKLINE>
            (Showing first 3 of 3 rows)

        """
        n_expr = Expression._to_expression(n)
        f = native.get_function_from_registry("repeat")
        return Expression._from_pyexpr(f(self._expr, n_expr._expr))

    def like(self, pattern: str | Expression) -> Expression:
        """Checks whether each string matches the given SQL LIKE pattern, case sensitive.

        Returns:
            Expression: a Boolean expression indicating whether each value matches the provided pattern

        Note:
            Use % as a multiple-character wildcard or _ as a single-character wildcard.

        Examples:
            >>> import daft
            >>> df = daft.from_pydict({"x": ["daft", "query", "engine"]})
            >>> df = df.select(df["x"].str.like("daf%"))
            >>> df.show()
            ╭─────────╮
            │ x       │
            │ ---     │
            │ Boolean │
            ╞═════════╡
            │ true    │
            ├╌╌╌╌╌╌╌╌╌┤
            │ false   │
            ├╌╌╌╌╌╌╌╌╌┤
            │ false   │
            ╰─────────╯
            <BLANKLINE>
            (Showing first 3 of 3 rows)

        """
        pattern_expr = Expression._to_expression(pattern)
        f = native.get_function_from_registry("like")
        return Expression._from_pyexpr(f(self._expr, pattern_expr._expr))

    def ilike(self, pattern: str | Expression) -> Expression:
        """Checks whether each string matches the given SQL LIKE pattern, case insensitive.

        Returns:
            Expression: a Boolean expression indicating whether each value matches the provided pattern

        Note:
            Use % as a multiple-character wildcard or _ as a single-character wildcard.

        Examples:
            >>> import daft
            >>> df = daft.from_pydict({"x": ["daft", "query", "engine"]})
            >>> df = df.select(df["x"].str.ilike("%ft%"))
            >>> df.show()
            ╭─────────╮
            │ x       │
            │ ---     │
            │ Boolean │
            ╞═════════╡
            │ true    │
            ├╌╌╌╌╌╌╌╌╌┤
            │ false   │
            ├╌╌╌╌╌╌╌╌╌┤
            │ false   │
            ╰─────────╯
            <BLANKLINE>
            (Showing first 3 of 3 rows)

        """
        pattern_expr = Expression._to_expression(pattern)
        f = native.get_function_from_registry("ilike")
        return Expression._from_pyexpr(f(self._expr, pattern_expr._expr))

    def substr(self, start: int | Expression, length: int | Expression | None = None) -> Expression:
        """Extract a substring from a string, starting at a specified index and extending for a given length.

        Returns:
            Expression: A String expression representing the extracted substring.

        Note:
            If `length` is not provided, the substring will include all characters from `start` to the end of the string.

        Examples:
            >>> import daft
            >>> df = daft.from_pydict({"x": ["daft", "query", "engine"]})
            >>> df = df.select(df["x"].str.substr(2, 4))
            >>> df.show()
            ╭──────╮
            │ x    │
            │ ---  │
            │ Utf8 │
            ╞══════╡
            │ ft   │
            ├╌╌╌╌╌╌┤
            │ ery  │
            ├╌╌╌╌╌╌┤
            │ gine │
            ╰──────╯
            <BLANKLINE>
            (Showing first 3 of 3 rows)

        """
        start_expr = Expression._to_expression(start)
        length_expr = Expression._to_expression(length)
        f = native.get_function_from_registry("substr")
        return Expression._from_pyexpr(f(self._expr, start_expr._expr, length_expr._expr))

    def to_date(self, format: str) -> Expression:
        """Converts a string to a date using the specified format.

        Returns:
            Expression: a Date expression which is parsed by given format

        Note:
            The format must be a valid date format string. See: https://docs.rs/chrono/latest/chrono/format/strftime/index.html

        Examples:
            >>> import daft
            >>> df = daft.from_pydict({"x": ["2021-01-01", "2021-01-02", None]})
            >>> df = df.with_column("date", df["x"].str.to_date("%Y-%m-%d"))
            >>> df.show()
            ╭────────────┬────────────╮
            │ x          ┆ date       │
            │ ---        ┆ ---        │
            │ Utf8       ┆ Date       │
            ╞════════════╪════════════╡
            │ 2021-01-01 ┆ 2021-01-01 │
            ├╌╌╌╌╌╌╌╌╌╌╌╌┼╌╌╌╌╌╌╌╌╌╌╌╌┤
            │ 2021-01-02 ┆ 2021-01-02 │
            ├╌╌╌╌╌╌╌╌╌╌╌╌┼╌╌╌╌╌╌╌╌╌╌╌╌┤
            │ None       ┆ None       │
            ╰────────────┴────────────╯
            <BLANKLINE>
            (Showing first 3 of 3 rows)

        """
        format_expr = Expression._to_expression(format)._expr
        f = native.get_function_from_registry("to_date")
        return Expression._from_pyexpr(f(self._expr, format=format_expr))

    def to_datetime(self, format: str, timezone: str | None = None) -> Expression:
        """Converts a string to a datetime using the specified format and timezone.

        Returns:
            Expression: a DateTime expression which is parsed by given format and timezone

        Note:
            The format must be a valid datetime format string. See: https://docs.rs/chrono/latest/chrono/format/strftime/index.html

        Examples:
            >>> import daft
            >>> df = daft.from_pydict({"x": ["2021-01-01 00:00:00.123", "2021-01-02 12:30:00.456", None]})
            >>> df = df.with_column("datetime", df["x"].str.to_datetime("%Y-%m-%d %H:%M:%S%.3f"))
            >>> df.show()
            ╭─────────────────────────┬───────────────────────────────╮
            │ x                       ┆ datetime                      │
            │ ---                     ┆ ---                           │
            │ Utf8                    ┆ Timestamp(Milliseconds, None) │
            ╞═════════════════════════╪═══════════════════════════════╡
            │ 2021-01-01 00:00:00.123 ┆ 2021-01-01 00:00:00.123       │
            ├╌╌╌╌╌╌╌╌╌╌╌╌╌╌╌╌╌╌╌╌╌╌╌╌╌┼╌╌╌╌╌╌╌╌╌╌╌╌╌╌╌╌╌╌╌╌╌╌╌╌╌╌╌╌╌╌╌┤
            │ 2021-01-02 12:30:00.456 ┆ 2021-01-02 12:30:00.456       │
            ├╌╌╌╌╌╌╌╌╌╌╌╌╌╌╌╌╌╌╌╌╌╌╌╌╌┼╌╌╌╌╌╌╌╌╌╌╌╌╌╌╌╌╌╌╌╌╌╌╌╌╌╌╌╌╌╌╌┤
            │ None                    ┆ None                          │
            ╰─────────────────────────┴───────────────────────────────╯
            <BLANKLINE>
            (Showing first 3 of 3 rows)

            If a timezone is provided, the datetime will be parsed in that timezone

            >>> df = daft.from_pydict({"x": ["2021-01-01 00:00:00.123 +0800", "2021-01-02 12:30:00.456 +0800", None]})
            >>> df = df.with_column(
            ...     "datetime", df["x"].str.to_datetime("%Y-%m-%d %H:%M:%S%.3f %z", timezone="Asia/Shanghai")
            ... )
            >>> df.show()
            ╭───────────────────────────────┬────────────────────────────────────────────────╮
            │ x                             ┆ datetime                                       │
            │ ---                           ┆ ---                                            │
            │ Utf8                          ┆ Timestamp(Milliseconds, Some("Asia/Shanghai")) │
            ╞═══════════════════════════════╪════════════════════════════════════════════════╡
            │ 2021-01-01 00:00:00.123 +0800 ┆ 2021-01-01 00:00:00.123 CST                    │
            ├╌╌╌╌╌╌╌╌╌╌╌╌╌╌╌╌╌╌╌╌╌╌╌╌╌╌╌╌╌╌╌┼╌╌╌╌╌╌╌╌╌╌╌╌╌╌╌╌╌╌╌╌╌╌╌╌╌╌╌╌╌╌╌╌╌╌╌╌╌╌╌╌╌╌╌╌╌╌╌╌┤
            │ 2021-01-02 12:30:00.456 +0800 ┆ 2021-01-02 12:30:00.456 CST                    │
            ├╌╌╌╌╌╌╌╌╌╌╌╌╌╌╌╌╌╌╌╌╌╌╌╌╌╌╌╌╌╌╌┼╌╌╌╌╌╌╌╌╌╌╌╌╌╌╌╌╌╌╌╌╌╌╌╌╌╌╌╌╌╌╌╌╌╌╌╌╌╌╌╌╌╌╌╌╌╌╌╌┤
            │ None                          ┆ None                                           │
            ╰───────────────────────────────┴────────────────────────────────────────────────╯
            <BLANKLINE>
            (Showing first 3 of 3 rows)

        """
        format_expr = Expression._to_expression(format)._expr
        timezone_expr = Expression._to_expression(timezone)._expr
        f = native.get_function_from_registry("to_datetime")
        return Expression._from_pyexpr(f(self._expr, format=format_expr, timezone=timezone_expr))

    def normalize(
        self,
        *,
        remove_punct: bool = False,
        lowercase: bool = False,
        nfd_unicode: bool = False,
        white_space: bool = False,
    ) -> Expression:
        r"""Normalizes a string for more useful deduplication.

        Args:
            remove_punct: Whether to remove all punctuation (ASCII).
            lowercase: Whether to convert the string to lowercase.
            nfd_unicode: Whether to normalize and decompose Unicode characters according to NFD.
            white_space: Whether to normalize whitespace, replacing newlines etc with spaces and removing double spaces.

        Returns:
            Expression: a String expression which is normalized.

        Note:
            All processing options are off by default.

        Examples:
            >>> import daft
            >>> df = daft.from_pydict({"x": ["hello world", "Hello, world!", "HELLO,   \nWORLD!!!!"]})
            >>> df = df.with_column(
            ...     "normalized", df["x"].str.normalize(remove_punct=True, lowercase=True, white_space=True)
            ... )
            >>> df.show()
            ╭───────────────┬─────────────╮
            │ x             ┆ normalized  │
            │ ---           ┆ ---         │
            │ Utf8          ┆ Utf8        │
            ╞═══════════════╪═════════════╡
            │ hello world   ┆ hello world │
            ├╌╌╌╌╌╌╌╌╌╌╌╌╌╌╌┼╌╌╌╌╌╌╌╌╌╌╌╌╌┤
            │ Hello, world! ┆ hello world │
            ├╌╌╌╌╌╌╌╌╌╌╌╌╌╌╌┼╌╌╌╌╌╌╌╌╌╌╌╌╌┤
            │ HELLO,        ┆ hello world │
            │ WORLD!!!!     ┆             │
            ╰───────────────┴─────────────╯
            <BLANKLINE>
            (Showing first 3 of 3 rows)

        """
        remove_punct_expr = Expression._to_expression(remove_punct)._expr
        lowercase_expr = Expression._to_expression(lowercase)._expr
        nfd_unicode_expr = Expression._to_expression(nfd_unicode)._expr
        white_space_expr = Expression._to_expression(white_space)._expr
        f = native.get_function_from_registry("normalize")
        return Expression._from_pyexpr(
            f(
                self._expr,
                remove_punct=remove_punct_expr,
                lowercase=lowercase_expr,
                nfd_unicode=nfd_unicode_expr,
                white_space=white_space_expr,
            )
        )

    def tokenize_encode(
        self,
        tokens_path: str,
        *,
        io_config: IOConfig | None = None,
        pattern: str | None = None,
        special_tokens: str | None = None,
        use_special_tokens: bool | None = None,
    ) -> Expression:
        """Encodes each string as a list of integer tokens using a tokenizer.

        Uses https://github.com/openai/tiktoken for tokenization.

        Supported built-in tokenizers: `cl100k_base`, `o200k_base`, `p50k_base`, `p50k_edit`, `r50k_base`. Also supports
        loading tokens from a file in tiktoken format.

        Args:
            tokens_path: The name of a built-in tokenizer, or the path to a token file (supports downloading).
            io_config (optional): IOConfig to use when accessing remote storage.
            pattern (optional): Regex pattern to use to split strings in tokenization step. Necessary if loading from a file.
            special_tokens (optional): Name of the set of special tokens to use. Currently only "llama3" supported. Necessary if loading from a file.
            use_special_tokens (optional): Whether or not to parse special tokens included in input. Disabled by default. Automatically enabled if `special_tokens` is provided.

        Returns:
            Expression: An expression with the encodings of the strings as lists of unsigned 32-bit integers.

        Note:
            If using this expression with Llama 3 tokens, note that Llama 3 does some extra preprocessing on
            strings in certain edge cases. This may result in slightly different encodings in these cases.

        """
        return self._eval_expressions(
            "tokenize_encode",
            tokens_path=tokens_path,
            use_special_tokens=use_special_tokens,
            io_config=io_config,
            pattern=pattern,
            special_tokens=special_tokens,
        )

    def tokenize_decode(
        self,
        tokens_path: str,
        *,
        io_config: IOConfig | None = None,
        pattern: str | None = None,
        special_tokens: str | None = None,
    ) -> Expression:
        """Decodes each list of integer tokens into a string using a tokenizer.

        Uses [https://github.com/openai/tiktoken](https://github.com/openai/tiktoken) for tokenization.

        Supported built-in tokenizers: `cl100k_base`, `o200k_base`, `p50k_base`, `p50k_edit`, `r50k_base`. Also supports
        loading tokens from a file in tiktoken format.

        Args:
            tokens_path: The name of a built-in tokenizer, or the path to a token file (supports downloading).
            io_config (optional): IOConfig to use when accessing remote storage.
            pattern (optional): Regex pattern to use to split strings in tokenization step. Necessary if loading from a file.
            special_tokens (optional): Name of the set of special tokens to use. Currently only "llama3" supported. Necessary if loading from a file.

        Returns:
            Expression: An expression with decoded strings.
        """
        return self._eval_expressions(
            "tokenize_decode",
            tokens_path=tokens_path,
            io_config=io_config,
            pattern=pattern,
            special_tokens=special_tokens,
        )

    def count_matches(
        self,
        patterns: Any,
        *,
        whole_words: bool = False,
        case_sensitive: bool = True,
    ) -> Expression:
        """Counts the number of times a pattern, or multiple patterns, appear in a string.

        If whole_words is true, then matches are only counted if they are whole words. This
        also applies to multi-word strings. For example, on the string "abc def", the strings
        "def" and "abc def" would be matched, but "bc de", "abc d", and "abc " (with the space)
        would not.

        If case_sensitive is false, then case will be ignored. This only applies to ASCII
        characters; unicode uppercase/lowercase will still be considered distinct.

        Args:
            patterns: A pattern or a list of patterns.
            whole_words: Whether to only match whole word(s). Defaults to false.
            case_sensitive: Whether the matching should be case sensitive. Defaults to true.

        Note:
            If a pattern is a substring of another pattern, the longest pattern is matched first.
            For example, in the string "hello world", with patterns "hello", "world", and "hello world",
            one match is counted for "hello world".
        """
        if isinstance(patterns, str):
            patterns = [patterns]
        if not isinstance(patterns, Expression):
            series = item_to_series("items", patterns)
            patterns = Expression._from_pyexpr(_list_lit(series._series))

        whole_words_expr = Expression._to_expression(whole_words)._expr
        case_sensitive_expr = Expression._to_expression(case_sensitive)._expr
        f = native.get_function_from_registry("count_matches")

        return Expression._from_pyexpr(
            f(self._expr, patterns._expr, whole_words=whole_words_expr, case_sensitive=case_sensitive_expr)
        )


class ExpressionListNamespace(ExpressionNamespace):
    """The following methods are available under the `expr.list` attribute."""

    def map(self, expr: Expression) -> Expression:
        """Evaluates an expression on all elements in the list.

        Args:
            expr: Expression to run.  you can select the element with `daft.element()`

        Examples:
            >>> import daft
            >>> df = daft.from_pydict({"letters": [["a", "b", "a"], ["b", "c", "b", "c"]]})
            >>> df.with_column("letters_capitalized", df["letters"].list.map(daft.element().str.upper())).collect()
            ╭──────────────┬─────────────────────╮
            │ letters      ┆ letters_capitalized │
            │ ---          ┆ ---                 │
            │ List[Utf8]   ┆ List[Utf8]          │
            ╞══════════════╪═════════════════════╡
            │ [a, b, a]    ┆ [A, B, A]           │
            ├╌╌╌╌╌╌╌╌╌╌╌╌╌╌┼╌╌╌╌╌╌╌╌╌╌╌╌╌╌╌╌╌╌╌╌╌┤
            │ [b, c, b, c] ┆ [B, C, B, C]        │
            ╰──────────────┴─────────────────────╯
            <BLANKLINE>
            (Showing first 2 of 2 rows)
        """
        return self._eval_expressions("list_map", expr)

    def join(self, delimiter: str | Expression) -> Expression:
        """Joins every element of a list using the specified string delimiter.

        Args:
            delimiter (str | Expression): the delimiter to use to join lists with

        Returns:
            Expression: a String expression which is every element of the list joined on the delimiter
        """
        return self._eval_expressions("list_join", delimiter)

    def value_counts(self) -> Expression:
        """Counts the occurrences of each distinct value in the list.

        Returns:
            Expression: A Map<X, UInt64> expression where the keys are distinct elements from the
                        original list of type X, and the values are UInt64 counts representing
                        the number of times each element appears in the list.

        Note:
            This function does not work for nested types. For example, it will not produce a map
            with lists as keys.

        Examples:
            >>> import daft
            >>> df = daft.from_pydict({"letters": [["a", "b", "a"], ["b", "c", "b", "c"]]})
            >>> df.with_column("value_counts", df["letters"].list.value_counts()).collect()
            ╭──────────────┬───────────────────╮
            │ letters      ┆ value_counts      │
            │ ---          ┆ ---               │
            │ List[Utf8]   ┆ Map[Utf8: UInt64] │
            ╞══════════════╪═══════════════════╡
            │ [a, b, a]    ┆ [{key: a,         │
            │              ┆ value: 2,         │
            │              ┆ }, {key: …        │
            ├╌╌╌╌╌╌╌╌╌╌╌╌╌╌┼╌╌╌╌╌╌╌╌╌╌╌╌╌╌╌╌╌╌╌┤
            │ [b, c, b, c] ┆ [{key: b,         │
            │              ┆ value: 2,         │
            │              ┆ }, {key: …        │
            ╰──────────────┴───────────────────╯
            <BLANKLINE>
            (Showing first 2 of 2 rows)
        """
        return self._eval_expressions("list_value_counts")

    def count(self, mode: Literal["all", "valid", "null"] | CountMode = CountMode.Valid) -> Expression:
        """Counts the number of elements in each list.

        Args:
            mode: A string ("all", "valid", or "null") that represents whether to count all values, non-null (valid) values, or null values. Defaults to "valid".

        Returns:
            Expression: a UInt64 expression which is the length of each list
        """
        return self._eval_expressions("list_count", mode)

    def length(self) -> Expression:
        """(DEPRECATED) Please use `daft.functions.length` instead."""
        warnings.warn(
            "`Expression.list.length` is deprecated since Daft version >= 0.6.0 and will be removed in >= 0.7.0. Please use `daft.functions.length` instead.",
            category=DeprecationWarning,
        )
        return self._to_expression().length()

    def get(self, idx: int | Expression, default: object = None) -> Expression:
        """Gets the element at an index in each list.

        Args:
            idx: index or indices to retrieve from each list
            default: the default value if the specified index is out of bounds

        Returns:
            Expression: an expression with the type of the list values
        """
        return self._eval_expressions("list_get", idx, default)

    def slice(self, start: int | Expression, end: int | Expression | None = None) -> Expression:
        """Gets a subset of each list.

        Args:
            start: index or column of indices. The slice will include elements starting from this index. If `start` is negative, it represents an offset from the end of the list
            end: optional index or column of indices. The slice will not include elements from this index onwards. If `end` is negative, it represents an offset from the end of the list. If not provided, the slice will include elements up to the end of the list

        Returns:
            Expression: an expression with a list of the type of the list values
        """
        return self._eval_expressions("list_slice", start, end)

    def chunk(self, size: int) -> Expression:
        """Splits each list into chunks of the given size.

        Args:
            size: size of chunks to split the list into. Must be greater than 0
        Returns:
            Expression: an expression with lists of fixed size lists of the type of the list values
        """
        return self._eval_expressions("list_chunk", size)

    def sum(self) -> Expression:
        """Sums each list. Empty lists and lists with all nulls yield null.

        Returns:
            Expression: an expression with the type of the list values
        """
        return self._eval_expressions("list_sum")

    def mean(self) -> Expression:
        """Calculates the mean of each list. If no non-null values in a list, the result is null.

        Returns:
            Expression: a Float64 expression with the type of the list values
        """
        return self._eval_expressions("list_mean")

    def min(self) -> Expression:
        """Calculates the minimum of each list. If no non-null values in a list, the result is null.

        Returns:
            Expression: a Float64 expression with the type of the list values
        """
        return self._eval_expressions("list_min")

    def max(self) -> Expression:
        """Calculates the maximum of each list. If no non-null values in a list, the result is null.

        Returns:
            Expression: a Float64 expression with the type of the list values
        """
        return self._eval_expressions("list_max")

    def bool_and(self) -> Expression:
        """Calculates the boolean AND of all values in a list.

        For each list:
        - Returns True if all non-null values are True
        - Returns False if any non-null value is False
        - Returns null if the list is empty or contains only null values

        Examples:
            >>> import daft
            >>> df = daft.from_pydict({"values": [[True, True], [True, False], [None, None], []]})
            >>> df.with_column("result", df["values"].list.bool_and()).collect()
            ╭───────────────┬─────────╮
            │ values        ┆ result  │
            │ ---           ┆ ---     │
            │ List[Boolean] ┆ Boolean │
            ╞═══════════════╪═════════╡
            │ [true, true]  ┆ true    │
            ├╌╌╌╌╌╌╌╌╌╌╌╌╌╌╌┼╌╌╌╌╌╌╌╌╌┤
            │ [true, false] ┆ false   │
            ├╌╌╌╌╌╌╌╌╌╌╌╌╌╌╌┼╌╌╌╌╌╌╌╌╌┤
            │ [None, None]  ┆ None    │
            ├╌╌╌╌╌╌╌╌╌╌╌╌╌╌╌┼╌╌╌╌╌╌╌╌╌┤
            │ []            ┆ None    │
            ╰───────────────┴─────────╯
            <BLANKLINE>
            (Showing first 4 of 4 rows)
        """
        return self._eval_expressions("list_bool_and")

    def bool_or(self) -> Expression:
        """Calculates the boolean OR of all values in a list.

        For each list:
        - Returns True if any non-null value is True
        - Returns False if all non-null values are False
        - Returns null if the list is empty or contains only null values

        Examples:
            >>> import daft
            >>> df = daft.from_pydict({"values": [[True, False], [False, False], [None, None], []]})
            >>> df.with_column("result", df["values"].list.bool_or()).collect()
            ╭────────────────┬─────────╮
            │ values         ┆ result  │
            │ ---            ┆ ---     │
            │ List[Boolean]  ┆ Boolean │
            ╞════════════════╪═════════╡
            │ [true, false]  ┆ true    │
            ├╌╌╌╌╌╌╌╌╌╌╌╌╌╌╌╌┼╌╌╌╌╌╌╌╌╌┤
            │ [false, false] ┆ false   │
            ├╌╌╌╌╌╌╌╌╌╌╌╌╌╌╌╌┼╌╌╌╌╌╌╌╌╌┤
            │ [None, None]   ┆ None    │
            ├╌╌╌╌╌╌╌╌╌╌╌╌╌╌╌╌┼╌╌╌╌╌╌╌╌╌┤
            │ []             ┆ None    │
            ╰────────────────┴─────────╯
            <BLANKLINE>
            (Showing first 4 of 4 rows)
        """
        return self._eval_expressions("list_bool_or")

    def sort(self, desc: bool | Expression | None = None, nulls_first: bool | Expression | None = None) -> Expression:
        """Sorts the inner lists of a list column.

        Args:
            desc: Whether to sort in descending order. Defaults to false. Pass in a boolean column to control for each row.

        Returns:
            Expression: An expression with the sorted lists

        Examples:
            >>> import daft
            >>> df = daft.from_pydict({"a": [[1, 3], [4, 2], [6, 7, 1]]})
            >>> df.select(df["a"].list.sort()).show()
            ╭─────────────╮
            │ a           │
            │ ---         │
            │ List[Int64] │
            ╞═════════════╡
            │ [1, 3]      │
            ├╌╌╌╌╌╌╌╌╌╌╌╌╌┤
            │ [2, 4]      │
            ├╌╌╌╌╌╌╌╌╌╌╌╌╌┤
            │ [1, 6, 7]   │
            ╰─────────────╯
            <BLANKLINE>
            (Showing first 3 of 3 rows)

        """
        return self._eval_expressions("list_sort", desc=desc, nulls_first=nulls_first)

    def distinct(self) -> Expression:
        """Returns a list of distinct elements in each list, preserving order of first occurrence and ignoring nulls.

        Returns:
            Expression: An expression with lists containing only distinct elements

        Examples:
            >>> import daft
            >>> df = daft.from_pydict({"a": [[1, 2, 2, 3], [4, 4, 6, 2], [6, 7, 1], [None, 1, None, 1]]})
            >>> df.select(df["a"].list.distinct()).show()
            ╭─────────────╮
            │ a           │
            │ ---         │
            │ List[Int64] │
            ╞═════════════╡
            │ [1, 2, 3]   │
            ├╌╌╌╌╌╌╌╌╌╌╌╌╌┤
            │ [4, 6, 2]   │
            ├╌╌╌╌╌╌╌╌╌╌╌╌╌┤
            │ [6, 7, 1]   │
            ├╌╌╌╌╌╌╌╌╌╌╌╌╌┤
            │ [1]         │
            ╰─────────────╯
            <BLANKLINE>
            (Showing first 4 of 4 rows)

            Note that null values are ignored:

            >>> df = daft.from_pydict({"a": [[None, None], [1, None, 1], [None]]})
            >>> df.select(df["a"].list.distinct()).show()
            ╭─────────────╮
            │ a           │
            │ ---         │
            │ List[Int64] │
            ╞═════════════╡
            │ []          │
            ├╌╌╌╌╌╌╌╌╌╌╌╌╌┤
            │ [1]         │
            ├╌╌╌╌╌╌╌╌╌╌╌╌╌┤
            │ []          │
            ╰─────────────╯
            <BLANKLINE>
            (Showing first 3 of 3 rows)

        """
        return self._eval_expressions("list_distinct")

    def unique(self) -> Expression:
        """Returns a list of distinct elements in each list, preserving order of first occurrence and ignoring nulls.

        Alias for [Expression.list.distinct](https://docs.daft.ai/en/stable/api/expressions/#daft.expressions.expressions.ExpressionListNamespace.distinct).

        Returns:
            Expression: An expression with lists containing only distinct elements

        Examples:
            >>> import daft
            >>> df = daft.from_pydict({"a": [[1, 2, 2, 3], [4, 4, 6, 2], [6, 7, 1], [None, 1, None, 1]]})
            >>> df.select(df["a"].list.unique()).show()
            ╭─────────────╮
            │ a           │
            │ ---         │
            │ List[Int64] │
            ╞═════════════╡
            │ [1, 2, 3]   │
            ├╌╌╌╌╌╌╌╌╌╌╌╌╌┤
            │ [4, 6, 2]   │
            ├╌╌╌╌╌╌╌╌╌╌╌╌╌┤
            │ [6, 7, 1]   │
            ├╌╌╌╌╌╌╌╌╌╌╌╌╌┤
            │ [1]         │
            ╰─────────────╯
            <BLANKLINE>
            (Showing first 4 of 4 rows)

            Note that null values are ignored:

            >>> df = daft.from_pydict({"a": [[None, None], [1, None, 1], [None]]})
            >>> df.select(df["a"].list.unique()).show()
            ╭─────────────╮
            │ a           │
            │ ---         │
            │ List[Int64] │
            ╞═════════════╡
            │ []          │
            ├╌╌╌╌╌╌╌╌╌╌╌╌╌┤
            │ [1]         │
            ├╌╌╌╌╌╌╌╌╌╌╌╌╌┤
            │ []          │
            ╰─────────────╯
            <BLANKLINE>
            (Showing first 3 of 3 rows)

        Tip: See Also
            [Expression.list.distinct](https://docs.daft.ai/en/stable/api/expressions/#daft.expressions.expressions.ExpressionListNamespace.distinct)

        """
        return self.distinct()


class ExpressionStructNamespace(ExpressionNamespace):
    """The following methods are available under the `expr.struct` attribute."""

    def get(self, name: str) -> Expression:
        """Retrieves one field from a struct column, or all fields with "*".

        Args:
            name: the name of the field to retrieve

        Returns:
            Expression: the field expression
        """
        return Expression._from_pyexpr(self._expr.struct_get(name))


class ExpressionMapNamespace(ExpressionNamespace):
    """The following methods are available under the `expr.map` attribute."""

    def get(self, key: Expression) -> Expression:
        """Retrieves the value for a key in a map column.

        Args:
            key: the key to retrieve

        Returns:
            Expression: the value expression

        Examples:
            >>> import pyarrow as pa
            >>> import daft
            >>> pa_array = pa.array([[("a", 1)], [], [("b", 2)]], type=pa.map_(pa.string(), pa.int64()))
            >>> df = daft.from_arrow(pa.table({"map_col": pa_array}))
            >>> df = df.with_column("a", df["map_col"].map.get("a"))
            >>> df.show()
            ╭──────────────────┬───────╮
            │ map_col          ┆ a     │
            │ ---              ┆ ---   │
            │ Map[Utf8: Int64] ┆ Int64 │
            ╞══════════════════╪═══════╡
            │ [{key: a,        ┆ 1     │
            │ value: 1,        ┆       │
            │ }]               ┆       │
            ├╌╌╌╌╌╌╌╌╌╌╌╌╌╌╌╌╌╌┼╌╌╌╌╌╌╌┤
            │ []               ┆ None  │
            ├╌╌╌╌╌╌╌╌╌╌╌╌╌╌╌╌╌╌┼╌╌╌╌╌╌╌┤
            │ [{key: b,        ┆ None  │
            │ value: 2,        ┆       │
            │ }]               ┆       │
            ╰──────────────────┴───────╯
            <BLANKLINE>
            (Showing first 3 of 3 rows)

        """
        key_expr = Expression._to_expression(key)
        return Expression._from_pyexpr(self._expr.map_get(key_expr._expr))


class ExpressionsProjection(Iterable[Expression]):
    """A collection of Expressions that can be projected onto a Table to produce another Table.

    Invariants:
        1. All Expressions have names
        2. All Expressions have unique names
    """

    def __init__(self, exprs: list[Expression]) -> None:
        # Check invariants
        seen: set[str] = set()
        for e in exprs:
            if e.name() in seen:
                raise ValueError(f"Expressions must all have unique names; saw {e.name()} twice")
            seen.add(e.name())

        self._output_name_to_exprs = {e.name(): e for e in exprs}

    @classmethod
    def from_schema(cls, schema: Schema) -> ExpressionsProjection:
        return cls([col(field.name) for field in schema])

    def __len__(self) -> int:
        return len(self._output_name_to_exprs)

    def __iter__(self) -> Iterator[Expression]:
        return iter(self._output_name_to_exprs.values())

    @overload
    def __getitem__(self, idx: slice) -> list[Expression]: ...

    @overload
    def __getitem__(self, idx: int) -> Expression: ...

    def __getitem__(self, idx: int | slice) -> Expression | list[Expression]:
        # Relies on the fact that Python dictionaries are ordered
        return list(self._output_name_to_exprs.values())[idx]

    def __eq__(self, other: object) -> bool:
        if not isinstance(other, ExpressionsProjection):
            return False

        return len(self._output_name_to_exprs) == len(other._output_name_to_exprs) and all(
            (s.name() == o.name()) and expr_structurally_equal(s, o)
            for s, o in zip(
                self._output_name_to_exprs.values(),
                other._output_name_to_exprs.values(),
            )
        )

    def union(self, other: ExpressionsProjection, rename_dup: str | None = None) -> ExpressionsProjection:
        """Unions two Expressions. Output naming conflicts are handled with keyword arguments.

        Args:
            other (ExpressionsProjection): other ExpressionsProjection to union with this one
            rename_dup (Optional[str], optional): when conflicts in naming happen, append this string to the conflicting column in `other`. Defaults to None.
        """
        unioned: dict[str, Expression] = {}
        for expr in list(self) + list(other):
            name = expr.name()

            # Handle naming conflicts
            if name in unioned:
                if rename_dup is not None:
                    while name in unioned:
                        name = f"{rename_dup}{name}"
                    expr = expr.alias(name)
                else:
                    raise ValueError(
                        f"Duplicate name found with different expression. name: {name}, seen: {unioned[name]}, current: {expr}"
                    )

            unioned[name] = expr
        return ExpressionsProjection(list(unioned.values()))

    def to_name_set(self) -> set[str]:
        return {e.name() for e in self}

    def input_mapping(self) -> dict[str, str]:
        """Returns a map of {output_name: input_name} for all expressions that are just no-ops/aliases of an existing input."""
        result = {}
        for e in self:
            input_map = e._input_mapping()
            if input_map is not None:
                result[e.name()] = input_map
        return result

    def to_column_expressions(self) -> ExpressionsProjection:
        return ExpressionsProjection([col(e.name()) for e in self])

    def get_expression_by_name(self, name: str) -> Expression:
        if name not in self._output_name_to_exprs:
            raise ValueError(f"{name} not found in ExpressionsProjection")
        return self._output_name_to_exprs[name]

    def to_inner_py_exprs(self) -> list[_PyExpr]:
        return [expr._expr for expr in self]

    def resolve_schema(self, schema: Schema) -> Schema:
        fields = [e._to_field(schema) for e in self]
        return Schema._from_field_name_and_types([(f.name, f.dtype) for f in fields])

    def __repr__(self) -> str:
        return f"{self._output_name_to_exprs.values()}"

    @classmethod
    def _from_serialized(cls, _output_name_to_exprs: dict[str, Expression]) -> ExpressionsProjection:
        obj = cls.__new__(cls)
        obj._output_name_to_exprs = _output_name_to_exprs
        return obj

    def __reduce__(
        self,
    ) -> tuple[Callable[[dict[str, Expression]], ExpressionsProjection], tuple[dict[str, Expression]]]:
        return ExpressionsProjection._from_serialized, (self._output_name_to_exprs,)


class ExpressionImageNamespace(ExpressionNamespace):
    """Expression operations for image columns. The following methods are available under the `expr.image` attribute."""

    def decode(
        self,
        on_error: Literal["raise", "null"] = "raise",
        mode: str | ImageMode | None = None,
    ) -> Expression:
        """Decodes the binary data in this column into images.

        This can only be applied to binary columns that contain encoded images (e.g. PNG, JPEG, etc.)

        Args:
            on_error: Whether to raise when encountering an error, or log a warning and return a null
            mode: What mode to convert the images into before storing it in the column. This may prevent
                errors relating to unsupported types.

        Returns:
            Expression: An Image expression represnting an image column.
        """
        image_mode = Expression._to_expression(mode)._expr
        raise_on_error = lit(on_error)._expr
        f = native.get_function_from_registry("image_decode")

        return Expression._from_pyexpr(f(self._expr, on_error=raise_on_error, mode=image_mode))

    def encode(self, image_format: str | ImageFormat) -> Expression:
        """Encode an image column as the provided image file format, returning a binary column of encoded bytes.

        Args:
            image_format: The image file format into which the images will be encoded.

        Returns:
            Expression: A Binary expression representing a binary column of encoded image bytes.
        """
        if isinstance(image_format, str):
            image_format = ImageFormat.from_format_string(image_format.upper())
        if not isinstance(image_format, ImageFormat):
            raise ValueError(f"image_format must be a string or ImageFormat variant, but got: {image_format}")
        f = native.get_function_from_registry("image_encode")
        image_format_expr = lit(image_format)._expr
        return Expression._from_pyexpr(f(self._expr, image_format=image_format_expr))

    def resize(self, w: int, h: int) -> Expression:
        """Resize image into the provided width and height.

        Args:
            w: Desired width of the resized image.
            h: Desired height of the resized image.

        Returns:
            Expression: An Image expression representing an image column of the resized images.
        """
        width = lit(w)._expr
        height = lit(h)._expr
        f = native.get_function_from_registry("image_resize")
        return Expression._from_pyexpr(f(self._expr, w=width, h=height))

    def crop(self, bbox: tuple[int, int, int, int] | Expression) -> Expression:
        """Crops images with the provided bounding box.

        Args:
            bbox (tuple[float, float, float, float] | Expression): Either a tuple of (x, y, width, height)
                parameters for cropping, or a List Expression where each element is a length 4 List
                which represents the bounding box for the crop

        Returns:
            Expression: An Image expression representing the cropped image
        """
        if not isinstance(bbox, Expression):
            if len(bbox) != 4 or not all([isinstance(x, int) for x in bbox]):
                raise ValueError(
                    f"Expected `bbox` to be either a tuple of 4 ints or an Expression but received: {bbox}"
                )
            bbox = Expression._to_expression(bbox).cast(DataType.fixed_size_list(DataType.uint64(), 4))
        assert isinstance(bbox, Expression)
        f = native.get_function_from_registry("image_crop")
        return Expression._from_pyexpr(f(self._expr, bbox._expr))

    def to_mode(self, mode: str | ImageMode) -> Expression:
        if isinstance(mode, str):
            mode = ImageMode.from_mode_string(mode.upper())
        if not isinstance(mode, ImageMode):
            raise ValueError(f"mode must be a string or ImageMode variant, but got: {mode}")
        image_mode = lit(mode)._expr
        f = native.get_function_from_registry("to_mode")
        return Expression._from_pyexpr(f(self._expr, mode=image_mode))


class ExpressionPartitioningNamespace(ExpressionNamespace):
    """The following methods are available under the `expr.partition` attribute."""

    def days(self) -> Expression:
        """Partitioning Transform that returns the number of days since epoch (1970-01-01).

        Unlike other temporal partitioning expressions, this expression is date type instead of int. This is to conform to the behavior of other implementations of Iceberg partition transforms.

        Returns:
            Date Expression
        """
        return Expression._from_pyexpr(self._expr.partitioning_days())

    def hours(self) -> Expression:
        """Partitioning Transform that returns the number of hours since epoch (1970-01-01).

        Returns:
            Expression: Int32 Expression in hours
        """
        return Expression._from_pyexpr(self._expr.partitioning_hours())

    def months(self) -> Expression:
        """Partitioning Transform that returns the number of months since epoch (1970-01-01).

        Returns:
            Expression: Int32 Expression in months
        """
        return Expression._from_pyexpr(self._expr.partitioning_months())

    def years(self) -> Expression:
        """Partitioning Transform that returns the number of years since epoch (1970-01-01).

        Returns:
            Expression: Int32 Expression in years
        """
        return Expression._from_pyexpr(self._expr.partitioning_years())

    def iceberg_bucket(self, n: int) -> Expression:
        """Partitioning Transform that returns the Hash Bucket following the Iceberg Specification of murmur3_32_x86.

        See <https://iceberg.apache.org/spec/#appendix-b-32-bit-hash-requirements> for more details.

        Args:
            n (int): Number of buckets

        Returns:
            Expression: Int32 Expression with the Hash Bucket
        """
        return Expression._from_pyexpr(self._expr.partitioning_iceberg_bucket(n))

    def iceberg_truncate(self, w: int) -> Expression:
        """Partitioning Transform that truncates the input to a standard width `w` following the Iceberg Specification.

        See <https://iceberg.apache.org/spec/#truncate-transform-details> for more details.

        Args:
            w (int): width of the truncation

        Returns:
            Expression: Expression of the Same Type of the input
        """
        return Expression._from_pyexpr(self._expr.partitioning_iceberg_truncate(w))


class ExpressionEmbeddingNamespace(ExpressionNamespace):
    """The following methods are available under the `expr.embedding` attribute."""

    def cosine_distance(self, other: Expression) -> Expression:
        """(DEPRECATED) Please use `daft.functions.cosine_distance` instead."""
        warnings.warn(
            "`Expression.embedding.cosine_distance` is deprecated since Daft version >= 0.6.0 and will be removed in >= 0.7.0. Please use `daft.functions.cosine_distance` instead.",
            category=DeprecationWarning,
        )

        return self._to_expression().cosine_distance(other)


class ExpressionBinaryNamespace(ExpressionNamespace):
    """The following methods are available under the `expr.binary` attribute."""

    def length(self) -> Expression:
        """(DEPRECATED) Please use `daft.functions.length` instead."""
        warnings.warn(
            "`Expression.binary.length` is deprecated since Daft version >= 0.6.0 and will be removed in >= 0.7.0. Please use `daft.functions.length` instead.",
            category=DeprecationWarning,
        )
        return self._to_expression().length()

    def concat(self, other: Expression) -> Expression:
        r"""Concatenates two binary strings.

        Args:
            other: The binary string to concatenate with, can be either an Expression or a bytes literal

        Returns:
            Expression: A binary expression containing the concatenated strings

        Examples:
            >>> import daft
            >>> df = daft.from_pydict(
            ...     {"a": [b"Hello", b"\\xff\\xfe", b"", b"World"], "b": [b" World", b"\\x00", b"empty", b"!"]}
            ... )
            >>> df = df.select(df["a"].binary.concat(df["b"]))
            >>> df.show()
            ╭────────────────────╮
            │ a                  │
            │ ---                │
            │ Binary             │
            ╞════════════════════╡
            │ b"Hello World"     │
            ├╌╌╌╌╌╌╌╌╌╌╌╌╌╌╌╌╌╌╌╌┤
            │ b"\\xff\\xfe\\x00" │
            ├╌╌╌╌╌╌╌╌╌╌╌╌╌╌╌╌╌╌╌╌┤
            │ b"empty"           │
            ├╌╌╌╌╌╌╌╌╌╌╌╌╌╌╌╌╌╌╌╌┤
            │ b"World!"          │
            ╰────────────────────╯
            <BLANKLINE>
            (Showing first 4 of 4 rows)

        """
        return self._eval_expressions("binary_concat", other)

    def slice(self, start: Expression | int, length: Expression | int | None = None) -> Expression:
        r"""Returns a slice of each binary string.

        Args:
            start: The starting position (0-based) of the slice.
            length: The length of the slice. If None, returns all characters from start to the end.

        Returns:
            A new expression representing the slice.

        Examples:
            >>> import daft
            >>> df = daft.from_pydict({"x": [b"Hello World", b"\xff\xfe\x00", b"empty"]})
            >>> df = df.select(df["x"].binary.slice(1, 3))
            >>> df.show()
            ╭─────────────╮
            │ x           │
            │ ---         │
            │ Binary      │
            ╞═════════════╡
            │ b"ell"      │
            ├╌╌╌╌╌╌╌╌╌╌╌╌╌┤
            │ b"\xfe\x00" │
            ├╌╌╌╌╌╌╌╌╌╌╌╌╌┤
            │ b"mpt"      │
            ╰─────────────╯
            <BLANKLINE>
            (Showing first 3 of 3 rows)

        """
        return self._eval_expressions("binary_slice", start, length)<|MERGE_RESOLUTION|>--- conflicted
+++ resolved
@@ -2,12 +2,8 @@
 
 import builtins
 import math
-<<<<<<< HEAD
 import warnings
 from collections.abc import Iterable, Iterator
-=======
-from collections.abc import Collection, Iterable, Iterator
->>>>>>> 1f59628d
 from datetime import date, datetime, time, timedelta
 from decimal import Decimal
 from typing import (
