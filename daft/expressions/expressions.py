--- conflicted
+++ resolved
@@ -1753,9 +1753,7 @@
             dtype = DataType._infer_type(dtype)
         return self._eval_expressions("try_deserialize", format, dtype._dtype)
 
-<<<<<<< HEAD
-    @ExpressionPublicAPI
-=======
+    @ExpressionPublicAPI
     def serialize(self, format: Literal["json"]) -> Expression:
         """Serializes the expression as a string using the specified format.
 
@@ -1767,7 +1765,7 @@
         """
         return self._eval_expressions("serialize", format)
 
->>>>>>> 80e87feb
+    @ExpressionPublicAPI
     def jq(self, filter: builtins.str) -> Expression:
         """Applies a [https://jqlang.github.io/jq/manual/](jq) filter to the expression (string), returning the results as a string.
 
