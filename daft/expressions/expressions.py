from __future__ import annotations

import builtins
import math
import os
import warnings
from datetime import date, datetime, time, timedelta
from decimal import Decimal
from typing import (
    TYPE_CHECKING,
    Any,
    Callable,
    Collection,
    Iterable,
    Iterator,
    Literal,
    TypeVar,
    overload,
)

import daft.daft as native
from daft import context
from daft.daft import (
    CountMode,
    ImageFormat,
    ImageMode,
    ResourceRequest,
    initialize_udfs,
    resolved_col,
    sql_datatype,
    unresolved_col,
)
from daft.daft import PyExpr as _PyExpr
from daft.daft import date_lit as _date_lit
from daft.daft import decimal_lit as _decimal_lit
from daft.daft import duration_lit as _duration_lit
from daft.daft import list_distinct as _list_distinct
from daft.daft import list_sort as _list_sort
from daft.daft import lit as _lit
from daft.daft import series_lit as _series_lit
from daft.daft import struct as _struct
from daft.daft import time_lit as _time_lit
from daft.daft import timestamp_lit as _timestamp_lit
from daft.daft import tokenize_decode as _tokenize_decode
from daft.daft import tokenize_encode as _tokenize_encode
from daft.daft import udf as _udf
from daft.daft import url_download as _url_download
from daft.daft import utf8_count_matches as _utf8_count_matches
from daft.datatype import DataType, DataTypeLike, TimeUnit
from daft.dependencies import pa
from daft.expressions.testing import expr_structurally_equal
from daft.logical.schema import Field, Schema
from daft.series import Series, item_to_series

if TYPE_CHECKING:
    from daft.io import IOConfig
    from daft.udf import BoundUDFArgs, InitArgsType, UninitializedUdf
    from daft.window import Window

# This allows Sphinx to correctly work against our "namespaced" accessor functions by overriding @property to
# return a class instance of the namespace instead of a property object.
elif os.getenv("DAFT_SPHINX_BUILD") == "1":
    from typing import Any

    # when building docs (with Sphinx) we need access to the functions
    # associated with the namespaces from the class, as we don't have
    # an instance; @sphinx_accessor is a @property that allows this.
    NS = TypeVar("NS")

    class sphinx_accessor(property):
        def __get__(  # type: ignore[override]
            self,
            instance: Any,
            cls: type[NS],
        ) -> NS:
            try:
                return self.fget(instance if isinstance(instance, cls) else cls)  # type: ignore[misc]
            except (AttributeError, ImportError):
                return self  # type: ignore[return-value]

    property = sphinx_accessor  # type: ignore[misc]


def lit(value: object) -> Expression:
    """Creates an Expression representing a column with every value set to the provided value.

    Args:
        val: value of column

    Returns:
        Expression: Expression representing the value provided

    Examples:
        >>> import daft
        >>> df = daft.from_pydict({"x": [1, 2, 3]})
        >>> df = df.with_column("y", daft.lit(1))
        >>> df.show()
        ╭───────┬───────╮
        │ x     ┆ y     │
        │ ---   ┆ ---   │
        │ Int64 ┆ Int32 │
        ╞═══════╪═══════╡
        │ 1     ┆ 1     │
        ├╌╌╌╌╌╌╌┼╌╌╌╌╌╌╌┤
        │ 2     ┆ 1     │
        ├╌╌╌╌╌╌╌┼╌╌╌╌╌╌╌┤
        │ 3     ┆ 1     │
        ╰───────┴───────╯
        <BLANKLINE>
        (Showing first 3 of 3 rows)

    """
    if isinstance(value, datetime):
        # pyo3 datetime (PyDateTime) is not available when running in abi3 mode, workaround
        pa_timestamp = pa.scalar(value)
        i64_value = pa_timestamp.cast(pa.int64()).as_py()
        time_unit = TimeUnit.from_str(pa_timestamp.type.unit)._timeunit
        tz = pa_timestamp.type.tz
        lit_value = _timestamp_lit(i64_value, time_unit, tz)
    elif isinstance(value, date):
        # pyo3 date (PyDate) is not available when running in abi3 mode, workaround
        epoch_time = value - date(1970, 1, 1)
        lit_value = _date_lit(epoch_time.days)
    elif isinstance(value, time):
        # pyo3 time (PyTime) is not available when running in abi3 mode, workaround
        pa_time = pa.scalar(value)
        i64_value = pa_time.cast(pa.int64()).as_py()
        time_unit = TimeUnit.from_str(pa.type_for_alias(str(pa_time.type)).unit)._timeunit
        lit_value = _time_lit(i64_value, time_unit)
    elif isinstance(value, timedelta):
        # pyo3 timedelta (PyDelta) is not available when running in abi3 mode, workaround
        pa_duration = pa.scalar(value)
        i64_value = pa_duration.cast(pa.int64()).as_py()
        time_unit = TimeUnit.from_str(pa_duration.type.unit)._timeunit
        lit_value = _duration_lit(i64_value, time_unit)
    elif isinstance(value, Decimal):
        sign, digits, exponent = value.as_tuple()
        assert isinstance(exponent, int)
        lit_value = _decimal_lit(sign == 1, digits, exponent)
    elif isinstance(value, Series):
        lit_value = _series_lit(value._series)
    else:
        lit_value = _lit(value)
    return Expression._from_pyexpr(lit_value)


def col(name: str) -> Expression:
    """Creates an Expression referring to the column with the provided name.

    See [Column Wildcards](https://www.getdaft.io/projects/docs/en/stable/core_concepts/#selecting-columns-using-wildcards) for details on wildcards.

    Args:
        name: Name of column

    Returns:
        Expression: Expression representing the selected column

    Examples:
        >>> import daft
        >>> df = daft.from_pydict({"x": [1, 2, 3], "y": [4, 5, 6]})
        >>> df = df.select(daft.col("x"))
        >>> df.show()
        ╭───────╮
        │ x     │
        │ ---   │
        │ Int64 │
        ╞═══════╡
        │ 1     │
        ├╌╌╌╌╌╌╌┤
        │ 2     │
        ├╌╌╌╌╌╌╌┤
        │ 3     │
        ╰───────╯
        <BLANKLINE>
        (Showing first 3 of 3 rows)

    """
    return Expression._from_pyexpr(unresolved_col(name))


def _resolved_col(name: str) -> Expression:
    """Creates a resolved column."""
    return Expression._from_pyexpr(resolved_col(name))


def list_(*items: Expression | str):
    """Constructs a list from the item expressions.

    Args:
        *items (Union[Expression, str]): item expressions to construct the list

    Returns:
        Expression: Expression representing the constructed list

    Examples:
        >>> import daft
        >>> df = daft.from_pydict({"x": [1, 2, 3], "y": [4, 5, 6]})
        >>> df = df.select(daft.list_("x", "y").alias("fwd"), daft.list_("y", "x").alias("rev"))
        >>> df.show()
        ╭─────────────┬─────────────╮
        │ fwd         ┆ rev         │
        │ ---         ┆ ---         │
        │ List[Int64] ┆ List[Int64] │
        ╞═════════════╪═════════════╡
        │ [1, 4]      ┆ [4, 1]      │
        ├╌╌╌╌╌╌╌╌╌╌╌╌╌┼╌╌╌╌╌╌╌╌╌╌╌╌╌┤
        │ [2, 5]      ┆ [5, 2]      │
        ├╌╌╌╌╌╌╌╌╌╌╌╌╌┼╌╌╌╌╌╌╌╌╌╌╌╌╌┤
        │ [3, 6]      ┆ [6, 3]      │
        ╰─────────────┴─────────────╯
        <BLANKLINE>
        (Showing first 3 of 3 rows)

    """
    assert len(items) > 0, "List constructor requires at least one item"
    return Expression._from_pyexpr(native.list_([col(i)._expr if isinstance(i, str) else i._expr for i in items]))


def struct(*fields: Expression | str) -> Expression:
    """Constructs a struct from the input field expressions.

    Args:
        inputs: Expressions to be converted into struct fields.

    Returns:
        An expression for a struct column with the input columns as its fields.

    Examples:
        >>> import daft
        >>> from daft import col
        >>> df = daft.from_pydict({"a": [1, 2, 3], "b": ["a", "b", "c"]})
        >>> df.select(daft.struct(col("a") * 2, col("b"))).show()
        ╭───────────────────────────╮
        │ struct                    │
        │ ---                       │
        │ Struct[a: Int64, b: Utf8] │
        ╞═══════════════════════════╡
        │ {a: 2,                    │
        │ b: a,                     │
        │ }                         │
        ├╌╌╌╌╌╌╌╌╌╌╌╌╌╌╌╌╌╌╌╌╌╌╌╌╌╌╌┤
        │ {a: 4,                    │
        │ b: b,                     │
        │ }                         │
        ├╌╌╌╌╌╌╌╌╌╌╌╌╌╌╌╌╌╌╌╌╌╌╌╌╌╌╌┤
        │ {a: 6,                    │
        │ b: c,                     │
        │ }                         │
        ╰───────────────────────────╯
        <BLANKLINE>
        (Showing first 3 of 3 rows)

    """
    pyinputs = []
    for field in fields:
        if isinstance(field, Expression):
            pyinputs.append(field._expr)
        elif isinstance(field, str):
            pyinputs.append(col(field)._expr)
        else:
            raise TypeError("expected Expression or str as input for struct()")
    return Expression._from_pyexpr(_struct(pyinputs))


def interval(
    years: int | None = None,
    months: int | None = None,
    days: int | None = None,
    hours: int | None = None,
    minutes: int | None = None,
    seconds: int | None = None,
    millis: int | None = None,
    nanos: int | None = None,
) -> Expression:
    """Creates an Expression representing an interval."""
    lit_value = native.interval_lit(
        years=years, months=months, days=days, hours=hours, minutes=minutes, seconds=seconds, millis=millis, nanos=nanos
    )
    return Expression._from_pyexpr(lit_value)


def coalesce(*args: Expression) -> Expression:
    """Returns the first non-null value in a list of expressions. If all inputs are null, returns null.

    Args:
        *args: Two or more expressions to coalesce

    Returns:
        Expression: Expression containing first non-null value encountered when evaluating arguments in order

    Examples:
        >>> import daft
        >>> df = daft.from_pydict({"x": [1, None, 3], "y": [None, 2, None]})
        >>> df = df.with_column("first_valid", daft.coalesce(df["x"], df["y"]))
        >>> df.show()
        ╭───────┬───────┬─────────────╮
        │ x     ┆ y     ┆ first_valid │
        │ ---   ┆ ---   ┆ ---         │
        │ Int64 ┆ Int64 ┆ Int64       │
        ╞═══════╪═══════╪═════════════╡
        │ 1     ┆ None  ┆ 1           │
        ├╌╌╌╌╌╌╌┼╌╌╌╌╌╌╌┼╌╌╌╌╌╌╌╌╌╌╌╌╌┤
        │ None  ┆ 2     ┆ 2           │
        ├╌╌╌╌╌╌╌┼╌╌╌╌╌╌╌┼╌╌╌╌╌╌╌╌╌╌╌╌╌┤
        │ 3     ┆ None  ┆ 3           │
        ╰───────┴───────┴─────────────╯
        <BLANKLINE>
        (Showing first 3 of 3 rows)

    """
    return Expression._from_pyexpr(native.coalesce([arg._expr for arg in args]))


class Expression:
    _expr: _PyExpr = None  # type: ignore

    def __init__(self) -> None:
        raise NotImplementedError("We do not support creating a Expression via __init__ ")

    @property
    def str(self) -> ExpressionStringNamespace:
        """Access methods that work on columns of strings."""
        return ExpressionStringNamespace.from_expression(self)

    @property
    def dt(self) -> ExpressionDatetimeNamespace:
        """Access methods that work on columns of datetimes."""
        return ExpressionDatetimeNamespace.from_expression(self)

    @property
    def embedding(self) -> ExpressionEmbeddingNamespace:
        """Access methods that work on columns of embeddings."""
        return ExpressionEmbeddingNamespace.from_expression(self)

    @property
    def float(self) -> ExpressionFloatNamespace:
        """Access methods that work on columns of floats."""
        return ExpressionFloatNamespace.from_expression(self)

    @property
    def url(self) -> ExpressionUrlNamespace:
        """Access methods that work on columns of URLs."""
        return ExpressionUrlNamespace.from_expression(self)

    @property
    def list(self) -> ExpressionListNamespace:
        """Access methods that work on columns of lists."""
        return ExpressionListNamespace.from_expression(self)

    @property
    def struct(self) -> ExpressionStructNamespace:
        """Access methods that work on columns of structs."""
        return ExpressionStructNamespace.from_expression(self)

    @property
    def map(self) -> ExpressionMapNamespace:
        """Access methods that work on columns of maps."""
        return ExpressionMapNamespace.from_expression(self)

    @property
    def image(self) -> ExpressionImageNamespace:
        """Access methods that work on columns of images."""
        return ExpressionImageNamespace.from_expression(self)

    @property
    def partitioning(self) -> ExpressionPartitioningNamespace:
        """Access methods that support partitioning operators."""
        return ExpressionPartitioningNamespace.from_expression(self)

    @property
    def json(self) -> ExpressionJsonNamespace:
        """Access methods that work on columns of json."""
        return ExpressionJsonNamespace.from_expression(self)

    @property
    def binary(self) -> ExpressionBinaryNamespace:
        """Access binary string operations for this expression.

        Returns:
            ExpressionBinaryNamespace: A namespace containing binary string operations
        """
        return ExpressionBinaryNamespace.from_expression(self)

    @staticmethod
    def _from_pyexpr(pyexpr: _PyExpr) -> Expression:
        expr = Expression.__new__(Expression)
        expr._expr = pyexpr
        return expr

    @staticmethod
    def _to_expression(obj: object) -> Expression:
        if isinstance(obj, Expression):
            return obj
        else:
            return lit(obj)

    @staticmethod
    def udf(
        name: builtins.str,
        inner: UninitializedUdf,
        bound_args: BoundUDFArgs,
        expressions: builtins.list[Expression],
        return_dtype: DataType,
        init_args: InitArgsType,
        resource_request: ResourceRequest | None,
        batch_size: int | None,
        concurrency: int | None,
    ) -> Expression:
        return Expression._from_pyexpr(
            _udf(
                name,
                inner,
                bound_args,
                [e._expr for e in expressions],
                return_dtype._dtype,
                init_args,
                resource_request,
                batch_size,
                concurrency,
            )
        )

    @staticmethod
    def to_struct(*fields: Expression | builtins.str) -> Expression:
        """Constructs a struct from the input field expressions.

        Renamed to 'struct' in https://github.com/Eventual-Inc/Daft/pull/3755.
        """
        warnings.warn(
            "This function will be deprecated from Daft version >= 0.4.4!  Instead, please use 'struct'",
            category=DeprecationWarning,
        )
        return struct(*fields)

    def __bool__(self) -> bool:
        raise ValueError(
            "Expressions don't have a truth value. "
            "If you used Python keywords `and` `not` `or` on an expression, use `&` `~` `|` instead."
        )

    def __abs__(self) -> Expression:
        """Absolute of a numeric expression."""
        return self.abs()

    def abs(self) -> Expression:
        """Absolute of a numeric expression."""
        return Expression._from_pyexpr(native.abs(self._expr))

    def __add__(self, other: object) -> Expression:
        """Adds two numeric expressions or concatenates two string expressions (``e1 + e2``)."""
        expr = Expression._to_expression(other)
        return Expression._from_pyexpr(self._expr + expr._expr)

    def __radd__(self, other: object) -> Expression:
        expr = Expression._to_expression(other)
        return Expression._from_pyexpr(expr._expr + self._expr)

    def __sub__(self, other: object) -> Expression:
        """Subtracts two numeric expressions (``e1 - e2``)."""
        expr = Expression._to_expression(other)
        return Expression._from_pyexpr(self._expr - expr._expr)

    def __rsub__(self, other: object) -> Expression:
        expr = Expression._to_expression(other)
        return Expression._from_pyexpr(expr._expr - self._expr)

    def __mul__(self, other: object) -> Expression:
        """Multiplies two numeric expressions (``e1 * e2``)."""
        expr = Expression._to_expression(other)
        return Expression._from_pyexpr(self._expr * expr._expr)

    def __rmul__(self, other: object) -> Expression:
        expr = Expression._to_expression(other)
        return Expression._from_pyexpr(expr._expr * self._expr)

    def __truediv__(self, other: object) -> Expression:
        """True divides two numeric expressions (``e1 / e2``)."""
        expr = Expression._to_expression(other)
        return Expression._from_pyexpr(self._expr / expr._expr)

    def __rtruediv__(self, other: object) -> Expression:
        expr = Expression._to_expression(other)
        return Expression._from_pyexpr(expr._expr / self._expr)

    def __mod__(self, other: Expression) -> Expression:
        """Takes the mod of two numeric expressions (``e1 % e2``)."""
        expr = Expression._to_expression(other)
        return Expression._from_pyexpr(self._expr % expr._expr)

    def __rmod__(self, other: Expression) -> Expression:
        """Takes the mod of two numeric expressions (``e1 % e2``)."""
        expr = Expression._to_expression(other)
        return Expression._from_pyexpr(expr._expr % self._expr)

    def __and__(self, other: Expression) -> Expression:
        """Takes the logical AND of two boolean expressions, or bitwise AND of two integer expressions (``e1 & e2``)."""
        expr = Expression._to_expression(other)
        return Expression._from_pyexpr(self._expr & expr._expr)

    def __rand__(self, other: Expression) -> Expression:
        """Takes the logical reverse AND of two boolean expressions (``e1 & e2``)."""
        expr = Expression._to_expression(other)
        return Expression._from_pyexpr(expr._expr & self._expr)

    def __or__(self, other: Expression) -> Expression:
        """Takes the logical OR of two boolean or integer expressions, or bitwise OR of two integer expressions (``e1 | e2``)."""
        expr = Expression._to_expression(other)
        return Expression._from_pyexpr(self._expr | expr._expr)

    def __xor__(self, other: Expression) -> Expression:
        """Takes the logical XOR of two boolean or integer expressions, or bitwise XOR of two integer expressions (``e1 ^ e2``)."""
        expr = Expression._to_expression(other)
        return Expression._from_pyexpr(self._expr ^ expr._expr)

    def __ror__(self, other: Expression) -> Expression:
        """Takes the logical reverse OR of two boolean expressions (``e1 | e2``)."""
        expr = Expression._to_expression(other)
        return Expression._from_pyexpr(expr._expr | self._expr)

    def __lt__(self, other: Expression) -> Expression:
        """Compares if an expression is less than another (``e1 < e2``)."""
        expr = Expression._to_expression(other)
        return Expression._from_pyexpr(self._expr < expr._expr)

    def __le__(self, other: Expression) -> Expression:
        """Compares if an expression is less than or equal to another (``e1 <= e2``)."""
        expr = Expression._to_expression(other)
        return Expression._from_pyexpr(self._expr <= expr._expr)

    def __eq__(self, other: Expression) -> Expression:  # type: ignore
        """Compares if an expression is equal to another (``e1 == e2``)."""
        expr = Expression._to_expression(other)
        return Expression._from_pyexpr(self._expr == expr._expr)

    def eq_null_safe(self, other: Expression) -> Expression:
        """Performs a null-safe equality comparison between two expressions.

        Unlike regular equality (==), null-safe equality (<=> or IS NOT DISTINCT FROM):
        - Returns True when comparing NULL <=> NULL
        - Returns False when comparing NULL <=> any_value
        - Behaves like regular equality for non-NULL values

        Args:
            other: The expression to compare with

        Returns:
            Expression: A boolean expression indicating if the values are equal
        """
        expr = Expression._to_expression(other)
        return Expression._from_pyexpr(self._expr.eq_null_safe(expr._expr))

    def __ne__(self, other: Expression) -> Expression:  # type: ignore
        """Compares if an expression is not equal to another (``e1 != e2``)."""
        expr = Expression._to_expression(other)
        return Expression._from_pyexpr(self._expr != expr._expr)

    def __gt__(self, other: Expression) -> Expression:
        """Compares if an expression is greater than another (``e1 > e2``)."""
        expr = Expression._to_expression(other)
        return Expression._from_pyexpr(self._expr > expr._expr)

    def __ge__(self, other: Expression) -> Expression:
        """Compares if an expression is greater than or equal to another (``e1 >= e2``)."""
        expr = Expression._to_expression(other)
        return Expression._from_pyexpr(self._expr >= expr._expr)

    def __lshift__(self, other: Expression) -> Expression:
        """Shifts the bits of an integer expression to the left (``e1 << e2``).

        Args:
            other: The number of bits to shift the expression to the left
        """
        expr = Expression._to_expression(other)
        return Expression._from_pyexpr(self._expr << expr._expr)

    def __rshift__(self, other: Expression) -> Expression:
        """Shifts the bits of an integer expression to the right (``e1 >> e2``).

        .. NOTE::

            For unsigned integers, this expression perform a logical right shift.
            For signed integers, this expression perform an arithmetic right shift.

        Args:
            other: The number of bits to shift the expression to the right
        """
        expr = Expression._to_expression(other)
        return Expression._from_pyexpr(self._expr >> expr._expr)

    def __invert__(self) -> Expression:
        """Inverts a boolean expression (``~e``)."""
        expr = self._expr.__invert__()
        return Expression._from_pyexpr(expr)

    def __floordiv__(self, other: Expression) -> Expression:
        """Floor divides two numeric expressions (``e1 / e2``)."""
        expr = Expression._to_expression(other)
        return Expression._from_pyexpr(self._expr // expr._expr)

    def __rfloordiv__(self, other: object) -> Expression:
        """Reverse floor divides two numeric expressions (``e2 / e1``)."""
        expr = Expression._to_expression(other)
        return Expression._from_pyexpr(expr._expr // self._expr)

    def __getitem__(self, key) -> Expression:
        """Syntactic sugar for `Expression.list.get` and `Expression.struct.get`.

        Examples:
            >>> import daft
            >>> df = daft.from_pydict({"struct": [{"x": 1, "y": 2}, {"x": 3, "y": 4}], "list": [[10, 20], [30, 40]]})
            >>> df = df.select(df["struct"]["x"], df["list"][0].alias("first"))
            >>> df.show()
            ╭───────┬───────╮
            │ x     ┆ first │
            │ ---   ┆ ---   │
            │ Int64 ┆ Int64 │
            ╞═══════╪═══════╡
            │ 1     ┆ 10    │
            ├╌╌╌╌╌╌╌┼╌╌╌╌╌╌╌┤
            │ 3     ┆ 30    │
            ╰───────┴───────╯
            <BLANKLINE>
            (Showing first 2 of 2 rows)

        Tip: See Also
            [list.get](https://www.getdaft.io/projects/docs/en/stable/api/expressions/#daft.expressions.expressions.ExpressionListNamespace.get) and [struct.get](https://www.getdaft.io/projects/docs/en/stable/api/expressions/#daft.expressions.expressions.ExpressionStructNamespace.get)

        """
        key_type = type(key)

        if key_type is int:
            return self.list.get(key)
        elif key_type is str:
            return self.struct.get(key)
        else:
            raise TypeError(
                f"Argument of type {key_type} is not supported in Expression.__getitem__. Only int and string types are supported."
            )

    def alias(self, name: builtins.str) -> Expression:
        """Gives the expression a new name.

        Args:
            name: New name for expression

        Returns:
            Expression: Renamed expression

        Examples:
            >>> import daft
            >>> df = daft.from_pydict({"x": [1, 2, 3]})
            >>> df = df.select(col("x").alias("y"))
            >>> df.show()
            ╭───────╮
            │ y     │
            │ ---   │
            │ Int64 │
            ╞═══════╡
            │ 1     │
            ├╌╌╌╌╌╌╌┤
            │ 2     │
            ├╌╌╌╌╌╌╌┤
            │ 3     │
            ╰───────╯
            <BLANKLINE>
            (Showing first 3 of 3 rows)

        """
        assert isinstance(name, str)
        expr = self._expr.alias(name)
        return Expression._from_pyexpr(expr)

    def cast(self, dtype: DataTypeLike) -> Expression:
        """Casts an expression to the given datatype if possible.

        The following combinations of datatype casting is valid:

        +--------------------+------+---------+----------+--------+------------+--------+--------+-------------------+-------+-------------------+-----------+--------+--------------------+--------+------+-----------------+--------+-----+-----------+------+------+----------+
        | Target →           | Null | Boolean | Integers | Floats | Decimal128 | String | Binary | Fixed-size Binary | Image | Fixed-shape Image | Embedding | Tensor | Fixed-shape Tensor | Python | List | Fixed-size List | Struct | Map | Timestamp | Date | Time | Duration |
        | Source             |      |         |          |        |            |        |        |                   |       |                   |           |        |                    |        |      |                 |        |     |           |      |      |          |
        | ↓                  |      |         |          |        |            |        |        |                   |       |                   |           |        |                    |        |      |                 |        |     |           |      |      |          |
        +====================+======+=========+==========+========+============+========+========+===================+=======+===================+===========+========+====================+========+======+=================+========+=====+===========+======+======+==========+
        | Null               | Y    | Y       | Y        | Y      | Y          | Y      | Y      | Y                 | N     | N                 | Y         | N      | N                  | Y      | Y    | Y               | Y      | Y   | Y         | Y    | Y    | Y        |
        +--------------------+------+---------+----------+--------+------------+--------+--------+-------------------+-------+-------------------+-----------+--------+--------------------+--------+------+-----------------+--------+-----+-----------+------+------+----------+
        | Boolean            | Y    | Y       | Y        | Y      | N          | Y      | Y      | N                 | N     | N                 | N         | N      | N                  | Y      | N    | N               | N      | N   | N         | N    | N    | N        |
        +--------------------+------+---------+----------+--------+------------+--------+--------+-------------------+-------+-------------------+-----------+--------+--------------------+--------+------+-----------------+--------+-----+-----------+------+------+----------+
        | Integers           | Y    | Y       | Y        | Y      | Y          | Y      | Y      | N                 | N     | N                 | N         | N      | N                  | Y      | N    | N               | N      | N   | Y         | Y    | Y    | Y        |
        +--------------------+------+---------+----------+--------+------------+--------+--------+-------------------+-------+-------------------+-----------+--------+--------------------+--------+------+-----------------+--------+-----+-----------+------+------+----------+
        | Floats             | Y    | Y       | Y        | Y      | Y          | Y      | Y      | N                 | N     | N                 | N         | N      | N                  | Y      | N    | M               | N      | N   | Y         | Y    | Y    | Y        |
        +--------------------+------+---------+----------+--------+------------+--------+--------+-------------------+-------+-------------------+-----------+--------+--------------------+--------+------+-----------------+--------+-----+-----------+------+------+----------+
        | Decimal128         | Y    | N       | Y        | Y      | Y          | N      | N      | N                 | N     | N                 | N         | N      | N                  | Y      | N    | N               | N      | N   | N         | N    | N    | N        |
        +--------------------+------+---------+----------+--------+------------+--------+--------+-------------------+-------+-------------------+-----------+--------+--------------------+--------+------+-----------------+--------+-----+-----------+------+------+----------+
        | String             | Y    | N       | Y        | Y      | N          | Y      | Y      | N                 | N     | N                 | N         | N      | N                  | Y      | N    | N               | N      | N   | Y         | Y    | N    | N        |
        +--------------------+------+---------+----------+--------+------------+--------+--------+-------------------+-------+-------------------+-----------+--------+--------------------+--------+------+-----------------+--------+-----+-----------+------+------+----------+
        | Binary             | Y    | N       | Y        | Y      | N          | Y      | Y      | Y                 | N     | N                 | N         | N      | N                  | Y      | N    | N               | N      | N   | N         | N    | N    | N        |
        +--------------------+------+---------+----------+--------+------------+--------+--------+-------------------+-------+-------------------+-----------+--------+--------------------+--------+------+-----------------+--------+-----+-----------+------+------+----------+
        | Fixed-size Binary  | Y    | N       | N        | N      | N          | N      | Y      | N                 | N     | N                 | N         | N      | N                  | Y      | N    | N               | N      | N   | N         | N    | N    | N        |
        +--------------------+------+---------+----------+--------+------------+--------+--------+-------------------+-------+-------------------+-----------+--------+--------------------+--------+------+-----------------+--------+-----+-----------+------+------+----------+
        | Image              | N    | N       | N        | N      | N          | N      | N      | N                 | Y     | Y                 | N         | Y      | Y                  | Y      | N    | N               | Y      | N   | N         | N    | N    | N        |
        +--------------------+------+---------+----------+--------+------------+--------+--------+-------------------+-------+-------------------+-----------+--------+--------------------+--------+------+-----------------+--------+-----+-----------+------+------+----------+
        | Fixed-size Image   | N    | N       | N        | N      | N          | N      | N      | N                 | Y     | Y                 | N         | Y      | Y                  | Y      | Y    | Y               | N      | N   | N         | N    | N    | N        |
        +--------------------+------+---------+----------+--------+------------+--------+--------+-------------------+-------+-------------------+-----------+--------+--------------------+--------+------+-----------------+--------+-----+-----------+------+------+----------+
        | Embedding          | Y    | N       | N        | N      | N          | n      | N      | N                 | N     | Y                 | N         | Y      | Y                  | Y      | Y    | Y               | N      | N   | N         | N    | N    | N        |
        +--------------------+------+---------+----------+--------+------------+--------+--------+-------------------+-------+-------------------+-----------+--------+--------------------+--------+------+-----------------+--------+-----+-----------+------+------+----------+
        | Tensor             | Y    | N       | N        | N      | N          | N      | N      | N                 | Y     | Y                 | N         | Y      | Y                  | Y      | N    | N               | Y      | N   | N         | N    | N    | N        |
        +--------------------+------+---------+----------+--------+------------+--------+--------+-------------------+-------+-------------------+-----------+--------+--------------------+--------+------+-----------------+--------+-----+-----------+------+------+----------+
        | Fixed-shape Tensor | N    | N       | N        | N      | N          | N      | N      | N                 | N     | Y                 | N         | Y      | Y                  | Y      | Y    | Y               | N      | N   | N         | N    | N    | N        |
        +--------------------+------+---------+----------+--------+------------+--------+--------+-------------------+-------+-------------------+-----------+--------+--------------------+--------+------+-----------------+--------+-----+-----------+------+------+----------+
        | Python             | Y    | Y       | Y        | Y      | N          | Y      | Y      | Y                 | Y     | Y                 | Y         | Y      | Y                  | Y      | Y    | Y               | Y      | N   | N         | N    | N    | N        |
        +--------------------+------+---------+----------+--------+------------+--------+--------+-------------------+-------+-------------------+-----------+--------+--------------------+--------+------+-----------------+--------+-----+-----------+------+------+----------+
        | List               | N    | N       | N        | N      | N          | N      | N      | N                 | N     | N                 | Y         | N      | N                  | N      | Y    | Y               | N      | Y   | N         | N    | N    | N        |
        +--------------------+------+---------+----------+--------+------------+--------+--------+-------------------+-------+-------------------+-----------+--------+--------------------+--------+------+-----------------+--------+-----+-----------+------+------+----------+
        | Fixed-size List    | N    | N       | N        | N      | N          | N      | N      | N                 | N     | Y                 | N         | N      | Y                  | N      | Y    | Y               | N      | N   | N         | N    | N    | N        |
        +--------------------+------+---------+----------+--------+------------+--------+--------+-------------------+-------+-------------------+-----------+--------+--------------------+--------+------+-----------------+--------+-----+-----------+------+------+----------+
        | Struct             | N    | N       | N        | N      | N          | N      | N      | N                 | Y     | N                 | N         | Y      | N                  | N      | N    | N               | Y      | N   | N         | N    | N    | N        |
        +--------------------+------+---------+----------+--------+------------+--------+--------+-------------------+-------+-------------------+-----------+--------+--------------------+--------+------+-----------------+--------+-----+-----------+------+------+----------+
        | Map                | N    | N       | N        | N      | N          | N      | N      | N                 | N     | N                 | Y         | N      | N                  | N      | Y    | Y               | N      | Y   | N         | N    | N    | N        |
        +--------------------+------+---------+----------+--------+------------+--------+--------+-------------------+-------+-------------------+-----------+--------+--------------------+--------+------+-----------------+--------+-----+-----------+------+------+----------+
        | Timestamp          | Y    | N       | Y        | Y      | N          | Y      | N      | N                 | N     | N                 | N         | N      | N                  | Y      | N    | N               | N      | N   | Y         | Y    | Y    | N        |
        +--------------------+------+---------+----------+--------+------------+--------+--------+-------------------+-------+-------------------+-----------+--------+--------------------+--------+------+-----------------+--------+-----+-----------+------+------+----------+
        | Date               | Y    | N       | Y        | Y      | N          | Y      | N      | N                 | N     | N                 | N         | N      | N                  | Y      | N    | N               | N      | N   | Y         | Y    | N    | N        |
        +--------------------+------+---------+----------+--------+------------+--------+--------+-------------------+-------+-------------------+-----------+--------+--------------------+--------+------+-----------------+--------+-----+-----------+------+------+----------+
        | Time               | Y    | N       | Y        | Y      | N          | Y      | N      | N                 | N     | N                 | N         | N      | N                  | Y      | N    | N               | N      | N   | N         | N    | Y    | N        |
        +--------------------+------+---------+----------+--------+------------+--------+--------+-------------------+-------+-------------------+-----------+--------+--------------------+--------+------+-----------------+--------+-----+-----------+------+------+----------+
        | Duration           | Y    | N       | Y        | Y      | N          | N      | N      | N                 | N     | N                 | N         | N      | N                  | Y      | N    | N               | N      | N   | N         | N    | N    | N        |
        +--------------------+------+---------+----------+--------+------------+--------+--------+-------------------+-------+-------------------+-----------+--------+--------------------+--------+------+-----------------+--------+-----+-----------+------+------+----------+

        Returns:
            Expression: Expression with the specified new datatype

        Note:
            - Overflowing values will be wrapped, e.g. 256 will be cast to 0 for an unsigned 8-bit integer.
            - If a string is provided, it will use the sql engine to parse the string into a data type. See the [SQL Reference](https://www.getdaft.io/projects/docs/en/stable/sql/datatypes/) for supported datatypes.
            - a python `type` can also be provided, in which case the corresponding Daft data type will be used.

        Examples:
            >>> import daft
            >>> df = daft.from_pydict({"float": [1.0, 2.5, None]})
            >>> df = df.select(daft.col("float").cast(daft.DataType.int64()))
            >>> df.show()
            ╭───────╮
            │ float │
            │ ---   │
            │ Int64 │
            ╞═══════╡
            │ 1     │
            ├╌╌╌╌╌╌╌┤
            │ 2     │
            ├╌╌╌╌╌╌╌┤
            │ None  │
            ╰───────╯
            <BLANKLINE>
            (Showing first 3 of 3 rows)

            Example with python type and sql types:
            >>> import daft
            >>> df = daft.from_pydict({"a": [1, 2, 3]})
            >>> df = df.select(
            ...     daft.col("a").cast(str).alias("str"),
            ...     daft.col("a").cast(int).alias("int"),
            ...     daft.col("a").cast(float).alias("float"),
            ...     daft.col("a").cast("string").alias("sql_string"),
            ...     daft.col("a").cast("int").alias("sql_int"),
            ...     daft.col("a").cast("tinyint").alias("sql_tinyint"),
            ... )
            >>> df.show()
            ╭──────┬───────┬─────────┬────────────┬─────────┬─────────────╮
            │ str  ┆ int   ┆ float   ┆ sql_string ┆ sql_int ┆ sql_tinyint │
            │ ---  ┆ ---   ┆ ---     ┆ ---        ┆ ---     ┆ ---         │
            │ Utf8 ┆ Int64 ┆ Float64 ┆ Utf8       ┆ Int32   ┆ Int8        │
            ╞══════╪═══════╪═════════╪════════════╪═════════╪═════════════╡
            │ 1    ┆ 1     ┆ 1       ┆ 1          ┆ 1       ┆ 1           │
            ├╌╌╌╌╌╌┼╌╌╌╌╌╌╌┼╌╌╌╌╌╌╌╌╌┼╌╌╌╌╌╌╌╌╌╌╌╌┼╌╌╌╌╌╌╌╌╌┼╌╌╌╌╌╌╌╌╌╌╌╌╌┤
            │ 2    ┆ 2     ┆ 2       ┆ 2          ┆ 2       ┆ 2           │
            ├╌╌╌╌╌╌┼╌╌╌╌╌╌╌┼╌╌╌╌╌╌╌╌╌┼╌╌╌╌╌╌╌╌╌╌╌╌┼╌╌╌╌╌╌╌╌╌┼╌╌╌╌╌╌╌╌╌╌╌╌╌┤
            │ 3    ┆ 3     ┆ 3       ┆ 3          ┆ 3       ┆ 3           │
            ╰──────┴───────┴─────────┴────────────┴─────────┴─────────────╯
            <BLANKLINE>
            (Showing first 3 of 3 rows)

        """
        if isinstance(dtype, str):
            dtype = DataType._from_pydatatype(sql_datatype(dtype))
        else:
            assert isinstance(dtype, (DataType, type))
            dtype = DataType._infer_type(dtype)
        expr = self._expr.cast(dtype._dtype)
        return Expression._from_pyexpr(expr)

    def ceil(self) -> Expression:
        """The ceiling of a numeric expression."""
        expr = native.ceil(self._expr)
        return Expression._from_pyexpr(expr)

    def floor(self) -> Expression:
        """The floor of a numeric expression."""
        expr = native.floor(self._expr)
        return Expression._from_pyexpr(expr)

    def clip(self, min: Expression | None = None, max: Expression | None = None) -> Expression:
        """Clips an expression to the given minimum and maximum values.

        Args:
            min: Minimum value to clip to. If None (or column value is Null), no lower clipping is applied.
            max: Maximum value to clip to. If None (or column value is Null), no upper clipping is applied.

        """
        min_expr = Expression._to_expression(min)
        max_expr = Expression._to_expression(max)
        return Expression._from_pyexpr(native.clip(self._expr, min_expr._expr, max_expr._expr))

    def sign(self) -> Expression:
        """The sign of a numeric expression."""
        expr = native.sign(self._expr)
        return Expression._from_pyexpr(expr)

    def signum(self) -> Expression:
        """The signum of a numeric expression."""
        expr = native.signum(self._expr)
        return Expression._from_pyexpr(expr)

    def negate(self) -> Expression:
        """The negative of a numeric expression."""
        expr = native.negate(self._expr)
        return Expression._from_pyexpr(expr)

    def negative(self) -> Expression:
        """The negative of a numeric expression."""
        expr = native.negative(self._expr)
        return Expression._from_pyexpr(expr)

    def round(self, decimals: int = 0) -> Expression:
        """The round of a numeric expression.

        Args:
            decimals: number of decimal places to round to. Defaults to 0.
        """
        assert isinstance(decimals, int)
        expr = native.round(self._expr, decimals)
        return Expression._from_pyexpr(expr)

    def sqrt(self) -> Expression:
        """The square root of a numeric expression."""
        expr = native.sqrt(self._expr)
        return Expression._from_pyexpr(expr)

    def cbrt(self) -> Expression:
        """The cube root of a numeric expression."""
        return Expression._from_pyexpr(native.cbrt(self._expr))

    def sin(self) -> Expression:
        """The elementwise sine of a numeric expression."""
        expr = native.sin(self._expr)
        return Expression._from_pyexpr(expr)

    def cos(self) -> Expression:
        """The elementwise cosine of a numeric expression."""
        expr = native.cos(self._expr)
        return Expression._from_pyexpr(expr)

    def tan(self) -> Expression:
        """The elementwise tangent of a numeric expression."""
        expr = native.tan(self._expr)
        return Expression._from_pyexpr(expr)

    def csc(self) -> Expression:
        """The elementwise cosecant of a numeric expression."""
        expr = native.csc(self._expr)
        return Expression._from_pyexpr(expr)

    def sec(self) -> Expression:
        """The elementwise secant of a numeric expression."""
        expr = native.sec(self._expr)
        return Expression._from_pyexpr(expr)

    def cot(self) -> Expression:
        """The elementwise cotangent of a numeric expression."""
        expr = native.cot(self._expr)
        return Expression._from_pyexpr(expr)

    def sinh(self) -> Expression:
        """The elementwise hyperbolic sine of a numeric expression."""
        expr = native.sinh(self._expr)
        return Expression._from_pyexpr(expr)

    def cosh(self) -> Expression:
        """The elementwise hyperbolic cosine of a numeric expression."""
        expr = native.cosh(self._expr)
        return Expression._from_pyexpr(expr)

    def tanh(self) -> Expression:
        """The elementwise hyperbolic tangent of a numeric expression."""
        expr = native.tanh(self._expr)
        return Expression._from_pyexpr(expr)

    def arcsin(self) -> Expression:
        """The elementwise arc sine of a numeric expression."""
        expr = native.arcsin(self._expr)
        return Expression._from_pyexpr(expr)

    def arccos(self) -> Expression:
        """The elementwise arc cosine of a numeric expression."""
        expr = native.arccos(self._expr)
        return Expression._from_pyexpr(expr)

    def arctan(self) -> Expression:
        """The elementwise arc tangent of a numeric expression."""
        expr = native.arctan(self._expr)
        return Expression._from_pyexpr(expr)

    def arctan2(self, other: Expression) -> Expression:
        """Calculates the four quadrant arctangent of coordinates (y, x), in radians.

        * ``x = 0``, ``y = 0``: ``0``
        * ``x >= 0``: ``[-pi/2, pi/2]``
        * ``y >= 0``: ``(pi/2, pi]``
        * ``y < 0``: ``(-pi, -pi/2)``
        """
        expr = Expression._to_expression(other)
        return Expression._from_pyexpr(native.arctan2(self._expr, expr._expr))

    def arctanh(self) -> Expression:
        """The elementwise inverse hyperbolic tangent of a numeric expression."""
        expr = native.arctanh(self._expr)
        return Expression._from_pyexpr(expr)

    def arccosh(self) -> Expression:
        """The elementwise inverse hyperbolic cosine of a numeric expression."""
        expr = native.arccosh(self._expr)
        return Expression._from_pyexpr(expr)

    def arcsinh(self) -> Expression:
        """The elementwise inverse hyperbolic sine of a numeric expression."""
        expr = native.arcsinh(self._expr)
        return Expression._from_pyexpr(expr)

    def radians(self) -> Expression:
        """The elementwise radians of a numeric expression."""
        expr = native.radians(self._expr)
        return Expression._from_pyexpr(expr)

    def degrees(self) -> Expression:
        """The elementwise degrees of a numeric expression."""
        expr = native.degrees(self._expr)
        return Expression._from_pyexpr(expr)

    def log2(self) -> Expression:
        """The elementwise log base 2 of a numeric expression."""
        expr = native.log2(self._expr)
        return Expression._from_pyexpr(expr)

    def log10(self) -> Expression:
        """The elementwise log base 10 of a numeric expression."""
        expr = native.log10(self._expr)
        return Expression._from_pyexpr(expr)

    def log(self, base: float = math.e) -> Expression:  # type: ignore
        """The elementwise log with given base, of a numeric expression.

        Args:
            base: The base of the logarithm. Defaults to e.
        """
        assert isinstance(base, (int, float)), f"base must be an int or float, but {type(base)} was provided."
        expr = native.log(self._expr, float(base))
        return Expression._from_pyexpr(expr)

    def ln(self) -> Expression:
        """The elementwise natural log of a numeric expression."""
        expr = native.ln(self._expr)
        return Expression._from_pyexpr(expr)

    def log1p(self) -> Expression:
        """The ln(self + 1) of a numeric expression."""
        expr = native.log1p(self._expr)
        return Expression._from_pyexpr(expr)

    def exp(self) -> Expression:
        """The e^self of a numeric expression."""
        expr = native.exp(self._expr)
        return Expression._from_pyexpr(expr)

    def expm1(self) -> Expression:
        """The e^self - 1 of a numeric expression."""
        expr = native.expm1(self._expr)
        return Expression._from_pyexpr(expr)

    def bitwise_and(self, other: Expression) -> Expression:
        """Bitwise AND of two integer expressions."""
        expr = Expression._to_expression(other)
        return Expression._from_pyexpr(self._expr & expr._expr)

    def bitwise_or(self, other: Expression) -> Expression:
        """Bitwise OR of two integer expressions."""
        expr = Expression._to_expression(other)
        return Expression._from_pyexpr(self._expr | expr._expr)

    def bitwise_xor(self, other: Expression) -> Expression:
        """Bitwise XOR of two integer expressions."""
        expr = Expression._to_expression(other)
        return Expression._from_pyexpr(self._expr ^ expr._expr)

    def shift_left(self, other: Expression) -> Expression:
        """Shifts the bits of an integer expression to the left (``expr << other``).

        Args:
            other: The number of bits to shift the expression to the left
        """
        expr = Expression._to_expression(other)
        return Expression._from_pyexpr(self._expr << expr._expr)

    def shift_right(self, other: Expression) -> Expression:
        """Shifts the bits of an integer expression to the right (``expr >> other``).

        .. NOTE::
            For unsigned integers, this expression perform a logical right shift.
            For signed integers, this expression perform an arithmetic right shift.

        Args:
            other: The number of bits to shift the expression to the right
        """
        expr = Expression._to_expression(other)
        return Expression._from_pyexpr(self._expr >> expr._expr)

    def count(self, mode: Literal["all", "valid", "null"] | CountMode = CountMode.Valid) -> Expression:
        """Counts the number of values in the expression.

        Args:
            mode: A string ("all", "valid", or "null") that represents whether to count all values, non-null (valid) values, or null values. Defaults to "valid".
        """
        if isinstance(mode, builtins.str):
            mode = CountMode.from_count_mode_str(mode)
        expr = self._expr.count(mode)
        return Expression._from_pyexpr(expr)

    def count_distinct(self) -> Expression:
        expr = self._expr.count_distinct()
        return Expression._from_pyexpr(expr)

    def sum(self) -> Expression:
        """Calculates the sum of the values in the expression."""
        expr = self._expr.sum()
        return Expression._from_pyexpr(expr)

    def approx_count_distinct(self) -> Expression:
        """Calculates the approximate number of non-`NULL` distinct values in the expression.

        Approximation is performed using the [HyperLogLog](https://en.wikipedia.org/wiki/HyperLogLog) algorithm.

        Examples:
            A global calculation of approximate distinct values in a non-NULL column:

            >>> import daft
            >>> df = daft.from_pydict({"values": [1, 2, 3, None]})
            >>> df = df.agg(
            ...     df["values"].approx_count_distinct().alias("distinct_values"),
            ... )
            >>> df.show()
            ╭─────────────────╮
            │ distinct_values │
            │ ---             │
            │ UInt64          │
            ╞═════════════════╡
            │ 3               │
            ╰─────────────────╯
            <BLANKLINE>
            (Showing first 1 of 1 rows)
        """
        expr = self._expr.approx_count_distinct()
        return Expression._from_pyexpr(expr)

    def approx_percentiles(self, percentiles: builtins.float | builtins.list[builtins.float]) -> Expression:
        """Calculates the approximate percentile(s) for a column of numeric values.

        For numeric columns, we use the [sketches_ddsketch crate](https://docs.rs/sketches-ddsketch/latest/sketches_ddsketch/index.html).
        This is a Rust implementation of the paper [DDSketch: A Fast and Fully-Mergeable Quantile Sketch with Relative-Error Guarantees (Masson et al.)](https://arxiv.org/pdf/1908.10693)

        1. Null values are ignored in the computation of the percentiles
        2. If all values are Null then the result will also be Null
        3. If ``percentiles`` are supplied as a single float, then the resultant column is a ``Float64`` column
        4. If ``percentiles`` is supplied as a list, then the resultant column is a ``FixedSizeList[Float64; N]`` column, where ``N`` is the length of the supplied list.

        Args:
            percentiles: the percentile(s) at which to find approximate values at. Can be provided as a single
                float or a list of floats.

        Returns:
            A new expression representing the approximate percentile(s). If `percentiles` was a single float, this will be a new `Float64` expression. If `percentiles` was a list of floats, this will be a new expression with type: `FixedSizeList[Float64, len(percentiles)]`.

        Examples:
            A global calculation of approximate percentiles:

            >>> import daft
            >>> df = daft.from_pydict({"scores": [1, 2, 3, 4, 5, None]})
            >>> df = df.agg(
            ...     df["scores"].approx_percentiles(0.5).alias("approx_median_score"),
            ...     df["scores"].approx_percentiles([0.25, 0.5, 0.75]).alias("approx_percentiles_scores"),
            ... )
            >>> df.show()
            ╭─────────────────────┬────────────────────────────────╮
            │ approx_median_score ┆ approx_percentiles_scores      │
            │ ---                 ┆ ---                            │
            │ Float64             ┆ FixedSizeList[Float64; 3]      │
            ╞═════════════════════╪════════════════════════════════╡
            │ 2.9742334234767167  ┆ [1.993661701417351, 2.9742334… │
            ╰─────────────────────┴────────────────────────────────╯
            <BLANKLINE>
            (Showing first 1 of 1 rows)

            A grouped calculation of approximate percentiles:

            >>> df = daft.from_pydict({"class": ["a", "a", "a", "b", "c"], "scores": [1, 2, 3, 1, None]})
            >>> df = (
            ...     df.groupby("class")
            ...     .agg(
            ...         df["scores"].approx_percentiles(0.5).alias("approx_median_score"),
            ...         df["scores"].approx_percentiles([0.25, 0.5, 0.75]).alias("approx_percentiles_scores"),
            ...     )
            ...     .sort("class")
            ... )
            >>> df.show()
            ╭───────┬─────────────────────┬────────────────────────────────╮
            │ class ┆ approx_median_score ┆ approx_percentiles_scores      │
            │ ---   ┆ ---                 ┆ ---                            │
            │ Utf8  ┆ Float64             ┆ FixedSizeList[Float64; 3]      │
            ╞═══════╪═════════════════════╪════════════════════════════════╡
            │ a     ┆ 1.993661701417351   ┆ [0.9900000000000001, 1.993661… │
            ├╌╌╌╌╌╌╌┼╌╌╌╌╌╌╌╌╌╌╌╌╌╌╌╌╌╌╌╌╌┼╌╌╌╌╌╌╌╌╌╌╌╌╌╌╌╌╌╌╌╌╌╌╌╌╌╌╌╌╌╌╌╌┤
            │ b     ┆ 0.9900000000000001  ┆ [0.9900000000000001, 0.990000… │
            ├╌╌╌╌╌╌╌┼╌╌╌╌╌╌╌╌╌╌╌╌╌╌╌╌╌╌╌╌╌┼╌╌╌╌╌╌╌╌╌╌╌╌╌╌╌╌╌╌╌╌╌╌╌╌╌╌╌╌╌╌╌╌┤
            │ c     ┆ None                ┆ None                           │
            ╰───────┴─────────────────────┴────────────────────────────────╯
            <BLANKLINE>
            (Showing first 3 of 3 rows)

        """
        expr = self._expr.approx_percentiles(percentiles)
        return Expression._from_pyexpr(expr)

    def mean(self) -> Expression:
        """Calculates the mean of the values in the expression."""
        expr = self._expr.mean()
        return Expression._from_pyexpr(expr)

    def stddev(self) -> Expression:
        """Calculates the standard deviation of the values in the expression."""
        expr = self._expr.stddev()
        return Expression._from_pyexpr(expr)

    def min(self) -> Expression:
        """Calculates the minimum value in the expression."""
        expr = self._expr.min()
        return Expression._from_pyexpr(expr)

    def max(self) -> Expression:
        """Calculates the maximum value in the expression."""
        expr = self._expr.max()
        return Expression._from_pyexpr(expr)

    def bool_and(self) -> Expression:
        """Calculates the boolean AND of all values in a list.

        For each list:
        - Returns True if all non-null values are True
        - Returns False if any non-null value is False
        - Returns null if the list is empty or contains only null values

        Examples:
            >>> import daft
            >>> df = daft.from_pydict({"values": [[True, True], [True, False], [None, None], []]})
            >>> df.with_column("result", df["values"].list.bool_and()).collect()
            ╭───────────────┬─────────╮
            │ values        ┆ result  │
            │ ---           ┆ ---     │
            │ List[Boolean] ┆ Boolean │
            ╞═══════════════╪═════════╡
            │ [true, true]  ┆ true    │
            ├╌╌╌╌╌╌╌╌╌╌╌╌╌╌╌┼╌╌╌╌╌╌╌╌╌┤
            │ [true, false] ┆ false   │
            ├╌╌╌╌╌╌╌╌╌╌╌╌╌╌╌┼╌╌╌╌╌╌╌╌╌┤
            │ [None, None]  ┆ None    │
            ├╌╌╌╌╌╌╌╌╌╌╌╌╌╌╌┼╌╌╌╌╌╌╌╌╌┤
            │ []            ┆ None    │
            ╰───────────────┴─────────╯
            <BLANKLINE>
            (Showing first 4 of 4 rows)
        """
        expr = self._expr.bool_and()
        return Expression._from_pyexpr(expr)

    def bool_or(self) -> Expression:
        """Calculates the boolean OR of all values in a list.

        For each list:
        - Returns True if any non-null value is True
        - Returns False if all non-null values are False
        - Returns null if the list is empty or contains only null values

        Examples:
            >>> import daft
            >>> df = daft.from_pydict({"values": [[True, False], [False, False], [None, None], []]})
            >>> df.with_column("result", df["values"].list.bool_or()).collect()
            ╭────────────────┬─────────╮
            │ values         ┆ result  │
            │ ---            ┆ ---     │
            │ List[Boolean]  ┆ Boolean │
            ╞════════════════╪═════════╡
            │ [true, false]  ┆ true    │
            ├╌╌╌╌╌╌╌╌╌╌╌╌╌╌╌╌┼╌╌╌╌╌╌╌╌╌┤
            │ [false, false] ┆ false   │
            ├╌╌╌╌╌╌╌╌╌╌╌╌╌╌╌╌┼╌╌╌╌╌╌╌╌╌┤
            │ [None, None]   ┆ None    │
            ├╌╌╌╌╌╌╌╌╌╌╌╌╌╌╌╌┼╌╌╌╌╌╌╌╌╌┤
            │ []             ┆ None    │
            ╰────────────────┴─────────╯
            <BLANKLINE>
            (Showing first 4 of 4 rows)
        """
        expr = self._expr.bool_or()
        return Expression._from_pyexpr(expr)

    def any_value(self, ignore_nulls=False) -> Expression:
        """Returns any value in the expression.

        Args:
            ignore_nulls: whether to ignore null values when selecting the value. Defaults to False.
        """
        expr = self._expr.any_value(ignore_nulls)
        return Expression._from_pyexpr(expr)

    def agg_list(self) -> Expression:
        """Aggregates the values in the expression into a list."""
        expr = self._expr.agg_list()
        return Expression._from_pyexpr(expr)

    def agg_set(self) -> Expression:
        """Aggregates the values in the expression into a set (ignoring nulls).

        Returns:
            Expression: A List expression containing the distinct values from the input

        Examples:
            >>> import daft
            >>> df = daft.from_pydict({"values": [1, 1, None, 2, 2, None]})
            >>> df.agg(df["values"].agg_set().alias("distinct_values")).show()
            ╭─────────────────╮
            │ distinct_values │
            │ ---             │
            │ List[Int64]     │
            ╞═════════════════╡
            │ [1, 2]          │
            ╰─────────────────╯
            <BLANKLINE>
            (Showing first 1 of 1 rows)

            Note that null values are ignored by default:

            >>> df = daft.from_pydict({"values": [None, None, None]})
            >>> df.agg(df["values"].agg_set().alias("distinct_values")).show()
            ╭─────────────────╮
            │ distinct_values │
            │ ---             │
            │ List[Null]      │
            ╞═════════════════╡
            │ []              │
            ╰─────────────────╯
            <BLANKLINE>
            (Showing first 1 of 1 rows)

        """
        expr = self._expr.agg_set()
        return Expression._from_pyexpr(expr)

    def agg_concat(self) -> Expression:
        """Aggregates the values in the expression into a single string by concatenating them."""
        expr = self._expr.agg_concat()
        return Expression._from_pyexpr(expr)

    def _explode(self) -> Expression:
        expr = native.explode(self._expr)
        return Expression._from_pyexpr(expr)

    def if_else(self, if_true: Expression, if_false: Expression) -> Expression:
        """Conditionally choose values between two expressions using the current boolean expression as a condition.

        Args:
            if_true (Expression): Values to choose if condition is true
            if_false (Expression): Values to choose if condition is false

        Returns:
            Expression: New expression where values are chosen from `if_true` and `if_false`.

        Examples:
            >>> import daft
            >>> df = daft.from_pydict({"A": [1, 2, 3], "B": [0, 2, 4]})
            >>> df = df.with_column(
            ...     "A_if_bigger_else_B",
            ...     (df["A"] > df["B"]).if_else(df["A"], df["B"]),
            ... )
            >>> df.collect()
            ╭───────┬───────┬────────────────────╮
            │ A     ┆ B     ┆ A_if_bigger_else_B │
            │ ---   ┆ ---   ┆ ---                │
            │ Int64 ┆ Int64 ┆ Int64              │
            ╞═══════╪═══════╪════════════════════╡
            │ 1     ┆ 0     ┆ 1                  │
            ├╌╌╌╌╌╌╌┼╌╌╌╌╌╌╌┼╌╌╌╌╌╌╌╌╌╌╌╌╌╌╌╌╌╌╌╌┤
            │ 2     ┆ 2     ┆ 2                  │
            ├╌╌╌╌╌╌╌┼╌╌╌╌╌╌╌┼╌╌╌╌╌╌╌╌╌╌╌╌╌╌╌╌╌╌╌╌┤
            │ 3     ┆ 4     ┆ 4                  │
            ╰───────┴───────┴────────────────────╯
            <BLANKLINE>
            (Showing first 3 of 3 rows)

        """
        if_true = Expression._to_expression(if_true)
        if_false = Expression._to_expression(if_false)
        return Expression._from_pyexpr(self._expr.if_else(if_true._expr, if_false._expr))

    def apply(self, func: Callable, return_dtype: DataTypeLike) -> Expression:
        """Apply a function on each value in a given expression.

        Args:
            func: Function to run per value of the expression
            return_dtype: Return datatype of the function that was ran

        Returns:
            Expression: New expression after having run the function on the expression

        Note:
            This is just syntactic sugar on top of a UDF and is convenient to use when your function only operates
            on a single column, and does not benefit from executing on batches. For either of those other use-cases,
            use a UDF instead.

        Examples:
            >>> import daft
            >>> df = daft.from_pydict({"x": ["1", "2", "tim"]})
            >>> def f(x_val: str) -> int:
            ...     if x_val.isnumeric():
            ...         return int(x_val)
            ...     else:
            ...         return 0
            >>> df.with_column("num_x", df["x"].apply(f, return_dtype=daft.DataType.int64())).collect()
            ╭──────┬───────╮
            │ x    ┆ num_x │
            │ ---  ┆ ---   │
            │ Utf8 ┆ Int64 │
            ╞══════╪═══════╡
            │ 1    ┆ 1     │
            ├╌╌╌╌╌╌┼╌╌╌╌╌╌╌┤
            │ 2    ┆ 2     │
            ├╌╌╌╌╌╌┼╌╌╌╌╌╌╌┤
            │ tim  ┆ 0     │
            ╰──────┴───────╯
            <BLANKLINE>
            (Showing first 3 of 3 rows)

        """
        from daft.udf import UDF

        inferred_return_dtype = DataType._infer_type(return_dtype)

        def batch_func(self_series):
            return [func(x) for x in self_series]

        name = getattr(func, "__module__", "")  # type: ignore[call-overload]
        if name:
            name = name + "."
        name = name + getattr(func, "__qualname__")  # type: ignore[call-overload]

        return UDF(
            inner=batch_func,
            name=name,
            return_dtype=inferred_return_dtype,
        )(self)

    def is_null(self) -> Expression:
        """Checks if values in the Expression are Null (a special value indicating missing data).

        Returns:
            Expression: Boolean Expression indicating whether values are missing

        Examples:
            >>> import daft
            >>> df = daft.from_pydict({"x": [1.0, None, float("nan")]})
            >>> df = df.select(df["x"].is_null())
            >>> df.collect()
            ╭─────────╮
            │ x       │
            │ ---     │
            │ Boolean │
            ╞═════════╡
            │ false   │
            ├╌╌╌╌╌╌╌╌╌┤
            │ true    │
            ├╌╌╌╌╌╌╌╌╌┤
            │ false   │
            ╰─────────╯
            <BLANKLINE>
            (Showing first 3 of 3 rows)

        """
        expr = self._expr.is_null()
        return Expression._from_pyexpr(expr)

    def not_null(self) -> Expression:
        """Checks if values in the Expression are not Null (a special value indicating missing data).

        Returns:
            Expression: Boolean Expression indicating whether values are not missing

        Examples:
            >>> import daft
            >>> df = daft.from_pydict({"x": [1.0, None, float("nan")]})
            >>> df = df.select(df["x"].not_null())
            >>> df.collect()
            ╭─────────╮
            │ x       │
            │ ---     │
            │ Boolean │
            ╞═════════╡
            │ true    │
            ├╌╌╌╌╌╌╌╌╌┤
            │ false   │
            ├╌╌╌╌╌╌╌╌╌┤
            │ true    │
            ╰─────────╯
            <BLANKLINE>
            (Showing first 3 of 3 rows)

        """
        expr = self._expr.not_null()
        return Expression._from_pyexpr(expr)

    def fill_null(self, fill_value: Expression) -> Expression:
        """Fills null values in the Expression with the provided fill_value.

        Returns:
            Expression: Expression with null values filled with the provided fill_value

        Examples:
            >>> import daft
            >>> df = daft.from_pydict({"data": [1, None, 3]})
            >>> df = df.select(df["data"].fill_null(2))
            >>> df.collect()
            ╭───────╮
            │ data  │
            │ ---   │
            │ Int64 │
            ╞═══════╡
            │ 1     │
            ├╌╌╌╌╌╌╌┤
            │ 2     │
            ├╌╌╌╌╌╌╌┤
            │ 3     │
            ╰───────╯
            <BLANKLINE>
            (Showing first 3 of 3 rows)

        """
        fill_value = Expression._to_expression(fill_value)
        expr = self._expr.fill_null(fill_value._expr)
        return Expression._from_pyexpr(expr)

    def is_in(self, other: Any) -> Expression:
        """Checks if values in the Expression are in the provided list.

        Returns:
            Expression: Boolean Expression indicating whether values are in the provided list

        Examples:
            >>> import daft
            >>> df = daft.from_pydict({"data": [1, 2, 3]})
            >>> df = df.select(df["data"].is_in([1, 3]))
            >>> df.collect()
            ╭─────────╮
            │ data    │
            │ ---     │
            │ Boolean │
            ╞═════════╡
            │ true    │
            ├╌╌╌╌╌╌╌╌╌┤
            │ false   │
            ├╌╌╌╌╌╌╌╌╌┤
            │ true    │
            ╰─────────╯
            <BLANKLINE>
            (Showing first 3 of 3 rows)

        """
        if isinstance(other, Collection):
            other = [Expression._to_expression(item) for item in other]
        elif not isinstance(other, Expression):
            series = item_to_series("items", other)
            other = [Expression._to_expression(series)]
        else:
            other = [other]

        expr = self._expr.is_in([item._expr for item in other])
        return Expression._from_pyexpr(expr)

    def between(self, lower: Any, upper: Any) -> Expression:
        """Checks if values in the Expression are between lower and upper, inclusive.

        Returns:
            Expression: Boolean Expression indicating whether values are between lower and upper, inclusive.

        Examples:
            >>> import daft
            >>> df = daft.from_pydict({"data": [1, 2, 3, 4]})
            >>> df = df.select(df["data"].between(1, 2))
            >>> df.collect()
            ╭─────────╮
            │ data    │
            │ ---     │
            │ Boolean │
            ╞═════════╡
            │ true    │
            ├╌╌╌╌╌╌╌╌╌┤
            │ true    │
            ├╌╌╌╌╌╌╌╌╌┤
            │ false   │
            ├╌╌╌╌╌╌╌╌╌┤
            │ false   │
            ╰─────────╯
            <BLANKLINE>
            (Showing first 4 of 4 rows)

        """
        lower = Expression._to_expression(lower)
        upper = Expression._to_expression(upper)

        expr = self._expr.between(lower._expr, upper._expr)
        return Expression._from_pyexpr(expr)

    def hash(self, seed: Any | None = None) -> Expression:
        """Hashes the values in the Expression.

        Uses the [XXH3_64bits](https://xxhash.com/) non-cryptographic hash function to hash the values in the expression.

        Args:
            seed (optional): Seed used for generating the hash. Defaults to 0.

        Note:
            Null values will produce a hash value instead of being propagated as null.

        """
        if seed is None:
            expr = native.hash(self._expr)
        else:
            if not isinstance(seed, Expression):
                seed = lit(seed)
            expr = native.hash(self._expr, seed._expr)
        return Expression._from_pyexpr(expr)

    def minhash(
        self,
        num_hashes: int,
        ngram_size: int,
        seed: int = 1,
        hash_function: Literal["murmurhash3", "xxhash", "sha1"] = "murmurhash3",
    ) -> Expression:
        """Runs the MinHash algorithm on the series.

        For a string, calculates the minimum hash over all its ngrams,
        repeating with `num_hashes` permutations. Returns as a list of 32-bit unsigned integers.

        Tokens for the ngrams are delimited by spaces.
        The strings are not normalized or pre-processed, so it is recommended
        to normalize the strings yourself.

        Args:
            num_hashes: The number of hash permutations to compute.
            ngram_size: The number of tokens in each shingle/ngram.
            seed (optional): Seed used for generating permutations and the initial string hashes. Defaults to 1.
            hash_function (optional): Hash function to use for initial string hashing. One of "murmurhash3", "xxhash", or "sha1". Defaults to "murmurhash3".

        """
        assert isinstance(num_hashes, int)
        assert isinstance(ngram_size, int)
        assert isinstance(seed, int)
        assert isinstance(hash_function, str)
        assert hash_function in ["murmurhash3", "xxhash", "sha1"], f"Hash function {hash_function} not found"

        return Expression._from_pyexpr(native.minhash(self._expr, num_hashes, ngram_size, seed, hash_function))

    def encode(self, codec: Literal["deflate", "gzip", "gz", "utf-8", "zlib"]) -> Expression:
        r"""Encodes the expression (binary strings) using the specified codec.

        Args:
            codec (str): encoding codec (deflate, gzip, zlib)

        Returns:
            Expression: A new expression, of type `binary`, with the encoded value.

        Note:
            This inputs either a string or binary and returns a binary.
            If the input value is a string and 'utf-8' is the codec, then it's just a cast to binary.
            If the input value is a binary and 'utf-8' is the codec, we verify the bytes are valid utf-8.

        Examples:
            >>> import daft
            >>> from daft import col
            >>> df = daft.from_pydict({"text": [b"hello, world!"]})  # binary
            >>> df.select(col("text").encode("zlib")).show()
            ╭────────────────────────────────╮
            │ text                           │
            │ ---                            │
            │ Binary                         │
            ╞════════════════════════════════╡
            │ b"x\x9c\xcbH\xcd\xc9\xc9\xd7Q… │
            ╰────────────────────────────────╯
            <BLANKLINE>
            (Showing first 1 of 1 rows)

            >>> import daft
            >>> from daft import col
            >>> df = daft.from_pydict({"text": ["hello, world!"]})  # string
            >>> df.select(col("text").encode("zlib")).show()
            ╭────────────────────────────────╮
            │ text                           │
            │ ---                            │
            │ Binary                         │
            ╞════════════════════════════════╡
            │ b"x\x9c\xcbH\xcd\xc9\xc9\xd7Q… │
            ╰────────────────────────────────╯
            <BLANKLINE>
            (Showing first 1 of 1 rows)

        """
        expr = native.encode(self._expr, codec)
        return Expression._from_pyexpr(expr)

    def decode(self, codec: Literal["deflate", "gzip", "gz", "utf-8", "zlib"]) -> Expression:
        """Decodes the expression (binary strings) using the specified codec.

        Args:
            codec (str): decoding codec (deflate, gzip, zlib)

        Returns:
            Expression: A new expression with the decoded values.

        Note:
            This inputs a binary and returns either a binary or string. For now,
            only decoding with 'utf-8' returns a string.

        Examples:
            >>> import daft
            >>> import zlib
            >>> from daft import col
            >>> df = daft.from_pydict({"bytes": [zlib.compress(b"hello, world!")]})
            >>> df.select(col("bytes").decode("zlib")).show()
            ╭──────────────────╮
            │ bytes            │
            │ ---              │
            │ Binary           │
            ╞══════════════════╡
            │ b"hello, world!" │
            ╰──────────────────╯
            <BLANKLINE>
            (Showing first 1 of 1 rows)

        """
        expr = native.decode(self._expr, codec)
        return Expression._from_pyexpr(expr)

    def try_encode(self, codec: Literal["deflate", "gzip", "gz", "utf-8", "zlib"]) -> Expression:
        """Encodes or returns null, see `Expression.encode`."""
        expr = native.try_encode(self._expr, codec)
        return Expression._from_pyexpr(expr)

    def try_decode(self, codec: Literal["deflate", "gzip", "gz", "utf-8", "zlib"]) -> Expression:
        """Decodes or returns null, see `Expression.decode`."""
        expr = native.try_decode(self._expr, codec)
        return Expression._from_pyexpr(expr)

    def name(self) -> builtins.str:
        return self._expr.name()

    def over(self, window: Window) -> Expression:
        expr = self._expr.over(window._spec)
        return Expression._from_pyexpr(expr)

    def __repr__(self) -> builtins.str:
        return repr(self._expr)

    def _to_sql(self) -> builtins.str | None:
        return self._expr.to_sql()

    def _to_field(self, schema: Schema) -> Field:
        return Field._from_pyfield(self._expr.to_field(schema._schema))

    def __hash__(self) -> int:
        return self._expr.__hash__()

    def __reduce__(self) -> tuple:
        return Expression._from_pyexpr, (self._expr,)

    def _input_mapping(self) -> builtins.str | None:
        return self._expr._input_mapping()

    def _initialize_udfs(self) -> Expression:
        return Expression._from_pyexpr(initialize_udfs(self._expr))


SomeExpressionNamespace = TypeVar("SomeExpressionNamespace", bound="ExpressionNamespace")


class ExpressionNamespace:
    _expr: _PyExpr

    def __init__(self) -> None:
        raise NotImplementedError("We do not support creating a ExpressionNamespace via __init__ ")

    @classmethod
    def from_expression(cls: type[SomeExpressionNamespace], expr: Expression) -> SomeExpressionNamespace:
        ns = cls.__new__(cls)
        ns._expr = expr._expr
        return ns


class ExpressionUrlNamespace(ExpressionNamespace):
    """The following methods are available under the `expr.url` attribute."""

    @staticmethod
    def _should_use_multithreading_tokio_runtime() -> bool:
        """Whether or not our expression should use the multithreaded tokio runtime under the hood, or a singlethreaded one.

        This matters because for distributed workloads, each process has its own tokio I/O runtime. if each distributed process
        is multithreaded (by default we spin up `N_CPU` threads) then we will be running `(N_CPU * N_PROC)` number of threads, and
        opening `(N_CPU * N_PROC * max_connections)` number of connections. This is too large for big machines with many CPU cores.

        Hence for Ray we default to doing the singlethreaded runtime. This means that we will have a limit of
        `(singlethreaded=1 * N_PROC * max_connections)` number of open connections per machine, which works out to be reasonable at ~2-4k connections.

        For local execution, we run in a single process which means that it all shares the same tokio I/O runtime and connection pool.
        Thus we just have `(multithreaded=N_CPU * max_connections)` number of open connections, which is usually reasonable as well.
        """
        using_ray_runner = context.get_context().get_or_create_runner().name == "ray"
        return not using_ray_runner

    @staticmethod
    def _override_io_config_max_connections(max_connections: int, io_config: IOConfig | None) -> IOConfig:
        """Use a user-provided `max_connections` argument to override the value in S3Config.

        This is because our Rust code under the hood actually does `min(S3Config's max_connections, url_download's max_connections)` to
        determine how many connections to allow per-thread. Thus we need to override the io_config here to ensure that the user's max_connections
        is correctly applied in our Rust code.
        """
        io_config = context.get_context().daft_planning_config.default_io_config if io_config is None else io_config
        io_config = io_config.replace(s3=io_config.s3.replace(max_connections=max_connections))
        return io_config

    def download(
        self,
        max_connections: int = 32,
        on_error: Literal["raise", "null"] = "raise",
        io_config: IOConfig | None = None,
    ) -> Expression:
        """Treats each string as a URL, and downloads the bytes contents as a bytes column.

        Args:
            max_connections: The maximum number of connections to use per thread to use for downloading URLs. Defaults to 32.
            on_error: Behavior when a URL download error is encountered - "raise" to raise the error immediately or "null" to log
                the error but fallback to a Null value. Defaults to "raise".
            io_config: IOConfig to use when accessing remote storage. Note that the S3Config's `max_connections` parameter will be overridden
                with `max_connections` that is passed in as a kwarg.

        Returns:
            Expression: a Binary expression which is the bytes contents of the URL, or None if an error occurred during download

        Note:
            If you are observing excessive S3 issues (such as timeouts, DNS errors or slowdown errors) during URL downloads,
            you may wish to reduce the value of ``max_connections`` (defaults to 32) to reduce the amount of load you are placing
            on your S3 servers.

            Alternatively, if you are running on machines with lower number of cores but very high network bandwidth, you can increase
            ``max_connections`` to get higher throughput with additional parallelism

        """
        raise_on_error = False
        if on_error == "raise":
            raise_on_error = True
        elif on_error == "null":
            raise_on_error = False
        else:
            raise NotImplementedError(f"Unimplemented on_error option: {on_error}.")

        if not (isinstance(max_connections, int) and max_connections > 0):
            raise ValueError(f"Invalid value for `max_connections`: {max_connections}")

        multi_thread = ExpressionUrlNamespace._should_use_multithreading_tokio_runtime()
        io_config = ExpressionUrlNamespace._override_io_config_max_connections(max_connections, io_config)
        return Expression._from_pyexpr(
            _url_download(self._expr, max_connections, raise_on_error, multi_thread, io_config)
        )

    def upload(
        self,
        location: str | Expression,
        max_connections: int = 32,
        on_error: Literal["raise", "null"] = "raise",
        io_config: IOConfig | None = None,
    ) -> Expression:
        """Uploads a column of binary data to the provided location(s) (also supports S3, local etc).

        Files will be written into the location (folder(s)) with a generated UUID filename, and the result
        will be returned as a column of string paths that is compatible with the ``.url.download()`` Expression.

        Args:
            location: a folder location or column of folder locations to upload data into
            max_connections: The maximum number of connections to use per thread to use for uploading data. Defaults to 32.
            on_error: Behavior when a URL upload error is encountered - "raise" to raise the error immediately or "null" to log
                the error but fallback to a Null value. Defaults to "raise".
            io_config: IOConfig to use when uploading data

        Returns:
            Expression: a String expression containing the written filepath

        Examples:
            >>> col("data").url.upload("s3://my-bucket/my-folder")  # doctest: +SKIP

            Upload to row-specific URLs

            >>> col("data").url.upload(col("paths"))  # doctest: +SKIP

        """
        if not (isinstance(max_connections, int) and max_connections > 0):
            raise ValueError(f"Invalid value for `max_connections`: {max_connections}")

        location_expr = Expression._to_expression(location)
        raise_on_error = False
        if on_error == "raise":
            raise_on_error = True
        elif on_error == "null":
            raise_on_error = False
        else:
            raise NotImplementedError(f"Unimplemented on_error option: {on_error}.")
        multi_thread = ExpressionUrlNamespace._should_use_multithreading_tokio_runtime()
        # If the user specifies a single location via a string, we should upload to a single folder. Otherwise,
        # if the user gave an expression, we assume that each row has a specific url to upload to.
        # Consider moving the check for is_single_folder to a lower IR.
        is_single_folder = isinstance(location, str)
        io_config = ExpressionUrlNamespace._override_io_config_max_connections(max_connections, io_config)
        return Expression._from_pyexpr(
            native.url_upload(
                self._expr,
                location_expr._expr,
                max_connections,
                raise_on_error,
                multi_thread,
                is_single_folder,
                io_config,
            )
        )


class ExpressionFloatNamespace(ExpressionNamespace):
    """The following methods are available under the `expr.float` attribute."""

    def is_nan(self) -> Expression:
        """Checks if values are NaN (a special float value indicating not-a-number).

        Returns:
            Expression: Boolean Expression indicating whether values are invalid.

        Note:
            Nulls will be propagated! I.e. this operation will return a null for null values.

        Examples:
            >>> import daft
            >>> df = daft.from_pydict({"data": [1.0, None, float("nan")]})
            >>> df = df.select(df["data"].float.is_nan())
            >>> df.collect()
            ╭─────────╮
            │ data    │
            │ ---     │
            │ Boolean │
            ╞═════════╡
            │ false   │
            ├╌╌╌╌╌╌╌╌╌┤
            │ None    │
            ├╌╌╌╌╌╌╌╌╌┤
            │ true    │
            ╰─────────╯
            <BLANKLINE>
            (Showing first 3 of 3 rows)

        """
        return Expression._from_pyexpr(native.is_nan(self._expr))

    def is_inf(self) -> Expression:
        """Checks if values in the Expression are Infinity.

        Returns:
            Expression: Boolean Expression indicating whether values are Infinity.

        Note:
            Nulls will be propagated! I.e. this operation will return a null for null values.

        Examples:
            >>> import daft
            >>> df = daft.from_pydict({"data": [-float("inf"), 0.0, float("inf"), None]})
            >>> df = df.select(df["data"].float.is_inf())
            >>> df.collect()
            ╭─────────╮
            │ data    │
            │ ---     │
            │ Boolean │
            ╞═════════╡
            │ true    │
            ├╌╌╌╌╌╌╌╌╌┤
            │ false   │
            ├╌╌╌╌╌╌╌╌╌┤
            │ true    │
            ├╌╌╌╌╌╌╌╌╌┤
            │ None    │
            ╰─────────╯
            <BLANKLINE>
            (Showing first 4 of 4 rows)

        """
        return Expression._from_pyexpr(native.is_inf(self._expr))

    def not_nan(self) -> Expression:
        """Checks if values are not NaN (a special float value indicating not-a-number).

        Returns:
            Expression: Boolean Expression indicating whether values are not invalid.

        Note:
            Nulls will be propagated! I.e. this operation will return a null for null values.

        Examples:
            >>> import daft
            >>> df = daft.from_pydict({"x": [1.0, None, float("nan")]})
            >>> df = df.select(df["x"].float.not_nan())
            >>> df.collect()
            ╭─────────╮
            │ x       │
            │ ---     │
            │ Boolean │
            ╞═════════╡
            │ true    │
            ├╌╌╌╌╌╌╌╌╌┤
            │ None    │
            ├╌╌╌╌╌╌╌╌╌┤
            │ false   │
            ╰─────────╯
            <BLANKLINE>
            (Showing first 3 of 3 rows)

        """
        return Expression._from_pyexpr(native.not_nan(self._expr))

    def fill_nan(self, fill_value: Expression) -> Expression:
        """Fills NaN values in the Expression with the provided fill_value.

        Returns:
            Expression: Expression with Nan values filled with the provided fill_value

        Examples:
            >>> import daft
            >>> df = daft.from_pydict({"data": [1.1, float("nan"), 3.3]})
            >>> df = df.with_column("filled", df["data"].float.fill_nan(2.2))
            >>> df.show()
            ╭─────────┬─────────╮
            │ data    ┆ filled  │
            │ ---     ┆ ---     │
            │ Float64 ┆ Float64 │
            ╞═════════╪═════════╡
            │ 1.1     ┆ 1.1     │
            ├╌╌╌╌╌╌╌╌╌┼╌╌╌╌╌╌╌╌╌┤
            │ NaN     ┆ 2.2     │
            ├╌╌╌╌╌╌╌╌╌┼╌╌╌╌╌╌╌╌╌┤
            │ 3.3     ┆ 3.3     │
            ╰─────────┴─────────╯
            <BLANKLINE>
            (Showing first 3 of 3 rows)

        """
        fill_value = Expression._to_expression(fill_value)
        expr = native.fill_nan(self._expr, fill_value._expr)
        return Expression._from_pyexpr(expr)


class ExpressionDatetimeNamespace(ExpressionNamespace):
    """The following methods are available under the `expr.dt` attribute."""

    def date(self) -> Expression:
        """Retrieves the date for a datetime column.

        Returns:
            Expression: a Date expression

        Examples:
            >>> import daft, datetime
            >>> df = daft.from_pydict(
            ...     {
            ...         "x": [
            ...             datetime.datetime(2021, 1, 1, 5, 1, 1),
            ...             datetime.datetime(2021, 1, 2, 6, 1, 59),
            ...             datetime.datetime(2021, 1, 3, 7, 2, 0),
            ...         ],
            ...     }
            ... )
            >>> df = df.with_column("date", df["x"].dt.date())
            >>> df.show()
            ╭───────────────────────────────┬────────────╮
            │ x                             ┆ date       │
            │ ---                           ┆ ---        │
            │ Timestamp(Microseconds, None) ┆ Date       │
            ╞═══════════════════════════════╪════════════╡
            │ 2021-01-01 05:01:01           ┆ 2021-01-01 │
            ├╌╌╌╌╌╌╌╌╌╌╌╌╌╌╌╌╌╌╌╌╌╌╌╌╌╌╌╌╌╌╌┼╌╌╌╌╌╌╌╌╌╌╌╌┤
            │ 2021-01-02 06:01:59           ┆ 2021-01-02 │
            ├╌╌╌╌╌╌╌╌╌╌╌╌╌╌╌╌╌╌╌╌╌╌╌╌╌╌╌╌╌╌╌┼╌╌╌╌╌╌╌╌╌╌╌╌┤
            │ 2021-01-03 07:02:00           ┆ 2021-01-03 │
            ╰───────────────────────────────┴────────────╯
            <BLANKLINE>
            (Showing first 3 of 3 rows)

        """
        return Expression._from_pyexpr(native.dt_date(self._expr))

    def day(self) -> Expression:
        """Retrieves the day for a datetime column.

        Returns:
            Expression: a UInt32 expression with just the day extracted from a datetime column

        Examples:
            >>> import daft, datetime
            >>> df = daft.from_pydict(
            ...     {
            ...         "x": [
            ...             datetime.datetime(2021, 1, 1, 5, 1, 1),
            ...             datetime.datetime(2021, 1, 2, 6, 1, 59),
            ...             datetime.datetime(2021, 1, 3, 7, 2, 0),
            ...         ],
            ...     }
            ... )
            >>> df = df.with_column("day", df["x"].dt.day())
            >>> df.show()
            ╭───────────────────────────────┬────────╮
            │ x                             ┆ day    │
            │ ---                           ┆ ---    │
            │ Timestamp(Microseconds, None) ┆ UInt32 │
            ╞═══════════════════════════════╪════════╡
            │ 2021-01-01 05:01:01           ┆ 1      │
            ├╌╌╌╌╌╌╌╌╌╌╌╌╌╌╌╌╌╌╌╌╌╌╌╌╌╌╌╌╌╌╌┼╌╌╌╌╌╌╌╌┤
            │ 2021-01-02 06:01:59           ┆ 2      │
            ├╌╌╌╌╌╌╌╌╌╌╌╌╌╌╌╌╌╌╌╌╌╌╌╌╌╌╌╌╌╌╌┼╌╌╌╌╌╌╌╌┤
            │ 2021-01-03 07:02:00           ┆ 3      │
            ╰───────────────────────────────┴────────╯
            <BLANKLINE>
            (Showing first 3 of 3 rows)

        """
        return Expression._from_pyexpr(native.dt_day(self._expr))

    def hour(self) -> Expression:
        """Retrieves the day for a datetime column.

        Returns:
            Expression: a UInt32 expression with just the day extracted from a datetime column

        Examples:
            >>> import daft, datetime
            >>> df = daft.from_pydict(
            ...     {
            ...         "x": [
            ...             datetime.datetime(2021, 1, 1, 5, 1, 1),
            ...             datetime.datetime(2021, 1, 2, 6, 1, 59),
            ...             datetime.datetime(2021, 1, 3, 7, 2, 0),
            ...         ],
            ...     }
            ... )
            >>> df = df.with_column("hour", df["x"].dt.hour())
            >>> df.show()
            ╭───────────────────────────────┬────────╮
            │ x                             ┆ hour   │
            │ ---                           ┆ ---    │
            │ Timestamp(Microseconds, None) ┆ UInt32 │
            ╞═══════════════════════════════╪════════╡
            │ 2021-01-01 05:01:01           ┆ 5      │
            ├╌╌╌╌╌╌╌╌╌╌╌╌╌╌╌╌╌╌╌╌╌╌╌╌╌╌╌╌╌╌╌┼╌╌╌╌╌╌╌╌┤
            │ 2021-01-02 06:01:59           ┆ 6      │
            ├╌╌╌╌╌╌╌╌╌╌╌╌╌╌╌╌╌╌╌╌╌╌╌╌╌╌╌╌╌╌╌┼╌╌╌╌╌╌╌╌┤
            │ 2021-01-03 07:02:00           ┆ 7      │
            ╰───────────────────────────────┴────────╯
            <BLANKLINE>
            (Showing first 3 of 3 rows)

        """
        return Expression._from_pyexpr(native.dt_hour(self._expr))

    def minute(self) -> Expression:
        """Retrieves the minute for a datetime column.

        Returns:
            Expression: a UInt32 expression with just the minute extracted from a datetime column

        Examples:
            >>> import daft, datetime
            >>> df = daft.from_pydict(
            ...     {
            ...         "x": [
            ...             datetime.datetime(2021, 1, 1, 5, 1, 1),
            ...             datetime.datetime(2021, 1, 2, 6, 1, 59),
            ...             datetime.datetime(2021, 1, 3, 7, 2, 0),
            ...         ],
            ...     }
            ... )
            >>> df = df.with_column("minute", df["x"].dt.minute())
            >>> df.show()
            ╭───────────────────────────────┬────────╮
            │ x                             ┆ minute │
            │ ---                           ┆ ---    │
            │ Timestamp(Microseconds, None) ┆ UInt32 │
            ╞═══════════════════════════════╪════════╡
            │ 2021-01-01 05:01:01           ┆ 1      │
            ├╌╌╌╌╌╌╌╌╌╌╌╌╌╌╌╌╌╌╌╌╌╌╌╌╌╌╌╌╌╌╌┼╌╌╌╌╌╌╌╌┤
            │ 2021-01-02 06:01:59           ┆ 1      │
            ├╌╌╌╌╌╌╌╌╌╌╌╌╌╌╌╌╌╌╌╌╌╌╌╌╌╌╌╌╌╌╌┼╌╌╌╌╌╌╌╌┤
            │ 2021-01-03 07:02:00           ┆ 2      │
            ╰───────────────────────────────┴────────╯
            <BLANKLINE>
            (Showing first 3 of 3 rows)

        """
        return Expression._from_pyexpr(native.dt_minute(self._expr))

    def second(self) -> Expression:
        """Retrieves the second for a datetime column.

        Returns:
            Expression: a UInt32 expression with just the second extracted from a datetime column

        Examples:
            >>> import daft, datetime
            >>> df = daft.from_pydict(
            ...     {
            ...         "x": [
            ...             datetime.datetime(2021, 1, 1, 0, 1, 1),
            ...             datetime.datetime(2021, 1, 1, 0, 1, 59),
            ...             datetime.datetime(2021, 1, 1, 0, 2, 0),
            ...         ],
            ...     }
            ... )
            >>> df = df.with_column("second", df["x"].dt.second())
            >>> df.show()
            ╭───────────────────────────────┬────────╮
            │ x                             ┆ second │
            │ ---                           ┆ ---    │
            │ Timestamp(Microseconds, None) ┆ UInt32 │
            ╞═══════════════════════════════╪════════╡
            │ 2021-01-01 00:01:01           ┆ 1      │
            ├╌╌╌╌╌╌╌╌╌╌╌╌╌╌╌╌╌╌╌╌╌╌╌╌╌╌╌╌╌╌╌┼╌╌╌╌╌╌╌╌┤
            │ 2021-01-01 00:01:59           ┆ 59     │
            ├╌╌╌╌╌╌╌╌╌╌╌╌╌╌╌╌╌╌╌╌╌╌╌╌╌╌╌╌╌╌╌┼╌╌╌╌╌╌╌╌┤
            │ 2021-01-01 00:02:00           ┆ 0      │
            ╰───────────────────────────────┴────────╯
            <BLANKLINE>
            (Showing first 3 of 3 rows)

        """
        return Expression._from_pyexpr(native.dt_second(self._expr))

    def millisecond(self) -> Expression:
        """Retrieves the millisecond for a datetime column.

        Examples:
            >>> import daft
            >>> from datetime import datetime
            >>> df = daft.from_pydict(
            ...     {
            ...         "datetime": [
            ...             datetime(1978, 1, 1, 1, 1, 1, 0),
            ...             datetime(2024, 10, 13, 5, 30, 14, 500_000),
            ...             datetime(2065, 1, 1, 10, 20, 30, 60_000),
            ...         ]
            ...     }
            ... )
            >>> df = df.select(daft.col("datetime").dt.millisecond())
            >>> df.show()
            ╭──────────╮
            │ datetime │
            │ ---      │
            │ UInt32   │
            ╞══════════╡
            │ 0        │
            ├╌╌╌╌╌╌╌╌╌╌┤
            │ 500      │
            ├╌╌╌╌╌╌╌╌╌╌┤
            │ 60       │
            ╰──────────╯
            <BLANKLINE>
            (Showing first 3 of 3 rows)
        """
        return Expression._from_pyexpr(native.dt_millisecond(self._expr))

    def microsecond(self) -> Expression:
        """Retrieves the microsecond for a datetime column.

        Examples:
            >>> import daft
            >>> from datetime import datetime
            >>> df = daft.from_pydict(
            ...     {
            ...         "datetime": [
            ...             datetime(1978, 1, 1, 1, 1, 1, 0),
            ...             datetime(2024, 10, 13, 5, 30, 14, 500_000),
            ...             datetime(2065, 1, 1, 10, 20, 30, 60_000),
            ...         ]
            ...     }
            ... )
            >>> df.select(daft.col("datetime").dt.microsecond()).show()
            ╭──────────╮
            │ datetime │
            │ ---      │
            │ UInt32   │
            ╞══════════╡
            │ 0        │
            ├╌╌╌╌╌╌╌╌╌╌┤
            │ 500000   │
            ├╌╌╌╌╌╌╌╌╌╌┤
            │ 60000    │
            ╰──────────╯
            <BLANKLINE>
            (Showing first 3 of 3 rows)

        """
        return Expression._from_pyexpr(native.dt_microsecond(self._expr))

    def nanosecond(self) -> Expression:
        """Retrieves the nanosecond for a datetime column.

        Examples:
            >>> import daft
            >>> from datetime import datetime
            >>> df = daft.from_pydict(
            ...     {
            ...         "datetime": [
            ...             datetime(1978, 1, 1, 1, 1, 1, 0),
            ...             datetime(2024, 10, 13, 5, 30, 14, 500_000),
            ...             datetime(2065, 1, 1, 10, 20, 30, 60_000),
            ...         ]
            ...     }
            ... )
            >>>
            >>> df.select(daft.col("datetime").dt.nanosecond()).show()
            ╭───────────╮
            │ datetime  │
            │ ---       │
            │ UInt32    │
            ╞═══════════╡
            │ 0         │
            ├╌╌╌╌╌╌╌╌╌╌╌┤
            │ 500000000 │
            ├╌╌╌╌╌╌╌╌╌╌╌┤
            │ 60000000  │
            ╰───────────╯
            <BLANKLINE>
            (Showing first 3 of 3 rows)
        """
        return Expression._from_pyexpr(native.dt_nanosecond(self._expr))

    def time(self) -> Expression:
        """Retrieves the time for a datetime column.

        Returns:
            Expression: a Time expression

        Examples:
            >>> import daft, datetime
            >>> df = daft.from_pydict(
            ...     {
            ...         "x": [
            ...             datetime.datetime(2021, 1, 1, 0, 1, 1),
            ...             datetime.datetime(2021, 1, 1, 12, 1, 59),
            ...             datetime.datetime(2021, 1, 1, 23, 59, 59),
            ...         ],
            ...     }
            ... )
            >>> df = df.with_column("time", df["x"].dt.time())
            >>> df.show()
            ╭───────────────────────────────┬────────────────────╮
            │ x                             ┆ time               │
            │ ---                           ┆ ---                │
            │ Timestamp(Microseconds, None) ┆ Time(Microseconds) │
            ╞═══════════════════════════════╪════════════════════╡
            │ 2021-01-01 00:01:01           ┆ 00:01:01           │
            ├╌╌╌╌╌╌╌╌╌╌╌╌╌╌╌╌╌╌╌╌╌╌╌╌╌╌╌╌╌╌╌┼╌╌╌╌╌╌╌╌╌╌╌╌╌╌╌╌╌╌╌╌┤
            │ 2021-01-01 12:01:59           ┆ 12:01:59           │
            ├╌╌╌╌╌╌╌╌╌╌╌╌╌╌╌╌╌╌╌╌╌╌╌╌╌╌╌╌╌╌╌┼╌╌╌╌╌╌╌╌╌╌╌╌╌╌╌╌╌╌╌╌┤
            │ 2021-01-01 23:59:59           ┆ 23:59:59           │
            ╰───────────────────────────────┴────────────────────╯
            <BLANKLINE>
            (Showing first 3 of 3 rows)

        """
        return Expression._from_pyexpr(native.dt_time(self._expr))

    def month(self) -> Expression:
        """Retrieves the month for a datetime column.

        Returns:
            Expression: a UInt32 expression with just the month extracted from a datetime column

        Examples:
            >>> import daft, datetime
            >>> df = daft.from_pydict(
            ...     {
            ...         "datetime": [
            ...             datetime.datetime(2024, 7, 3, 0, 0, 0),
            ...             datetime.datetime(2024, 6, 4, 0, 0, 0),
            ...             datetime.datetime(2024, 5, 5, 0, 0, 0),
            ...         ],
            ...     }
            ... )
            >>> df.with_column("month", df["datetime"].dt.month()).collect()
            ╭───────────────────────────────┬────────╮
            │ datetime                      ┆ month  │
            │ ---                           ┆ ---    │
            │ Timestamp(Microseconds, None) ┆ UInt32 │
            ╞═══════════════════════════════╪════════╡
            │ 2024-07-03 00:00:00           ┆ 7      │
            ├╌╌╌╌╌╌╌╌╌╌╌╌╌╌╌╌╌╌╌╌╌╌╌╌╌╌╌╌╌╌╌┼╌╌╌╌╌╌╌╌┤
            │ 2024-06-04 00:00:00           ┆ 6      │
            ├╌╌╌╌╌╌╌╌╌╌╌╌╌╌╌╌╌╌╌╌╌╌╌╌╌╌╌╌╌╌╌┼╌╌╌╌╌╌╌╌┤
            │ 2024-05-05 00:00:00           ┆ 5      │
            ╰───────────────────────────────┴────────╯
            <BLANKLINE>
            (Showing first 3 of 3 rows)

        """
        return Expression._from_pyexpr(native.dt_month(self._expr))

    def year(self) -> Expression:
        """Retrieves the year for a datetime column.

        Returns:
            Expression: a UInt32 expression with just the year extracted from a datetime column

        Examples:
            >>> import daft, datetime
            >>> df = daft.from_pydict(
            ...     {
            ...         "datetime": [
            ...             datetime.datetime(2024, 7, 3, 0, 0, 0),
            ...             datetime.datetime(2023, 7, 4, 0, 0, 0),
            ...             datetime.datetime(2022, 7, 5, 0, 0, 0),
            ...         ],
            ...     }
            ... )
            >>> df.with_column("year", df["datetime"].dt.year()).collect()
            ╭───────────────────────────────┬───────╮
            │ datetime                      ┆ year  │
            │ ---                           ┆ ---   │
            │ Timestamp(Microseconds, None) ┆ Int32 │
            ╞═══════════════════════════════╪═══════╡
            │ 2024-07-03 00:00:00           ┆ 2024  │
            ├╌╌╌╌╌╌╌╌╌╌╌╌╌╌╌╌╌╌╌╌╌╌╌╌╌╌╌╌╌╌╌┼╌╌╌╌╌╌╌┤
            │ 2023-07-04 00:00:00           ┆ 2023  │
            ├╌╌╌╌╌╌╌╌╌╌╌╌╌╌╌╌╌╌╌╌╌╌╌╌╌╌╌╌╌╌╌┼╌╌╌╌╌╌╌┤
            │ 2022-07-05 00:00:00           ┆ 2022  │
            ╰───────────────────────────────┴───────╯
            <BLANKLINE>
            (Showing first 3 of 3 rows)


        """
        return Expression._from_pyexpr(native.dt_year(self._expr))

    def day_of_week(self) -> Expression:
        """Retrieves the day of the week for a datetime column, starting at 0 for Monday and ending at 6 for Sunday.

        Returns:
            Expression: a UInt32 expression with just the day_of_week extracted from a datetime column

        Examples:
            >>> import daft, datetime
            >>> df = daft.from_pydict(
            ...     {
            ...         "datetime": [
            ...             datetime.datetime(2024, 7, 3, 0, 0, 0),
            ...             datetime.datetime(2024, 7, 4, 0, 0, 0),
            ...             datetime.datetime(2024, 7, 5, 0, 0, 0),
            ...         ],
            ...     }
            ... )
            >>> df.with_column("day_of_week", df["datetime"].dt.day_of_week()).collect()
            ╭───────────────────────────────┬─────────────╮
            │ datetime                      ┆ day_of_week │
            │ ---                           ┆ ---         │
            │ Timestamp(Microseconds, None) ┆ UInt32      │
            ╞═══════════════════════════════╪═════════════╡
            │ 2024-07-03 00:00:00           ┆ 2           │
            ├╌╌╌╌╌╌╌╌╌╌╌╌╌╌╌╌╌╌╌╌╌╌╌╌╌╌╌╌╌╌╌┼╌╌╌╌╌╌╌╌╌╌╌╌╌┤
            │ 2024-07-04 00:00:00           ┆ 3           │
            ├╌╌╌╌╌╌╌╌╌╌╌╌╌╌╌╌╌╌╌╌╌╌╌╌╌╌╌╌╌╌╌┼╌╌╌╌╌╌╌╌╌╌╌╌╌┤
            │ 2024-07-05 00:00:00           ┆ 4           │
            ╰───────────────────────────────┴─────────────╯
            <BLANKLINE>
            (Showing first 3 of 3 rows)

        """
        return Expression._from_pyexpr(native.dt_day_of_week(self._expr))

    def day_of_year(self) -> Expression:
        """Retrieves the ordinal day for a datetime column. Starting at 1 for January 1st and ending at 365 or 366 for December 31st.

        Examples:
            >>> import daft
            >>> from datetime import datetime
            >>> df = daft.from_pydict(
            ...     {
            ...         "datetime": [
            ...             datetime(2024, 1, 1, 0, 0, 0),
            ...             datetime(2024, 2, 1, 0, 0, 0),
            ...             datetime(2024, 12, 31, 0, 0, 0),  # 2024 is a leap year
            ...             datetime(2023, 12, 31, 0, 0, 0),  # not leap year
            ...         ],
            ...     }
            ... )
            >>> df.with_column("day_of_year", df["datetime"].dt.day_of_year()).collect()
            ╭───────────────────────────────┬─────────────╮
            │ datetime                      ┆ day_of_year │
            │ ---                           ┆ ---         │
            │ Timestamp(Microseconds, None) ┆ UInt32      │
            ╞═══════════════════════════════╪═════════════╡
            │ 2024-01-01 00:00:00           ┆ 1           │
            ├╌╌╌╌╌╌╌╌╌╌╌╌╌╌╌╌╌╌╌╌╌╌╌╌╌╌╌╌╌╌╌┼╌╌╌╌╌╌╌╌╌╌╌╌╌┤
            │ 2024-02-01 00:00:00           ┆ 32          │
            ├╌╌╌╌╌╌╌╌╌╌╌╌╌╌╌╌╌╌╌╌╌╌╌╌╌╌╌╌╌╌╌┼╌╌╌╌╌╌╌╌╌╌╌╌╌┤
            │ 2024-12-31 00:00:00           ┆ 366         │
            ├╌╌╌╌╌╌╌╌╌╌╌╌╌╌╌╌╌╌╌╌╌╌╌╌╌╌╌╌╌╌╌┼╌╌╌╌╌╌╌╌╌╌╌╌╌┤
            │ 2023-12-31 00:00:00           ┆ 365         │
            ╰───────────────────────────────┴─────────────╯
            <BLANKLINE>
            (Showing first 4 of 4 rows)
        """
        return Expression._from_pyexpr(native.dt_day_of_year(self._expr))

    def truncate(self, interval: str, relative_to: Expression | None = None) -> Expression:
        """Truncates the datetime column to the specified interval.

        Args:
            interval: The interval to truncate to. Must be a string representing a valid interval in "{integer} {unit}" format, e.g. "1 day". Valid time units are: 'microsecond', 'millisecond', 'second', 'minute', 'hour', 'day', 'week'.
            relative_to: Optional timestamp to truncate relative to. If not provided, truncates to the start of the Unix epoch: 1970-01-01 00:00:00.

        Returns:
            Expression: a DateTime expression truncated to the specified interval

        Examples:
            >>> import daft, datetime
            >>> df = daft.from_pydict(
            ...     {
            ...         "datetime": [
            ...             datetime.datetime(2021, 1, 1, 0, 1, 1),
            ...             datetime.datetime(2021, 1, 1, 0, 1, 59),
            ...             datetime.datetime(2021, 1, 1, 0, 2, 0),
            ...         ],
            ...     }
            ... )
            >>> df.with_column("truncated", df["datetime"].dt.truncate("1 minute")).collect()
            ╭───────────────────────────────┬───────────────────────────────╮
            │ datetime                      ┆ truncated                     │
            │ ---                           ┆ ---                           │
            │ Timestamp(Microseconds, None) ┆ Timestamp(Microseconds, None) │
            ╞═══════════════════════════════╪═══════════════════════════════╡
            │ 2021-01-01 00:01:01           ┆ 2021-01-01 00:01:00           │
            ├╌╌╌╌╌╌╌╌╌╌╌╌╌╌╌╌╌╌╌╌╌╌╌╌╌╌╌╌╌╌╌┼╌╌╌╌╌╌╌╌╌╌╌╌╌╌╌╌╌╌╌╌╌╌╌╌╌╌╌╌╌╌╌┤
            │ 2021-01-01 00:01:59           ┆ 2021-01-01 00:01:00           │
            ├╌╌╌╌╌╌╌╌╌╌╌╌╌╌╌╌╌╌╌╌╌╌╌╌╌╌╌╌╌╌╌┼╌╌╌╌╌╌╌╌╌╌╌╌╌╌╌╌╌╌╌╌╌╌╌╌╌╌╌╌╌╌╌┤
            │ 2021-01-01 00:02:00           ┆ 2021-01-01 00:02:00           │
            ╰───────────────────────────────┴───────────────────────────────╯
            <BLANKLINE>
            (Showing first 3 of 3 rows)

        """
        relative_to = Expression._to_expression(relative_to)
        return Expression._from_pyexpr(native.dt_truncate(self._expr, interval, relative_to._expr))

    def to_unix_epoch(self, time_unit: str | TimeUnit | None = None) -> Expression:
        """Converts a datetime column to a Unix timestamp. with the specified time unit. (default: seconds).

        See [daft.datatype.TimeUnit](https://www.getdaft.io/projects/docs/en/stable/api/datatypes/#daft.datatype.DataType.timeunit) for more information on time units and valid values.

        Examples:
            >>> import daft
            >>> from datetime import date
            >>> df = daft.from_pydict(
            ...     {
            ...         "dates": [
            ...             date(2001, 1, 1),
            ...             date(2001, 1, 2),
            ...             date(2001, 1, 3),
            ...             None,
            ...         ]
            ...     }
            ... )
            >>> df.with_column("timestamp", daft.col("dates").dt.to_unix_epoch("ns")).show()
            ╭────────────┬────────────────────╮
            │ dates      ┆ timestamp          │
            │ ---        ┆ ---                │
            │ Date       ┆ Int64              │
            ╞════════════╪════════════════════╡
            │ 2001-01-01 ┆ 978307200000000000 │
            ├╌╌╌╌╌╌╌╌╌╌╌╌┼╌╌╌╌╌╌╌╌╌╌╌╌╌╌╌╌╌╌╌╌┤
            │ 2001-01-02 ┆ 978393600000000000 │
            ├╌╌╌╌╌╌╌╌╌╌╌╌┼╌╌╌╌╌╌╌╌╌╌╌╌╌╌╌╌╌╌╌╌┤
            │ 2001-01-03 ┆ 978480000000000000 │
            ├╌╌╌╌╌╌╌╌╌╌╌╌┼╌╌╌╌╌╌╌╌╌╌╌╌╌╌╌╌╌╌╌╌┤
            │ None       ┆ None               │
            ╰────────────┴────────────────────╯
            <BLANKLINE>
            (Showing first 4 of 4 rows)
        """
        if time_unit is None:
            time_unit = TimeUnit.s()
        if isinstance(time_unit, str):
            time_unit = TimeUnit.from_str(time_unit)

        return Expression._from_pyexpr(native.dt_to_unix_epoch(self._expr, time_unit._timeunit))

    def strftime(self, format: str | None = None) -> Expression:
        """Converts a datetime/date column to a string column.

        Args:
            format: The format to use for the conversion. If None, defaults to ISO 8601 format.

        Note:
            The format must be a valid datetime format string. (defaults to ISO 8601 format)
            See: https://docs.rs/chrono/latest/chrono/format/strftime/index.html


        Examples:
            >>> import daft
            >>> from datetime import datetime, date
            >>> df = daft.from_pydict(
            ...     {
            ...         "dates": [date(2023, 1, 1), date(2023, 1, 2), date(2023, 1, 3)],
            ...         "datetimes": [
            ...             datetime(2023, 1, 1, 12, 1),
            ...             datetime(2023, 1, 2, 12, 0, 0, 0),
            ...             datetime(2023, 1, 3, 12, 0, 0, 999_999),
            ...         ],
            ...     }
            ... )
            >>> df = df.with_column("datetimes_s", daft.col("datetimes").cast(daft.DataType.timestamp("s")))
            >>> df.select(
            ...     daft.col("dates").dt.strftime().alias("iso_date"),
            ...     daft.col("dates").dt.strftime(format="%m/%d/%Y").alias("custom_date"),
            ...     daft.col("datetimes").dt.strftime().alias("iso_datetime"),
            ...     daft.col("datetimes_s").dt.strftime().alias("iso_datetime_s"),
            ...     daft.col("datetimes_s").dt.strftime(format="%Y/%m/%d %H:%M:%S").alias("custom_datetime"),
            ... ).show()
            ╭────────────┬─────────────┬────────────────────────────┬─────────────────────┬─────────────────────╮
            │ iso_date   ┆ custom_date ┆ iso_datetime               ┆ iso_datetime_s      ┆ custom_datetime     │
            │ ---        ┆ ---         ┆ ---                        ┆ ---                 ┆ ---                 │
            │ Utf8       ┆ Utf8        ┆ Utf8                       ┆ Utf8                ┆ Utf8                │
            ╞════════════╪═════════════╪════════════════════════════╪═════════════════════╪═════════════════════╡
            │ 2023-01-01 ┆ 01/01/2023  ┆ 2023-01-01T12:01:00.000000 ┆ 2023-01-01T12:01:00 ┆ 2023/01/01 12:01:00 │
            ├╌╌╌╌╌╌╌╌╌╌╌╌┼╌╌╌╌╌╌╌╌╌╌╌╌╌┼╌╌╌╌╌╌╌╌╌╌╌╌╌╌╌╌╌╌╌╌╌╌╌╌╌╌╌╌┼╌╌╌╌╌╌╌╌╌╌╌╌╌╌╌╌╌╌╌╌╌┼╌╌╌╌╌╌╌╌╌╌╌╌╌╌╌╌╌╌╌╌╌┤
            │ 2023-01-02 ┆ 01/02/2023  ┆ 2023-01-02T12:00:00.000000 ┆ 2023-01-02T12:00:00 ┆ 2023/01/02 12:00:00 │
            ├╌╌╌╌╌╌╌╌╌╌╌╌┼╌╌╌╌╌╌╌╌╌╌╌╌╌┼╌╌╌╌╌╌╌╌╌╌╌╌╌╌╌╌╌╌╌╌╌╌╌╌╌╌╌╌┼╌╌╌╌╌╌╌╌╌╌╌╌╌╌╌╌╌╌╌╌╌┼╌╌╌╌╌╌╌╌╌╌╌╌╌╌╌╌╌╌╌╌╌┤
            │ 2023-01-03 ┆ 01/03/2023  ┆ 2023-01-03T12:00:00.999999 ┆ 2023-01-03T12:00:00 ┆ 2023/01/03 12:00:00 │
            ╰────────────┴─────────────┴────────────────────────────┴─────────────────────┴─────────────────────╯
            <BLANKLINE>
            (Showing first 3 of 3 rows)
        """
        return Expression._from_pyexpr(native.dt_strftime(self._expr, format))


class ExpressionStringNamespace(ExpressionNamespace):
    """The following methods are available under the `expr.str` attribute."""

    def contains(self, substr: str | Expression) -> Expression:
        """Checks whether each string contains the given pattern in a string column.

        Args:
            pattern: pattern to search for as a literal string, or as a column to pick values from

        Returns:
            Expression: a Boolean expression indicating whether each value contains the provided pattern

        Examples:
            >>> import daft
            >>> df = daft.from_pydict({"x": ["foo", "bar", "baz"]})
            >>> df = df.select(df["x"].str.contains("o"))
            >>> df.show()
            ╭─────────╮
            │ x       │
            │ ---     │
            │ Boolean │
            ╞═════════╡
            │ true    │
            ├╌╌╌╌╌╌╌╌╌┤
            │ false   │
            ├╌╌╌╌╌╌╌╌╌┤
            │ false   │
            ╰─────────╯
            <BLANKLINE>
            (Showing first 3 of 3 rows)

        """
        substr_expr = Expression._to_expression(substr)
        return Expression._from_pyexpr(native.utf8_contains(self._expr, substr_expr._expr))

    def match(self, pattern: str | Expression) -> Expression:
        """Checks whether each string matches the given regular expression pattern in a string column.

        Args:
            pattern: Regex pattern to search for as string or as a column to pick values from

        Returns:
            Expression: a Boolean expression indicating whether each value matches the provided pattern

        Examples:
            >>> import daft
            >>> df = daft.from_pydict({"x": ["foo", "bar", "baz"]})
            >>> df.with_column("match", df["x"].str.match("ba.")).collect()
            ╭──────┬─────────╮
            │ x    ┆ match   │
            │ ---  ┆ ---     │
            │ Utf8 ┆ Boolean │
            ╞══════╪═════════╡
            │ foo  ┆ false   │
            ├╌╌╌╌╌╌┼╌╌╌╌╌╌╌╌╌┤
            │ bar  ┆ true    │
            ├╌╌╌╌╌╌┼╌╌╌╌╌╌╌╌╌┤
            │ baz  ┆ true    │
            ╰──────┴─────────╯
            <BLANKLINE>
            (Showing first 3 of 3 rows)

        """
        pattern_expr = Expression._to_expression(pattern)
        return Expression._from_pyexpr(native.utf8_match(self._expr, pattern_expr._expr))

    def endswith(self, suffix: str | Expression) -> Expression:
        """Checks whether each string ends with the given pattern in a string column.

        Args:
            pattern: pattern to search for as a literal string, or as a column to pick values from

        Returns:
            Expression: a Boolean expression indicating whether each value ends with the provided pattern

        Examples:
            >>> import daft
            >>> df = daft.from_pydict({"x": ["geftdaft", "lazy", "daft.io"]})
            >>> df.with_column("match", df["x"].str.endswith("daft")).collect()
            ╭──────────┬─────────╮
            │ x        ┆ match   │
            │ ---      ┆ ---     │
            │ Utf8     ┆ Boolean │
            ╞══════════╪═════════╡
            │ geftdaft ┆ true    │
            ├╌╌╌╌╌╌╌╌╌╌┼╌╌╌╌╌╌╌╌╌┤
            │ lazy     ┆ false   │
            ├╌╌╌╌╌╌╌╌╌╌┼╌╌╌╌╌╌╌╌╌┤
            │ daft.io  ┆ false   │
            ╰──────────┴─────────╯
            <BLANKLINE>
            (Showing first 3 of 3 rows)

        """
        suffix_expr = Expression._to_expression(suffix)
        return Expression._from_pyexpr(native.utf8_endswith(self._expr, suffix_expr._expr))

    def startswith(self, prefix: str | Expression) -> Expression:
        """Checks whether each string starts with the given pattern in a string column.

        Args:
            pattern: pattern to search for as a literal string, or as a column to pick values from

        Returns:
            Expression: a Boolean expression indicating whether each value starts with the provided pattern

        Examples:
            >>> import daft
            >>> df = daft.from_pydict({"x": ["geftdaft", "lazy", "daft.io"]})
            >>> df.with_column("match", df["x"].str.startswith("daft")).collect()
            ╭──────────┬─────────╮
            │ x        ┆ match   │
            │ ---      ┆ ---     │
            │ Utf8     ┆ Boolean │
            ╞══════════╪═════════╡
            │ geftdaft ┆ false   │
            ├╌╌╌╌╌╌╌╌╌╌┼╌╌╌╌╌╌╌╌╌┤
            │ lazy     ┆ false   │
            ├╌╌╌╌╌╌╌╌╌╌┼╌╌╌╌╌╌╌╌╌┤
            │ daft.io  ┆ true    │
            ╰──────────┴─────────╯
            <BLANKLINE>
            (Showing first 3 of 3 rows)

        """
        prefix_expr = Expression._to_expression(prefix)
        return Expression._from_pyexpr(native.utf8_startswith(self._expr, prefix_expr._expr))

    def split(self, pattern: str | Expression, regex: bool = False) -> Expression:
        r"""Splits each string on the given literal or regex pattern, into a list of strings.

        Args:
            pattern: The pattern on which each string should be split, or a column to pick such patterns from.
            regex: Whether the pattern is a regular expression. Defaults to False.

        Returns:
            Expression: A List[Utf8] expression containing the string splits for each string in the column.

        Examples:
            >>> import daft
            >>> df = daft.from_pydict({"data": ["daft.distributed.query", "a.b.c", "1.2.3"]})
            >>> df.with_column("split", df["data"].str.split(".")).collect()
            ╭────────────────────────┬────────────────────────────╮
            │ data                   ┆ split                      │
            │ ---                    ┆ ---                        │
            │ Utf8                   ┆ List[Utf8]                 │
            ╞════════════════════════╪════════════════════════════╡
            │ daft.distributed.query ┆ [daft, distributed, query] │
            ├╌╌╌╌╌╌╌╌╌╌╌╌╌╌╌╌╌╌╌╌╌╌╌╌┼╌╌╌╌╌╌╌╌╌╌╌╌╌╌╌╌╌╌╌╌╌╌╌╌╌╌╌╌┤
            │ a.b.c                  ┆ [a, b, c]                  │
            ├╌╌╌╌╌╌╌╌╌╌╌╌╌╌╌╌╌╌╌╌╌╌╌╌┼╌╌╌╌╌╌╌╌╌╌╌╌╌╌╌╌╌╌╌╌╌╌╌╌╌╌╌╌┤
            │ 1.2.3                  ┆ [1, 2, 3]                  │
            ╰────────────────────────┴────────────────────────────╯
            <BLANKLINE>
            (Showing first 3 of 3 rows)

            Split on a regex pattern

            >>> import daft
            >>> df = daft.from_pydict({"data": ["daft.distributed...query", "a.....b.c", "1.2...3.."]})
            >>> df.with_column("split", df["data"].str.split(r"\.+", regex=True)).collect()
            ╭──────────────────────────┬────────────────────────────╮
            │ data                     ┆ split                      │
            │ ---                      ┆ ---                        │
            │ Utf8                     ┆ List[Utf8]                 │
            ╞══════════════════════════╪════════════════════════════╡
            │ daft.distributed...query ┆ [daft, distributed, query] │
            ├╌╌╌╌╌╌╌╌╌╌╌╌╌╌╌╌╌╌╌╌╌╌╌╌╌╌┼╌╌╌╌╌╌╌╌╌╌╌╌╌╌╌╌╌╌╌╌╌╌╌╌╌╌╌╌┤
            │ a.....b.c                ┆ [a, b, c]                  │
            ├╌╌╌╌╌╌╌╌╌╌╌╌╌╌╌╌╌╌╌╌╌╌╌╌╌╌┼╌╌╌╌╌╌╌╌╌╌╌╌╌╌╌╌╌╌╌╌╌╌╌╌╌╌╌╌┤
            │ 1.2...3..                ┆ [1, 2, 3, ]                │
            ╰──────────────────────────┴────────────────────────────╯
            <BLANKLINE>
            (Showing first 3 of 3 rows)


        """
        pattern_expr = Expression._to_expression(pattern)
        return Expression._from_pyexpr(native.utf8_split(self._expr, pattern_expr._expr, regex))

    def concat(self, other: str | Expression) -> Expression:
        """Concatenates two string expressions together.

        Args:
            other (Expression): a string expression to concatenate with

        Returns:
            Expression: a String expression which is `self` concatenated with `other`

        Note:
            Another (easier!) way to invoke this functionality is using the Python `+` operator which is
            aliased to using `.str.concat`. These are equivalent:

        Examples:
            >>> import daft
            >>> df = daft.from_pydict({"x": ["foo", "bar", "baz"], "y": ["a", "b", "c"]})
            >>> df.select(col("x").str.concat(col("y"))).collect()
            ╭──────╮
            │ x    │
            │ ---  │
            │ Utf8 │
            ╞══════╡
            │ fooa │
            ├╌╌╌╌╌╌┤
            │ barb │
            ├╌╌╌╌╌╌┤
            │ bazc │
            ╰──────╯
            <BLANKLINE>
            (Showing first 3 of 3 rows)

        """
        # Delegate to + operator implementation.
        other_expr = Expression._to_expression(other)
        return Expression._from_pyexpr(self._expr) + other_expr

    def extract(self, pattern: str | Expression, index: int = 0) -> Expression:
        r"""Extracts the specified match group from the first regex match in each string in a string column.

        Args:
            pattern: The regex pattern to extract
            index: The index of the regex match group to extract

        Returns:
            Expression: a String expression with the extracted regex match

        Note:
            If index is 0, the entire match is returned.
            If the pattern does not match or the group does not exist, a null value is returned.

        Examples:
            >>> import daft
            >>> regex = r"(\d)(\d*)"
            >>> df = daft.from_pydict({"x": ["123-456", "789-012", "345-678"]})
            >>> df.with_column("match", df["x"].str.extract(regex)).collect()
            ╭─────────┬───────╮
            │ x       ┆ match │
            │ ---     ┆ ---   │
            │ Utf8    ┆ Utf8  │
            ╞═════════╪═══════╡
            │ 123-456 ┆ 123   │
            ├╌╌╌╌╌╌╌╌╌┼╌╌╌╌╌╌╌┤
            │ 789-012 ┆ 789   │
            ├╌╌╌╌╌╌╌╌╌┼╌╌╌╌╌╌╌┤
            │ 345-678 ┆ 345   │
            ╰─────────┴───────╯
            <BLANKLINE>
            (Showing first 3 of 3 rows)

            Extract the first capture group

            >>> df.with_column("match", df["x"].str.extract(regex, 1)).collect()
            ╭─────────┬───────╮
            │ x       ┆ match │
            │ ---     ┆ ---   │
            │ Utf8    ┆ Utf8  │
            ╞═════════╪═══════╡
            │ 123-456 ┆ 1     │
            ├╌╌╌╌╌╌╌╌╌┼╌╌╌╌╌╌╌┤
            │ 789-012 ┆ 7     │
            ├╌╌╌╌╌╌╌╌╌┼╌╌╌╌╌╌╌┤
            │ 345-678 ┆ 3     │
            ╰─────────┴───────╯
            <BLANKLINE>
            (Showing first 3 of 3 rows)


        Tip: See Also
            [extract_all](https://www.getdaft.io/projects/docs/en/stable/api/expressions/#daft.expressions.expressions.ExpressionStringNamespace.extract_all)
        """
        pattern_expr = Expression._to_expression(pattern)
        return Expression._from_pyexpr(native.utf8_extract(self._expr, pattern_expr._expr, index))

    def extract_all(self, pattern: str | Expression, index: int = 0) -> Expression:
        r"""Extracts the specified match group from all regex matches in each string in a string column.

        Args:
            pattern: The regex pattern to extract
            index: The index of the regex match group to extract

        Returns:
            Expression: a List[Utf8] expression with the extracted regex matches

        Note:
            This expression always returns a list of strings.
            If index is 0, the entire match is returned. If the pattern does not match or the group does not exist, an empty list is returned.

        Examples:
            >>> import daft
            >>> regex = r"(\d)(\d*)"
            >>> df = daft.from_pydict({"x": ["123-456", "789-012", "345-678"]})
            >>> df.with_column("match", df["x"].str.extract_all(regex)).collect()
            ╭─────────┬────────────╮
            │ x       ┆ match      │
            │ ---     ┆ ---        │
            │ Utf8    ┆ List[Utf8] │
            ╞═════════╪════════════╡
            │ 123-456 ┆ [123, 456] │
            ├╌╌╌╌╌╌╌╌╌┼╌╌╌╌╌╌╌╌╌╌╌╌┤
            │ 789-012 ┆ [789, 012] │
            ├╌╌╌╌╌╌╌╌╌┼╌╌╌╌╌╌╌╌╌╌╌╌┤
            │ 345-678 ┆ [345, 678] │
            ╰─────────┴────────────╯
            <BLANKLINE>
            (Showing first 3 of 3 rows)

            Extract the first capture group

            >>> df.with_column("match", df["x"].str.extract_all(regex, 1)).collect()
            ╭─────────┬────────────╮
            │ x       ┆ match      │
            │ ---     ┆ ---        │
            │ Utf8    ┆ List[Utf8] │
            ╞═════════╪════════════╡
            │ 123-456 ┆ [1, 4]     │
            ├╌╌╌╌╌╌╌╌╌┼╌╌╌╌╌╌╌╌╌╌╌╌┤
            │ 789-012 ┆ [7, 0]     │
            ├╌╌╌╌╌╌╌╌╌┼╌╌╌╌╌╌╌╌╌╌╌╌┤
            │ 345-678 ┆ [3, 6]     │
            ╰─────────┴────────────╯
            <BLANKLINE>
            (Showing first 3 of 3 rows)

        Tip: See Also
            [extract](https://www.getdaft.io/projects/docs/en/stable/api/expressions/#daft.expressions.expressions.ExpressionStringNamespace.extract)
        """
        pattern_expr = Expression._to_expression(pattern)
        return Expression._from_pyexpr(native.utf8_extract_all(self._expr, pattern_expr._expr, index))

    def replace(
        self,
        pattern: str | Expression,
        replacement: str | Expression,
        regex: bool = False,
    ) -> Expression:
        """Replaces all occurrences of a pattern in a string column with a replacement string. The pattern can be a literal string or a regex pattern.

        Args:
            pattern: The pattern to replace
            replacement: The replacement string
            regex: Whether the pattern is a regex pattern or an exact match. Defaults to False.

        Returns:
            Expression: a String expression with patterns replaced by the replacement string

        Examples:
            >>> import daft
            >>> df = daft.from_pydict({"data": ["foo", "bar", "baz"]})
            >>> df.with_column("replace", df["data"].str.replace("ba", "123")).collect()
            ╭──────┬─────────╮
            │ data ┆ replace │
            │ ---  ┆ ---     │
            │ Utf8 ┆ Utf8    │
            ╞══════╪═════════╡
            │ foo  ┆ foo     │
            ├╌╌╌╌╌╌┼╌╌╌╌╌╌╌╌╌┤
            │ bar  ┆ 123r    │
            ├╌╌╌╌╌╌┼╌╌╌╌╌╌╌╌╌┤
            │ baz  ┆ 123z    │
            ╰──────┴─────────╯
            <BLANKLINE>
            (Showing first 3 of 3 rows)

            Replace with a regex pattern

            >>> import daft
            >>> df = daft.from_pydict({"data": ["foo", "fooo", "foooo"]})
            >>> df.with_column("replace", df["data"].str.replace(r"o+", "a", regex=True)).collect()
            ╭───────┬─────────╮
            │ data  ┆ replace │
            │ ---   ┆ ---     │
            │ Utf8  ┆ Utf8    │
            ╞═══════╪═════════╡
            │ foo   ┆ fa      │
            ├╌╌╌╌╌╌╌┼╌╌╌╌╌╌╌╌╌┤
            │ fooo  ┆ fa      │
            ├╌╌╌╌╌╌╌┼╌╌╌╌╌╌╌╌╌┤
            │ foooo ┆ fa      │
            ╰───────┴─────────╯
            <BLANKLINE>
            (Showing first 3 of 3 rows)

        """
        pattern_expr = Expression._to_expression(pattern)
        replacement_expr = Expression._to_expression(replacement)
        return Expression._from_pyexpr(
            native.utf8_replace(self._expr, pattern_expr._expr, replacement_expr._expr, regex)
        )

    def length(self) -> Expression:
        """Retrieves the length for a UTF-8 string column.

        Returns:
            Expression: an UInt64 expression with the length of each string

        Examples:
            >>> import daft
            >>> df = daft.from_pydict({"x": ["foo", "bar", "baz"]})
            >>> df = df.select(df["x"].str.length())
            >>> df.show()
            ╭────────╮
            │ x      │
            │ ---    │
            │ UInt64 │
            ╞════════╡
            │ 3      │
            ├╌╌╌╌╌╌╌╌┤
            │ 3      │
            ├╌╌╌╌╌╌╌╌┤
            │ 3      │
            ╰────────╯
            <BLANKLINE>
            (Showing first 3 of 3 rows)

        """
        return Expression._from_pyexpr(native.utf8_length(self._expr))

    def length_bytes(self) -> Expression:
        """Retrieves the length for a UTF-8 string column in bytes.

        Returns:
            Expression: an UInt64 expression with the length of each string

        Examples:
            >>> import daft
            >>> df = daft.from_pydict({"x": ["😉test", "hey̆", "baz"]})
            >>> df = df.select(df["x"].str.length_bytes())
            >>> df.show()
            ╭────────╮
            │ x      │
            │ ---    │
            │ UInt64 │
            ╞════════╡
            │ 8      │
            ├╌╌╌╌╌╌╌╌┤
            │ 5      │
            ├╌╌╌╌╌╌╌╌┤
            │ 3      │
            ╰────────╯
            <BLANKLINE>
            (Showing first 3 of 3 rows)

        """
        return Expression._from_pyexpr(native.utf8_length_bytes(self._expr))

    def lower(self) -> Expression:
        """Convert UTF-8 string to all lowercase.

        Returns:
            Expression: a String expression which is `self` lowercased

        Examples:
            >>> import daft
            >>> df = daft.from_pydict({"x": ["FOO", "BAR", "BAZ"]})
            >>> df = df.select(df["x"].str.lower())
            >>> df.show()
            ╭──────╮
            │ x    │
            │ ---  │
            │ Utf8 │
            ╞══════╡
            │ foo  │
            ├╌╌╌╌╌╌┤
            │ bar  │
            ├╌╌╌╌╌╌┤
            │ baz  │
            ╰──────╯
            <BLANKLINE>
            (Showing first 3 of 3 rows)

        """
        return Expression._from_pyexpr(native.utf8_lower(self._expr))

    def upper(self) -> Expression:
        """Convert UTF-8 string to all upper.

        Returns:
            Expression: a String expression which is `self` uppercased

        Examples:
            >>> import daft
            >>> df = daft.from_pydict({"x": ["foo", "bar", "baz"]})
            >>> df = df.select(df["x"].str.upper())
            >>> df.show()
            ╭──────╮
            │ x    │
            │ ---  │
            │ Utf8 │
            ╞══════╡
            │ FOO  │
            ├╌╌╌╌╌╌┤
            │ BAR  │
            ├╌╌╌╌╌╌┤
            │ BAZ  │
            ╰──────╯
            <BLANKLINE>
            (Showing first 3 of 3 rows)

        """
        return Expression._from_pyexpr(native.utf8_upper(self._expr))

    def lstrip(self) -> Expression:
        """Strip whitespace from the left side of a UTF-8 string.

        Returns:
            Expression: a String expression which is `self` with leading whitespace stripped

        Examples:
            >>> import daft
            >>> df = daft.from_pydict({"x": ["foo", "bar", "  baz"]})
            >>> df = df.select(df["x"].str.lstrip())
            >>> df.show()
            ╭──────╮
            │ x    │
            │ ---  │
            │ Utf8 │
            ╞══════╡
            │ foo  │
            ├╌╌╌╌╌╌┤
            │ bar  │
            ├╌╌╌╌╌╌┤
            │ baz  │
            ╰──────╯
            <BLANKLINE>
            (Showing first 3 of 3 rows)

        """
        return Expression._from_pyexpr(native.utf8_lstrip(self._expr))

    def rstrip(self) -> Expression:
        """Strip whitespace from the right side of a UTF-8 string.

        Returns:
            Expression: a String expression which is `self` with trailing whitespace stripped

        Examples:
            >>> import daft
            >>> df = daft.from_pydict({"x": ["foo", "bar", "baz   "]})
            >>> df = df.select(df["x"].str.rstrip())
            >>> df.show()
            ╭──────╮
            │ x    │
            │ ---  │
            │ Utf8 │
            ╞══════╡
            │ foo  │
            ├╌╌╌╌╌╌┤
            │ bar  │
            ├╌╌╌╌╌╌┤
            │ baz  │
            ╰──────╯
            <BLANKLINE>
            (Showing first 3 of 3 rows)

        """
        return Expression._from_pyexpr(native.utf8_rstrip(self._expr))

    def reverse(self) -> Expression:
        """Reverse a UTF-8 string.

        Returns:
            Expression: a String expression which is `self` reversed

        Examples:
            >>> import daft
            >>> df = daft.from_pydict({"x": ["foo", "bar", "baz"]})
            >>> df = df.select(df["x"].str.reverse())
            >>> df.show()
            ╭──────╮
            │ x    │
            │ ---  │
            │ Utf8 │
            ╞══════╡
            │ oof  │
            ├╌╌╌╌╌╌┤
            │ rab  │
            ├╌╌╌╌╌╌┤
            │ zab  │
            ╰──────╯
            <BLANKLINE>
            (Showing first 3 of 3 rows)

        """
        return Expression._from_pyexpr(native.utf8_reverse(self._expr))

    def capitalize(self) -> Expression:
        """Capitalize a UTF-8 string.

        Returns:
            Expression: a String expression which is `self` uppercased with the first character and lowercased the rest

        Examples:
            >>> import daft
            >>> df = daft.from_pydict({"x": ["foo", "bar", "baz"]})
            >>> df = df.select(df["x"].str.capitalize())
            >>> df.show()
            ╭──────╮
            │ x    │
            │ ---  │
            │ Utf8 │
            ╞══════╡
            │ Foo  │
            ├╌╌╌╌╌╌┤
            │ Bar  │
            ├╌╌╌╌╌╌┤
            │ Baz  │
            ╰──────╯
            <BLANKLINE>
            (Showing first 3 of 3 rows)

        """
        return Expression._from_pyexpr(native.utf8_capitalize(self._expr))

    def left(self, nchars: int | Expression) -> Expression:
        """Gets the n (from nchars) left-most characters of each string.

        Returns:
            Expression: a String expression which is the `n` left-most characters of `self`

        Examples:
            >>> import daft
            >>> df = daft.from_pydict({"x": ["daft", "query", "engine"]})
            >>> df = df.select(df["x"].str.left(4))
            >>> df.show()
            ╭──────╮
            │ x    │
            │ ---  │
            │ Utf8 │
            ╞══════╡
            │ daft │
            ├╌╌╌╌╌╌┤
            │ quer │
            ├╌╌╌╌╌╌┤
            │ engi │
            ╰──────╯
            <BLANKLINE>
            (Showing first 3 of 3 rows)

        """
        nchars_expr = Expression._to_expression(nchars)
        return Expression._from_pyexpr(native.utf8_left(self._expr, nchars_expr._expr))

    def right(self, nchars: int | Expression) -> Expression:
        """Gets the n (from nchars) right-most characters of each string.

        Returns:
            Expression: a String expression which is the `n` right-most characters of `self`

        Examples:
            >>> import daft
            >>> df = daft.from_pydict({"x": ["daft", "distributed", "engine"]})
            >>> df = df.select(df["x"].str.right(4))
            >>> df.show()
            ╭──────╮
            │ x    │
            │ ---  │
            │ Utf8 │
            ╞══════╡
            │ daft │
            ├╌╌╌╌╌╌┤
            │ uted │
            ├╌╌╌╌╌╌┤
            │ gine │
            ╰──────╯
            <BLANKLINE>
            (Showing first 3 of 3 rows)

        """
        nchars_expr = Expression._to_expression(nchars)
        return Expression._from_pyexpr(native.utf8_right(self._expr, nchars_expr._expr))

    def find(self, substr: str | Expression) -> Expression:
        """Returns the index of the first occurrence of the substring in each string.

        Returns:
            Expression: an Int64 expression with the index of the first occurrence of the substring in each string

        Note:
            The returned index is 0-based. If the substring is not found, -1 is returned.

        Examples:
            >>> import daft
            >>> df = daft.from_pydict({"x": ["daft", "query daft", "df_daft"]})
            >>> df = df.select(df["x"].str.find("daft"))
            >>> df.show()
            ╭───────╮
            │ x     │
            │ ---   │
            │ Int64 │
            ╞═══════╡
            │ 0     │
            ├╌╌╌╌╌╌╌┤
            │ 6     │
            ├╌╌╌╌╌╌╌┤
            │ 3     │
            ╰───────╯
            <BLANKLINE>
            (Showing first 3 of 3 rows)

        """
        substr_expr = Expression._to_expression(substr)
        return Expression._from_pyexpr(native.utf8_find(self._expr, substr_expr._expr))

    def rpad(self, length: int | Expression, pad: str | Expression) -> Expression:
        """Right-pads each string by truncating or padding with the character.

        Returns:
            Expression: a String expression which is `self` truncated or right-padded with the pad character

        Note:
            If the string is longer than the specified length, it will be truncated.
            The pad character must be a single character.

        Examples:
            >>> import daft
            >>> df = daft.from_pydict({"x": ["daft", "query", "engine"]})
            >>> df = df.select(df["x"].str.rpad(6, "0"))
            >>> df.show()
            ╭────────╮
            │ x      │
            │ ---    │
            │ Utf8   │
            ╞════════╡
            │ daft00 │
            ├╌╌╌╌╌╌╌╌┤
            │ query0 │
            ├╌╌╌╌╌╌╌╌┤
            │ engine │
            ╰────────╯
            <BLANKLINE>
            (Showing first 3 of 3 rows)

        """
        length_expr = Expression._to_expression(length)
        pad_expr = Expression._to_expression(pad)
        return Expression._from_pyexpr(native.utf8_rpad(self._expr, length_expr._expr, pad_expr._expr))

    def lpad(self, length: int | Expression, pad: str | Expression) -> Expression:
        """Left-pads each string by truncating on the right or padding with the character.

        Returns:
            Expression: a String expression which is `self` truncated or left-padded with the pad character

        Note:
            If the string is longer than the specified length, it will be truncated on the right.
            The pad character must be a single character.

        Examples:
            >>> import daft
            >>> df = daft.from_pydict({"x": ["daft", "query", "engine"]})
            >>> df = df.select(df["x"].str.lpad(6, "0"))
            >>> df.show()
            ╭────────╮
            │ x      │
            │ ---    │
            │ Utf8   │
            ╞════════╡
            │ 00daft │
            ├╌╌╌╌╌╌╌╌┤
            │ 0query │
            ├╌╌╌╌╌╌╌╌┤
            │ engine │
            ╰────────╯
            <BLANKLINE>
            (Showing first 3 of 3 rows)

        """
        length_expr = Expression._to_expression(length)
        pad_expr = Expression._to_expression(pad)
        return Expression._from_pyexpr(native.utf8_lpad(self._expr, length_expr._expr, pad_expr._expr))

    def repeat(self, n: int | Expression) -> Expression:
        """Repeats each string n times.

        Returns:
            Expression: a String expression which is `self` repeated `n` times

        Examples:
            >>> import daft
            >>> df = daft.from_pydict({"x": ["daft", "query", "engine"]})
            >>> df = df.select(df["x"].str.repeat(5))
            >>> df.show()
            ╭────────────────────────────────╮
            │ x                              │
            │ ---                            │
            │ Utf8                           │
            ╞════════════════════════════════╡
            │ daftdaftdaftdaftdaft           │
            ├╌╌╌╌╌╌╌╌╌╌╌╌╌╌╌╌╌╌╌╌╌╌╌╌╌╌╌╌╌╌╌╌┤
            │ queryqueryqueryqueryquery      │
            ├╌╌╌╌╌╌╌╌╌╌╌╌╌╌╌╌╌╌╌╌╌╌╌╌╌╌╌╌╌╌╌╌┤
            │ engineengineengineengineengin… │
            ╰────────────────────────────────╯
            <BLANKLINE>
            (Showing first 3 of 3 rows)

        """
        n_expr = Expression._to_expression(n)
        return Expression._from_pyexpr(native.utf8_repeat(self._expr, n_expr._expr))

    def like(self, pattern: str | Expression) -> Expression:
        """Checks whether each string matches the given SQL LIKE pattern, case sensitive.

        Returns:
            Expression: a Boolean expression indicating whether each value matches the provided pattern

        Note:
            Use % as a multiple-character wildcard or _ as a single-character wildcard.

        Examples:
            >>> import daft
            >>> df = daft.from_pydict({"x": ["daft", "query", "engine"]})
            >>> df = df.select(df["x"].str.like("daf%"))
            >>> df.show()
            ╭─────────╮
            │ x       │
            │ ---     │
            │ Boolean │
            ╞═════════╡
            │ true    │
            ├╌╌╌╌╌╌╌╌╌┤
            │ false   │
            ├╌╌╌╌╌╌╌╌╌┤
            │ false   │
            ╰─────────╯
            <BLANKLINE>
            (Showing first 3 of 3 rows)

        """
        pattern_expr = Expression._to_expression(pattern)
        return Expression._from_pyexpr(native.utf8_like(self._expr, pattern_expr._expr))

    def ilike(self, pattern: str | Expression) -> Expression:
        """Checks whether each string matches the given SQL LIKE pattern, case insensitive.

        Returns:
            Expression: a Boolean expression indicating whether each value matches the provided pattern

        Note:
            Use % as a multiple-character wildcard or _ as a single-character wildcard.

        Examples:
            >>> import daft
            >>> df = daft.from_pydict({"x": ["daft", "query", "engine"]})
            >>> df = df.select(df["x"].str.ilike("%ft%"))
            >>> df.show()
            ╭─────────╮
            │ x       │
            │ ---     │
            │ Boolean │
            ╞═════════╡
            │ true    │
            ├╌╌╌╌╌╌╌╌╌┤
            │ false   │
            ├╌╌╌╌╌╌╌╌╌┤
            │ false   │
            ╰─────────╯
            <BLANKLINE>
            (Showing first 3 of 3 rows)

        """
        pattern_expr = Expression._to_expression(pattern)
        return Expression._from_pyexpr(native.utf8_ilike(self._expr, pattern_expr._expr))

    def substr(self, start: int | Expression, length: int | Expression | None = None) -> Expression:
        """Extract a substring from a string, starting at a specified index and extending for a given length.

        Returns:
            Expression: A String expression representing the extracted substring.

        Note:
            If `length` is not provided, the substring will include all characters from `start` to the end of the string.

        Examples:
            >>> import daft
            >>> df = daft.from_pydict({"x": ["daft", "query", "engine"]})
            >>> df = df.select(df["x"].str.substr(2, 4))
            >>> df.show()
            ╭──────╮
            │ x    │
            │ ---  │
            │ Utf8 │
            ╞══════╡
            │ ft   │
            ├╌╌╌╌╌╌┤
            │ ery  │
            ├╌╌╌╌╌╌┤
            │ gine │
            ╰──────╯
            <BLANKLINE>
            (Showing first 3 of 3 rows)

        """
        start_expr = Expression._to_expression(start)
        length_expr = Expression._to_expression(length)
        return Expression._from_pyexpr(native.utf8_substr(self._expr, start_expr._expr, length_expr._expr))

    def to_date(self, format: str) -> Expression:
        """Converts a string to a date using the specified format.

        Returns:
            Expression: a Date expression which is parsed by given format

        Note:
            The format must be a valid date format string. See: https://docs.rs/chrono/latest/chrono/format/strftime/index.html

        Examples:
            >>> import daft
            >>> df = daft.from_pydict({"x": ["2021-01-01", "2021-01-02", None]})
            >>> df = df.with_column("date", df["x"].str.to_date("%Y-%m-%d"))
            >>> df.show()
            ╭────────────┬────────────╮
            │ x          ┆ date       │
            │ ---        ┆ ---        │
            │ Utf8       ┆ Date       │
            ╞════════════╪════════════╡
            │ 2021-01-01 ┆ 2021-01-01 │
            ├╌╌╌╌╌╌╌╌╌╌╌╌┼╌╌╌╌╌╌╌╌╌╌╌╌┤
            │ 2021-01-02 ┆ 2021-01-02 │
            ├╌╌╌╌╌╌╌╌╌╌╌╌┼╌╌╌╌╌╌╌╌╌╌╌╌┤
            │ None       ┆ None       │
            ╰────────────┴────────────╯
            <BLANKLINE>
            (Showing first 3 of 3 rows)

        """
        return Expression._from_pyexpr(native.utf8_to_date(self._expr, format))

    def to_datetime(self, format: str, timezone: str | None = None) -> Expression:
        """Converts a string to a datetime using the specified format and timezone.

        Returns:
            Expression: a DateTime expression which is parsed by given format and timezone

        Note:
            The format must be a valid datetime format string. See: https://docs.rs/chrono/latest/chrono/format/strftime/index.html

        Examples:
            >>> import daft
            >>> df = daft.from_pydict({"x": ["2021-01-01 00:00:00.123", "2021-01-02 12:30:00.456", None]})
            >>> df = df.with_column("datetime", df["x"].str.to_datetime("%Y-%m-%d %H:%M:%S%.3f"))
            >>> df.show()
            ╭─────────────────────────┬───────────────────────────────╮
            │ x                       ┆ datetime                      │
            │ ---                     ┆ ---                           │
            │ Utf8                    ┆ Timestamp(Milliseconds, None) │
            ╞═════════════════════════╪═══════════════════════════════╡
            │ 2021-01-01 00:00:00.123 ┆ 2021-01-01 00:00:00.123       │
            ├╌╌╌╌╌╌╌╌╌╌╌╌╌╌╌╌╌╌╌╌╌╌╌╌╌┼╌╌╌╌╌╌╌╌╌╌╌╌╌╌╌╌╌╌╌╌╌╌╌╌╌╌╌╌╌╌╌┤
            │ 2021-01-02 12:30:00.456 ┆ 2021-01-02 12:30:00.456       │
            ├╌╌╌╌╌╌╌╌╌╌╌╌╌╌╌╌╌╌╌╌╌╌╌╌╌┼╌╌╌╌╌╌╌╌╌╌╌╌╌╌╌╌╌╌╌╌╌╌╌╌╌╌╌╌╌╌╌┤
            │ None                    ┆ None                          │
            ╰─────────────────────────┴───────────────────────────────╯
            <BLANKLINE>
            (Showing first 3 of 3 rows)

            If a timezone is provided, the datetime will be parsed in that timezone

            >>> df = daft.from_pydict({"x": ["2021-01-01 00:00:00.123 +0800", "2021-01-02 12:30:00.456 +0800", None]})
            >>> df = df.with_column(
            ...     "datetime", df["x"].str.to_datetime("%Y-%m-%d %H:%M:%S%.3f %z", timezone="Asia/Shanghai")
            ... )
            >>> df.show()
            ╭───────────────────────────────┬────────────────────────────────────────────────╮
            │ x                             ┆ datetime                                       │
            │ ---                           ┆ ---                                            │
            │ Utf8                          ┆ Timestamp(Milliseconds, Some("Asia/Shanghai")) │
            ╞═══════════════════════════════╪════════════════════════════════════════════════╡
            │ 2021-01-01 00:00:00.123 +0800 ┆ 2021-01-01 00:00:00.123 CST                    │
            ├╌╌╌╌╌╌╌╌╌╌╌╌╌╌╌╌╌╌╌╌╌╌╌╌╌╌╌╌╌╌╌┼╌╌╌╌╌╌╌╌╌╌╌╌╌╌╌╌╌╌╌╌╌╌╌╌╌╌╌╌╌╌╌╌╌╌╌╌╌╌╌╌╌╌╌╌╌╌╌╌┤
            │ 2021-01-02 12:30:00.456 +0800 ┆ 2021-01-02 12:30:00.456 CST                    │
            ├╌╌╌╌╌╌╌╌╌╌╌╌╌╌╌╌╌╌╌╌╌╌╌╌╌╌╌╌╌╌╌┼╌╌╌╌╌╌╌╌╌╌╌╌╌╌╌╌╌╌╌╌╌╌╌╌╌╌╌╌╌╌╌╌╌╌╌╌╌╌╌╌╌╌╌╌╌╌╌╌┤
            │ None                          ┆ None                                           │
            ╰───────────────────────────────┴────────────────────────────────────────────────╯
            <BLANKLINE>
            (Showing first 3 of 3 rows)

        """
        return Expression._from_pyexpr(native.utf8_to_datetime(self._expr, format, timezone))

    def normalize(
        self,
        *,
        remove_punct: bool = False,
        lowercase: bool = False,
        nfd_unicode: bool = False,
        white_space: bool = False,
    ):
        r"""Normalizes a string for more useful deduplication.

        Args:
            remove_punct: Whether to remove all punctuation (ASCII).
            lowercase: Whether to convert the string to lowercase.
            nfd_unicode: Whether to normalize and decompose Unicode characters according to NFD.
            white_space: Whether to normalize whitespace, replacing newlines etc with spaces and removing double spaces.

        Returns:
            Expression: a String expression which is normalized.

        Note:
            All processing options are off by default.

        Examples:
            >>> import daft
            >>> df = daft.from_pydict({"x": ["hello world", "Hello, world!", "HELLO,   \nWORLD!!!!"]})
            >>> df = df.with_column(
            ...     "normalized", df["x"].str.normalize(remove_punct=True, lowercase=True, white_space=True)
            ... )
            >>> df.show()
            ╭───────────────┬─────────────╮
            │ x             ┆ normalized  │
            │ ---           ┆ ---         │
            │ Utf8          ┆ Utf8        │
            ╞═══════════════╪═════════════╡
            │ hello world   ┆ hello world │
            ├╌╌╌╌╌╌╌╌╌╌╌╌╌╌╌┼╌╌╌╌╌╌╌╌╌╌╌╌╌┤
            │ Hello, world! ┆ hello world │
            ├╌╌╌╌╌╌╌╌╌╌╌╌╌╌╌┼╌╌╌╌╌╌╌╌╌╌╌╌╌┤
            │ HELLO,        ┆ hello world │
            │ WORLD!!!!     ┆             │
            ╰───────────────┴─────────────╯
            <BLANKLINE>
            (Showing first 3 of 3 rows)

        """
        return Expression._from_pyexpr(
            native.utf8_normalize(self._expr, remove_punct, lowercase, nfd_unicode, white_space)
        )

    def tokenize_encode(
        self,
        tokens_path: str,
        *,
        io_config: IOConfig | None = None,
        pattern: str | None = None,
        special_tokens: str | None = None,
        use_special_tokens: bool | None = None,
    ) -> Expression:
        """Encodes each string as a list of integer tokens using a tokenizer.

        Uses https://github.com/openai/tiktoken for tokenization.

        Supported built-in tokenizers: `cl100k_base`, `o200k_base`, `p50k_base`, `p50k_edit`, `r50k_base`. Also supports
        loading tokens from a file in tiktoken format.

        Args:
            tokens_path: The name of a built-in tokenizer, or the path to a token file (supports downloading).
            io_config (optional): IOConfig to use when accessing remote storage.
            pattern (optional): Regex pattern to use to split strings in tokenization step. Necessary if loading from a file.
            special_tokens (optional): Name of the set of special tokens to use. Currently only "llama3" supported. Necessary if loading from a file.
            use_special_tokens (optional): Whether or not to parse special tokens included in input. Disabled by default. Automatically enabled if `special_tokens` is provided.

        Returns:
            Expression: An expression with the encodings of the strings as lists of unsigned 32-bit integers.

        Note:
            If using this expression with Llama 3 tokens, note that Llama 3 does some extra preprocessing on
            strings in certain edge cases. This may result in slightly different encodings in these cases.

        """
        # if special tokens are passed in, enable using special tokens
        if use_special_tokens is None:
            use_special_tokens = special_tokens is not None

        return Expression._from_pyexpr(
            _tokenize_encode(
                self._expr,
                tokens_path,
                use_special_tokens,
                io_config,
                pattern,
                special_tokens,
            )
        )

    def tokenize_decode(
        self,
        tokens_path: str,
        *,
        io_config: IOConfig | None = None,
        pattern: str | None = None,
        special_tokens: str | None = None,
    ) -> Expression:
        """Decodes each list of integer tokens into a string using a tokenizer.

        Uses https://github.com/openai/tiktoken for tokenization.

        Supported built-in tokenizers: `cl100k_base`, `o200k_base`, `p50k_base`, `p50k_edit`, `r50k_base`. Also supports
        loading tokens from a file in tiktoken format.

        Args:
            tokens_path: The name of a built-in tokenizer, or the path to a token file (supports downloading).
            io_config (optional): IOConfig to use when accessing remote storage.
            pattern (optional): Regex pattern to use to split strings in tokenization step. Necessary if loading from a file.
            special_tokens (optional): Name of the set of special tokens to use. Currently only "llama3" supported. Necessary if loading from a file.

        Returns:
            Expression: An expression with decoded strings.
        """
        return Expression._from_pyexpr(_tokenize_decode(self._expr, tokens_path, io_config, pattern, special_tokens))

    def count_matches(
        self,
        patterns: Any,
        whole_words: bool = False,
        case_sensitive: bool = True,
    ):
        """Counts the number of times a pattern, or multiple patterns, appear in a string.

        If whole_words is true, then matches are only counted if they are whole words. This
        also applies to multi-word strings. For example, on the string "abc def", the strings
        "def" and "abc def" would be matched, but "bc de", "abc d", and "abc " (with the space)
        would not.

        If case_sensitive is false, then case will be ignored. This only applies to ASCII
        characters; unicode uppercase/lowercase will still be considered distinct.

        Args:
            patterns: A pattern or a list of patterns.
            whole_words: Whether to only match whole word(s). Defaults to false.
            case_sensitive: Whether the matching should be case sensitive. Defaults to true.

        Note:
            If a pattern is a substring of another pattern, the longest pattern is matched first.
            For example, in the string "hello world", with patterns "hello", "world", and "hello world",
            one match is counted for "hello world".
        """
        if isinstance(patterns, str):
            patterns = [patterns]
        if not isinstance(patterns, Expression):
            series = item_to_series("items", patterns)
            patterns = Expression._to_expression(series)

        return Expression._from_pyexpr(_utf8_count_matches(self._expr, patterns._expr, whole_words, case_sensitive))


class ExpressionListNamespace(ExpressionNamespace):
    """The following methods are available under the `expr.list` attribute."""

    def join(self, delimiter: str | Expression) -> Expression:
        """Joins every element of a list using the specified string delimiter.

        Args:
            delimiter (str | Expression): the delimiter to use to join lists with

        Returns:
            Expression: a String expression which is every element of the list joined on the delimiter
        """
        delimiter_expr = Expression._to_expression(delimiter)
        return Expression._from_pyexpr(native.list_join(self._expr, delimiter_expr._expr))

    def value_counts(self) -> Expression:
        """Counts the occurrences of each distinct value in the list.

        Returns:
            Expression: A Map<X, UInt64> expression where the keys are distinct elements from the
                        original list of type X, and the values are UInt64 counts representing
                        the number of times each element appears in the list.

        Note:
            This function does not work for nested types. For example, it will not produce a map
            with lists as keys.

        Examples:
            >>> import daft
            >>> df = daft.from_pydict({"letters": [["a", "b", "a"], ["b", "c", "b", "c"]]})
            >>> df.with_column("value_counts", df["letters"].list.value_counts()).collect()
            ╭──────────────┬───────────────────╮
            │ letters      ┆ value_counts      │
            │ ---          ┆ ---               │
            │ List[Utf8]   ┆ Map[Utf8: UInt64] │
            ╞══════════════╪═══════════════════╡
            │ [a, b, a]    ┆ [{key: a,         │
            │              ┆ value: 2,         │
            │              ┆ }, {key: …        │
            ├╌╌╌╌╌╌╌╌╌╌╌╌╌╌┼╌╌╌╌╌╌╌╌╌╌╌╌╌╌╌╌╌╌╌┤
            │ [b, c, b, c] ┆ [{key: b,         │
            │              ┆ value: 2,         │
            │              ┆ }, {key: …        │
            ╰──────────────┴───────────────────╯
            <BLANKLINE>
            (Showing first 2 of 2 rows)
        """
        return Expression._from_pyexpr(native.list_value_counts(self._expr))

    def count(self, mode: Literal["all", "valid", "null"] | CountMode = CountMode.Valid) -> Expression:
        """Counts the number of elements in each list.

        Args:
            mode: A string ("all", "valid", or "null") that represents whether to count all values, non-null (valid) values, or null values. Defaults to "valid".

        Returns:
            Expression: a UInt64 expression which is the length of each list
        """
        if isinstance(mode, str):
            mode = CountMode.from_count_mode_str(mode)
        return Expression._from_pyexpr(native.list_count(self._expr, mode))

    def lengths(self) -> Expression:
        """Gets the length of each list.

        (DEPRECATED) Please use Expression.list.length instead

        Returns:
            Expression: a UInt64 expression which is the length of each list
        """
        warnings.warn(
            "This function will be deprecated from Daft version >= 0.3.5!  Instead, please use 'Expression.list.length'",
            category=DeprecationWarning,
        )

        return Expression._from_pyexpr(native.list_count(self._expr, CountMode.All))

    def length(self) -> Expression:
        """Gets the length of each list.

        Returns:
            Expression: a UInt64 expression which is the length of each list
        """
        return Expression._from_pyexpr(native.list_count(self._expr, CountMode.All))

    def get(self, idx: int | Expression, default: object = None) -> Expression:
        """Gets the element at an index in each list.

        Args:
            idx: index or indices to retrieve from each list
            default: the default value if the specified index is out of bounds

        Returns:
            Expression: an expression with the type of the list values
        """
        idx_expr = Expression._to_expression(idx)
        default_expr = lit(default)
        return Expression._from_pyexpr(native.list_get(self._expr, idx_expr._expr, default_expr._expr))

    def slice(self, start: int | Expression, end: int | Expression | None = None) -> Expression:
        """Gets a subset of each list.

        Args:
            start: index or column of indices. The slice will include elements starting from this index. If `start` is negative, it represents an offset from the end of the list
            end: optional index or column of indices. The slice will not include elements from this index onwards. If `end` is negative, it represents an offset from the end of the list. If not provided, the slice will include elements up to the end of the list

        Returns:
            Expression: an expression with a list of the type of the list values
        """
        start_expr = Expression._to_expression(start)
        end_expr = Expression._to_expression(end)
        return Expression._from_pyexpr(native.list_slice(self._expr, start_expr._expr, end_expr._expr))

    def chunk(self, size: int) -> Expression:
        """Splits each list into chunks of the given size.

        Args:
            size: size of chunks to split the list into. Must be greater than 0
        Returns:
            Expression: an expression with lists of fixed size lists of the type of the list values
        """
        if not (isinstance(size, int) and size > 0):
            raise ValueError(f"Invalid value for `size`: {size}")
        return Expression._from_pyexpr(native.list_chunk(self._expr, size))

    def sum(self) -> Expression:
        """Sums each list. Empty lists and lists with all nulls yield null.

        Returns:
            Expression: an expression with the type of the list values
        """
        return Expression._from_pyexpr(native.list_sum(self._expr))

    def mean(self) -> Expression:
        """Calculates the mean of each list. If no non-null values in a list, the result is null.

        Returns:
            Expression: a Float64 expression with the type of the list values
        """
        return Expression._from_pyexpr(native.list_mean(self._expr))

    def min(self) -> Expression:
        """Calculates the minimum of each list. If no non-null values in a list, the result is null.

        Returns:
            Expression: a Float64 expression with the type of the list values
        """
        return Expression._from_pyexpr(native.list_min(self._expr))

    def max(self) -> Expression:
        """Calculates the maximum of each list. If no non-null values in a list, the result is null.

        Returns:
            Expression: a Float64 expression with the type of the list values
        """
        return Expression._from_pyexpr(native.list_max(self._expr))

    def bool_and(self) -> Expression:
        """Calculates the boolean AND of all values in a list.

        For each list:
        - Returns True if all non-null values are True
        - Returns False if any non-null value is False
        - Returns null if the list is empty or contains only null values

        Examples:
            >>> import daft
            >>> df = daft.from_pydict({"values": [[True, True], [True, False], [None, None], []]})
            >>> df.with_column("result", df["values"].list.bool_and()).collect()
            ╭───────────────┬─────────╮
            │ values        ┆ result  │
            │ ---           ┆ ---     │
            │ List[Boolean] ┆ Boolean │
            ╞═══════════════╪═════════╡
            │ [true, true]  ┆ true    │
            ├╌╌╌╌╌╌╌╌╌╌╌╌╌╌╌┼╌╌╌╌╌╌╌╌╌┤
            │ [true, false] ┆ false   │
            ├╌╌╌╌╌╌╌╌╌╌╌╌╌╌╌┼╌╌╌╌╌╌╌╌╌┤
            │ [None, None]  ┆ None    │
            ├╌╌╌╌╌╌╌╌╌╌╌╌╌╌╌┼╌╌╌╌╌╌╌╌╌┤
            │ []            ┆ None    │
            ╰───────────────┴─────────╯
            <BLANKLINE>
            (Showing first 4 of 4 rows)
        """
        return Expression._from_pyexpr(native.list_bool_and(self._expr))

    def bool_or(self) -> Expression:
        """Calculates the boolean OR of all values in a list.

        For each list:
        - Returns True if any non-null value is True
        - Returns False if all non-null values are False
        - Returns null if the list is empty or contains only null values

        Examples:
            >>> import daft
            >>> df = daft.from_pydict({"values": [[True, False], [False, False], [None, None], []]})
            >>> df.with_column("result", df["values"].list.bool_or()).collect()
            ╭────────────────┬─────────╮
            │ values         ┆ result  │
            │ ---            ┆ ---     │
            │ List[Boolean]  ┆ Boolean │
            ╞════════════════╪═════════╡
            │ [true, false]  ┆ true    │
            ├╌╌╌╌╌╌╌╌╌╌╌╌╌╌╌╌┼╌╌╌╌╌╌╌╌╌┤
            │ [false, false] ┆ false   │
            ├╌╌╌╌╌╌╌╌╌╌╌╌╌╌╌╌┼╌╌╌╌╌╌╌╌╌┤
            │ [None, None]   ┆ None    │
            ├╌╌╌╌╌╌╌╌╌╌╌╌╌╌╌╌┼╌╌╌╌╌╌╌╌╌┤
            │ []             ┆ None    │
            ╰────────────────┴─────────╯
            <BLANKLINE>
            (Showing first 4 of 4 rows)
        """
        return Expression._from_pyexpr(native.list_bool_or(self._expr))

    def sort(self, desc: bool | Expression = False, nulls_first: bool | Expression | None = None) -> Expression:
        """Sorts the inner lists of a list column.

        Args:
            desc: Whether to sort in descending order. Defaults to false. Pass in a boolean column to control for each row.

        Returns:
            Expression: An expression with the sorted lists

        Examples:
            >>> import daft
            >>> df = daft.from_pydict({"a": [[1, 3], [4, 2], [6, 7, 1]]})
            >>> df.select(df["a"].list.sort()).show()
            ╭─────────────╮
            │ a           │
            │ ---         │
            │ List[Int64] │
            ╞═════════════╡
            │ [1, 3]      │
            ├╌╌╌╌╌╌╌╌╌╌╌╌╌┤
            │ [2, 4]      │
            ├╌╌╌╌╌╌╌╌╌╌╌╌╌┤
            │ [1, 6, 7]   │
            ╰─────────────╯
            <BLANKLINE>
            (Showing first 3 of 3 rows)

        """
        if isinstance(desc, bool):
            desc = Expression._to_expression(desc)
        if nulls_first is None:
            nulls_first = desc
        elif isinstance(nulls_first, bool):
            nulls_first = Expression._to_expression(nulls_first)
        return Expression._from_pyexpr(_list_sort(self._expr, desc._expr, nulls_first._expr))

    def distinct(self) -> Expression:
        """Returns a list of distinct elements in each list, preserving order of first occurrence and ignoring nulls.

        Returns:
            Expression: An expression with lists containing only distinct elements

        Examples:
            >>> import daft
            >>> df = daft.from_pydict({"a": [[1, 2, 2, 3], [4, 4, 6, 2], [6, 7, 1], [None, 1, None, 1]]})
            >>> df.select(df["a"].list.distinct()).show()
            ╭─────────────╮
            │ a           │
            │ ---         │
            │ List[Int64] │
            ╞═════════════╡
            │ [1, 2, 3]   │
            ├╌╌╌╌╌╌╌╌╌╌╌╌╌┤
            │ [4, 6, 2]   │
            ├╌╌╌╌╌╌╌╌╌╌╌╌╌┤
            │ [6, 7, 1]   │
            ├╌╌╌╌╌╌╌╌╌╌╌╌╌┤
            │ [1]         │
            ╰─────────────╯
            <BLANKLINE>
            (Showing first 4 of 4 rows)

            Note that null values are ignored:

            >>> df = daft.from_pydict({"a": [[None, None], [1, None, 1], [None]]})
            >>> df.select(df["a"].list.distinct()).show()
            ╭─────────────╮
            │ a           │
            │ ---         │
            │ List[Int64] │
            ╞═════════════╡
            │ []          │
            ├╌╌╌╌╌╌╌╌╌╌╌╌╌┤
            │ [1]         │
            ├╌╌╌╌╌╌╌╌╌╌╌╌╌┤
            │ []          │
            ╰─────────────╯
            <BLANKLINE>
            (Showing first 3 of 3 rows)

        """
        return Expression._from_pyexpr(_list_distinct(self._expr))

    def unique(self) -> Expression:
        """Returns a list of distinct elements in each list, preserving order of first occurrence and ignoring nulls.

        Alias for [Expression.list.distinct](https://www.getdaft.io/projects/docs/en/stable/api/expressions/#daft.expressions.expressions.ExpressionListNamespace.distinct).

        Returns:
            Expression: An expression with lists containing only distinct elements

        Examples:
            >>> import daft
            >>> df = daft.from_pydict({"a": [[1, 2, 2, 3], [4, 4, 6, 2], [6, 7, 1], [None, 1, None, 1]]})
            >>> df.select(df["a"].list.unique()).show()
            ╭─────────────╮
            │ a           │
            │ ---         │
            │ List[Int64] │
            ╞═════════════╡
            │ [1, 2, 3]   │
            ├╌╌╌╌╌╌╌╌╌╌╌╌╌┤
            │ [4, 6, 2]   │
            ├╌╌╌╌╌╌╌╌╌╌╌╌╌┤
            │ [6, 7, 1]   │
            ├╌╌╌╌╌╌╌╌╌╌╌╌╌┤
            │ [1]         │
            ╰─────────────╯
            <BLANKLINE>
            (Showing first 4 of 4 rows)

            Note that null values are ignored:

            >>> df = daft.from_pydict({"a": [[None, None], [1, None, 1], [None]]})
            >>> df.select(df["a"].list.unique()).show()
            ╭─────────────╮
            │ a           │
            │ ---         │
            │ List[Int64] │
            ╞═════════════╡
            │ []          │
            ├╌╌╌╌╌╌╌╌╌╌╌╌╌┤
            │ [1]         │
            ├╌╌╌╌╌╌╌╌╌╌╌╌╌┤
            │ []          │
            ╰─────────────╯
            <BLANKLINE>
            (Showing first 3 of 3 rows)

        Tip: See Also
            [Expression.list.distinct](https://www.getdaft.io/projects/docs/en/stable/api/expressions/#daft.expressions.expressions.ExpressionListNamespace.distinct)

        """
        return self.distinct()


class ExpressionStructNamespace(ExpressionNamespace):
    """The following methods are available under the `expr.struct` attribute."""

    def get(self, name: str) -> Expression:
        """Retrieves one field from a struct column, or all fields with "*".

        Args:
            name: the name of the field to retrieve

        Returns:
            Expression: the field expression
        """
        return Expression._from_pyexpr(self._expr.struct_get(name))


class ExpressionMapNamespace(ExpressionNamespace):
    """The following methods are available under the `expr.map` attribute."""

    def get(self, key: Expression) -> Expression:
        """Retrieves the value for a key in a map column.

        Args:
            key: the key to retrieve

        Returns:
            Expression: the value expression

        Examples:
            >>> import pyarrow as pa
            >>> import daft
            >>> pa_array = pa.array([[("a", 1)], [], [("b", 2)]], type=pa.map_(pa.string(), pa.int64()))
            >>> df = daft.from_arrow(pa.table({"map_col": pa_array}))
            >>> df = df.with_column("a", df["map_col"].map.get("a"))
            >>> df.show()
            ╭──────────────────┬───────╮
            │ map_col          ┆ a     │
            │ ---              ┆ ---   │
            │ Map[Utf8: Int64] ┆ Int64 │
            ╞══════════════════╪═══════╡
            │ [{key: a,        ┆ 1     │
            │ value: 1,        ┆       │
            │ }]               ┆       │
            ├╌╌╌╌╌╌╌╌╌╌╌╌╌╌╌╌╌╌┼╌╌╌╌╌╌╌┤
            │ []               ┆ None  │
            ├╌╌╌╌╌╌╌╌╌╌╌╌╌╌╌╌╌╌┼╌╌╌╌╌╌╌┤
            │ [{key: b,        ┆ None  │
            │ value: 2,        ┆       │
            │ }]               ┆       │
            ╰──────────────────┴───────╯
            <BLANKLINE>
            (Showing first 3 of 3 rows)

        """
        key_expr = Expression._to_expression(key)
        return Expression._from_pyexpr(self._expr.map_get(key_expr._expr))


class ExpressionsProjection(Iterable[Expression]):
    """A collection of Expressions that can be projected onto a Table to produce another Table.

    Invariants:
        1. All Expressions have names
        2. All Expressions have unique names
    """

    def __init__(self, exprs: list[Expression]) -> None:
        # Check invariants
        seen: set[str] = set()
        for e in exprs:
            if e.name() in seen:
                raise ValueError(f"Expressions must all have unique names; saw {e.name()} twice")
            seen.add(e.name())

        self._output_name_to_exprs = {e.name(): e for e in exprs}

    @classmethod
    def from_schema(cls, schema: Schema) -> ExpressionsProjection:
        return cls([col(field.name) for field in schema])

    def __len__(self) -> int:
        return len(self._output_name_to_exprs)

    def __iter__(self) -> Iterator[Expression]:
        return iter(self._output_name_to_exprs.values())

    @overload
    def __getitem__(self, idx: slice) -> list[Expression]: ...

    @overload
    def __getitem__(self, idx: int) -> Expression: ...

    def __getitem__(self, idx: int | slice) -> Expression | list[Expression]:
        # Relies on the fact that Python dictionaries are ordered
        return list(self._output_name_to_exprs.values())[idx]

    def __eq__(self, other: object) -> bool:
        if not isinstance(other, ExpressionsProjection):
            return False

        return len(self._output_name_to_exprs) == len(other._output_name_to_exprs) and all(
            (s.name() == o.name()) and expr_structurally_equal(s, o)
            for s, o in zip(
                self._output_name_to_exprs.values(),
                other._output_name_to_exprs.values(),
            )
        )

    def union(self, other: ExpressionsProjection, rename_dup: str | None = None) -> ExpressionsProjection:
        """Unions two Expressions. Output naming conflicts are handled with keyword arguments.

        Args:
            other (ExpressionsProjection): other ExpressionsProjection to union with this one
            rename_dup (Optional[str], optional): when conflicts in naming happen, append this string to the conflicting column in `other`. Defaults to None.
        """
        unioned: dict[str, Expression] = {}
        for expr in list(self) + list(other):
            name = expr.name()

            # Handle naming conflicts
            if name in unioned:
                if rename_dup is not None:
                    while name in unioned:
                        name = f"{rename_dup}{name}"
                    expr = expr.alias(name)
                else:
                    raise ValueError(
                        f"Duplicate name found with different expression. name: {name}, seen: {unioned[name]}, current: {expr}"
                    )

            unioned[name] = expr
        return ExpressionsProjection(list(unioned.values()))

    def to_name_set(self) -> set[str]:
        return {e.name() for e in self}

    def input_mapping(self) -> dict[str, str]:
        """Returns a map of {output_name: input_name} for all expressions that are just no-ops/aliases of an existing input."""
        result = {}
        for e in self:
            input_map = e._input_mapping()
            if input_map is not None:
                result[e.name()] = input_map
        return result

    def to_column_expressions(self) -> ExpressionsProjection:
        return ExpressionsProjection([col(e.name()) for e in self])

    def get_expression_by_name(self, name: str) -> Expression:
        if name not in self._output_name_to_exprs:
            raise ValueError(f"{name} not found in ExpressionsProjection")
        return self._output_name_to_exprs[name]

    def to_inner_py_exprs(self) -> list[_PyExpr]:
        return [expr._expr for expr in self]

    def resolve_schema(self, schema: Schema) -> Schema:
        fields = [e._to_field(schema) for e in self]
        return Schema._from_field_name_and_types([(f.name, f.dtype) for f in fields])

    def __repr__(self) -> str:
        return f"{self._output_name_to_exprs.values()}"


class ExpressionImageNamespace(ExpressionNamespace):
    """Expression operations for image columns. The following methods are available under the `expr.image` attribute."""

    def decode(
        self,
        on_error: Literal["raise", "null"] = "raise",
        mode: str | ImageMode | None = None,
    ) -> Expression:
        """Decodes the binary data in this column into images.

        This can only be applied to binary columns that contain encoded images (e.g. PNG, JPEG, etc.)

        Args:
            on_error: Whether to raise when encountering an error, or log a warning and return a null
            mode: What mode to convert the images into before storing it in the column. This may prevent
                errors relating to unsupported types.

        Returns:
            Expression: An Image expression represnting an image column.
        """
        raise_on_error = False
        if on_error == "raise":
            raise_on_error = True
        elif on_error == "null":
            raise_on_error = False
        else:
            raise NotImplementedError(f"Unimplemented on_error option: {on_error}.")

        if mode is not None:
            if isinstance(mode, str):
                mode = ImageMode.from_mode_string(mode.upper())
            if not isinstance(mode, ImageMode):
                raise ValueError(f"mode must be a string or ImageMode variant, but got: {mode}")
        return Expression._from_pyexpr(native.image_decode(self._expr, raise_on_error=raise_on_error, mode=mode))

    def encode(self, image_format: str | ImageFormat) -> Expression:
        """Encode an image column as the provided image file format, returning a binary column of encoded bytes.

        Args:
            image_format: The image file format into which the images will be encoded.

        Returns:
            Expression: A Binary expression representing a binary column of encoded image bytes.
        """
        if isinstance(image_format, str):
            image_format = ImageFormat.from_format_string(image_format.upper())
        if not isinstance(image_format, ImageFormat):
            raise ValueError(f"image_format must be a string or ImageFormat variant, but got: {image_format}")
        return Expression._from_pyexpr(native.image_encode(self._expr, image_format))

    def resize(self, w: int, h: int) -> Expression:
        """Resize image into the provided width and height.

        Args:
            w: Desired width of the resized image.
            h: Desired height of the resized image.

        Returns:
            Expression: An Image expression representing an image column of the resized images.
        """
        if not isinstance(w, int):
            raise TypeError(f"expected int for w but got {type(w)}")
        if not isinstance(h, int):
            raise TypeError(f"expected int for h but got {type(h)}")
        return Expression._from_pyexpr(native.image_resize(self._expr, w, h))

    def crop(self, bbox: tuple[int, int, int, int] | Expression) -> Expression:
        """Crops images with the provided bounding box.

        Args:
            bbox (tuple[float, float, float, float] | Expression): Either a tuple of (x, y, width, height)
                parameters for cropping, or a List Expression where each element is a length 4 List
                which represents the bounding box for the crop

        Returns:
            Expression: An Image expression representing the cropped image
        """
        if not isinstance(bbox, Expression):
            if len(bbox) != 4 or not all([isinstance(x, int) for x in bbox]):
                raise ValueError(
                    f"Expected `bbox` to be either a tuple of 4 ints or an Expression but received: {bbox}"
                )
            bbox = Expression._to_expression(bbox).cast(DataType.fixed_size_list(DataType.uint64(), 4))
        assert isinstance(bbox, Expression)
        return Expression._from_pyexpr(native.image_crop(self._expr, bbox._expr))

    def to_mode(self, mode: str | ImageMode) -> Expression:
        if isinstance(mode, str):
            mode = ImageMode.from_mode_string(mode.upper())
        if not isinstance(mode, ImageMode):
            raise ValueError(f"mode must be a string or ImageMode variant, but got: {mode}")
        return Expression._from_pyexpr(native.image_to_mode(self._expr, mode))


class ExpressionPartitioningNamespace(ExpressionNamespace):
    """The following methods are available under the `expr.partition` attribute."""

    def days(self) -> Expression:
        """Partitioning Transform that returns the number of days since epoch (1970-01-01).

        Unlike other temporal partitioning expressions, this expression is date type instead of int. This is to conform to the behavior of other implementations of Iceberg partition transforms.

        Returns:
            Date Expression
        """
        return Expression._from_pyexpr(self._expr.partitioning_days())

    def hours(self) -> Expression:
        """Partitioning Transform that returns the number of hours since epoch (1970-01-01).

        Returns:
            Expression: Int32 Expression in hours
        """
        return Expression._from_pyexpr(self._expr.partitioning_hours())

    def months(self) -> Expression:
        """Partitioning Transform that returns the number of months since epoch (1970-01-01).

        Returns:
            Expression: Int32 Expression in months
        """
        return Expression._from_pyexpr(self._expr.partitioning_months())

    def years(self) -> Expression:
        """Partitioning Transform that returns the number of years since epoch (1970-01-01).

        Returns:
            Expression: Int32 Expression in years
        """
        return Expression._from_pyexpr(self._expr.partitioning_years())

    def iceberg_bucket(self, n: int) -> Expression:
        """Partitioning Transform that returns the Hash Bucket following the Iceberg Specification of murmur3_32_x86.

        See <https://iceberg.apache.org/spec/#appendix-b-32-bit-hash-requirements> for more details.

        Args:
            n (int): Number of buckets

        Returns:
            Expression: Int32 Expression with the Hash Bucket
        """
        return Expression._from_pyexpr(self._expr.partitioning_iceberg_bucket(n))

    def iceberg_truncate(self, w: int) -> Expression:
        """Partitioning Transform that truncates the input to a standard width `w` following the Iceberg Specification.

<<<<<<< HEAD
        See https://iceberg.apache.org/spec/#truncate-transform-details for more details.
=======
        See <https://iceberg.apache.org/spec/#truncate-transform-details> for more details.
>>>>>>> 86ee6a05

        Args:
            w (int): width of the truncation

        Returns:
            Expression: Expression of the Same Type of the input
        """
        return Expression._from_pyexpr(self._expr.partitioning_iceberg_truncate(w))


class ExpressionJsonNamespace(ExpressionNamespace):
    """The following methods are available under the `expr.json` attribute."""

    def query(self, jq_query: str) -> Expression:
        """Query JSON data in a column using a JQ-style filter <https://jqlang.github.io/jq/manual/>.

        This expression uses jaq as the underlying executor, see <https://github.com/01mf02/jaq> for the full list of supported filters.

        Args:
            jq_query (str): JQ query string

        Returns:
            Expression: Expression representing the result of the JQ query as a column of JSON-compatible strings

        Examples:
            >>> import daft
            >>> df = daft.from_pydict({"col": ['{"a": 1}', '{"a": 2}', '{"a": 3}']})
            >>> df.with_column("res", df["col"].json.query(".a")).collect()
            ╭──────────┬──────╮
            │ col      ┆ res  │
            │ ---      ┆ ---  │
            │ Utf8     ┆ Utf8 │
            ╞══════════╪══════╡
            │ {"a": 1} ┆ 1    │
            ├╌╌╌╌╌╌╌╌╌╌┼╌╌╌╌╌╌┤
            │ {"a": 2} ┆ 2    │
            ├╌╌╌╌╌╌╌╌╌╌┼╌╌╌╌╌╌┤
            │ {"a": 3} ┆ 3    │
            ╰──────────┴──────╯
            <BLANKLINE>
            (Showing first 3 of 3 rows)

        """
        return Expression._from_pyexpr(native.json_query(self._expr, jq_query))


class ExpressionEmbeddingNamespace(ExpressionNamespace):
    """The following methods are available under the `expr.embedding` attribute."""

    def cosine_distance(self, other: Expression) -> Expression:
        """Compute the cosine distance between two embeddings."""
        return Expression._from_pyexpr(native.cosine_distance(self._expr, other._expr))


class ExpressionBinaryNamespace(ExpressionNamespace):
    """The following methods are available under the `expr.binary` attribute."""

    def length(self) -> Expression:
        """Retrieves the length for a binary string column.

        Returns:
            Expression: an UInt64 expression with the length of each binary string in bytes

        Examples:
            >>> import daft
            >>> df = daft.from_pydict({"x": [b"foo", b"bar", b"baz"]})
            >>> df = df.select(df["x"].binary.length())
            >>> df.show()
            ╭────────╮
            │ x      │
            │ ---    │
            │ UInt64 │
            ╞════════╡
            │ 3      │
            ├╌╌╌╌╌╌╌╌┤
            │ 3      │
            ├╌╌╌╌╌╌╌╌┤
            │ 3      │
            ╰────────╯
            <BLANKLINE>
            (Showing first 3 of 3 rows)

        """
        return Expression._from_pyexpr(native.binary_length(self._expr))

    def concat(self, other: Expression) -> Expression:
        r"""Concatenates two binary strings.

        Args:
            other: The binary string to concatenate with, can be either an Expression or a bytes literal

        Returns:
            Expression: A binary expression containing the concatenated strings

        Examples:
            >>> import daft
            >>> df = daft.from_pydict(
            ...     {"a": [b"Hello", b"\\xff\\xfe", b"", b"World"], "b": [b" World", b"\\x00", b"empty", b"!"]}
            ... )
            >>> df = df.select(df["a"].binary.concat(df["b"]))
            >>> df.show()
            ╭────────────────────╮
            │ a                  │
            │ ---                │
            │ Binary             │
            ╞════════════════════╡
            │ b"Hello World"     │
            ├╌╌╌╌╌╌╌╌╌╌╌╌╌╌╌╌╌╌╌╌┤
            │ b"\\xff\\xfe\\x00" │
            ├╌╌╌╌╌╌╌╌╌╌╌╌╌╌╌╌╌╌╌╌┤
            │ b"empty"           │
            ├╌╌╌╌╌╌╌╌╌╌╌╌╌╌╌╌╌╌╌╌┤
            │ b"World!"          │
            ╰────────────────────╯
            <BLANKLINE>
            (Showing first 4 of 4 rows)

        """
        other_expr = Expression._to_expression(other)
        return Expression._from_pyexpr(native.binary_concat(self._expr, other_expr._expr))

    def slice(self, start: Expression | int, length: Expression | int | None = None) -> Expression:
        r"""Returns a slice of each binary string.

        Args:
            start: The starting position (0-based) of the slice.
            length: The length of the slice. If None, returns all characters from start to the end.

        Returns:
            A new expression representing the slice.

        Examples:
            >>> import daft
            >>> df = daft.from_pydict({"x": [b"Hello World", b"\xff\xfe\x00", b"empty"]})
            >>> df = df.select(df["x"].binary.slice(1, 3))
            >>> df.show()
            ╭─────────────╮
            │ x           │
            │ ---         │
            │ Binary      │
            ╞═════════════╡
            │ b"ell"      │
            ├╌╌╌╌╌╌╌╌╌╌╌╌╌┤
            │ b"\xfe\x00" │
            ├╌╌╌╌╌╌╌╌╌╌╌╌╌┤
            │ b"mpt"      │
            ╰─────────────╯
            <BLANKLINE>
            (Showing first 3 of 3 rows)

        """
        start_expr = Expression._to_expression(start)
        length_expr = Expression._to_expression(length)
        return Expression._from_pyexpr(native.binary_slice(self._expr, start_expr._expr, length_expr._expr))<|MERGE_RESOLUTION|>--- conflicted
+++ resolved
@@ -4372,11 +4372,7 @@
     def iceberg_truncate(self, w: int) -> Expression:
         """Partitioning Transform that truncates the input to a standard width `w` following the Iceberg Specification.
 
-<<<<<<< HEAD
-        See https://iceberg.apache.org/spec/#truncate-transform-details for more details.
-=======
         See <https://iceberg.apache.org/spec/#truncate-transform-details> for more details.
->>>>>>> 86ee6a05
 
         Args:
             w (int): width of the truncation
