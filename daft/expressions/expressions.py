--- conflicted
+++ resolved
@@ -1286,7 +1286,6 @@
         substr_expr = Expression._to_expression(substr)
         return Expression._from_pyexpr(self._expr.utf8_find(substr_expr._expr))
 
-<<<<<<< HEAD
     def rpad(self, length: int | Expression, pad: str | Expression) -> Expression:
         """Right-pads each string by truncating or padding with the character
 
@@ -1320,7 +1319,7 @@
         length_expr = Expression._to_expression(length)
         pad_expr = Expression._to_expression(pad)
         return Expression._from_pyexpr(self._expr.utf8_lpad(length_expr._expr, pad_expr._expr))
-=======
+
     def repeat(self, n: int | Expression) -> Expression:
         """Repeats each string n times
 
@@ -1332,7 +1331,6 @@
         """
         n_expr = Expression._to_expression(n)
         return Expression._from_pyexpr(self._expr.utf8_repeat(n_expr._expr))
->>>>>>> 6adb152b
 
 
 class ExpressionListNamespace(ExpressionNamespace):
