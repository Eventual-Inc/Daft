from __future__ import annotations

import math
import warnings
from collections.abc import Iterable, Iterator
from datetime import date, datetime, time, timedelta
from decimal import Decimal
from typing import (
    TYPE_CHECKING,
    Any,
    Callable,
    Literal,
    TypeVar,
    overload,
)

import daft.daft as native
from daft import context
from daft.daft import (
    CountMode,
    ImageFormat,
    ImageMode,
    ImageProperty,
    ResourceRequest,
    initialize_udfs,
    resolved_col,
    unresolved_col,
)
from daft.daft import PyExpr as _PyExpr
from daft.daft import date_lit as _date_lit
from daft.daft import decimal_lit as _decimal_lit
from daft.daft import duration_lit as _duration_lit
from daft.daft import list_lit as _list_lit
from daft.daft import lit as _lit
from daft.daft import time_lit as _time_lit
from daft.daft import timestamp_lit as _timestamp_lit
from daft.daft import udf as _udf
from daft.datatype import DataType, DataTypeLike, TimeUnit
from daft.dependencies import pa
from daft.expressions.testing import expr_structurally_equal
from daft.logical.schema import Field, Schema
from daft.series import Series

if TYPE_CHECKING:
    import builtins

    from daft.dependencies import pc
    from daft.io import IOConfig
    from daft.udf.legacy import BoundUDFArgs, InitArgsType, UninitializedUdf
    from daft.window import Window

    ENCODING_CHARSET = Literal["utf-8", "utf8", "base64"]
    COMPRESSION_CODEC = Literal["deflate", "gzip", "gz", "zlib"]


def lit(value: object) -> Expression:
    """Creates an Expression representing a column with every value set to the provided value.

    Args:
        val: value of column

    Returns:
        Expression: Expression representing the value provided

    Examples:
        >>> import daft
        >>> df = daft.from_pydict({"x": [1, 2, 3]})
        >>> df = df.with_column("y", daft.lit(1))
        >>> df.show()
        ╭───────┬───────╮
        │ x     ┆ y     │
        │ ---   ┆ ---   │
        │ Int64 ┆ Int32 │
        ╞═══════╪═══════╡
        │ 1     ┆ 1     │
        ├╌╌╌╌╌╌╌┼╌╌╌╌╌╌╌┤
        │ 2     ┆ 1     │
        ├╌╌╌╌╌╌╌┼╌╌╌╌╌╌╌┤
        │ 3     ┆ 1     │
        ╰───────┴───────╯
        <BLANKLINE>
        (Showing first 3 of 3 rows)

    """
    if isinstance(value, datetime):
        # pyo3 datetime (PyDateTime) is not available when running in abi3 mode, workaround
        pa_timestamp = pa.scalar(value)
        i64_value = pa_timestamp.cast(pa.int64()).as_py()
        time_unit = TimeUnit.from_str(pa_timestamp.type.unit)._timeunit
        tz = pa_timestamp.type.tz
        lit_value = _timestamp_lit(i64_value, time_unit, tz)
    elif isinstance(value, date):
        # pyo3 date (PyDate) is not available when running in abi3 mode, workaround
        epoch_time = value - date(1970, 1, 1)
        lit_value = _date_lit(epoch_time.days)
    elif isinstance(value, time):
        # pyo3 time (PyTime) is not available when running in abi3 mode, workaround
        pa_time = pa.scalar(value)
        i64_value = pa_time.cast(pa.int64()).as_py()
        time_unit = TimeUnit.from_str(pa.type_for_alias(str(pa_time.type)).unit)._timeunit
        lit_value = _time_lit(i64_value, time_unit)
    elif isinstance(value, timedelta):
        # pyo3 timedelta (PyDelta) is not available when running in abi3 mode, workaround
        pa_duration = pa.scalar(value)
        i64_value = pa_duration.cast(pa.int64()).as_py()
        time_unit = TimeUnit.from_str(pa_duration.type.unit)._timeunit
        lit_value = _duration_lit(i64_value, time_unit)
    elif isinstance(value, Decimal):
        sign, digits, exponent = value.as_tuple()
        assert isinstance(exponent, int)
        lit_value = _decimal_lit(sign == 1, digits, exponent)
    elif isinstance(value, Series):
        lit_value = _list_lit(value._series)
    elif isinstance(value, list):
        value_series = Series.from_pylist(value)
        lit_value = _list_lit(value_series._series)
    else:
        lit_value = _lit(value)
    return Expression._from_pyexpr(lit_value)


def element() -> Expression:
    """Creates an expression referring to an elementwise list operation.

    This is used to create an expression that operates on each element of a list column.

    If used outside of a list column, it will raise an error.
    """
    return col("")


def col(name: str) -> Expression:
    """Creates an Expression referring to the column with the provided name.

    Args:
        name: Name of column

    Returns:
        Expression: Expression representing the selected column

    Examples:
        >>> import daft
        >>> df = daft.from_pydict({"x": [1, 2, 3], "y": [4, 5, 6]})
        >>> df = df.select(daft.col("x"))
        >>> df.show()
        ╭───────╮
        │ x     │
        │ ---   │
        │ Int64 │
        ╞═══════╡
        │ 1     │
        ├╌╌╌╌╌╌╌┤
        │ 2     │
        ├╌╌╌╌╌╌╌┤
        │ 3     │
        ╰───────╯
        <BLANKLINE>
        (Showing first 3 of 3 rows)

    """
    return Expression._from_pyexpr(unresolved_col(name))


def _resolved_col(name: str) -> Expression:
    """Creates a resolved column."""
    return Expression._from_pyexpr(resolved_col(name))


def list_(*items: Expression | str) -> Expression:
    """Constructs a list from the item expressions.

    Args:
        *items (Union[Expression, str]): item expressions to construct the list

    Returns:
        Expression: Expression representing the constructed list

    Examples:
        >>> import daft
        >>> df = daft.from_pydict({"x": [1, 2, 3], "y": [4, 5, 6]})
        >>> df = df.select(daft.list_("x", "y").alias("fwd"), daft.list_("y", "x").alias("rev"))
        >>> df.show()
        ╭─────────────┬─────────────╮
        │ fwd         ┆ rev         │
        │ ---         ┆ ---         │
        │ List[Int64] ┆ List[Int64] │
        ╞═════════════╪═════════════╡
        │ [1, 4]      ┆ [4, 1]      │
        ├╌╌╌╌╌╌╌╌╌╌╌╌╌┼╌╌╌╌╌╌╌╌╌╌╌╌╌┤
        │ [2, 5]      ┆ [5, 2]      │
        ├╌╌╌╌╌╌╌╌╌╌╌╌╌┼╌╌╌╌╌╌╌╌╌╌╌╌╌┤
        │ [3, 6]      ┆ [6, 3]      │
        ╰─────────────┴─────────────╯
        <BLANKLINE>
        (Showing first 3 of 3 rows)

    """
    assert len(items) > 0, "List constructor requires at least one item"
    return Expression._from_pyexpr(native.list_([col(i)._expr if isinstance(i, str) else i._expr for i in items]))


def struct(*fields: Expression | str) -> Expression:
    """Constructs a struct from the input field expressions.

    Args:
        inputs: Expressions to be converted into struct fields.

    Returns:
        An expression for a struct column with the input columns as its fields.

    Examples:
        >>> import daft
        >>> from daft import col
        >>> df = daft.from_pydict({"a": [1, 2, 3], "b": ["a", "b", "c"]})
        >>> df.select(daft.struct(col("a") * 2, col("b"))).show()
        ╭───────────────────────────╮
        │ struct                    │
        │ ---                       │
        │ Struct[a: Int64, b: Utf8] │
        ╞═══════════════════════════╡
        │ {a: 2,                    │
        │ b: a,                     │
        │ }                         │
        ├╌╌╌╌╌╌╌╌╌╌╌╌╌╌╌╌╌╌╌╌╌╌╌╌╌╌╌┤
        │ {a: 4,                    │
        │ b: b,                     │
        │ }                         │
        ├╌╌╌╌╌╌╌╌╌╌╌╌╌╌╌╌╌╌╌╌╌╌╌╌╌╌╌┤
        │ {a: 6,                    │
        │ b: c,                     │
        │ }                         │
        ╰───────────────────────────╯
        <BLANKLINE>
        (Showing first 3 of 3 rows)

    """
    pyinputs = []
    for field in fields:
        if isinstance(field, Expression):
            pyinputs.append(field._expr)
        elif isinstance(field, str):
            pyinputs.append(col(field)._expr)
        else:
            raise TypeError("expected Expression or str as input for struct()")
    f = native.get_function_from_registry("struct")
    return Expression._from_pyexpr(f(*pyinputs))


def interval(
    years: int | None = None,
    months: int | None = None,
    days: int | None = None,
    hours: int | None = None,
    minutes: int | None = None,
    seconds: int | None = None,
    millis: int | None = None,
    nanos: int | None = None,
) -> Expression:
    """Creates an Expression representing an interval."""
    lit_value = native.interval_lit(
        years=years, months=months, days=days, hours=hours, minutes=minutes, seconds=seconds, millis=millis, nanos=nanos
    )
    return Expression._from_pyexpr(lit_value)


def coalesce(*args: Expression) -> Expression:
    """(DEPRECATED) Please use `daft.functions.coalesce` instead."""
    warnings.warn(
        "`daft.coalesce` and `daft.expressions.coalesce` are deprecated since Daft version >= 0.6.2 and will be removed in >= 0.7.0. Please use `daft.functions.coalesce` instead.",
        category=DeprecationWarning,
    )
    from daft.functions import coalesce

    return coalesce(*args)


class Expression:
    _expr: _PyExpr = None  # type: ignore

    def __init__(self) -> None:
        raise NotImplementedError("We do not support creating a Expression via __init__ ")

    @property
    def str(self) -> ExpressionStringNamespace:
        """Access methods that work on columns of strings."""
        return ExpressionStringNamespace.from_expression(self)

    @property
    def dt(self) -> ExpressionDatetimeNamespace:
        """Access methods that work on columns of datetimes."""
        return ExpressionDatetimeNamespace.from_expression(self)

    @property
    def embedding(self) -> ExpressionEmbeddingNamespace:
        """Access methods that work on columns of embeddings."""
        return ExpressionEmbeddingNamespace.from_expression(self)

    @property
    def float(self) -> ExpressionFloatNamespace:
        """Access methods that work on columns of floats."""
        return ExpressionFloatNamespace.from_expression(self)

    @property
    def url(self) -> ExpressionUrlNamespace:
        """Access methods that work on columns of URLs."""
        return ExpressionUrlNamespace.from_expression(self)

    @property
    def list(self) -> ExpressionListNamespace:
        """Access methods that work on columns of lists."""
        return ExpressionListNamespace.from_expression(self)

    @property
    def struct(self) -> ExpressionStructNamespace:
        """Access methods that work on columns of structs."""
        return ExpressionStructNamespace.from_expression(self)

    @property
    def map(self) -> ExpressionMapNamespace:
        """Access methods that work on columns of maps."""
        return ExpressionMapNamespace.from_expression(self)

    @property
    def image(self) -> ExpressionImageNamespace:
        """Access methods that work on columns of images."""
        return ExpressionImageNamespace.from_expression(self)

    @property
    def partitioning(self) -> ExpressionPartitioningNamespace:
        """Access methods that support partitioning operators."""
        return ExpressionPartitioningNamespace.from_expression(self)

    @property
    def binary(self) -> ExpressionBinaryNamespace:
        """Access binary string operations for this expression.

        Returns:
            ExpressionBinaryNamespace: A namespace containing binary string operations
        """
        return ExpressionBinaryNamespace.from_expression(self)

    @staticmethod
    def _from_pyexpr(pyexpr: _PyExpr) -> Expression:
        expr = Expression.__new__(Expression)
        expr._expr = pyexpr
        return expr

    @staticmethod
    def _to_expression(obj: object) -> Expression:
        if isinstance(obj, Expression):
            return obj
        else:
            return lit(obj)

    def to_arrow_expr(self) -> pc.Expression:
        """Returns this expression as a pyarrow.compute.Expression for integrations with other systems."""
        from daft.expressions.pyarrow_visitor import _PyArrowExpressionVisitor

        return _PyArrowExpressionVisitor().visit(self)

    def as_py(self) -> Any:
        """Returns this literal expression as a python value, raises a ValueError if this is not a literal expression."""
        return self._expr.as_py()

    @staticmethod
    def udf(
        name: builtins.str,
        inner: UninitializedUdf,
        bound_args: BoundUDFArgs,
        expressions: builtins.list[Expression],
        return_dtype: DataType,
        init_args: InitArgsType,
        resource_request: ResourceRequest | None,
        batch_size: int | None,
        concurrency: int | None,
        use_process: bool | None,
    ) -> Expression:
        return Expression._from_pyexpr(
            _udf(
                name,
                inner,
                bound_args,
                [e._expr for e in expressions],
                return_dtype._dtype,
                init_args,
                resource_request,
                batch_size,
                concurrency,
                use_process,
            )
        )

    def unnest(self) -> Expression:
        """Flatten the fields of a struct expression into columns in a DataFrame.

        Tip: See Also
            [`daft.functions.unnest`](https://docs.daft.ai/en/stable/api/functions/unnest/)
        """
        from daft.functions import unnest

        return unnest(self)

    def __bool__(self) -> bool:
        raise ValueError(
            "Expressions don't have a truth value. "
            "If you used Python keywords `and` `not` `or` on an expression, use `&` `~` `|` instead."
        )

    def __abs__(self) -> Expression:
        """Absolute of a numeric expression."""
        return self.abs()

    def abs(self) -> Expression:
        """Absolute of a numeric expression.

        Tip: See Also
            [`daft.functions.abs`](https://docs.daft.ai/en/stable/api/functions/abs/)
        """
        from daft.functions import abs

        return abs(self)

    def __add__(self, other: object) -> Expression:
        """Adds two numeric expressions or concatenates two string expressions (``e1 + e2``)."""
        expr = Expression._to_expression(other)
        return Expression._from_pyexpr(self._expr + expr._expr)

    def __radd__(self, other: object) -> Expression:
        expr = Expression._to_expression(other)
        return Expression._from_pyexpr(expr._expr + self._expr)

    def __sub__(self, other: object) -> Expression:
        """Subtracts two numeric expressions (``e1 - e2``)."""
        expr = Expression._to_expression(other)
        return Expression._from_pyexpr(self._expr - expr._expr)

    def __rsub__(self, other: object) -> Expression:
        expr = Expression._to_expression(other)
        return Expression._from_pyexpr(expr._expr - self._expr)

    def __mul__(self, other: object) -> Expression:
        """Multiplies two numeric expressions (``e1 * e2``)."""
        expr = Expression._to_expression(other)
        return Expression._from_pyexpr(self._expr * expr._expr)

    def __rmul__(self, other: object) -> Expression:
        expr = Expression._to_expression(other)
        return Expression._from_pyexpr(expr._expr * self._expr)

    def __truediv__(self, other: object) -> Expression:
        """True divides two numeric expressions (``e1 / e2``)."""
        expr = Expression._to_expression(other)
        return Expression._from_pyexpr(self._expr / expr._expr)

    def __rtruediv__(self, other: object) -> Expression:
        expr = Expression._to_expression(other)
        return Expression._from_pyexpr(expr._expr / self._expr)

    def __mod__(self, other: Expression) -> Expression:
        """Takes the mod of two numeric expressions (``e1 % e2``)."""
        expr = Expression._to_expression(other)
        return Expression._from_pyexpr(self._expr % expr._expr)

    def __rmod__(self, other: Expression) -> Expression:
        """Takes the mod of two numeric expressions (``e1 % e2``)."""
        expr = Expression._to_expression(other)
        return Expression._from_pyexpr(expr._expr % self._expr)

    def __and__(self, other: Expression) -> Expression:
        """Takes the logical AND of two boolean expressions, or bitwise AND of two integer expressions (``e1 & e2``)."""
        expr = Expression._to_expression(other)
        return Expression._from_pyexpr(self._expr & expr._expr)

    def __rand__(self, other: Expression) -> Expression:
        """Takes the logical reverse AND of two boolean expressions (``e1 & e2``)."""
        expr = Expression._to_expression(other)
        return Expression._from_pyexpr(expr._expr & self._expr)

    def __or__(self, other: Expression) -> Expression:
        """Takes the logical OR of two boolean or integer expressions, or bitwise OR of two integer expressions (``e1 | e2``)."""
        expr = Expression._to_expression(other)
        return Expression._from_pyexpr(self._expr | expr._expr)

    def __xor__(self, other: Expression) -> Expression:
        """Takes the logical XOR of two boolean or integer expressions, or bitwise XOR of two integer expressions (``e1 ^ e2``)."""
        expr = Expression._to_expression(other)
        return Expression._from_pyexpr(self._expr ^ expr._expr)

    def __ror__(self, other: Expression) -> Expression:
        """Takes the logical reverse OR of two boolean expressions (``e1 | e2``)."""
        expr = Expression._to_expression(other)
        return Expression._from_pyexpr(expr._expr | self._expr)

    def __lt__(self, other: Expression) -> Expression:
        """Compares if an expression is less than another (``e1 < e2``)."""
        expr = Expression._to_expression(other)
        return Expression._from_pyexpr(self._expr < expr._expr)

    def __le__(self, other: Expression) -> Expression:
        """Compares if an expression is less than or equal to another (``e1 <= e2``)."""
        expr = Expression._to_expression(other)
        return Expression._from_pyexpr(self._expr <= expr._expr)

    def __eq__(self, other: Expression) -> Expression:  # type: ignore
        """Compares if an expression is equal to another (``e1 == e2``)."""
        expr = Expression._to_expression(other)
        return Expression._from_pyexpr(self._expr == expr._expr)

    def eq_null_safe(self, other: Expression | Any) -> Expression:
        """Performs a null-safe equality comparison between two expressions.

        Tip: See Also
            [`daft.functions.eq_null_safe`](https://docs.daft.ai/en/stable/api/functions/eq_null_safe/)
        """
        from daft.functions import eq_null_safe

        return eq_null_safe(self, other)

    def __ne__(self, other: Expression) -> Expression:  # type: ignore
        """Compares if an expression is not equal to another (``e1 != e2``)."""
        expr = Expression._to_expression(other)
        return Expression._from_pyexpr(self._expr != expr._expr)

    def __gt__(self, other: Expression) -> Expression:
        """Compares if an expression is greater than another (``e1 > e2``)."""
        expr = Expression._to_expression(other)
        return Expression._from_pyexpr(self._expr > expr._expr)

    def __ge__(self, other: Expression) -> Expression:
        """Compares if an expression is greater than or equal to another (``e1 >= e2``)."""
        expr = Expression._to_expression(other)
        return Expression._from_pyexpr(self._expr >= expr._expr)

    def __lshift__(self, other: Expression) -> Expression:
        """Shifts the bits of an integer expression to the left (``e1 << e2``).

        Args:
            other: The number of bits to shift the expression to the left
        """
        expr = Expression._to_expression(other)
        return Expression._from_pyexpr(self._expr << expr._expr)

    def __rshift__(self, other: Expression) -> Expression:
        """Shifts the bits of an integer expression to the right (``e1 >> e2``).

        .. NOTE::

            For unsigned integers, this expression perform a logical right shift.
            For signed integers, this expression perform an arithmetic right shift.

        Args:
            other: The number of bits to shift the expression to the right
        """
        expr = Expression._to_expression(other)
        return Expression._from_pyexpr(self._expr >> expr._expr)

    def __invert__(self) -> Expression:
        """Inverts a boolean expression (``~e``)."""
        expr = self._expr.__invert__()
        return Expression._from_pyexpr(expr)

    def __floordiv__(self, other: Expression) -> Expression:
        """Floor divides two numeric expressions (``e1 / e2``)."""
        expr = Expression._to_expression(other)
        return Expression._from_pyexpr(self._expr // expr._expr)

    def __rfloordiv__(self, other: object) -> Expression:
        """Reverse floor divides two numeric expressions (``e2 / e1``)."""
        expr = Expression._to_expression(other)
        return Expression._from_pyexpr(expr._expr // self._expr)

    def __getitem__(self, key: builtins.str | int) -> Expression:
        """Syntactic sugar for `Expression.list.get` and `Expression.struct.get`.

        Examples:
            >>> import daft
            >>> df = daft.from_pydict({"struct": [{"x": 1, "y": 2}, {"x": 3, "y": 4}], "list": [[10, 20], [30, 40]]})
            >>> df = df.select(df["struct"]["x"], df["list"][0].alias("first"))
            >>> df.show()
            ╭───────┬───────╮
            │ x     ┆ first │
            │ ---   ┆ ---   │
            │ Int64 ┆ Int64 │
            ╞═══════╪═══════╡
            │ 1     ┆ 10    │
            ├╌╌╌╌╌╌╌┼╌╌╌╌╌╌╌┤
            │ 3     ┆ 30    │
            ╰───────┴───────╯
            <BLANKLINE>
            (Showing first 2 of 2 rows)

        Tip: See Also
            [list.get](https://docs.daft.ai/en/stable/api/expressions/#daft.expressions.expressions.ExpressionListNamespace.get) and [struct.get](https://docs.daft.ai/en/stable/api/expressions/#daft.expressions.expressions.ExpressionStructNamespace.get)

        """
        if isinstance(key, int):
            return self.list.get(key)
        elif isinstance(key, str):
            return self.struct.get(key)
        else:
            raise TypeError(
                f"Argument {key} of type {type(key)} is not supported in Expression.__getitem__. Only int and string types are supported."
            )

    @classmethod
    def _call_builtin_scalar_fn(cls, func_name: builtins.str, *args: Any, **kwargs: Any) -> Expression:
        expr_args = [cls._to_expression(v)._expr for v in args]
        expr_kwargs = {k: cls._to_expression(v)._expr for k, v in kwargs.items() if v is not None}
        f = native.get_function_from_registry(func_name)
        return cls._from_pyexpr(f(*expr_args, **expr_kwargs))

    def _eval_expressions(self, func_name: builtins.str, *args: Any, **kwargs: Any) -> Expression:
        expr_args = [Expression._to_expression(v)._expr for v in args]
        expr_kwargs = {k: Expression._to_expression(v)._expr for k, v in kwargs.items() if v is not None}
        f = native.get_function_from_registry(func_name)
        return Expression._from_pyexpr(f(self._expr, *expr_args, **expr_kwargs))

    def alias(self, name: builtins.str) -> Expression:
        """Gives the expression a new name.

        Args:
            name: New name for expression

        Returns:
            Expression: Renamed expression

        Examples:
            >>> import daft
            >>> df = daft.from_pydict({"x": [1, 2, 3]})
            >>> df = df.select(col("x").alias("y"))
            >>> df.show()
            ╭───────╮
            │ y     │
            │ ---   │
            │ Int64 │
            ╞═══════╡
            │ 1     │
            ├╌╌╌╌╌╌╌┤
            │ 2     │
            ├╌╌╌╌╌╌╌┤
            │ 3     │
            ╰───────╯
            <BLANKLINE>
            (Showing first 3 of 3 rows)

        """
        assert isinstance(name, str)
        expr = self._expr.alias(name)
        return Expression._from_pyexpr(expr)

    def cast(self, dtype: DataTypeLike) -> Expression:
        """Casts an expression to the given datatype if possible.

        Tip: See Also
            [`daft.functions.cast`](https://docs.daft.ai/en/stable/api/functions/cast/)
        """
        from daft.functions import cast

        return cast(self, dtype)

    def ceil(self) -> Expression:
        """The ceiling of a numeric expression.

        Tip: See Also
            [`daft.functions.ceil`](https://docs.daft.ai/en/stable/api/functions/ceil/)
        """
        from daft.functions import ceil

        return ceil(self)

    def floor(self) -> Expression:
        """The floor of a numeric expression.

        Tip: See Also
            [`daft.functions.floor`](https://docs.daft.ai/en/stable/api/functions/floor/)
        """
        from daft.functions import floor

        return floor(self)

    def clip(
        self,
        min: Expression | None = None,
        max: Expression | None = None,
    ) -> Expression:
        """Clips an expression to the given minimum and maximum values.

        Tip: See Also
            [`daft.functions.clip`](https://docs.daft.ai/en/stable/api/functions/clip/)
        """
        from daft.functions import clip

        return clip(self, min, max)

    def sign(self) -> Expression:
        """The sign of a numeric expression.

        Tip: See Also
            [`daft.functions.sign`](https://docs.daft.ai/en/stable/api/functions/sign/)
        """
        from daft.functions import sign

        return sign(self)

    def signum(self) -> Expression:
        """(DEPRECATED) Please use `daft.functions.sign` instead."""
        warnings.warn(
            "`Expression.image.signum` is deprecated since Daft version >= 0.6.2 and will be removed in >= 0.7.0. Please use `daft.functions.sign` instead.",
            category=DeprecationWarning,
        )
        return self.sign()

    def negate(self) -> Expression:
        """The negative of a numeric expression.

        Tip: See Also
            [`daft.functions.negate`](https://docs.daft.ai/en/stable/api/functions/negate/)
        """
        from daft.functions import negate

        return negate(self)

    def negative(self) -> Expression:
        """(DEPRECATED) Please use `daft.functions.negate` instead."""
        warnings.warn(
            "`Expression.image.negative` is deprecated since Daft version >= 0.6.2 and will be removed in >= 0.7.0. Please use `daft.functions.negate` instead.",
            category=DeprecationWarning,
        )
        return self.negate()

    def round(self, decimals: Expression | int = 0) -> Expression:
        """The round of a numeric expression.

        Tip: See Also
            [`daft.functions.round`](https://docs.daft.ai/en/stable/api/functions/round/)
        """
        from daft.functions import round

        return round(self, decimals)

    def sqrt(self) -> Expression:
        """The square root of a numeric expression.

        Tip: See Also
            [`daft.functions.sqrt`](https://docs.daft.ai/en/stable/api/functions/sqrt/)
        """
        from daft.functions import sqrt

        return sqrt(self)

    def cbrt(self) -> Expression:
        """The cube root of a numeric expression.

        Tip: See Also
            [`daft.functions.cbrt`](https://docs.daft.ai/en/stable/api/functions/cbrt/)
        """
        from daft.functions import cbrt

        return cbrt(self)

    def sin(self) -> Expression:
        """The elementwise sine of a numeric expression.

        Tip: See Also
            [`daft.functions.sin`](https://docs.daft.ai/en/stable/api/functions/sin/)
        """
        from daft.functions import sin

        return sin(self)

    def cos(self) -> Expression:
        """The elementwise cosine of a numeric expression.

        Tip: See Also
            [`daft.functions.cos`](https://docs.daft.ai/en/stable/api/functions/cos/)
        """
        from daft.functions import cos

        return cos(self)

    def tan(self) -> Expression:
        """The elementwise tangent of a numeric expression.

        Tip: See Also
            [`daft.functions.tan`](https://docs.daft.ai/en/stable/api/functions/tan/)
        """
        from daft.functions import tan

        return tan(self)

    def csc(self) -> Expression:
        """The elementwise cosecant of a numeric expression.

        Tip: See Also
            [`daft.functions.csc`](https://docs.daft.ai/en/stable/api/functions/csc/)
        """
        from daft.functions import csc

        return csc(self)

    def sec(self) -> Expression:
        """The elementwise secant of a numeric expression.

        Tip: See Also
            [`daft.functions.sec`](https://docs.daft.ai/en/stable/api/functions/sec/)
        """
        from daft.functions import sec

        return sec(self)

    def cot(self) -> Expression:
        """The elementwise cotangent of a numeric expression.

        Tip: See Also
            [`daft.functions.cot`](https://docs.daft.ai/en/stable/api/functions/cot/)
        """
        from daft.functions import cot

        return cot(self)

    def sinh(self) -> Expression:
        """The elementwise hyperbolic sine of a numeric expression.

        Tip: See Also
            [`daft.functions.sinh`](https://docs.daft.ai/en/stable/api/functions/sinh/)
        """
        from daft.functions import sinh

        return sinh(self)

    def cosh(self) -> Expression:
        """The elementwise hyperbolic cosine of a numeric expression.

        Tip: See Also
            [`daft.functions.cosh`](https://docs.daft.ai/en/stable/api/functions/cosh/)
        """
        from daft.functions import cosh

        return cosh(self)

    def tanh(self) -> Expression:
        """The elementwise hyperbolic tangent of a numeric expression.

        Tip: See Also
            [`daft.functions.tanh`](https://docs.daft.ai/en/stable/api/functions/tanh/)
        """
        from daft.functions import tanh

        return tanh(self)

    def arcsin(self) -> Expression:
        """The elementwise arc sine of a numeric expression.

        Tip: See Also
            [`daft.functions.arcsin`](https://docs.daft.ai/en/stable/api/functions/arcsin/)
        """
        from daft.functions import arcsin

        return arcsin(self)

    def arccos(self) -> Expression:
        """The elementwise arc cosine of a numeric expression.

        Tip: See Also
            [`daft.functions.arccos`](https://docs.daft.ai/en/stable/api/functions/arccos/)
        """
        from daft.functions import arccos

        return arccos(self)

    def arctan(self) -> Expression:
        """The elementwise arc tangent of a numeric expression.

        Tip: See Also
            [`daft.functions.arctan`](https://docs.daft.ai/en/stable/api/functions/arctan/)
        """
        from daft.functions import arctan

        return arctan(self)

    def arctan2(self, other: Expression) -> Expression:
        """Calculates the four quadrant arctangent of coordinates (y, x), in radians.

        Tip: See Also
            [`daft.functions.arctan2`](https://docs.daft.ai/en/stable/api/functions/arctan2/)
        """
        from daft.functions import arctan2

        return arctan2(self, other)

    def arctanh(self) -> Expression:
        """The elementwise inverse hyperbolic tangent of a numeric expression.

        Tip: See Also
            [`daft.functions.arctanh`](https://docs.daft.ai/en/stable/api/functions/arctanh/)
        """
        from daft.functions import arctanh

        return arctanh(self)

    def arccosh(self) -> Expression:
        """The elementwise inverse hyperbolic cosine of a numeric expression.

        Tip: See Also
            [`daft.functions.arccosh`](https://docs.daft.ai/en/stable/api/functions/arccosh/)
        """
        from daft.functions import arccosh

        return arccosh(self)

    def arcsinh(self) -> Expression:
        """The elementwise inverse hyperbolic sine of a numeric expression.

        Tip: See Also
            [`daft.functions.arcsinh`](https://docs.daft.ai/en/stable/api/functions/arcsinh/)
        """
        from daft.functions import arcsinh

        return arcsinh(self)

    def radians(self) -> Expression:
        """The elementwise radians of a numeric expression.

        Tip: See Also
            [`daft.functions.radians`](https://docs.daft.ai/en/stable/api/functions/radians/)
        """
        from daft.functions import radians

        return radians(self)

    def degrees(self) -> Expression:
        """The elementwise degrees of a numeric expression.

        Tip: See Also
            [`daft.functions.degrees`](https://docs.daft.ai/en/stable/api/functions/degrees/)
        """
        from daft.functions import degrees

        return degrees(self)

    def log2(self) -> Expression:
        """The elementwise log base 2 of a numeric expression.

        Tip: See Also
            [`daft.functions.log2`](https://docs.daft.ai/en/stable/api/functions/log2/)
        """
        from daft.functions import log2

        return log2(self)

    def log10(self) -> Expression:
        """The elementwise log base 10 of a numeric expression.

        Tip: See Also
            [`daft.functions.log10`](https://docs.daft.ai/en/stable/api/functions/log10/)
        """
        from daft.functions import log10

        return log10(self)

    def log(self, base: int | builtins.float = math.e) -> Expression:
        """The elementwise log with given base, of a numeric expression.

        Tip: See Also
            [`daft.functions.log`](https://docs.daft.ai/en/stable/api/functions/log/)
        """
        from daft.functions import log

        return log(self, base=base)

    def ln(self) -> Expression:
        """The elementwise natural log of a numeric expression.

        Tip: See Also
            [`daft.functions.ln`](https://docs.daft.ai/en/stable/api/functions/ln/)
        """
        from daft.functions import ln

        return ln(self)

    def log1p(self) -> Expression:
        """The ln(self + 1) of a numeric expression.

        Tip: See Also
            [`daft.functions.log1p`](https://docs.daft.ai/en/stable/api/functions/log1p/)
        """
        from daft.functions import log1p

        return log1p(self)

    def exp(self) -> Expression:
        """The e^self of a numeric expression.

        Tip: See Also
            [`daft.functions.exp`](https://docs.daft.ai/en/stable/api/functions/exp/)
        """
        from daft.functions import exp

        return exp(self)

    def expm1(self) -> Expression:
        """The e^self - 1 of a numeric expression.

        Tip: See Also
            [`daft.functions.expm1`](https://docs.daft.ai/en/stable/api/functions/expm1/)
        """
        from daft.functions import expm1

        return expm1(self)

    def bitwise_and(self, other: Expression) -> Expression:
        """Bitwise AND of two integer expressions.

        Tip: See Also
            [`daft.functions.bitwise_and`](https://docs.daft.ai/en/stable/api/functions/bitwise_and/)
        """
        from daft.functions import bitwise_and

        return bitwise_and(self, other)

    def bitwise_or(self, other: Expression) -> Expression:
        """Bitwise OR of two integer expressions.

        Tip: See Also
            [`daft.functions.bitwise_or`](https://docs.daft.ai/en/stable/api/functions/bitwise_or/)
        """
        from daft.functions import bitwise_or

        return bitwise_or(self, other)

    def bitwise_xor(self, other: Expression) -> Expression:
        """Bitwise XOR of two integer expressions.

        Tip: See Also
            [`daft.functions.bitwise_xor`](https://docs.daft.ai/en/stable/api/functions/bitwise_xor/)
        """
        from daft.functions import bitwise_xor

        return bitwise_xor(self, other)

    def shift_left(self, other: Expression) -> Expression:
        """Shifts the bits of an integer expression to the left (``expr << other``).

        Tip: See Also
            [`daft.functions.shift_left`](https://docs.daft.ai/en/stable/api/functions/shift_left/)
        """
        from daft.functions import shift_left

        return shift_left(self, other)

    def shift_right(self, other: Expression) -> Expression:
        """Shifts the bits of an integer expression to the right (``expr >> other``).

        Tip: See Also
            [`daft.functions.shift_right`](https://docs.daft.ai/en/stable/api/functions/shift_right/)
        """
        from daft.functions import shift_right

        return shift_right(self, other)

    def count(self, mode: Literal["all", "valid", "null"] | CountMode = CountMode.Valid) -> Expression:
        """Counts the number of values in the expression.

        Tip: See Also
            [`daft.functions.count`](https://docs.daft.ai/en/stable/api/functions/count)
        """
        from daft.functions import count

        return count(self, mode=mode)

    def count_distinct(self) -> Expression:
        """Counts the number of distinct values in the expression.

        Tip: See Also
            [`daft.functions.count_distinct`](https://docs.daft.ai/en/stable/api/functions/count_distinct)
        """
        from daft.functions import count_distinct

        return count_distinct(self)

    def sum(self) -> Expression:
        """Calculates the sum of the values in the expression.

        Tip: See Also
            [`daft.functions.sum`](https://docs.daft.ai/en/stable/api/functions/sum/)
        """
        from daft.functions import sum

        return sum(self)

    def approx_count_distinct(self) -> Expression:
        """Calculates the approximate number of non-`NULL` distinct values in the expression.

        Tip: See Also
              [`daft.functions.approx_count_distinct`](https://docs.daft.ai/en/stable/api/functions/approx_count_distinct/)
        """
        from daft.functions import approx_count_distinct

        return approx_count_distinct(self)

    def approx_percentiles(self, percentiles: builtins.float | builtins.list[builtins.float]) -> Expression:
        """Calculates the approximate percentile(s) for a column of numeric values.

        Tip: See Also
            [`daft.functions.approx_percentiles`](https://docs.daft.ai/en/stable/api/functions/approx_percentiles/)
        """
        from daft.functions import approx_percentiles

        return approx_percentiles(self, percentiles)

    def mean(self) -> Expression:
        """Calculates the mean of the values in the expression.

        Tip: See Also
            [`daft.functions.mean`](https://docs.daft.ai/en/stable/api/functions/mean/)
        """
        from daft.functions import mean

        return mean(self)

    def stddev(self) -> Expression:
        """Calculates the standard deviation of the values in the expression.

        Tip: See Also
            [`daft.functions.stddev`](https://docs.daft.ai/en/stable/api/functions/stddev/)
        """
        from daft.functions import stddev

        return stddev(self)

    def min(self) -> Expression:
        """Calculates the minimum value in the expression.

        Tip: See Also
            [`daft.functions.min`](https://docs.daft.ai/en/stable/api/functions/min/)
        """
        from daft.functions import min

        return min(self)

    def max(self) -> Expression:
        """Calculates the maximum value in the expression.

        Tip: See Also
            [`daft.functions.max`](https://docs.daft.ai/en/stable/api/functions/max/)
        """
        from daft.functions import max

        return max(self)

    def bool_and(self) -> Expression:
        """Calculates the boolean AND of all values in a list.

        Tip: See Also
            [`daft.functions.bool_and`](https://docs.daft.ai/en/stable/api/functions/bool_and/)
        """
        from daft.functions import bool_and

        return bool_and(self)

    def bool_or(self) -> Expression:
        """Calculates the boolean OR of all values in a list.

        Tip: See Also
            [`daft.functions.bool_or`](https://docs.daft.ai/en/stable/api/functions/bool_or/)
        """
        from daft.functions import bool_or

        return bool_or(self)

    def any_value(self, ignore_nulls: bool = False) -> Expression:
        """Returns any value in the expression.

        Tip: See Also
            [`daft.functions.any_value`](https://docs.daft.ai/en/stable/api/functions/any_value/)
        """
        from daft.functions import any_value

        return any_value(self, ignore_nulls=ignore_nulls)

    def skew(self) -> Expression:
        """Calculates the skewness of the values from the expression.

        Tip: See Also
            [`daft.functions.skew`](https://docs.daft.ai/en/stable/api/functions/skew/)
        """
        from daft.functions import skew

        return skew(self)

    def list_agg(self) -> Expression:
        """Aggregates the values in the expression into a list.

        Tip: See Also
            [`daft.functions.list_agg`](https://docs.daft.ai/en/stable/api/functions/list_agg/)
        """
        from daft.functions import list_agg

        return list_agg(self)

    def agg_list(self) -> Expression:
        """(DEPRECATED) Please use `daft.functions.list_agg` instead."""
        warnings.warn(
            "`Expression.agg_list` is deprecated since Daft version >= 0.6.2 and will be removed in >= 0.7.0. Please use `daft.functions.list_agg` instead.",
            category=DeprecationWarning,
        )
        return self.list_agg()

    def list_agg_distinct(self) -> Expression:
        """Aggregates the values in the expression into a list of distinct values (ignoring nulls).

        Tip: See Also
            [`daft.functions.list_agg_distinct`](https://docs.daft.ai/en/stable/api/functions/list_agg_distinct/)
        """
        from daft.functions import list_agg_distinct

        return list_agg_distinct(self)

    def agg_set(self) -> Expression:
        """(DEPRECATED) Please use `daft.functions.list_agg_distinct` instead."""
        warnings.warn(
            "`Expression.agg_set` is deprecated since Daft version >= 0.6.2 and will be removed in >= 0.7.0. Please use `daft.functions.list_agg_distinct` instead.",
            category=DeprecationWarning,
        )
        return self.list_agg_distinct()

    def string_agg(self) -> Expression:
        """Aggregates the values in the expression into a single string by concatenating them.

        Tip: See Also
            [`daft.functions.string_agg`](https://docs.daft.ai/en/stable/api/functions/string_agg/)
        """
        from daft.functions import string_agg

        return string_agg(self)

    def agg_concat(self) -> Expression:
        """(DEPRECATED) Please use `daft.functions.string_agg` instead."""
        warnings.warn(
            "`Expression.agg_concat` is deprecated since Daft version >= 0.6.2 and will be removed in >= 0.7.0. Please use `daft.functions.string_agg` instead.",
            category=DeprecationWarning,
        )
        return self.string_agg()

    def _explode(self) -> Expression:
        f = native.get_function_from_registry("explode")
        return Expression._from_pyexpr(f(self._expr))

    def if_else(self, if_true: Expression, if_false: Expression) -> Expression:
        """Conditionally choose values between two expressions using the current boolean expression as a condition.

        Args:
            if_true (Expression): Values to choose if condition is true
            if_false (Expression): Values to choose if condition is false

        Returns:
            Expression: New expression where values are chosen from `if_true` and `if_false`.

        Examples:
            >>> import daft
            >>> df = daft.from_pydict({"A": [1, 2, 3], "B": [0, 2, 4]})
            >>> df = df.with_column(
            ...     "A_if_bigger_else_B",
            ...     (df["A"] > df["B"]).if_else(df["A"], df["B"]),
            ... )
            >>> df.collect()
            ╭───────┬───────┬────────────────────╮
            │ A     ┆ B     ┆ A_if_bigger_else_B │
            │ ---   ┆ ---   ┆ ---                │
            │ Int64 ┆ Int64 ┆ Int64              │
            ╞═══════╪═══════╪════════════════════╡
            │ 1     ┆ 0     ┆ 1                  │
            ├╌╌╌╌╌╌╌┼╌╌╌╌╌╌╌┼╌╌╌╌╌╌╌╌╌╌╌╌╌╌╌╌╌╌╌╌┤
            │ 2     ┆ 2     ┆ 2                  │
            ├╌╌╌╌╌╌╌┼╌╌╌╌╌╌╌┼╌╌╌╌╌╌╌╌╌╌╌╌╌╌╌╌╌╌╌╌┤
            │ 3     ┆ 4     ┆ 4                  │
            ╰───────┴───────┴────────────────────╯
            <BLANKLINE>
            (Showing first 3 of 3 rows)

        """
        if_true = Expression._to_expression(if_true)
        if_false = Expression._to_expression(if_false)
        return Expression._from_pyexpr(self._expr.if_else(if_true._expr, if_false._expr))

    def apply(self, func: Callable[..., Any], return_dtype: DataTypeLike) -> Expression:
        """Apply a function on each value in a given expression.

        Args:
            func: Function to run per value of the expression
            return_dtype: Return datatype of the function that was ran

        Returns:
            Expression: New expression after having run the function on the expression

        Note:
            This is just syntactic sugar on top of a UDF and is convenient to use when your function only operates
            on a single column, and does not benefit from executing on batches. For either of those other use-cases,
            use a UDF instead.

        Examples:
            >>> import daft
            >>> df = daft.from_pydict({"x": ["1", "2", "tim"]})
            >>> def f(x_val: str) -> int:
            ...     if x_val.isnumeric():
            ...         return int(x_val)
            ...     else:
            ...         return 0
            >>> df.with_column("num_x", df["x"].apply(f, return_dtype=daft.DataType.int64())).collect()
            ╭──────┬───────╮
            │ x    ┆ num_x │
            │ ---  ┆ ---   │
            │ Utf8 ┆ Int64 │
            ╞══════╪═══════╡
            │ 1    ┆ 1     │
            ├╌╌╌╌╌╌┼╌╌╌╌╌╌╌┤
            │ 2    ┆ 2     │
            ├╌╌╌╌╌╌┼╌╌╌╌╌╌╌┤
            │ tim  ┆ 0     │
            ╰──────┴───────╯
            <BLANKLINE>
            (Showing first 3 of 3 rows)

        """
        from daft.udf import UDF

        inferred_return_dtype = DataType._infer_type(return_dtype)

        def batch_func(self_series: Series) -> list[Any]:
            return [func(x) for x in self_series]

        name = getattr(func, "__module__", "")
        if name:
            name = name + "."
        if hasattr(func, "__qualname__"):
            name = name + getattr(func, "__qualname__")
        elif hasattr(func, "__class__"):
            name = name + func.__class__.__name__
        else:
            name = name + func.__name__

        return UDF(
            inner=batch_func,
            name=name,
            return_dtype=inferred_return_dtype,
        )(self)

    def is_null(self) -> Expression:
        """Checks if values in the Expression are Null (a special value indicating missing data).

        Tip: See Also
            [`daft.functions.is_null`](https://docs.daft.ai/en/stable/api/functions/is_null/)
        """
        from daft.functions import is_null

        return is_null(self)

    def not_null(self) -> Expression:
        """Checks if values in the Expression are not Null (a special value indicating missing data).

        Tip: See Also
            [`daft.functions.not_null`](https://docs.daft.ai/en/stable/api/functions/not_null/)
        """
        from daft.functions import not_null

        return not_null(self)

    def fill_null(self, fill_value: Expression | Any) -> Expression:
        """Fills null values in the Expression with the provided fill_value.

        Tip: See Also
            [`daft.functions.fill_null`](https://docs.daft.ai/en/stable/api/functions/fill_null/)
        """
        from daft.functions import fill_null

        return fill_null(self, fill_value)

    def is_in(self, other: Any) -> Expression:
        """Checks if values in the Expression are in the provided list.

        Tip: See Also
            [`daft.functions.is_in`](https://docs.daft.ai/en/stable/api/functions/is_in/)
        """
        from daft.functions import is_in

        return is_in(self, other)

    def between(self, lower: int | builtins.float, upper: int | builtins.float) -> Expression:
        """Checks if values in the Expression are between lower and upper, inclusive.

        Tip: See Also
            [`daft.functions.between`](https://docs.daft.ai/en/stable/api/functions/between/)
        """
        from daft.functions import between

        return between(self, lower, upper)

    def hash(
        self, seed: Any | None = None, hash_function: Literal["xxhash", "murmurhash3", "sha1"] | None = "xxhash"
    ) -> Expression:
        """Hashes the values in the Expression.

        Tip: See Also
            [`daft.functions.hash`](https://docs.daft.ai/en/stable/api/functions/hash/)
        """
        from daft.functions import hash

        return hash(self, seed=seed, hash_function=hash_function)

    def minhash(
        self,
        *,
        num_hashes: int,
        ngram_size: int,
        seed: int = 1,
        hash_function: Literal["murmurhash3", "xxhash", "sha1"] = "murmurhash3",
    ) -> Expression:
        """Runs the MinHash algorithm on the series.

        Tip: See Also
            [`daft.functions.minhash`](https://docs.daft.ai/en/stable/api/functions/minhash/)
        """
        from daft.functions import minhash

        return minhash(self, num_hashes=num_hashes, ngram_size=ngram_size, seed=seed, hash_function=hash_function)

    def encode(self, charset: ENCODING_CHARSET) -> Expression:
        """Encode binary or string values using the specified character set.

        Tip: See Also
            [`daft.functions.encode`](https://docs.daft.ai/en/stable/api/functions/encode/)
        """
        from daft.functions import encode

        return encode(self, charset=charset)

    def decode(self, charset: ENCODING_CHARSET) -> Expression:
        """Decodes binary values using the specified character set.

        Tip: See Also
            [`daft.functions.decode`](https://docs.daft.ai/en/stable/api/functions/decode/)
        """
        from daft.functions import decode

        return decode(self, charset=charset)

    def try_encode(self, charset: ENCODING_CHARSET) -> Expression:
        """Encode or null if unsuccessful.

        Tip: See Also
            [`daft.functions.try_encode`](https://docs.daft.ai/en/stable/api/functions/try_encode/)
        """
        from daft.functions import try_encode

        return try_encode(self, charset=charset)

    def try_decode(self, charset: ENCODING_CHARSET) -> Expression:
        """Decode or null if unsuccessful.

        Tip: See Also
            [`daft.functions.try_decode`](https://docs.daft.ai/en/stable/api/functions/try_decode/)
        """
        from daft.functions import try_decode

        return try_decode(self, charset=charset)

    def compress(self, codec: COMPRESSION_CODEC) -> Expression:
        """Compress binary or string values using the specified codec.

        Tip: See Also
            [`daft.functions.compress`](https://docs.daft.ai/en/stable/api/functions/compress/)
        """
        from daft.functions import compress

        return compress(self, codec=codec)

    def decompress(self, codec: COMPRESSION_CODEC) -> Expression:
        """Decompress binary values using the specified codec.

        Tip: See Also
            [`daft.functions.decompress`](https://docs.daft.ai/en/stable/api/functions/decompress/)
        """
        from daft.functions import decompress

        return decompress(self, codec=codec)

    def try_compress(self, codec: COMPRESSION_CODEC) -> Expression:
        """Compress or null if unsuccessful.

        Tip: See Also
            [`daft.functions.try_compress`](https://docs.daft.ai/en/stable/api/functions/try_compress/)
        """
        from daft.functions import try_compress

        return try_compress(self, codec=codec)

    def try_decompress(self, codec: COMPRESSION_CODEC) -> Expression:
        """Decompress or null if unsuccessful.

        Tip: See Also
            [`daft.functions.try_decompress`](https://docs.daft.ai/en/stable/api/functions/try_decompress/)
        """
        from daft.functions import try_decompress

        return try_decompress(self, codec=codec)

    def deserialize(self, format: Literal["json"], dtype: DataTypeLike) -> Expression:
        """Deserializes the expression (string) using the specified format and data type.

        Tip: See Also
            [`daft.functions.deserialize`](https://docs.daft.ai/en/stable/api/functions/deserialize/)
        """
        from daft.functions import deserialize

        return deserialize(self, format=format, dtype=dtype)

    def try_deserialize(self, format: Literal["json"], dtype: DataTypeLike) -> Expression:
        """Deserializes the expression (string) using the specified format and data type, inserting nulls on failures.

        Tip: See Also
            [`daft.functions.try_deserialize`](https://docs.daft.ai/en/stable/api/functions/try_deserialize/)
        """
        from daft.functions import try_deserialize

        return try_deserialize(self, format=format, dtype=dtype)

    def serialize(self, format: Literal["json"]) -> Expression:
        """Serializes the expression as a string using the specified format.

        Tip: See Also
            [`daft.functions.serialize`](https://docs.daft.ai/en/stable/api/functions/serialize/)
        """
        from daft.functions import serialize

        return serialize(self, format=format)

    def jq(self, filter: builtins.str) -> Expression:
        """Applies a [jq](https://jqlang.github.io/jq/manual/) filter to the expression (string), returning the results as a string.

        Tip: See Also
            [`daft.functions.jq`](https://docs.daft.ai/en/stable/api/functions/jq/)
        """
        from daft.functions import jq

        return jq(self, filter)

    def name(self) -> builtins.str:
        return self._expr.name()

    def over(self, window: Window) -> Expression:
        """Apply the expression as a window function.

        Tip: See Also
            [`daft.functions.over`](https://docs.daft.ai/en/stable/api/functions/over/)
        """
        from daft.functions import over

        return over(self, window)

    def lag(self, offset: int = 1, default: Any | None = None) -> Expression:
        """Get the value from a previous row within a window partition.

        Tip: See Also
              [`daft.functions.lag`](https://docs.daft.ai/en/stable/api/functions/lag/)
        """
        from daft.functions import lag

        return lag(self, offset=offset, default=default)

    def lead(self, offset: int = 1, default: Any | None = None) -> Expression:
        """Get the value from a future row within a window partition.

        Tip: See Also
              [`daft.functions.lead`](https://docs.daft.ai/en/stable/api/functions/lead/)
        """
        from daft.functions import lead

        return lead(self, offset=offset, default=default)

    def __repr__(self) -> builtins.str:
        return repr(self._expr)

    def _to_sql(self) -> builtins.str | None:
        return self._expr.to_sql()

    def _to_field(self, schema: Schema) -> Field:
        return Field._from_pyfield(self._expr.to_field(schema._schema))

    def __hash__(self) -> int:
        return self._expr.__hash__()

    def __reduce__(self) -> tuple[Callable[[_PyExpr], Expression], tuple[_PyExpr]]:
        return Expression._from_pyexpr, (self._expr,)

    def _input_mapping(self) -> builtins.str | None:
        return self._expr._input_mapping()

    def _initialize_udfs(self) -> Expression:
        return Expression._from_pyexpr(initialize_udfs(self._expr))

    def parse_url(self) -> Expression:
        """Parse string URLs and extract URL components.

        Tip: See Also
            [`daft.functions.parse_url`](https://docs.daft.ai/en/stable/api/functions/parse_url/)
        """
        from daft.functions import parse_url

        return parse_url(self)

    def url_parse(self) -> Expression:
        """(DEPRECATED) Please use `daft.functions.parse_url` instead."""
        warnings.warn(
            "`Expression.url_parse` is deprecated since Daft version >= 0.6.2 and will be removed in >= 0.7.0. Please use `daft.functions.parse_url` instead.",
            category=DeprecationWarning,
        )
        return self.parse_url()

    def explode(self) -> Expression:
        """Explode a list expression.

        Tip: See Also
            [`daft.functions.explode`](https://docs.daft.ai/en/stable/api/functions/explode/)
        """
        from daft.functions import explode

        return explode(self)

    def cosine_distance(self, other: Expression) -> Expression:
        """Compute the cosine distance between two embeddings.

        Tip: See Also
            [`daft.functions.cosine_distance`](https://docs.daft.ai/en/stable/api/functions/cosine_distance/)
        """
        from daft.functions import cosine_distance

        return cosine_distance(self, other)

    def length(self) -> Expression:
        """Retrieves the length of the given expression.

        Tip: See Also
            [`daft.functions.length`](https://docs.daft.ai/en/stable/api/functions/length/)
        """
        from daft.functions import length

        return length(self)

    def concat(self, other: Expression | builtins.str | bytes) -> Expression:
        """Concatenate two string expressions.

        Tip: See Also
            [`daft.functions.concat`](https://docs.daft.ai/en/stable/api/functions/concat/)
        """
        from daft.functions import concat

        return concat(self, other)

    def download(
        self,
        max_connections: int = 32,
        on_error: Literal["raise", "null"] = "raise",
        io_config: IOConfig | None = None,
    ) -> Expression:
        """Treats each string as a URL, and downloads the bytes contents as a bytes column.

        Tip: See Also
            [`daft.functions.download`](https://docs.daft.ai/en/stable/api/functions/download/)
        """
        from daft.functions import download

        return download(self, max_connections, on_error, io_config)

    def upload(
        self,
        location: builtins.str | Expression,
        max_connections: int = 32,
        on_error: Literal["raise", "null"] = "raise",
        io_config: IOConfig | None = None,
    ) -> Expression:
        """Uploads a column of binary data to the provided location(s) (also supports S3, local etc).

        Tip: See Also
            [`daft.functions.upload`](https://docs.daft.ai/en/stable/api/functions/upload/)
        """
        from daft.functions import upload

        return upload(self, location, max_connections, on_error, io_config)

    def date(self) -> Expression:
        """Retrieves the date for a datetime column."""
        from daft.functions import date

        return date(self)

    def day(self) -> Expression:
        """Retrieves the day for a datetime column.

        Tip: See Also
            [`daft.functions.day`](https://docs.daft.ai/en/stable/api/functions/day/)
        """
        from daft.functions import day

        return day(self)

    def hour(self) -> Expression:
        """Retrieves the hour for a datetime column.

        Tip: See Also
            [`daft.functions.hour`](https://docs.daft.ai/en/stable/api/functions/hour/)
        """
        from daft.functions import hour

        return hour(self)

    def minute(self) -> Expression:
        """Retrieves the minute for a datetime column.

        Tip: See Also
            [`daft.functions.minute`](https://docs.daft.ai/en/stable/api/functions/minute/)
        """
        from daft.functions import minute

        return minute(self)

    def second(self) -> Expression:
        """Retrieves the second for a datetime column.

        Tip: See Also
            [`daft.functions.second`](https://docs.daft.ai/en/stable/api/functions/second/)
        """
        from daft.functions import second

        return second(self)

    def millisecond(self) -> Expression:
        """Retrieves the millisecond for a datetime column.

        Tip: See Also
            [`daft.functions.millisecond`](https://docs.daft.ai/en/stable/api/functions/millisecond/)
        """
        from daft.functions import millisecond

        return millisecond(self)

    def microsecond(self) -> Expression:
        """Retrieves the microsecond for a datetime column.

        Tip: See Also
            [`daft.functions.microsecond`](https://docs.daft.ai/en/stable/api/functions/microsecond/)
        """
        from daft.functions import microsecond

        return microsecond(self)

    def nanosecond(self) -> Expression:
        """Retrieves the nanosecond for a datetime column.

        Tip: See Also
            [`daft.functions.nanosecond`](https://docs.daft.ai/en/stable/api/functions/nanosecond/)
        """
        from daft.functions import nanosecond

        return nanosecond(self)

    def unix_date(self) -> Expression:
        """Retrieves the number of days since 1970-01-01 00:00:00 UTC.

        Tip: See Also
            [`daft.functions.unix_date`](https://docs.daft.ai/en/stable/api/functions/unix_date/)
        """
        from daft.functions import unix_date

        return unix_date(self)

    def time(self) -> Expression:
        """Retrieves the time for a datetime column."""
        from daft.functions import time

        return time(self)

    def month(self) -> Expression:
        """Retrieves the month for a datetime column.

        Tip: See Also
            [`daft.functions.month`](https://docs.daft.ai/en/stable/api/functions/month/)
        """
        from daft.functions import month

        return month(self)

    def quarter(self) -> Expression:
        """Retrieves the quarter for a datetime column.

        Tip: See Also
            [`daft.functions.quarter`](https://docs.daft.ai/en/stable/api/functions/quarter/)
        """
        from daft.functions import quarter

        return quarter(self)

    def year(self) -> Expression:
        """Retrieves the year for a datetime column.

        Tip: See Also
            [`daft.functions.year`](https://docs.daft.ai/en/stable/api/functions/year/)
        """
        from daft.functions import year

        return year(self)

    def day_of_week(self) -> Expression:
        """Retrieves the day of the week for a datetime column, starting at 0 for Monday and ending at 6 for Sunday.

        Tip: See Also
            [`daft.functions.day_of_week`](https://docs.daft.ai/en/stable/api/functions/day_of_week/)
        """
        from daft.functions import day_of_week

        return day_of_week(self)

    def day_of_month(self) -> Expression:
        """Retrieves the day of the month for a datetime column.

        Tip: See Also
            [`daft.functions.day_of_month`](https://docs.daft.ai/en/stable/api/functions/day_of_month/)
        """
        from daft.functions import day_of_month

        return day_of_month(self)

    def day_of_year(self) -> Expression:
        """Retrieves the ordinal day for a datetime column. Starting at 1 for January 1st and ending at 365 or 366 for December 31st.

        Tip: See Also
            [`daft.functions.day_of_year`](https://docs.daft.ai/en/stable/api/functions/day_of_year/)
        """
        from daft.functions import day_of_year

        return day_of_year(self)

    def week_of_year(self) -> Expression:
        """Retrieves the week of the year for a datetime column.

        Tip: See Also
            [`daft.functions.week_of_year`](https://docs.daft.ai/en/stable/api/functions/week_of_year/)
        """
        from daft.functions import week_of_year

        return week_of_year(self)

    def strftime(self, format: builtins.str | None = None) -> Expression:
        """Converts a datetime/date column to a string column.

        Tip: See Also
            [`daft.functions.strftime`](https://docs.daft.ai/en/stable/api/functions/strftime/)
        """
        from daft.functions import strftime

        return strftime(self, format)

    def total_seconds(self) -> Expression:
        """Calculates the total number of seconds for a duration column.

        Tip: See Also
            [`daft.functions.total_seconds`](https://docs.daft.ai/en/stable/api/functions/total_seconds/)
        """
        from daft.functions import total_seconds

        return total_seconds(self)

    def total_milliseconds(self) -> Expression:
        """Calculates the total number of milliseconds for a duration column.

        Tip: See Also
            [`daft.functions.total_milliseconds`](https://docs.daft.ai/en/stable/api/functions/total_milliseconds/)
        """
        from daft.functions import total_milliseconds

        return total_milliseconds(self)

    def total_microseconds(self) -> Expression:
        """Calculates the total number of microseconds for a duration column.

        Tip: See Also
            [`daft.functions.total_microseconds`](https://docs.daft.ai/en/stable/api/functions/total_microseconds/)
        """
        from daft.functions import total_microseconds

        return total_microseconds(self)

    def total_nanoseconds(self) -> Expression:
        """Calculates the total number of nanoseconds for a duration column.

        Tip: See Also
            [`daft.functions.total_nanoseconds`](https://docs.daft.ai/en/stable/api/functions/total_nanoseconds/)
        """
        from daft.functions import total_nanoseconds

        return total_nanoseconds(self)

    def total_minutes(self) -> Expression:
        """Calculates the total number of minutes for a duration column.

        Tip: See Also
            [`daft.functions.total_minutes`](https://docs.daft.ai/en/stable/api/functions/total_minutes/)
        """
        from daft.functions import total_minutes

        return total_minutes(self)

    def total_hours(self) -> Expression:
        """Calculates the total number of hours for a duration column.

        Tip: See Also
            [`daft.functions.total_hours`](https://docs.daft.ai/en/stable/api/functions/total_hours/)
        """
        from daft.functions import total_hours

        return total_hours(self)

    def total_days(self) -> Expression:
        """Calculates the total number of days for a duration column.

        Tip: See Also
            [`daft.functions.total_days`](https://docs.daft.ai/en/stable/api/functions/total_days/)
        """
        from daft.functions import total_days

        return total_days(self)

    def to_date(self, format: builtins.str) -> Expression:
        """Converts a string to a date using the specified format.

        Tip: See Also
            [`daft.functions.to_date`](https://docs.daft.ai/en/stable/api/functions/to_date/)
        """
        from daft.functions import to_date

        return to_date(self, format)

    def to_datetime(self, format: builtins.str, timezone: builtins.str | None = None) -> Expression:
        """Converts a string to a datetime using the specified format and timezone.

        Tip: See Also
            [`daft.functions.to_datetime`](https://docs.daft.ai/en/stable/api/functions/to_datetime/)
        """
        from daft.functions import to_datetime

        return to_datetime(self, format, timezone)

    def contains(self, substr: builtins.str | Expression) -> Expression:
        """Checks whether each string contains the given pattern in a string column.

        Tip: See Also
            [`daft.functions.contains`](https://docs.daft.ai/en/stable/api/functions/contains/)
        """
        from daft.functions import contains

        return contains(self, substr)

    def split(self, split_on: builtins.str | Expression) -> Expression:
        """Splits each string on the given string, into a list of strings.

        Tip: See Also
            [`daft.functions.split`](https://docs.daft.ai/en/stable/api/functions/split/)
        """
        from daft.functions import split

        return split(self, split_on)

    def regexp_split(self, pattern: builtins.str | Expression) -> Expression:
        """Splits each string on the given regex pattern, into a list of strings.

        Tip: See Also
            [`daft.functions.regexp_split`](https://docs.daft.ai/en/stable/api/functions/regexp_split/)
        """
        from daft.functions import regexp_split

        return regexp_split(self, pattern)

    def lower(self) -> Expression:
        """Convert UTF-8 string to all lowercase.

        Tip: See Also
            [`daft.functions.lower`](https://docs.daft.ai/en/stable/api/functions/lower/)
        """
        from daft.functions import lower

        return lower(self)

    def upper(self) -> Expression:
        """Convert UTF-8 string to all upper.

        Tip: See Also
            [`daft.functions.upper`](https://docs.daft.ai/en/stable/api/functions/upper/)
        """
        from daft.functions import upper

        return upper(self)

    def lstrip(self) -> Expression:
        """Strip whitespace from the left side of a UTF-8 string.

        Tip: See Also
            [`daft.functions.lstrip`](https://docs.daft.ai/en/stable/api/functions/lstrip/)
        """
        from daft.functions import lstrip

        return lstrip(self)

    def rstrip(self) -> Expression:
        """Strip whitespace from the right side of a UTF-8 string.

        Tip: See Also
            [`daft.functions.rstrip`](https://docs.daft.ai/en/stable/api/functions/rstrip/)
        """
        from daft.functions import rstrip

        return rstrip(self)

    def reverse(self) -> Expression:
        """Reverse a UTF-8 string.

        Tip: See Also
            [`daft.functions.reverse`](https://docs.daft.ai/en/stable/api/functions/reverse/)
        """
        from daft.functions import reverse

        return reverse(self)

    def capitalize(self) -> Expression:
        """Capitalize a UTF-8 string.

        Tip: See Also
            [`daft.functions.capitalize`](https://docs.daft.ai/en/stable/api/functions/capitalize/)
        """
        from daft.functions import capitalize

        return capitalize(self)

    def left(self, nchars: int | Expression) -> Expression:
        """Gets the n (from nchars) left-most characters of each string.

        Tip: See Also
            [`daft.functions.left`](https://docs.daft.ai/en/stable/api/functions/left/)
        """
        from daft.functions import left

        return left(self, nchars)

    def right(self, nchars: int | Expression) -> Expression:
        """Gets the n (from nchars) right-most characters of each string.

        Tip: See Also
            [`daft.functions.right`](https://docs.daft.ai/en/stable/api/functions/right/)
        """
        from daft.functions import right

        return right(self, nchars)

    def rpad(self, length: int | Expression, pad: builtins.str | Expression) -> Expression:
        """Right-pads each string by truncating or padding with the character.

        Tip: See Also
            [`daft.functions.rpad`](https://docs.daft.ai/en/stable/api/functions/rpad/)
        """
        from daft.functions import rpad

        return rpad(self, length, pad)

    def lpad(self, length: int | Expression, pad: builtins.str | Expression) -> Expression:
        """Left-pads each string by truncating or padding with the character.

        Tip: See Also
            [`daft.functions.lpad`](https://docs.daft.ai/en/stable/api/functions/lpad/)
        """
        from daft.functions import lpad

        return lpad(self, length, pad)

    def repeat(self, n: int | Expression) -> Expression:
        """Repeats each string n times.

        Tip: See Also
            [`daft.functions.repeat`](https://docs.daft.ai/en/stable/api/functions/repeat/)
        """
        from daft.functions import repeat

        return repeat(self, n)

    def like(self, pattern: builtins.str | Expression) -> Expression:
        """Checks whether each string matches the given SQL LIKE pattern, case sensitive.

        Tip: See Also
            [`daft.functions.like`](https://docs.daft.ai/en/stable/api/functions/like/)
        """
        from daft.functions import like

        return like(self, pattern)

    def ilike(self, pattern: builtins.str | Expression) -> Expression:
        """Checks whether each string matches the given SQL ILIKE pattern, case insensitive.

        Tip: See Also
            [`daft.functions.ilike`](https://docs.daft.ai/en/stable/api/functions/ilike/)
        """
        from daft.functions import ilike

        return ilike(self, pattern)

    def substr(self, start: int | Expression, length: int | Expression | None = None) -> Expression:
        """Extract a substring from a string, starting at a specified index and extending for a given length.

        Tip: See Also
            [`daft.functions.substr`](https://docs.daft.ai/en/stable/api/functions/substr/)
        """
        from daft.functions import substr

        return substr(self, start, length)

    def endswith(self, suffix: builtins.str | Expression) -> Expression:
        """Checks whether each string ends with the given pattern in a string column.

        Tip: See Also
            [`daft.functions.endswith`](https://docs.daft.ai/en/stable/api/functions/endswith/)
        """
        from daft.functions import endswith

        return endswith(self, suffix)

    def startswith(self, prefix: builtins.str | Expression) -> Expression:
        """Checks whether each string starts with the given pattern in a string column.

        Tip: See Also
            [`daft.functions.startswith`](https://docs.daft.ai/en/stable/api/functions/startswith/)
        """
        from daft.functions import startswith

        return startswith(self, prefix)

    def normalize(
        self,
        *,
        remove_punct: bool = False,
        lowercase: bool = False,
        nfd_unicode: bool = False,
        white_space: bool = False,
    ) -> Expression:
        """Normalizes a string for more useful deduplication.

        Tip: See Also
            [`daft.functions.normalize`](https://docs.daft.ai/en/stable/api/functions/normalize/)
        """
        from daft.functions import normalize

        return normalize(
            self, remove_punct=remove_punct, lowercase=lowercase, nfd_unicode=nfd_unicode, white_space=white_space
        )

    def tokenize_encode(
        self,
        tokens_path: builtins.str,
        *,
        io_config: IOConfig | None = None,
        pattern: builtins.str | None = None,
        special_tokens: builtins.str | None = None,
        use_special_tokens: bool | None = None,
    ) -> Expression:
        """Encodes each string as a list of integer tokens using a tokenizer.

        Tip: See Also
            [`daft.functions.tokenize_encode`](https://docs.daft.ai/en/stable/api/functions/tokenize_encode/)
        """
        from daft.functions import tokenize_encode

        return tokenize_encode(
            self,
            tokens_path,
            io_config=io_config,
            pattern=pattern,
            special_tokens=special_tokens,
            use_special_tokens=use_special_tokens,
        )

    def tokenize_decode(
        self,
        tokens_path: builtins.str,
        *,
        io_config: IOConfig | None = None,
        pattern: builtins.str | None = None,
        special_tokens: builtins.str | None = None,
    ) -> Expression:
        """Decodes each list of integer tokens into a string using a tokenizer.

        Tip: See Also
            [`daft.functions.tokenize_decode`](https://docs.daft.ai/en/stable/api/functions/tokenize_decode/)
        """
        from daft.functions import tokenize_decode

        return tokenize_decode(
            self,
            tokens_path,
            io_config=io_config,
            pattern=pattern,
            special_tokens=special_tokens,
        )

    def count_matches(
        self,
        patterns: Any,
        *,
        whole_words: bool = False,
        case_sensitive: bool = True,
    ) -> Expression:
        """Counts the number of times a pattern, or multiple patterns, appear in a string.

        Tip: See Also
            [`daft.functions.count_matches`](https://docs.daft.ai/en/stable/api/functions/count_matches/)
        """
        from daft.functions import count_matches

        return count_matches(self, patterns, whole_words=whole_words, case_sensitive=case_sensitive)

    def length_bytes(self) -> Expression:
        """Retrieves the length for a UTF-8 string column in bytes.

        Tip: See Also
            [`daft.functions.length_bytes`](https://docs.daft.ai/en/stable/api/functions/length_bytes/)
        """
        from daft.functions import length_bytes

        return length_bytes(self)

    def value_counts(self) -> Expression:
        """Counts the occurrences of each distinct value in the list.

        Tip: See Also
            [`daft.functions.value_counts`](https://docs.daft.ai/en/stable/api/functions/value_counts/)
        """
        from daft.functions import value_counts

        return value_counts(self)

    def chunk(self, size: int) -> Expression:
        """Splits each list into chunks of the given size.

        Tip: See Also
            [`daft.functions.chunk`](https://docs.daft.ai/en/stable/api/functions/chunk/)
        """
        from daft.functions import chunk

        return chunk(self, size)

    def resize(self, w: int, h: int) -> Expression:
        """Resize image into the provided width and height.

        Tip: See Also
            [`daft.functions.resize`](https://docs.daft.ai/en/stable/api/functions/resize/)
        """
        from daft.functions import resize

        return resize(self, w, h)

    def crop(self, bbox: tuple[int, int, int, int] | Expression) -> Expression:
        """Crops images with the provided bounding box.

        Tip: See Also
            [`daft.functions.crop`](https://docs.daft.ai/en/stable/api/functions/crop/)
        """
        from daft.functions import crop

        return crop(self, bbox)

    def list_join(self, delimiter: builtins.str | Expression) -> Expression:
        """Joins every element of a list using the specified string delimiter.

        Tip: See Also
            [`daft.functions.list_join`](https://docs.daft.ai/en/stable/api/functions/list_join/)
        """
        from daft.functions import list_join

        return list_join(self, delimiter)

    def list_count(self, mode: Literal["all", "valid", "null"] | CountMode = CountMode.Valid) -> Expression:
        """Counts the number of elements in each list.

        Tip: See Also
            [`daft.functions.list_count`](https://docs.daft.ai/en/stable/api/functions/list_count/)
        """
        from daft.functions import list_count

        return list_count(self, mode)

    def list_sum(self) -> Expression:
        """Sums each list. Empty lists and lists with all nulls yield null.

        Tip: See Also
            [`daft.functions.list_sum`](https://docs.daft.ai/en/stable/api/functions/list_sum/)
        """
        from daft.functions import list_sum

        return list_sum(self)

    def list_mean(self) -> Expression:
        """Calculates the mean of each list. If no non-null values in a list, the result is null.

        Tip: See Also
            [`daft.functions.list_mean`](https://docs.daft.ai/en/stable/api/functions/list_mean/)
        """
        from daft.functions import list_mean

        return list_mean(self)

    def list_min(self) -> Expression:
        """Calculates the minimum of each list. If no non-null values in a list, the result is null.

        Tip: See Also
            [`daft.functions.list_min`](https://docs.daft.ai/en/stable/api/functions/list_min/)
        """
        from daft.functions import list_min

        return list_min(self)

    def list_max(self) -> Expression:
        """Calculates the maximum of each list. If no non-null values in a list, the result is null.

        Tip: See Also
            [`daft.functions.list_max`](https://docs.daft.ai/en/stable/api/functions/list_max/)
        """
        from daft.functions import list_max

        return list_max(self)

    def list_bool_and(self) -> Expression:
        """Calculates the boolean AND of all values in a list.

        Tip: See Also
            [`daft.functions.list_bool_and`](https://docs.daft.ai/en/stable/api/functions/list_bool_and/)
        """
        from daft.functions import list_bool_and

        return list_bool_and(self)

    def list_bool_or(self) -> Expression:
        """Calculates the boolean OR of all values in a list.

        Tip: See Also
            [`daft.functions.list_bool_or`](https://docs.daft.ai/en/stable/api/functions/list_bool_or/)
        """
        from daft.functions import list_bool_or

        return list_bool_or(self)

    def list_sort(
        self, desc: bool | Expression | None = None, nulls_first: bool | Expression | None = None
    ) -> Expression:
        """Sorts the inner lists of a list column.

        Tip: See Also
            [`daft.functions.list_sort`](https://docs.daft.ai/en/stable/api/functions/list_sort/)
        """
        from daft.functions import list_sort

        return list_sort(self, desc, nulls_first)

    def list_distinct(self) -> Expression:
        """Returns a list of unique elements in each list, preserving order of first occurrence and ignoring nulls.

        Tip: See Also
            [`daft.functions.list_distinct`](https://docs.daft.ai/en/stable/api/functions/list_distinct/)
        """
        from daft.functions import list_distinct

        return list_distinct(self)

    def list_map(self, mapper: Expression) -> Expression:
        """Evaluates an expression on all elements in the list.

        Tip: See Also
            [`daft.functions.list_map`](https://docs.daft.ai/en/stable/api/functions/list_map/)
        """
        from daft.functions import list_map

        return list_map(self, mapper)

    def encode_image(self, image_format: builtins.str | ImageFormat) -> Expression:
        """Encode an image column as the provided image file format, returning a binary column of encoded bytes.

        Tip: See Also
            [`daft.functions.encode_image`](https://docs.daft.ai/en/stable/api/functions/encode_image/)
        """
        from daft.functions import encode_image

        return encode_image(self, image_format)

    def decode_image(
        self,
        on_error: Literal["raise", "null"] = "raise",
        mode: builtins.str | ImageMode | None = None,
    ) -> Expression:
        """Decodes the binary data in this column into images.

        Tip: See Also
            [`daft.functions.decode_image`](https://docs.daft.ai/en/stable/api/functions/decode_image/)
        """
        from daft.functions import decode_image

        return decode_image(self, on_error=on_error, mode=mode)

    def coalesce(self, *others: Expression) -> Expression:
        """Returns the first non-null value among this expression and the provided expressions.

        Tip: See Also
            [`daft.functions.coalesce`](https://docs.daft.ai/en/stable/api/functions/coalesce/)
        """
        from daft.functions import coalesce

        return coalesce(self, *others)

    def date_trunc(self, interval: builtins.str, relative_to: Expression | None = None) -> Expression:
        """Truncates the datetime column to the specified interval.

        Tip: See Also
            [`daft.functions.date_trunc`](https://docs.daft.ai/en/stable/api/functions/date_trunc/)
        """
        from daft.functions import date_trunc

        return date_trunc(interval, self, relative_to=relative_to)

    def regexp(self, pattern: builtins.str | Expression) -> Expression:
        """Check whether each string matches the given regular expression pattern in a string column.

        Tip: See Also
            [`daft.functions.regexp`](https://docs.daft.ai/en/stable/api/functions/regexp/)
        """
        from daft.functions import regexp

        return regexp(self, pattern)

    def regexp_extract(self, pattern: builtins.str | Expression, index: int = 0) -> Expression:
        """Extracts the specified match group from the first regex match in each string in a string column.

        Tip: See Also
            [`daft.functions.regexp_extract`](https://docs.daft.ai/en/stable/api/functions/regexp_extract/)
        """
        from daft.functions import regexp_extract

        return regexp_extract(self, pattern, index=index)

    def regexp_extract_all(self, pattern: builtins.str | Expression, index: int = 0) -> Expression:
        r"""Extracts the specified match group from all regex matches in each string in a string column.

        Tip: See Also
            [`daft.functions.regexp_extract_all`](https://docs.daft.ai/en/stable/api/functions/regexp_extract_all/)
        """
        from daft.functions import regexp_extract_all

        return regexp_extract_all(self, pattern, index=index)

    def replace(
        self,
        search: builtins.str | Expression,
        replacement: builtins.str | Expression,
    ) -> Expression:
        """Replaces all occurrences of a substring in a string with a replacement string.

        Tip: See Also
            [`daft.functions.replace`](https://docs.daft.ai/en/stable/api/functions/replace/)
        """
        from daft.functions import replace

        return replace(self, search, replacement)

    def regexp_replace(
        self,
        pattern: builtins.str | Expression,
        replacement: builtins.str | Expression,
    ) -> Expression:
        """Replaces all occurrences of a regex pattern in a string column with a replacement string.

        Tip: See Also
            [`daft.functions.regexp_replace`](https://docs.daft.ai/en/stable/api/functions/regexp_replace/)
        """
        from daft.functions import regexp_replace

        return regexp_replace(self, pattern, replacement)

    def index(self, substr: builtins.str | Expression) -> Expression:
        """Returns the index of the first occurrence of the substring in each string.

        Tip: See Also
            [`daft.functions.index`](https://docs.daft.ai/en/stable/api/functions/index/)
        """
        from daft.functions import index

        return index(self, substr)

    def convert_image(self, mode: builtins.str | ImageMode) -> Expression:
        """Convert an image expression to the specified mode.

        Tip: See Also
            [`daft.functions.convert_image`](https://docs.daft.ai/en/stable/api/functions/convert_image/)
        """
        from daft.functions import convert_image

        return convert_image(self, mode)

    def list_append(self, other: Expression) -> Expression:
        """Appends a value to each list in the column.

        Tip: See Also
            [`daft.functions.list_append`](https://docs.daft.ai/en/stable/api/functions/list_append/)
        """
        from daft.functions import list_append

        return list_append(self, other)


SomeExpressionNamespace = TypeVar("SomeExpressionNamespace", bound="ExpressionNamespace")


class ExpressionNamespace:
    _expr: _PyExpr

    def __init__(self) -> None:
        raise NotImplementedError("We do not support creating a ExpressionNamespace via __init__ ")

    def _to_expression(self) -> Expression:
        return Expression._from_pyexpr(self._expr)

    @classmethod
    def from_expression(cls: type[SomeExpressionNamespace], expr: Expression) -> SomeExpressionNamespace:
        ns = cls.__new__(cls)
        ns._expr = expr._expr
        return ns

    def _eval_expressions(self, func_name: str, *args: Any, **kwargs: Any) -> Expression:
        e = Expression._from_pyexpr(self._expr)
        return e._eval_expressions(func_name, *args, **kwargs)


class ExpressionUrlNamespace(ExpressionNamespace):
    """The following methods are available under the `expr.url` attribute."""

    @staticmethod
    def _should_use_multithreading_tokio_runtime() -> bool:
        """Whether or not our expression should use the multithreaded tokio runtime under the hood, or a singlethreaded one.

        This matters because for distributed workloads, each process has its own tokio I/O runtime. if each distributed process
        is multithreaded (by default we spin up `N_CPU` threads) then we will be running `(N_CPU * N_PROC)` number of threads, and
        opening `(N_CPU * N_PROC * max_connections)` number of connections. This is too large for big machines with many CPU cores.

        Hence for Ray we default to doing the singlethreaded runtime. This means that we will have a limit of
        `(singlethreaded=1 * N_PROC * max_connections)` number of open connections per machine, which works out to be reasonable at ~2-4k connections.

        For local execution, we run in a single process which means that it all shares the same tokio I/O runtime and connection pool.
        Thus we just have `(multithreaded=N_CPU * max_connections)` number of open connections, which is usually reasonable as well.
        """
        using_ray_runner = context.get_context().get_or_create_runner().name == "ray"
        return not using_ray_runner

    @staticmethod
    def _override_io_config_max_connections(max_connections: int, io_config: IOConfig | None) -> IOConfig:
        """Use a user-provided `max_connections` argument to override the value in S3Config.

        This is because our Rust code under the hood actually does `min(S3Config's max_connections, url_download's max_connections)` to
        determine how many connections to allow per-thread. Thus we need to override the io_config here to ensure that the user's max_connections
        is correctly applied in our Rust code.
        """
        io_config = context.get_context().daft_planning_config.default_io_config if io_config is None else io_config
        io_config = io_config.replace(s3=io_config.s3.replace(max_connections=max_connections))
        return io_config

    def download(
        self,
        max_connections: int = 32,
        on_error: Literal["raise", "null"] = "raise",
        io_config: IOConfig | None = None,
    ) -> Expression:
        """(DEPRECATED) Please use `daft.functions.download` instead."""
        warnings.warn(
            "`Expression.url.download` is deprecated since Daft version >= 0.6.2 and will be removed in >= 0.7.0. Please use `daft.functions.download` instead.",
            category=DeprecationWarning,
        )
        return self._to_expression().download(
            max_connections=max_connections,
            on_error=on_error,
            io_config=io_config,
        )

    def upload(
        self,
        location: str | Expression,
        max_connections: int = 32,
        on_error: Literal["raise", "null"] = "raise",
        io_config: IOConfig | None = None,
    ) -> Expression:
        """(DEPRECATED) Please use `daft.functions.upload` instead."""
        warnings.warn(
            "`Expression.url.upload` is deprecated since Daft version >= 0.6.2 and will be removed in >= 0.7.0. Please use `daft.functions.upload` instead.",
            category=DeprecationWarning,
        )
        return self._to_expression().upload(
            location=location,
            max_connections=max_connections,
            on_error=on_error,
            io_config=io_config,
        )


class ExpressionFloatNamespace(ExpressionNamespace):
    """The following methods are available under the `expr.float` attribute."""

    def is_nan(self) -> Expression:
        """Checks if values are NaN (a special float value indicating not-a-number).

        Returns:
            Expression: Boolean Expression indicating whether values are invalid.

        Note:
            Nulls will be propagated! I.e. this operation will return a null for null values.

        Examples:
            >>> import daft
            >>> df = daft.from_pydict({"data": [1.0, None, float("nan")]})
            >>> df = df.select(df["data"].float.is_nan())
            >>> df.collect()
            ╭─────────╮
            │ data    │
            │ ---     │
            │ Boolean │
            ╞═════════╡
            │ false   │
            ├╌╌╌╌╌╌╌╌╌┤
            │ None    │
            ├╌╌╌╌╌╌╌╌╌┤
            │ true    │
            ╰─────────╯
            <BLANKLINE>
            (Showing first 3 of 3 rows)

        """
        f = native.get_function_from_registry("is_nan")
        return Expression._from_pyexpr(f(self._expr))

    def is_inf(self) -> Expression:
        """Checks if values in the Expression are Infinity.

        Returns:
            Expression: Boolean Expression indicating whether values are Infinity.

        Note:
            Nulls will be propagated! I.e. this operation will return a null for null values.

        Examples:
            >>> import daft
            >>> df = daft.from_pydict({"data": [-float("inf"), 0.0, float("inf"), None]})
            >>> df = df.select(df["data"].float.is_inf())
            >>> df.collect()
            ╭─────────╮
            │ data    │
            │ ---     │
            │ Boolean │
            ╞═════════╡
            │ true    │
            ├╌╌╌╌╌╌╌╌╌┤
            │ false   │
            ├╌╌╌╌╌╌╌╌╌┤
            │ true    │
            ├╌╌╌╌╌╌╌╌╌┤
            │ None    │
            ╰─────────╯
            <BLANKLINE>
            (Showing first 4 of 4 rows)

        """
        f = native.get_function_from_registry("is_inf")
        return Expression._from_pyexpr(f(self._expr))

    def not_nan(self) -> Expression:
        """Checks if values are not NaN (a special float value indicating not-a-number).

        Returns:
            Expression: Boolean Expression indicating whether values are not invalid.

        Note:
            Nulls will be propagated! I.e. this operation will return a null for null values.

        Examples:
            >>> import daft
            >>> df = daft.from_pydict({"x": [1.0, None, float("nan")]})
            >>> df = df.select(df["x"].float.not_nan())
            >>> df.collect()
            ╭─────────╮
            │ x       │
            │ ---     │
            │ Boolean │
            ╞═════════╡
            │ true    │
            ├╌╌╌╌╌╌╌╌╌┤
            │ None    │
            ├╌╌╌╌╌╌╌╌╌┤
            │ false   │
            ╰─────────╯
            <BLANKLINE>
            (Showing first 3 of 3 rows)

        """
        f = native.get_function_from_registry("not_nan")
        return Expression._from_pyexpr(f(self._expr))

    def fill_nan(self, fill_value: Expression) -> Expression:
        """Fills NaN values in the Expression with the provided fill_value.

        Returns:
            Expression: Expression with Nan values filled with the provided fill_value

        Examples:
            >>> import daft
            >>> df = daft.from_pydict({"data": [1.1, float("nan"), 3.3]})
            >>> df = df.with_column("filled", df["data"].float.fill_nan(2.2))
            >>> df.show()
            ╭─────────┬─────────╮
            │ data    ┆ filled  │
            │ ---     ┆ ---     │
            │ Float64 ┆ Float64 │
            ╞═════════╪═════════╡
            │ 1.1     ┆ 1.1     │
            ├╌╌╌╌╌╌╌╌╌┼╌╌╌╌╌╌╌╌╌┤
            │ NaN     ┆ 2.2     │
            ├╌╌╌╌╌╌╌╌╌┼╌╌╌╌╌╌╌╌╌┤
            │ 3.3     ┆ 3.3     │
            ╰─────────┴─────────╯
            <BLANKLINE>
            (Showing first 3 of 3 rows)

        """
        fill_value = Expression._to_expression(fill_value)
        f = native.get_function_from_registry("fill_nan")
        return Expression._from_pyexpr(f(self._expr, fill_value._expr))


class ExpressionDatetimeNamespace(ExpressionNamespace):
    """The following methods are available under the `expr.dt` attribute."""

    def date(self) -> Expression:
        """(DEPRECATED) Please use `daft.functions.date` instead."""
        warnings.warn(
            "`Expression.dt.date` is deprecated since Daft version >= 0.6.2 and will be removed in >= 0.7.0. Please use `daft.functions.date` instead.",
            category=DeprecationWarning,
        )
        return self._to_expression().date()

    def day(self) -> Expression:
        """(DEPRECATED) Please use `daft.functions.day` instead."""
        warnings.warn(
            "`Expression.dt.day` is deprecated since Daft version >= 0.6.2 and will be removed in >= 0.7.0. Please use `daft.functions.day` instead.",
            category=DeprecationWarning,
        )
        return self._to_expression().day()

    def hour(self) -> Expression:
        """(DEPRECATED) Please use `daft.functions.hour` instead."""
        warnings.warn(
            "`Expression.dt.hour` is deprecated since Daft version >= 0.6.2 and will be removed in >= 0.7.0. Please use `daft.functions.hour` instead.",
            category=DeprecationWarning,
        )
        return self._to_expression().hour()

    def minute(self) -> Expression:
        """(DEPRECATED) Please use `daft.functions.minute` instead."""
        warnings.warn(
            "`Expression.dt.minute` is deprecated since Daft version >= 0.6.2 and will be removed in >= 0.7.0. Please use `daft.functions.minute` instead.",
            category=DeprecationWarning,
        )
        return self._to_expression().minute()

    def second(self) -> Expression:
        """(DEPRECATED) Please use `daft.functions.second` instead."""
        warnings.warn(
            "`Expression.dt.second` is deprecated since Daft version >= 0.6.2 and will be removed in >= 0.7.0. Please use `daft.functions.second` instead.",
            category=DeprecationWarning,
        )
        return self._to_expression().second()

    def millisecond(self) -> Expression:
        """(DEPRECATED) Please use `daft.functions.millisecond` instead."""
        warnings.warn(
            "`Expression.dt.millisecond` is deprecated since Daft version >= 0.6.2 and will be removed in >= 0.7.0. Please use `daft.functions.millisecond` instead.",
            category=DeprecationWarning,
        )
        return self._to_expression().millisecond()

    def microsecond(self) -> Expression:
        """(DEPRECATED) Please use `daft.functions.microsecond` instead."""
        warnings.warn(
            "`Expression.dt.microsecond` is deprecated since Daft version >= 0.6.2 and will be removed in >= 0.7.0. Please use `daft.functions.microsecond` instead.",
            category=DeprecationWarning,
        )
        return self._to_expression().microsecond()

    def nanosecond(self) -> Expression:
        """(DEPRECATED) Please use `daft.functions.nanosecond` instead."""
        warnings.warn(
            "`Expression.dt.nanosecond` is deprecated since Daft version >= 0.6.2 and will be removed in >= 0.7.0. Please use `daft.functions.nanosecond` instead.",
            category=DeprecationWarning,
        )
        return self._to_expression().nanosecond()

    def unix_date(self) -> Expression:
        """(DEPRECATED) Please use `daft.functions.unix_date` instead."""
        warnings.warn(
            "`Expression.dt.unix_date` is deprecated since Daft version >= 0.6.2 and will be removed in >= 0.7.0. Please use `daft.functions.unix_date` instead.",
            category=DeprecationWarning,
        )
        return self._to_expression().unix_date()

    def time(self) -> Expression:
        """(DEPRECATED) Please use `daft.functions.time` instead."""
        warnings.warn(
            "`Expression.dt.time` is deprecated since Daft version >= 0.6.2 and will be removed in >= 0.7.0. Please use `daft.functions.time` instead.",
            category=DeprecationWarning,
        )
        return self._to_expression().time()

    def month(self) -> Expression:
        """(DEPRECATED) Please use `daft.functions.month` instead."""
        warnings.warn(
            "`Expression.dt.month` is deprecated since Daft version >= 0.6.2 and will be removed in >= 0.7.0. Please use `daft.functions.month` instead.",
            category=DeprecationWarning,
        )
        return self._to_expression().month()

    def quarter(self) -> Expression:
        """(DEPRECATED) Please use `daft.functions.quarter` instead."""
        warnings.warn(
            "`Expression.dt.quarter` is deprecated since Daft version >= 0.6.2 and will be removed in >= 0.7.0. Please use `daft.functions.quarter` instead.",
            category=DeprecationWarning,
        )
        return self._to_expression().quarter()

    def year(self) -> Expression:
        """(DEPRECATED) Please use `daft.functions.year` instead."""
        warnings.warn(
            "`Expression.dt.year` is deprecated since Daft version >= 0.6.2 and will be removed in >= 0.7.0. Please use `daft.functions.year` instead.",
            category=DeprecationWarning,
        )
        return self._to_expression().year()

    def day_of_week(self) -> Expression:
        """(DEPRECATED) Please use `daft.functions.day_of_week` instead."""
        warnings.warn(
            "`Expression.dt.day_of_week` is deprecated since Daft version >= 0.6.2 and will be removed in >= 0.7.0. Please use `daft.functions.day_of_week` instead.",
            category=DeprecationWarning,
        )
        return self._to_expression().day_of_week()

    def day_of_month(self) -> Expression:
        """(DEPRECATED) Please use `daft.functions.day_of_month` instead."""
        warnings.warn(
            "`Expression.dt.day_of_month` is deprecated since Daft version >= 0.6.2 and will be removed in >= 0.7.0. Please use `daft.functions.day_of_month` instead.",
            category=DeprecationWarning,
        )
        return self._to_expression().day_of_month()

    def day_of_year(self) -> Expression:
        """(DEPRECATED) Please use `daft.functions.day_of_year` instead."""
        warnings.warn(
            "`Expression.dt.day_of_year` is deprecated since Daft version >= 0.6.2 and will be removed in >= 0.7.0. Please use `daft.functions.day_of_year` instead.",
            category=DeprecationWarning,
        )
        return self._to_expression().day_of_year()

    def week_of_year(self) -> Expression:
        """(DEPRECATED) Please use `daft.functions.week_of_year` instead."""
        warnings.warn(
            "`Expression.dt.week_of_year` is deprecated since Daft version >= 0.6.2 and will be removed in >= 0.7.0. Please use `daft.functions.week_of_year` instead.",
            category=DeprecationWarning,
        )
        return self._to_expression().week_of_year()

    def truncate(self, interval: str, relative_to: Expression | None = None) -> Expression:
        """(DEPRECATED) Please use `daft.functions.date_trunc` instead."""
        warnings.warn(
            "`Expression.dt.truncate` is deprecated since Daft version >= 0.6.2 and will be removed in >= 0.7.0. Please use `daft.functions.date_trunc` instead.",
            category=DeprecationWarning,
        )
        return self._to_expression().date_trunc(interval, relative_to=relative_to)

    def to_unix_epoch(self, time_unit: str | TimeUnit | None = None) -> Expression:
        """Converts a datetime column to a Unix timestamp. with the specified time unit. (default: seconds).

        See [daft.datatype.TimeUnit](https://docs.daft.ai/en/stable/api/datatypes/#daft.datatype.DataType.timeunit) for more information on time units and valid values.

        Examples:
            >>> import daft
            >>> from datetime import date
            >>> df = daft.from_pydict(
            ...     {
            ...         "dates": [
            ...             date(2001, 1, 1),
            ...             date(2001, 1, 2),
            ...             date(2001, 1, 3),
            ...             None,
            ...         ]
            ...     }
            ... )
            >>> df.with_column("timestamp", daft.col("dates").dt.to_unix_epoch("ns")).show()
            ╭────────────┬────────────────────╮
            │ dates      ┆ timestamp          │
            │ ---        ┆ ---                │
            │ Date       ┆ Int64              │
            ╞════════════╪════════════════════╡
            │ 2001-01-01 ┆ 978307200000000000 │
            ├╌╌╌╌╌╌╌╌╌╌╌╌┼╌╌╌╌╌╌╌╌╌╌╌╌╌╌╌╌╌╌╌╌┤
            │ 2001-01-02 ┆ 978393600000000000 │
            ├╌╌╌╌╌╌╌╌╌╌╌╌┼╌╌╌╌╌╌╌╌╌╌╌╌╌╌╌╌╌╌╌╌┤
            │ 2001-01-03 ┆ 978480000000000000 │
            ├╌╌╌╌╌╌╌╌╌╌╌╌┼╌╌╌╌╌╌╌╌╌╌╌╌╌╌╌╌╌╌╌╌┤
            │ None       ┆ None               │
            ╰────────────┴────────────────────╯
            <BLANKLINE>
            (Showing first 4 of 4 rows)
        """
        return self._eval_expressions("to_unix_epoch", time_unit=time_unit)

    def strftime(self, format: str | None = None) -> Expression:
        """(DEPRECATED) Please use `daft.functions.strftime` instead."""
        warnings.warn(
            "`Expression.dt.strftime` is deprecated since Daft version >= 0.6.2 and will be removed in >= 0.7.0. Please use `daft.functions.strftime` instead.",
            category=DeprecationWarning,
        )
        return self._to_expression().strftime(format=format)

    def total_seconds(self) -> Expression:
        """(DEPRECATED) Please use `daft.functions.total_seconds` instead."""
        warnings.warn(
            "`Expression.dt.total_seconds` is deprecated since Daft version >= 0.6.2 and will be removed in >= 0.7.0. Please use `daft.functions.total_seconds` instead.",
            category=DeprecationWarning,
        )
        return self._to_expression().total_seconds()

    def total_milliseconds(self) -> Expression:
        """(DEPRECATED) Please use `daft.functions.total_milliseconds` instead."""
        warnings.warn(
            "`Expression.dt.total_milliseconds` is deprecated since Daft version >= 0.6.2 and will be removed in >= 0.7.0. Please use `daft.functions.total_milliseconds` instead.",
            category=DeprecationWarning,
        )
        return self._to_expression().total_milliseconds()

    def total_microseconds(self) -> Expression:
        """(DEPRECATED) Please use `daft.functions.total_microseconds` instead."""
        warnings.warn(
            "`Expression.dt.total_microseconds` is deprecated since Daft version >= 0.6.2 and will be removed in >= 0.7.0. Please use `daft.functions.total_microseconds` instead.",
            category=DeprecationWarning,
        )
        return self._to_expression().total_microseconds()

    def total_nanoseconds(self) -> Expression:
        """(DEPRECATED) Please use `daft.functions.total_nanoseconds` instead."""
        warnings.warn(
            "`Expression.dt.total_nanoseconds` is deprecated since Daft version >= 0.6.2 and will be removed in >= 0.7.0. Please use `daft.functions.total_nanoseconds` instead.",
            category=DeprecationWarning,
        )
        return self._to_expression().total_nanoseconds()

    def total_minutes(self) -> Expression:
        """(DEPRECATED) Please use `daft.functions.total_minutes` instead."""
        warnings.warn(
            "`Expression.dt.total_minutes` is deprecated since Daft version >= 0.6.2 and will be removed in >= 0.7.0. Please use `daft.functions.total_minutes` instead.",
            category=DeprecationWarning,
        )
        return self._to_expression().total_minutes()

    def total_hours(self) -> Expression:
        """(DEPRECATED) Please use `daft.functions.total_hours` instead."""
        warnings.warn(
            "`Expression.dt.total_hours` is deprecated since Daft version >= 0.6.2 and will be removed in >= 0.7.0. Please use `daft.functions.total_hours` instead.",
            category=DeprecationWarning,
        )
        return self._to_expression().total_hours()

    def total_days(self) -> Expression:
        """(DEPRECATED) Please use `daft.functions.total_days` instead."""
        warnings.warn(
            "`Expression.dt.total_days` is deprecated since Daft version >= 0.6.2 and will be removed in >= 0.7.0. Please use `daft.functions.total_days` instead.",
            category=DeprecationWarning,
        )
        return self._to_expression().total_days()


class ExpressionStringNamespace(ExpressionNamespace):
    """The following methods are available under the `expr.str` attribute."""

    def contains(self, substr: str | Expression) -> Expression:
        """(DEPRECATED) Please use `daft.functions.contains` instead."""
        warnings.warn(
            "`Expression.str.contains` is deprecated since Daft version >= 0.6.2 and will be removed in >= 0.7.0. Please use `daft.functions.contains` instead.",
            category=DeprecationWarning,
        )
        return self._to_expression().contains(substr)

    def match(self, pattern: str | Expression) -> Expression:
        """(DEPRECATED) Please use `daft.functions.regexp` instead."""
        warnings.warn(
            "`Expression.str.match` is deprecated since Daft version >= 0.6.2 and will be removed in >= 0.7.0. Please use `daft.functions.regexp` instead.",
            category=DeprecationWarning,
        )
        return self._to_expression().regexp(pattern)

    def endswith(self, suffix: str | Expression) -> Expression:
        """(DEPRECATED) Please use `daft.functions.endswith` instead."""
        warnings.warn(
            "`Expression.str.endswith` is deprecated since Daft version >= 0.6.2 and will be removed in >= 0.7.0. Please use `daft.functions.endswith` instead.",
            category=DeprecationWarning,
        )
        return self._to_expression().endswith(suffix)

    def startswith(self, prefix: str | Expression) -> Expression:
        """(DEPRECATED) Please use `daft.functions.startswith` instead."""
        warnings.warn(
            "`Expression.str.startswith` is deprecated since Daft version >= 0.6.2 and will be removed in >= 0.7.0. Please use `daft.functions.startswith` instead.",
            category=DeprecationWarning,
        )
        return self._to_expression().startswith(prefix)

    def split(self, pattern: str | Expression, regex: bool = False) -> Expression:
        """(DEPRECATED) Please use `daft.functions.split` or `daft.functions.regexp_split` instead."""
        warnings.warn(
            "`Expression.str.split` is deprecated since Daft version >= 0.6.2 and will be removed in >= 0.7.0. Please use `daft.functions.split` or `daft.functions.regexp_split` instead.",
            category=DeprecationWarning,
        )
        if regex:
            return self._to_expression().regexp_split(pattern)
        else:
            return self._to_expression().split(pattern)

    def regexp_split(self, pattern: str | Expression) -> Expression:
        """(DEPRECATED) Please use `daft.functions.regexp_split` or `daft.functions.regexp_split` instead."""
        warnings.warn(
            "`Expression.str.regexp_split` is deprecated since Daft version >= 0.6.2 and will be removed in >= 0.7.0. Please use `daft.functions.regexp_split` instead.",
            category=DeprecationWarning,
        )
        return self._to_expression().regexp_split(pattern)

    def concat(self, other: str | Expression) -> Expression:
        """(DEPRECATED) Please use `daft.functions.concat` instead."""
        warnings.warn(
            "`Expression.str.concat` is deprecated since Daft version >= 0.6.2 and will be removed in >= 0.7.0. Please use `daft.functions.concat` instead.",
            category=DeprecationWarning,
        )
        return self._to_expression().concat(other)

    def extract(self, pattern: str | Expression, index: int = 0) -> Expression:
        """(DEPRECATED) Please use `daft.functions.regexp_extract` instead."""
        warnings.warn(
            "`Expression.str.extract` is deprecated since Daft version >= 0.6.2 and will be removed in >= 0.7.0. Please use `daft.functions.regexp_extract` instead.",
            category=DeprecationWarning,
        )
        return self._to_expression().regexp_extract(pattern, index)

    def extract_all(self, pattern: str | Expression, index: int = 0) -> Expression:
        """(DEPRECATED) Please use `daft.functions.regexp_extract_all` instead."""
        warnings.warn(
            "`Expression.str.extract_all` is deprecated since Daft version >= 0.6.2 and will be removed in >= 0.7.0. Please use `daft.functions.regexp_extract_all` instead.",
            category=DeprecationWarning,
        )
        return self._to_expression().regexp_extract_all(pattern, index)

    def replace(
        self,
        pattern: str | Expression,
        replacement: str | Expression,
        regex: bool = False,
    ) -> Expression:
        """(DEPRECATED) Please use `daft.functions.replace` or `daft.functions.regexp_replace` instead."""
        warnings.warn(
            "`Expression.str.replace` is deprecated since Daft version >= 0.6.2 and will be removed in >= 0.7.0. Please use `daft.functions.replace` or `daft.functions.regexp_replace` instead.",
            category=DeprecationWarning,
        )
        if regex:
            return self._to_expression().regexp_replace(pattern, replacement)
        else:
            return self._to_expression().replace(pattern, replacement)

    def length(self) -> Expression:
        """(DEPRECATED) Please use `daft.functions.length` instead."""
        warnings.warn(
            "`Expression.str.length` is deprecated since Daft version >= 0.6.2 and will be removed in >= 0.7.0. Please use `daft.functions.length` instead.",
            category=DeprecationWarning,
        )
        return self._to_expression().length()

    def length_bytes(self) -> Expression:
        """(DEPRECATED) Please use `daft.functions.length_bytes` instead."""
        warnings.warn(
            "`Expression.str.length_bytes` is deprecated since Daft version >= 0.6.2 and will be removed in >= 0.7.0. Please use `daft.functions.length_bytes` instead.",
            category=DeprecationWarning,
        )
        return self._to_expression().length_bytes()

    def lower(self) -> Expression:
        """(DEPRECATED) Please use `daft.functions.lower` instead."""
        warnings.warn(
            "`Expression.str.lower` is deprecated since Daft version >= 0.6.2 and will be removed in >= 0.7.0. Please use `daft.functions.lower` instead.",
            category=DeprecationWarning,
        )
        return self._to_expression().lower()

    def upper(self) -> Expression:
        """(DEPRECATED) Please use `daft.functions.upper` instead."""
        warnings.warn(
            "`Expression.str.upper` is deprecated since Daft version >= 0.6.2 and will be removed in >= 0.7.0. Please use `daft.functions.upper` instead.",
            category=DeprecationWarning,
        )
        return self._to_expression().upper()

    def lstrip(self) -> Expression:
        """(DEPRECATED) Please use `daft.functions.lstrip` instead."""
        warnings.warn(
            "`Expression.str.lstrip` is deprecated since Daft version >= 0.6.2 and will be removed in >= 0.7.0. Please use `daft.functions.lstrip` instead.",
            category=DeprecationWarning,
        )
        return self._to_expression().lstrip()

    def rstrip(self) -> Expression:
        """(DEPRECATED) Please use `daft.functions.rstrip` instead."""
        warnings.warn(
            "`Expression.str.rstrip` is deprecated since Daft version >= 0.6.2 and will be removed in >= 0.7.0. Please use `daft.functions.rstrip` instead.",
            category=DeprecationWarning,
        )
        return self._to_expression().rstrip()

    def reverse(self) -> Expression:
        """(DEPRECATED) Please use `daft.functions.reverse` instead."""
        warnings.warn(
            "`Expression.str.reverse` is deprecated since Daft version >= 0.6.2 and will be removed in >= 0.7.0. Please use `daft.functions.reverse` instead.",
            category=DeprecationWarning,
        )
        return self._to_expression().reverse()

    def capitalize(self) -> Expression:
        """(DEPRECATED) Please use `daft.functions.capitalize` instead."""
        warnings.warn(
            "`Expression.str.capitalize` is deprecated since Daft version >= 0.6.2 and will be removed in >= 0.7.0. Please use `daft.functions.capitalize` instead.",
            category=DeprecationWarning,
        )
        return self._to_expression().capitalize()

    def left(self, nchars: int | Expression) -> Expression:
        """(DEPRECATED) Please use `daft.functions.left` instead."""
        warnings.warn(
            "`Expression.str.left` is deprecated since Daft version >= 0.6.2 and will be removed in >= 0.7.0. Please use `daft.functions.left` instead.",
            category=DeprecationWarning,
        )
        return self._to_expression().left(nchars)

    def right(self, nchars: int | Expression) -> Expression:
        """(DEPRECATED) Please use `daft.functions.right` instead."""
        warnings.warn(
            "`Expression.str.right` is deprecated since Daft version >= 0.6.2 and will be removed in >= 0.7.0. Please use `daft.functions.right` instead.",
            category=DeprecationWarning,
        )
        return self._to_expression().right(nchars)

    def find(self, substr: str | Expression) -> Expression:
        """(DEPRECATED) Please use `daft.functions.index` instead."""
        warnings.warn(
            "`Expression.str.find` is deprecated since Daft version >= 0.6.2 and will be removed in >= 0.7.0. Please use `daft.functions.index` instead.",
            category=DeprecationWarning,
        )
        return self._to_expression().index(substr)

    def rpad(self, length: int | Expression, pad: str | Expression) -> Expression:
        """(DEPRECATED) Please use `daft.functions.rpad` instead."""
        warnings.warn(
            "`Expression.str.rpad` is deprecated since Daft version >= 0.6.2 and will be removed in >= 0.7.0. Please use `daft.functions.rpad` instead.",
            category=DeprecationWarning,
        )
        return self._to_expression().rpad(length, pad)

    def lpad(self, length: int | Expression, pad: str | Expression) -> Expression:
        """(DEPRECATED) Please use `daft.functions.lpad` instead."""
        warnings.warn(
            "`Expression.str.lpad` is deprecated since Daft version >= 0.6.2 and will be removed in >= 0.7.0. Please use `daft.functions.lpad` instead.",
            category=DeprecationWarning,
        )
        return self._to_expression().lpad(length, pad)

    def repeat(self, n: int | Expression) -> Expression:
        """(DEPRECATED) Please use `daft.functions.repeat` instead."""
        warnings.warn(
            "`Expression.str.repeat` is deprecated since Daft version >= 0.6.2 and will be removed in >= 0.7.0. Please use `daft.functions.repeat` instead.",
            category=DeprecationWarning,
        )
        return self._to_expression().repeat(n)

    def like(self, pattern: str | Expression) -> Expression:
        """(DEPRECATED) Please use `daft.functions.like` instead."""
        warnings.warn(
            "`Expression.str.like` is deprecated since Daft version >= 0.6.2 and will be removed in >= 0.7.0. Please use `daft.functions.like` instead.",
            category=DeprecationWarning,
        )
        return self._to_expression().like(pattern)

    def ilike(self, pattern: str | Expression) -> Expression:
        """(DEPRECATED) Please use `daft.functions.ilike` instead."""
        warnings.warn(
            "`Expression.str.ilike` is deprecated since Daft version >= 0.6.2 and will be removed in >= 0.7.0. Please use `daft.functions.ilike` instead.",
            category=DeprecationWarning,
        )
        return self._to_expression().ilike(pattern)

    def substr(self, start: int | Expression, length: int | Expression | None = None) -> Expression:
        """(DEPRECATED) Please use `daft.functions.substr` instead."""
        warnings.warn(
            "`Expression.str.substr` is deprecated since Daft version >= 0.6.2 and will be removed in >= 0.7.0. Please use `daft.functions.substr` instead.",
            category=DeprecationWarning,
        )
        return self._to_expression().substr(start, length)

    def to_date(self, format: str) -> Expression:
        """(DEPRECATED) Please use `daft.functions.to_date` instead."""
        warnings.warn(
            "`Expression.str.to_date` is deprecated since Daft version >= 0.6.2 and will be removed in >= 0.7.0. Please use `daft.functions.to_date` instead.",
            category=DeprecationWarning,
        )
        return self._to_expression().to_date(format)

    def to_datetime(self, format: str, timezone: str | None = None) -> Expression:
        """(DEPRECATED) Please use `daft.functions.to_datetime` instead."""
        warnings.warn(
            "`Expression.str.to_datetime` is deprecated since Daft version >= 0.6.2 and will be removed in >= 0.7.0. Please use `daft.functions.to_datetime` instead.",
            category=DeprecationWarning,
        )
        return self._to_expression().to_datetime(format, timezone)

    def normalize(
        self,
        *,
        remove_punct: bool = False,
        lowercase: bool = False,
        nfd_unicode: bool = False,
        white_space: bool = False,
    ) -> Expression:
        """(DEPRECATED) Please use `daft.functions.normalize` instead."""
        warnings.warn(
            "`Expression.str.normalize` is deprecated since Daft version >= 0.6.2 and will be removed in >= 0.7.0. Please use `daft.functions.normalize` instead.",
            category=DeprecationWarning,
        )
        return self._to_expression().normalize(
            remove_punct=remove_punct,
            lowercase=lowercase,
            nfd_unicode=nfd_unicode,
            white_space=white_space,
        )

    def tokenize_encode(
        self,
        tokens_path: str,
        *,
        io_config: IOConfig | None = None,
        pattern: str | None = None,
        special_tokens: str | None = None,
        use_special_tokens: bool | None = None,
    ) -> Expression:
        """(DEPRECATED) Please use `daft.functions.tokenize_encode` instead."""
        warnings.warn(
            "`Expression.str.tokenize_encode` is deprecated since Daft version >= 0.6.2 and will be removed in >= 0.7.0. Please use `daft.functions.tokenize_encode` instead.",
            category=DeprecationWarning,
        )
        return self._to_expression().tokenize_encode(
            tokens_path=tokens_path,
            io_config=io_config,
            pattern=pattern,
            special_tokens=special_tokens,
            use_special_tokens=use_special_tokens,
        )

    def tokenize_decode(
        self,
        tokens_path: str,
        *,
        io_config: IOConfig | None = None,
        pattern: str | None = None,
        special_tokens: str | None = None,
    ) -> Expression:
        """(DEPRECATED) Please use `daft.functions.tokenize_decode` instead."""
        warnings.warn(
            "`Expression.str.tokenize_decode` is deprecated since Daft version >= 0.6.2 and will be removed in >= 0.7.0. Please use `daft.functions.tokenize_decode` instead.",
            category=DeprecationWarning,
        )
        return self._to_expression().tokenize_decode(
            tokens_path=tokens_path,
            io_config=io_config,
            pattern=pattern,
            special_tokens=special_tokens,
        )

    def count_matches(
        self,
        patterns: Any,
        *,
        whole_words: bool = False,
        case_sensitive: bool = True,
        regex: bool = False,
    ) -> Expression:
<<<<<<< HEAD
        """Counts the number of times a pattern, or multiple patterns, appear in a string.

        If whole_words is true, then matches are only counted if they are whole words. This
        also applies to multi-word strings. For example, on the string "abc def", the strings
        "def" and "abc def" would be matched, but "bc de", "abc d", and "abc " (with the space)
        would not.

        If case_sensitive is false, then case will be ignored. This only applies to ASCII
        characters; unicode uppercase/lowercase will still be considered distinct.

        If regex is true, then patterns are treated as regular expressions. In this case,
        whole_words and case_sensitive parameters are ignored as regex patterns handle these
        directly.

        Args:
            patterns: A pattern or a list of patterns.
            whole_words: Whether to only match whole word(s). Defaults to false.
            case_sensitive: Whether the matching should be case sensitive. Defaults to true.
            regex: Whether to treat patterns as regular expressions. Defaults to false.

        Note:
            If a pattern is a substring of another pattern, the longest pattern is matched first.
            For example, in the string "hello world", with patterns "hello", "world", and "hello world",
            one match is counted for "hello world".
        """
        whole_words_expr = Expression._to_expression(whole_words)._expr
        case_sensitive_expr = Expression._to_expression(case_sensitive)._expr

        if regex:
            # For regex, we expect a single string pattern
            if isinstance(patterns, str):
                patterns_expr = Expression._to_expression(patterns)._expr
            elif isinstance(patterns, Expression):
                patterns_expr = patterns._expr
            else:
                raise ValueError("For regex=True, patterns must be a single string, not a list")

            f = native.get_function_from_registry("count_matches_regex")
            return Expression._from_pyexpr(
                f(self._expr, patterns_expr, whole_words=whole_words_expr, case_sensitive=case_sensitive_expr)
            )
        else:
            # For non-regex, we can handle both single strings and lists
            if isinstance(patterns, str):
                patterns = [patterns]
            if not isinstance(patterns, Expression):
                series = item_to_series("items", patterns)
                patterns = Expression._from_pyexpr(_list_lit(series._series))

            f = native.get_function_from_registry("count_matches")
            return Expression._from_pyexpr(
                f(self._expr, patterns._expr, whole_words=whole_words_expr, case_sensitive=case_sensitive_expr)
            )
=======
        """(DEPRECATED) Please use `daft.functions.count_matches` instead."""
        warnings.warn(
            "`Expression.str.count_matches` is deprecated since Daft version >= 0.6.2 and will be removed in >= 0.7.0. Please use `daft.functions.count_matches` instead.",
            category=DeprecationWarning,
        )
        return self._to_expression().count_matches(
            patterns,
            whole_words=whole_words,
            case_sensitive=case_sensitive,
        )
>>>>>>> b23d60e4


class ExpressionListNamespace(ExpressionNamespace):
    """The following methods are available under the `expr.list` attribute."""

    def map(self, expr: Expression) -> Expression:
        """(DEPRECATED) Please use `daft.functions.list_map` instead."""
        warnings.warn(
            "`Expression.list.map` is deprecated since Daft version >= 0.6.2 and will be removed in >= 0.7.0. Please use `daft.functions.list_map` instead.",
            category=DeprecationWarning,
        )
        return self._to_expression().list_map(expr)

    def join(self, delimiter: str | Expression) -> Expression:
        """(DEPRECATED) Please use `daft.functions.list_join` instead."""
        warnings.warn(
            "`Expression.list.join` is deprecated since Daft version >= 0.6.2 and will be removed in >= 0.7.0. Please use `daft.functions.list_join` instead.",
            category=DeprecationWarning,
        )
        return self._to_expression().list_join(delimiter)

    def value_counts(self) -> Expression:
        """(DEPRECATED) Please use `daft.functions.value_counts` instead."""
        warnings.warn(
            "`Expression.list.value_counts` is deprecated since Daft version >= 0.6.2 and will be removed in >= 0.7.0. Please use `daft.functions.value_counts` instead.",
            category=DeprecationWarning,
        )
        return self._to_expression().value_counts()

    def count(self, mode: Literal["all", "valid", "null"] | CountMode = CountMode.Valid) -> Expression:
        """(DEPRECATED) Please use `daft.functions.list_count` instead."""
        warnings.warn(
            "`Expression.list.count` is deprecated since Daft version >= 0.6.2 and will be removed in >= 0.7.0. Please use `daft.functions.list_count` instead.",
            category=DeprecationWarning,
        )
        return self._to_expression().list_count(mode)

    def length(self) -> Expression:
        """(DEPRECATED) Please use `daft.functions.length` instead."""
        warnings.warn(
            "`Expression.list.length` is deprecated since Daft version >= 0.6.2 and will be removed in >= 0.7.0. Please use `daft.functions.length` instead.",
            category=DeprecationWarning,
        )
        return self._to_expression().length()

    def get(self, idx: int | Expression, default: object = None) -> Expression:
        """Gets the element at an index in each list.

        Args:
            idx: index or indices to retrieve from each list
            default: the default value if the specified index is out of bounds

        Returns:
            Expression: an expression with the type of the list values
        """
        return self._eval_expressions("list_get", idx, default)

    def slice(self, start: int | Expression, end: int | Expression | None = None) -> Expression:
        """Gets a subset of each list.

        Args:
            start: index or column of indices. The slice will include elements starting from this index. If `start` is negative, it represents an offset from the end of the list
            end: optional index or column of indices. The slice will not include elements from this index onwards. If `end` is negative, it represents an offset from the end of the list. If not provided, the slice will include elements up to the end of the list

        Returns:
            Expression: an expression with a list of the type of the list values
        """
        return self._eval_expressions("list_slice", start, end)

    def chunk(self, size: int) -> Expression:
        """(DEPRECATED) Please use `daft.functions.chunk` instead."""
        warnings.warn(
            "`Expression.list.chunk` is deprecated since Daft version >= 0.6.2 and will be removed in >= 0.7.0. Please use `daft.functions.chunk` instead.",
            category=DeprecationWarning,
        )
        return self._to_expression().chunk(size)

    def sum(self) -> Expression:
        """(DEPRECATED) Please use `daft.functions.list_sum` instead."""
        warnings.warn(
            "`Expression.list.sum` is deprecated since Daft version >= 0.6.2 and will be removed in >= 0.7.0. Please use `daft.functions.list_sum` instead.",
            category=DeprecationWarning,
        )
        return self._to_expression().list_sum()

    def mean(self) -> Expression:
        """(DEPRECATED) Please use `daft.functions.list_mean` instead."""
        warnings.warn(
            "`Expression.list.mean` is deprecated since Daft version >= 0.6.2 and will be removed in >= 0.7.0. Please use `daft.functions.list_mean` instead.",
            category=DeprecationWarning,
        )
        return self._to_expression().list_mean()

    def min(self) -> Expression:
        """(DEPRECATED) Please use `daft.functions.list_min` instead."""
        warnings.warn(
            "`Expression.list.min` is deprecated since Daft version >= 0.6.2 and will be removed in >= 0.7.0. Please use `daft.functions.list_min` instead.",
            category=DeprecationWarning,
        )
        return self._to_expression().list_min()

    def max(self) -> Expression:
        """(DEPRECATED) Please use `daft.functions.list_max` instead."""
        warnings.warn(
            "`Expression.list.max` is deprecated since Daft version >= 0.6.2 and will be removed in >= 0.7.0. Please use `daft.functions.list_max` instead.",
            category=DeprecationWarning,
        )
        return self._to_expression().list_max()

    def bool_and(self) -> Expression:
        """(DEPRECATED) Please use `daft.functions.list_bool_and` instead."""
        warnings.warn(
            "`Expression.list.bool_and` is deprecated since Daft version >= 0.6.2 and will be removed in >= 0.7.0. Please use `daft.functions.list_bool_and` instead.",
            category=DeprecationWarning,
        )
        return self._to_expression().list_bool_and()

    def bool_or(self) -> Expression:
        """(DEPRECATED) Please use `daft.functions.list_bool_or` instead."""
        warnings.warn(
            "`Expression.list.bool_or` is deprecated since Daft version >= 0.6.2 and will be removed in >= 0.7.0. Please use `daft.functions.list_bool_or` instead.",
            category=DeprecationWarning,
        )
        return self._to_expression().list_bool_or()

    def sort(self, desc: bool | Expression | None = None, nulls_first: bool | Expression | None = None) -> Expression:
        """(DEPRECATED) Please use `daft.functions.list_sort` instead."""
        warnings.warn(
            "`Expression.list.sort` is deprecated since Daft version >= 0.6.2 and will be removed in >= 0.7.0. Please use `daft.functions.list_sort` instead.",
            category=DeprecationWarning,
        )
        return self._to_expression().list_sort(desc=desc, nulls_first=nulls_first)

    def distinct(self) -> Expression:
        """(DEPRECATED) Please use `daft.functions.list_distinct` instead."""
        warnings.warn(
            "`Expression.list.distinct` is deprecated since Daft version >= 0.6.2 and will be removed in >= 0.7.0. Please use `daft.functions.list_distinct` instead.",
            category=DeprecationWarning,
        )
        return self._to_expression().list_distinct()

    def unique(self) -> Expression:
        """(DEPRECATED) Please use `daft.functions.list_distinct` instead."""
        warnings.warn(
            "`Expression.list.distinct` is deprecated since Daft version >= 0.6.2 and will be removed in >= 0.7.0. Please use `daft.functions.list_distinct` instead.",
            category=DeprecationWarning,
        )
        return self._to_expression().list_distinct()


class ExpressionStructNamespace(ExpressionNamespace):
    """The following methods are available under the `expr.struct` attribute."""

    def get(self, name: str) -> Expression:
        """Retrieves one field from a struct column, or all fields with "*".

        Args:
            name: the name of the field to retrieve

        Returns:
            Expression: the field expression
        """
        return Expression._from_pyexpr(self._expr.struct_get(name))


class ExpressionMapNamespace(ExpressionNamespace):
    """The following methods are available under the `expr.map` attribute."""

    def get(self, key: Expression) -> Expression:
        """Retrieves the value for a key in a map column.

        Args:
            key: the key to retrieve

        Returns:
            Expression: the value expression

        Examples:
            >>> import pyarrow as pa
            >>> import daft
            >>> pa_array = pa.array([[("a", 1)], [], [("b", 2)]], type=pa.map_(pa.string(), pa.int64()))
            >>> df = daft.from_arrow(pa.table({"map_col": pa_array}))
            >>> df = df.with_column("a", df["map_col"].map.get("a"))
            >>> df.show()
            ╭──────────────────┬───────╮
            │ map_col          ┆ a     │
            │ ---              ┆ ---   │
            │ Map[Utf8: Int64] ┆ Int64 │
            ╞══════════════════╪═══════╡
            │ [{key: a,        ┆ 1     │
            │ value: 1,        ┆       │
            │ }]               ┆       │
            ├╌╌╌╌╌╌╌╌╌╌╌╌╌╌╌╌╌╌┼╌╌╌╌╌╌╌┤
            │ []               ┆ None  │
            ├╌╌╌╌╌╌╌╌╌╌╌╌╌╌╌╌╌╌┼╌╌╌╌╌╌╌┤
            │ [{key: b,        ┆ None  │
            │ value: 2,        ┆       │
            │ }]               ┆       │
            ╰──────────────────┴───────╯
            <BLANKLINE>
            (Showing first 3 of 3 rows)

        """
        key_expr = Expression._to_expression(key)
        return Expression._from_pyexpr(self._expr.map_get(key_expr._expr))


class ExpressionsProjection(Iterable[Expression]):
    """A collection of Expressions that can be projected onto a Table to produce another Table.

    Invariants:
        1. All Expressions have names
        2. All Expressions have unique names
    """

    def __init__(self, exprs: list[Expression]) -> None:
        # Check invariants
        seen: set[str] = set()
        for e in exprs:
            if e.name() in seen:
                raise ValueError(f"Expressions must all have unique names; saw {e.name()} twice")
            seen.add(e.name())

        self._output_name_to_exprs = {e.name(): e for e in exprs}

    @classmethod
    def from_schema(cls, schema: Schema) -> ExpressionsProjection:
        return cls([col(field.name) for field in schema])

    def __len__(self) -> int:
        return len(self._output_name_to_exprs)

    def __iter__(self) -> Iterator[Expression]:
        return iter(self._output_name_to_exprs.values())

    @overload
    def __getitem__(self, idx: slice) -> list[Expression]: ...

    @overload
    def __getitem__(self, idx: int) -> Expression: ...

    def __getitem__(self, idx: int | slice) -> Expression | list[Expression]:
        # Relies on the fact that Python dictionaries are ordered
        return list(self._output_name_to_exprs.values())[idx]

    def __eq__(self, other: object) -> bool:
        if not isinstance(other, ExpressionsProjection):
            return False

        return len(self._output_name_to_exprs) == len(other._output_name_to_exprs) and all(
            (s.name() == o.name()) and expr_structurally_equal(s, o)
            for s, o in zip(
                self._output_name_to_exprs.values(),
                other._output_name_to_exprs.values(),
            )
        )

    def union(self, other: ExpressionsProjection, rename_dup: str | None = None) -> ExpressionsProjection:
        """Unions two Expressions. Output naming conflicts are handled with keyword arguments.

        Args:
            other (ExpressionsProjection): other ExpressionsProjection to union with this one
            rename_dup (Optional[str], optional): when conflicts in naming happen, append this string to the conflicting column in `other`. Defaults to None.
        """
        unioned: dict[str, Expression] = {}
        for expr in list(self) + list(other):
            name = expr.name()

            # Handle naming conflicts
            if name in unioned:
                if rename_dup is not None:
                    while name in unioned:
                        name = f"{rename_dup}{name}"
                    expr = expr.alias(name)
                else:
                    raise ValueError(
                        f"Duplicate name found with different expression. name: {name}, seen: {unioned[name]}, current: {expr}"
                    )

            unioned[name] = expr
        return ExpressionsProjection(list(unioned.values()))

    def to_name_set(self) -> set[str]:
        return {e.name() for e in self}

    def input_mapping(self) -> dict[str, str]:
        """Returns a map of {output_name: input_name} for all expressions that are just no-ops/aliases of an existing input."""
        result = {}
        for e in self:
            input_map = e._input_mapping()
            if input_map is not None:
                result[e.name()] = input_map
        return result

    def to_column_expressions(self) -> ExpressionsProjection:
        return ExpressionsProjection([col(e.name()) for e in self])

    def get_expression_by_name(self, name: str) -> Expression:
        if name not in self._output_name_to_exprs:
            raise ValueError(f"{name} not found in ExpressionsProjection")
        return self._output_name_to_exprs[name]

    def to_inner_py_exprs(self) -> list[_PyExpr]:
        return [expr._expr for expr in self]

    def resolve_schema(self, schema: Schema) -> Schema:
        fields = [e._to_field(schema) for e in self]
        return Schema._from_field_name_and_types([(f.name, f.dtype) for f in fields])

    def __repr__(self) -> str:
        return f"{self._output_name_to_exprs.values()}"

    @classmethod
    def _from_serialized(cls, _output_name_to_exprs: dict[str, Expression]) -> ExpressionsProjection:
        obj = cls.__new__(cls)
        obj._output_name_to_exprs = _output_name_to_exprs
        return obj

    def __reduce__(
        self,
    ) -> tuple[Callable[[dict[str, Expression]], ExpressionsProjection], tuple[dict[str, Expression]]]:
        return ExpressionsProjection._from_serialized, (self._output_name_to_exprs,)


class ExpressionImageNamespace(ExpressionNamespace):
    """Expression operations for image columns. The following methods are available under the `expr.image` attribute."""

    def decode(
        self,
        on_error: Literal["raise", "null"] = "raise",
        mode: str | ImageMode | None = None,
    ) -> Expression:
        """(DEPRECATED) Please use `daft.functions.decode_image` instead."""
        warnings.warn(
            "`Expression.image.decode` is deprecated since Daft version >= 0.6.2 and will be removed in >= 0.7.0. Please use `daft.functions.decode_image` instead.",
            category=DeprecationWarning,
        )
        return self._to_expression().decode_image(on_error=on_error, mode=mode)

    def encode(self, image_format: str | ImageFormat) -> Expression:
        """(DEPRECATED) Please use `daft.functions.encode_image` instead."""
        warnings.warn(
            "`Expression.image.encode` is deprecated since Daft version >= 0.6.2 and will be removed in >= 0.7.0. Please use `daft.functions.encode_image` instead.",
            category=DeprecationWarning,
        )
        return self._to_expression().encode_image(image_format)

    def resize(self, w: int, h: int) -> Expression:
        """(DEPRECATED) Please use `daft.functions.resize` instead."""
        warnings.warn(
            "`Expression.image.resize` is deprecated since Daft version >= 0.6.2 and will be removed in >= 0.7.0. Please use `daft.functions.resize` instead.",
            category=DeprecationWarning,
        )
        return self._to_expression().resize(w, h)

    def crop(self, bbox: tuple[int, int, int, int] | Expression) -> Expression:
        """(DEPRECATED) Please use `daft.functions.crop` instead."""
        warnings.warn(
            "`Expression.image.crop` is deprecated since Daft version >= 0.6.2 and will be removed in >= 0.7.0. Please use `daft.functions.crop` instead.",
            category=DeprecationWarning,
        )
        return self._to_expression().crop(bbox)

    def to_mode(self, mode: str | ImageMode) -> Expression:
        """(DEPRECATED) Please use `daft.functions.convert_image` instead."""
        warnings.warn(
            "`Expression.image.to_mode` is deprecated since Daft version >= 0.6.2 and will be removed in >= 0.7.0. Please use `daft.functions.convert_image` instead.",
            category=DeprecationWarning,
        )
        return self._to_expression().convert_image(mode)

    def attribute(self, name: Literal["width", "height", "channel", "mode"] | ImageProperty) -> Expression:
        """Get a property of the image, such as 'width', 'height', 'channel', or 'mode'.

        Args:
            name (str): The name of the property to retrieve.

        Returns:
            Expression: An Expression representing the requested property.
        """
        if isinstance(name, str):
            name = ImageProperty.from_property_string(name)
        f = native.get_function_from_registry("image_attribute")
        return Expression._from_pyexpr(f(self._expr, lit(name)._expr))

    def width(self) -> Expression:
        """Gets the width of an image in pixels.

        Example:
            >>> # Create a dataframe with an image column
            >>> df = ...  # doctest: +SKIP
            >>> df = df.with_column("width", df["images"].image.width())  # doctest: +SKIP
        """
        return self.attribute("width")

    def height(self) -> Expression:
        """Gets the height of an image in pixels.

        Example:
            >>> # Create a dataframe with an image column
            >>> df = ...  # doctest: +SKIP
            >>> df = df.with_column("height", df["images"].image.height())  # doctest: +SKIP
        """
        return self.attribute("height")

    def channel(self) -> Expression:
        """Gets the number of channels in an image.

        Example:
            >>> # Create a dataframe with an image column
            >>> df = ...  # doctest: +SKIP
            >>> df = df.with_column("channel", df["images"].image.channel())  # doctest: +SKIP
        """
        return self.attribute("channel")

    def mode(self) -> Expression:
        """Gets the mode of an image as a string.

        Example:
            >>> # Create a dataframe with an image column
            >>> df = ...  # doctest: +SKIP
            >>> df = df.with_column("mode", df["images"].image.mode())  # doctest: +SKIP
        """
        return self.attribute("mode")


class ExpressionPartitioningNamespace(ExpressionNamespace):
    """The following methods are available under the `expr.partition` attribute."""

    def days(self) -> Expression:
        """Partitioning Transform that returns the number of days since epoch (1970-01-01).

        Unlike other temporal partitioning expressions, this expression is date type instead of int. This is to conform to the behavior of other implementations of Iceberg partition transforms.

        Returns:
            Date Expression
        """
        return Expression._from_pyexpr(self._expr.partitioning_days())

    def hours(self) -> Expression:
        """Partitioning Transform that returns the number of hours since epoch (1970-01-01).

        Returns:
            Expression: Int32 Expression in hours
        """
        return Expression._from_pyexpr(self._expr.partitioning_hours())

    def months(self) -> Expression:
        """Partitioning Transform that returns the number of months since epoch (1970-01-01).

        Returns:
            Expression: Int32 Expression in months
        """
        return Expression._from_pyexpr(self._expr.partitioning_months())

    def years(self) -> Expression:
        """Partitioning Transform that returns the number of years since epoch (1970-01-01).

        Returns:
            Expression: Int32 Expression in years
        """
        return Expression._from_pyexpr(self._expr.partitioning_years())

    def iceberg_bucket(self, n: int) -> Expression:
        """Partitioning Transform that returns the Hash Bucket following the Iceberg Specification of murmur3_32_x86.

        See <https://iceberg.apache.org/spec/#appendix-b-32-bit-hash-requirements> for more details.

        Args:
            n (int): Number of buckets

        Returns:
            Expression: Int32 Expression with the Hash Bucket
        """
        return Expression._from_pyexpr(self._expr.partitioning_iceberg_bucket(n))

    def iceberg_truncate(self, w: int) -> Expression:
        """Partitioning Transform that truncates the input to a standard width `w` following the Iceberg Specification.

        See <https://iceberg.apache.org/spec/#truncate-transform-details> for more details.

        Args:
            w (int): width of the truncation

        Returns:
            Expression: Expression of the Same Type of the input
        """
        return Expression._from_pyexpr(self._expr.partitioning_iceberg_truncate(w))


class ExpressionEmbeddingNamespace(ExpressionNamespace):
    """The following methods are available under the `expr.embedding` attribute."""

    def cosine_distance(self, other: Expression) -> Expression:
        """(DEPRECATED) Please use `daft.functions.cosine_distance` instead."""
        warnings.warn(
            "`Expression.embedding.cosine_distance` is deprecated since Daft version >= 0.6.2 and will be removed in >= 0.7.0. Please use `daft.functions.cosine_distance` instead.",
            category=DeprecationWarning,
        )

        return self._to_expression().cosine_distance(other)


class ExpressionBinaryNamespace(ExpressionNamespace):
    """The following methods are available under the `expr.binary` attribute."""

    def length(self) -> Expression:
        """(DEPRECATED) Please use `daft.functions.length` instead."""
        warnings.warn(
            "`Expression.binary.length` is deprecated since Daft version >= 0.6.2 and will be removed in >= 0.7.0. Please use `daft.functions.length` instead.",
            category=DeprecationWarning,
        )
        return self._to_expression().length()

    def concat(self, other: Expression) -> Expression:
        """(DEPRECATED) Please use `daft.functions.concat` instead."""
        warnings.warn(
            "`Expression.binary.concat` is deprecated since Daft version >= 0.6.2 and will be removed in >= 0.7.0. Please use `daft.functions.concat` instead.",
            category=DeprecationWarning,
        )
        return self._to_expression().concat(other)

    def slice(self, start: Expression | int, length: Expression | int | None = None) -> Expression:
        r"""Returns a slice of each binary string.

        Args:
            start: The starting position (0-based) of the slice.
            length: The length of the slice. If None, returns all characters from start to the end.

        Returns:
            A new expression representing the slice.

        Examples:
            >>> import daft
            >>> df = daft.from_pydict({"x": [b"Hello World", b"\xff\xfe\x00", b"empty"]})
            >>> df = df.select(df["x"].binary.slice(1, 3))
            >>> df.show()
            ╭─────────────╮
            │ x           │
            │ ---         │
            │ Binary      │
            ╞═════════════╡
            │ b"ell"      │
            ├╌╌╌╌╌╌╌╌╌╌╌╌╌┤
            │ b"\xfe\x00" │
            ├╌╌╌╌╌╌╌╌╌╌╌╌╌┤
            │ b"mpt"      │
            ╰─────────────╯
            <BLANKLINE>
            (Showing first 3 of 3 rows)

        """
        return self._eval_expressions("binary_slice", start, length)<|MERGE_RESOLUTION|>--- conflicted
+++ resolved
@@ -3304,63 +3304,7 @@
         *,
         whole_words: bool = False,
         case_sensitive: bool = True,
-        regex: bool = False,
     ) -> Expression:
-<<<<<<< HEAD
-        """Counts the number of times a pattern, or multiple patterns, appear in a string.
-
-        If whole_words is true, then matches are only counted if they are whole words. This
-        also applies to multi-word strings. For example, on the string "abc def", the strings
-        "def" and "abc def" would be matched, but "bc de", "abc d", and "abc " (with the space)
-        would not.
-
-        If case_sensitive is false, then case will be ignored. This only applies to ASCII
-        characters; unicode uppercase/lowercase will still be considered distinct.
-
-        If regex is true, then patterns are treated as regular expressions. In this case,
-        whole_words and case_sensitive parameters are ignored as regex patterns handle these
-        directly.
-
-        Args:
-            patterns: A pattern or a list of patterns.
-            whole_words: Whether to only match whole word(s). Defaults to false.
-            case_sensitive: Whether the matching should be case sensitive. Defaults to true.
-            regex: Whether to treat patterns as regular expressions. Defaults to false.
-
-        Note:
-            If a pattern is a substring of another pattern, the longest pattern is matched first.
-            For example, in the string "hello world", with patterns "hello", "world", and "hello world",
-            one match is counted for "hello world".
-        """
-        whole_words_expr = Expression._to_expression(whole_words)._expr
-        case_sensitive_expr = Expression._to_expression(case_sensitive)._expr
-
-        if regex:
-            # For regex, we expect a single string pattern
-            if isinstance(patterns, str):
-                patterns_expr = Expression._to_expression(patterns)._expr
-            elif isinstance(patterns, Expression):
-                patterns_expr = patterns._expr
-            else:
-                raise ValueError("For regex=True, patterns must be a single string, not a list")
-
-            f = native.get_function_from_registry("count_matches_regex")
-            return Expression._from_pyexpr(
-                f(self._expr, patterns_expr, whole_words=whole_words_expr, case_sensitive=case_sensitive_expr)
-            )
-        else:
-            # For non-regex, we can handle both single strings and lists
-            if isinstance(patterns, str):
-                patterns = [patterns]
-            if not isinstance(patterns, Expression):
-                series = item_to_series("items", patterns)
-                patterns = Expression._from_pyexpr(_list_lit(series._series))
-
-            f = native.get_function_from_registry("count_matches")
-            return Expression._from_pyexpr(
-                f(self._expr, patterns._expr, whole_words=whole_words_expr, case_sensitive=case_sensitive_expr)
-            )
-=======
         """(DEPRECATED) Please use `daft.functions.count_matches` instead."""
         warnings.warn(
             "`Expression.str.count_matches` is deprecated since Daft version >= 0.6.2 and will be removed in >= 0.7.0. Please use `daft.functions.count_matches` instead.",
@@ -3371,7 +3315,6 @@
             whole_words=whole_words,
             case_sensitive=case_sensitive,
         )
->>>>>>> b23d60e4
 
 
 class ExpressionListNamespace(ExpressionNamespace):
