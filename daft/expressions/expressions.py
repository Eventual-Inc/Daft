from __future__ import annotations

import builtins
import math
import warnings
from datetime import date, datetime, time, timedelta
from decimal import Decimal
from typing import (
    TYPE_CHECKING,
    Any,
    Callable,
    Collection,
    Iterable,
    Iterator,
    Literal,
    TypeVar,
    overload,
)

import daft.daft as native
from daft import context
from daft.daft import (
    CountMode,
    ImageFormat,
    ImageMode,
    ResourceRequest,
    initialize_udfs,
    resolved_col,
    sql_datatype,
    unresolved_col,
)
from daft.daft import PyExpr as _PyExpr
from daft.daft import date_lit as _date_lit
from daft.daft import decimal_lit as _decimal_lit
from daft.daft import duration_lit as _duration_lit
from daft.daft import list_distinct as _list_distinct
from daft.daft import list_sort as _list_sort
from daft.daft import lit as _lit
from daft.daft import series_lit as _series_lit
from daft.daft import struct as _struct
from daft.daft import time_lit as _time_lit
from daft.daft import timestamp_lit as _timestamp_lit
from daft.daft import tokenize_decode as _tokenize_decode
from daft.daft import tokenize_encode as _tokenize_encode
from daft.daft import udf as _udf
from daft.daft import url_download as _url_download
from daft.daft import utf8_count_matches as _utf8_count_matches
from daft.datatype import DataType, DataTypeLike, TimeUnit
from daft.dependencies import pa
from daft.expressions.testing import expr_structurally_equal
from daft.logical.schema import Field, Schema
from daft.series import Series, item_to_series

if TYPE_CHECKING:
    from daft.io import IOConfig
    from daft.udf import BoundUDFArgs, InitArgsType, UninitializedUdf
    from daft.window import Window


def lit(value: object) -> Expression:
    """Creates an Expression representing a column with every value set to the provided value.

    Args:
        val: value of column

    Returns:
        Expression: Expression representing the value provided

    Examples:
        >>> import daft
        >>> df = daft.from_pydict({"x": [1, 2, 3]})
        >>> df = df.with_column("y", daft.lit(1))
        >>> df.show()
        ╭───────┬───────╮
        │ x     ┆ y     │
        │ ---   ┆ ---   │
        │ Int64 ┆ Int32 │
        ╞═══════╪═══════╡
        │ 1     ┆ 1     │
        ├╌╌╌╌╌╌╌┼╌╌╌╌╌╌╌┤
        │ 2     ┆ 1     │
        ├╌╌╌╌╌╌╌┼╌╌╌╌╌╌╌┤
        │ 3     ┆ 1     │
        ╰───────┴───────╯
        <BLANKLINE>
        (Showing first 3 of 3 rows)

    """
    if isinstance(value, datetime):
        # pyo3 datetime (PyDateTime) is not available when running in abi3 mode, workaround
        pa_timestamp = pa.scalar(value)
        i64_value = pa_timestamp.cast(pa.int64()).as_py()
        time_unit = TimeUnit.from_str(pa_timestamp.type.unit)._timeunit
        tz = pa_timestamp.type.tz
        lit_value = _timestamp_lit(i64_value, time_unit, tz)
    elif isinstance(value, date):
        # pyo3 date (PyDate) is not available when running in abi3 mode, workaround
        epoch_time = value - date(1970, 1, 1)
        lit_value = _date_lit(epoch_time.days)
    elif isinstance(value, time):
        # pyo3 time (PyTime) is not available when running in abi3 mode, workaround
        pa_time = pa.scalar(value)
        i64_value = pa_time.cast(pa.int64()).as_py()
        time_unit = TimeUnit.from_str(pa.type_for_alias(str(pa_time.type)).unit)._timeunit
        lit_value = _time_lit(i64_value, time_unit)
    elif isinstance(value, timedelta):
        # pyo3 timedelta (PyDelta) is not available when running in abi3 mode, workaround
        pa_duration = pa.scalar(value)
        i64_value = pa_duration.cast(pa.int64()).as_py()
        time_unit = TimeUnit.from_str(pa_duration.type.unit)._timeunit
        lit_value = _duration_lit(i64_value, time_unit)
    elif isinstance(value, Decimal):
        sign, digits, exponent = value.as_tuple()
        assert isinstance(exponent, int)
        lit_value = _decimal_lit(sign == 1, digits, exponent)
    elif isinstance(value, Series):
        lit_value = _series_lit(value._series)
    else:
        lit_value = _lit(value)
    return Expression._from_pyexpr(lit_value)


def col(name: str) -> Expression:
    """Creates an Expression referring to the column with the provided name.

    See [Column Wildcards](https://www.getdaft.io/projects/docs/en/stable/core_concepts/#selecting-columns-using-wildcards) for details on wildcards.

    Args:
        name: Name of column

    Returns:
        Expression: Expression representing the selected column

    Examples:
        >>> import daft
        >>> df = daft.from_pydict({"x": [1, 2, 3], "y": [4, 5, 6]})
        >>> df = df.select(daft.col("x"))
        >>> df.show()
        ╭───────╮
        │ x     │
        │ ---   │
        │ Int64 │
        ╞═══════╡
        │ 1     │
        ├╌╌╌╌╌╌╌┤
        │ 2     │
        ├╌╌╌╌╌╌╌┤
        │ 3     │
        ╰───────╯
        <BLANKLINE>
        (Showing first 3 of 3 rows)

    """
    return Expression._from_pyexpr(unresolved_col(name))


def _resolved_col(name: str) -> Expression:
    """Creates a resolved column."""
    return Expression._from_pyexpr(resolved_col(name))


def list_(*items: Expression | str):
    """Constructs a list from the item expressions.

    Args:
        *items (Union[Expression, str]): item expressions to construct the list

    Returns:
        Expression: Expression representing the constructed list

    Examples:
        >>> import daft
        >>> df = daft.from_pydict({"x": [1, 2, 3], "y": [4, 5, 6]})
        >>> df = df.select(daft.list_("x", "y").alias("fwd"), daft.list_("y", "x").alias("rev"))
        >>> df.show()
        ╭─────────────┬─────────────╮
        │ fwd         ┆ rev         │
        │ ---         ┆ ---         │
        │ List[Int64] ┆ List[Int64] │
        ╞═════════════╪═════════════╡
        │ [1, 4]      ┆ [4, 1]      │
        ├╌╌╌╌╌╌╌╌╌╌╌╌╌┼╌╌╌╌╌╌╌╌╌╌╌╌╌┤
        │ [2, 5]      ┆ [5, 2]      │
        ├╌╌╌╌╌╌╌╌╌╌╌╌╌┼╌╌╌╌╌╌╌╌╌╌╌╌╌┤
        │ [3, 6]      ┆ [6, 3]      │
        ╰─────────────┴─────────────╯
        <BLANKLINE>
        (Showing first 3 of 3 rows)

    """
    assert len(items) > 0, "List constructor requires at least one item"
    return Expression._from_pyexpr(native.list_([col(i)._expr if isinstance(i, str) else i._expr for i in items]))


def struct(*fields: Expression | str) -> Expression:
    """Constructs a struct from the input field expressions.

    Args:
        inputs: Expressions to be converted into struct fields.

    Returns:
        An expression for a struct column with the input columns as its fields.

    Examples:
        >>> import daft
        >>> from daft import col
        >>> df = daft.from_pydict({"a": [1, 2, 3], "b": ["a", "b", "c"]})
        >>> df.select(daft.struct(col("a") * 2, col("b"))).show()
        ╭───────────────────────────╮
        │ struct                    │
        │ ---                       │
        │ Struct[a: Int64, b: Utf8] │
        ╞═══════════════════════════╡
        │ {a: 2,                    │
        │ b: a,                     │
        │ }                         │
        ├╌╌╌╌╌╌╌╌╌╌╌╌╌╌╌╌╌╌╌╌╌╌╌╌╌╌╌┤
        │ {a: 4,                    │
        │ b: b,                     │
        │ }                         │
        ├╌╌╌╌╌╌╌╌╌╌╌╌╌╌╌╌╌╌╌╌╌╌╌╌╌╌╌┤
        │ {a: 6,                    │
        │ b: c,                     │
        │ }                         │
        ╰───────────────────────────╯
        <BLANKLINE>
        (Showing first 3 of 3 rows)

    """
    pyinputs = []
    for field in fields:
        if isinstance(field, Expression):
            pyinputs.append(field._expr)
        elif isinstance(field, str):
            pyinputs.append(col(field)._expr)
        else:
            raise TypeError("expected Expression or str as input for struct()")
    return Expression._from_pyexpr(_struct(pyinputs))


def interval(
    years: int | None = None,
    months: int | None = None,
    days: int | None = None,
    hours: int | None = None,
    minutes: int | None = None,
    seconds: int | None = None,
    millis: int | None = None,
    nanos: int | None = None,
) -> Expression:
    """Creates an Expression representing an interval."""
    lit_value = native.interval_lit(
        years=years, months=months, days=days, hours=hours, minutes=minutes, seconds=seconds, millis=millis, nanos=nanos
    )
    return Expression._from_pyexpr(lit_value)


def coalesce(*args: Expression) -> Expression:
    """Returns the first non-null value in a list of expressions. If all inputs are null, returns null.

    Args:
        *args: Two or more expressions to coalesce

    Returns:
        Expression: Expression containing first non-null value encountered when evaluating arguments in order

    Examples:
        >>> import daft
        >>> df = daft.from_pydict({"x": [1, None, 3], "y": [None, 2, None]})
        >>> df = df.with_column("first_valid", daft.coalesce(df["x"], df["y"]))
        >>> df.show()
        ╭───────┬───────┬─────────────╮
        │ x     ┆ y     ┆ first_valid │
        │ ---   ┆ ---   ┆ ---         │
        │ Int64 ┆ Int64 ┆ Int64       │
        ╞═══════╪═══════╪═════════════╡
        │ 1     ┆ None  ┆ 1           │
        ├╌╌╌╌╌╌╌┼╌╌╌╌╌╌╌┼╌╌╌╌╌╌╌╌╌╌╌╌╌┤
        │ None  ┆ 2     ┆ 2           │
        ├╌╌╌╌╌╌╌┼╌╌╌╌╌╌╌┼╌╌╌╌╌╌╌╌╌╌╌╌╌┤
        │ 3     ┆ None  ┆ 3           │
        ╰───────┴───────┴─────────────╯
        <BLANKLINE>
        (Showing first 3 of 3 rows)

    """
    return Expression._from_pyexpr(native.coalesce([arg._expr for arg in args]))


class Expression:
    _expr: _PyExpr = None  # type: ignore

    def __init__(self) -> None:
        raise NotImplementedError("We do not support creating a Expression via __init__ ")

    @property
    def str(self) -> ExpressionStringNamespace:
        """Access methods that work on columns of strings."""
        return ExpressionStringNamespace.from_expression(self)

    @property
    def dt(self) -> ExpressionDatetimeNamespace:
        """Access methods that work on columns of datetimes."""
        return ExpressionDatetimeNamespace.from_expression(self)

    @property
    def embedding(self) -> ExpressionEmbeddingNamespace:
        """Access methods that work on columns of embeddings."""
        return ExpressionEmbeddingNamespace.from_expression(self)

    @property
    def float(self) -> ExpressionFloatNamespace:
        """Access methods that work on columns of floats."""
        return ExpressionFloatNamespace.from_expression(self)

    @property
    def url(self) -> ExpressionUrlNamespace:
        """Access methods that work on columns of URLs."""
        return ExpressionUrlNamespace.from_expression(self)

    @property
    def list(self) -> ExpressionListNamespace:
        """Access methods that work on columns of lists."""
        return ExpressionListNamespace.from_expression(self)

    @property
    def struct(self) -> ExpressionStructNamespace:
        """Access methods that work on columns of structs."""
        return ExpressionStructNamespace.from_expression(self)

    @property
    def map(self) -> ExpressionMapNamespace:
        """Access methods that work on columns of maps."""
        return ExpressionMapNamespace.from_expression(self)

    @property
    def image(self) -> ExpressionImageNamespace:
        """Access methods that work on columns of images."""
        return ExpressionImageNamespace.from_expression(self)

    @property
    def partitioning(self) -> ExpressionPartitioningNamespace:
        """Access methods that support partitioning operators."""
        return ExpressionPartitioningNamespace.from_expression(self)

    @property
    def json(self) -> ExpressionJsonNamespace:
        """Access methods that work on columns of json."""
        return ExpressionJsonNamespace.from_expression(self)

    @property
    def binary(self) -> ExpressionBinaryNamespace:
        """Access binary string operations for this expression.

        Returns:
            ExpressionBinaryNamespace: A namespace containing binary string operations
        """
        return ExpressionBinaryNamespace.from_expression(self)

    @staticmethod
    def _from_pyexpr(pyexpr: _PyExpr) -> Expression:
        expr = Expression.__new__(Expression)
        expr._expr = pyexpr
        return expr

    @staticmethod
    def _to_expression(obj: object) -> Expression:
        if isinstance(obj, Expression):
            return obj
        else:
            return lit(obj)

    @staticmethod
    def udf(
        name: builtins.str,
        inner: UninitializedUdf,
        bound_args: BoundUDFArgs,
        expressions: builtins.list[Expression],
        return_dtype: DataType,
        init_args: InitArgsType,
        resource_request: ResourceRequest | None,
        batch_size: int | None,
        concurrency: int | None,
    ) -> Expression:
        return Expression._from_pyexpr(
            _udf(
                name,
                inner,
                bound_args,
                [e._expr for e in expressions],
                return_dtype._dtype,
                init_args,
                resource_request,
                batch_size,
                concurrency,
            )
        )

    @staticmethod
    def to_struct(*fields: Expression | builtins.str) -> Expression:
        """Constructs a struct from the input field expressions.

        Renamed to 'struct' in https://github.com/Eventual-Inc/Daft/pull/3755.
        """
        warnings.warn(
            "This function will be deprecated from Daft version >= 0.4.4!  Instead, please use 'struct'",
            category=DeprecationWarning,
        )
        return struct(*fields)

    def __bool__(self) -> bool:
        raise ValueError(
            "Expressions don't have a truth value. "
            "If you used Python keywords `and` `not` `or` on an expression, use `&` `~` `|` instead."
        )

    def __abs__(self) -> Expression:
        """Absolute of a numeric expression."""
        return self.abs()

    def abs(self) -> Expression:
        """Absolute of a numeric expression."""
        return Expression._from_pyexpr(native.abs(self._expr))

    def __add__(self, other: object) -> Expression:
        """Adds two numeric expressions or concatenates two string expressions (``e1 + e2``)."""
        expr = Expression._to_expression(other)
        return Expression._from_pyexpr(self._expr + expr._expr)

    def __radd__(self, other: object) -> Expression:
        expr = Expression._to_expression(other)
        return Expression._from_pyexpr(expr._expr + self._expr)

    def __sub__(self, other: object) -> Expression:
        """Subtracts two numeric expressions (``e1 - e2``)."""
        expr = Expression._to_expression(other)
        return Expression._from_pyexpr(self._expr - expr._expr)

    def __rsub__(self, other: object) -> Expression:
        expr = Expression._to_expression(other)
        return Expression._from_pyexpr(expr._expr - self._expr)

    def __mul__(self, other: object) -> Expression:
        """Multiplies two numeric expressions (``e1 * e2``)."""
        expr = Expression._to_expression(other)
        return Expression._from_pyexpr(self._expr * expr._expr)

    def __rmul__(self, other: object) -> Expression:
        expr = Expression._to_expression(other)
        return Expression._from_pyexpr(expr._expr * self._expr)

    def __truediv__(self, other: object) -> Expression:
        """True divides two numeric expressions (``e1 / e2``)."""
        expr = Expression._to_expression(other)
        return Expression._from_pyexpr(self._expr / expr._expr)

    def __rtruediv__(self, other: object) -> Expression:
        expr = Expression._to_expression(other)
        return Expression._from_pyexpr(expr._expr / self._expr)

    def __mod__(self, other: Expression) -> Expression:
        """Takes the mod of two numeric expressions (``e1 % e2``)."""
        expr = Expression._to_expression(other)
        return Expression._from_pyexpr(self._expr % expr._expr)

    def __rmod__(self, other: Expression) -> Expression:
        """Takes the mod of two numeric expressions (``e1 % e2``)."""
        expr = Expression._to_expression(other)
        return Expression._from_pyexpr(expr._expr % self._expr)

    def __and__(self, other: Expression) -> Expression:
        """Takes the logical AND of two boolean expressions, or bitwise AND of two integer expressions (``e1 & e2``)."""
        expr = Expression._to_expression(other)
        return Expression._from_pyexpr(self._expr & expr._expr)

    def __rand__(self, other: Expression) -> Expression:
        """Takes the logical reverse AND of two boolean expressions (``e1 & e2``)."""
        expr = Expression._to_expression(other)
        return Expression._from_pyexpr(expr._expr & self._expr)

    def __or__(self, other: Expression) -> Expression:
        """Takes the logical OR of two boolean or integer expressions, or bitwise OR of two integer expressions (``e1 | e2``)."""
        expr = Expression._to_expression(other)
        return Expression._from_pyexpr(self._expr | expr._expr)

    def __xor__(self, other: Expression) -> Expression:
        """Takes the logical XOR of two boolean or integer expressions, or bitwise XOR of two integer expressions (``e1 ^ e2``)."""
        expr = Expression._to_expression(other)
        return Expression._from_pyexpr(self._expr ^ expr._expr)

    def __ror__(self, other: Expression) -> Expression:
        """Takes the logical reverse OR of two boolean expressions (``e1 | e2``)."""
        expr = Expression._to_expression(other)
        return Expression._from_pyexpr(expr._expr | self._expr)

    def __lt__(self, other: Expression) -> Expression:
        """Compares if an expression is less than another (``e1 < e2``)."""
        expr = Expression._to_expression(other)
        return Expression._from_pyexpr(self._expr < expr._expr)

    def __le__(self, other: Expression) -> Expression:
        """Compares if an expression is less than or equal to another (``e1 <= e2``)."""
        expr = Expression._to_expression(other)
        return Expression._from_pyexpr(self._expr <= expr._expr)

    def __eq__(self, other: Expression) -> Expression:  # type: ignore
        """Compares if an expression is equal to another (``e1 == e2``)."""
        expr = Expression._to_expression(other)
        return Expression._from_pyexpr(self._expr == expr._expr)

    def eq_null_safe(self, other: Expression) -> Expression:
        """Performs a null-safe equality comparison between two expressions.

        Unlike regular equality (==), null-safe equality (<=> or IS NOT DISTINCT FROM):
        - Returns True when comparing NULL <=> NULL
        - Returns False when comparing NULL <=> any_value
        - Behaves like regular equality for non-NULL values

        Args:
            other: The expression to compare with

        Returns:
            Expression: A boolean expression indicating if the values are equal
        """
        expr = Expression._to_expression(other)
        return Expression._from_pyexpr(self._expr.eq_null_safe(expr._expr))

    def __ne__(self, other: Expression) -> Expression:  # type: ignore
        """Compares if an expression is not equal to another (``e1 != e2``)."""
        expr = Expression._to_expression(other)
        return Expression._from_pyexpr(self._expr != expr._expr)

    def __gt__(self, other: Expression) -> Expression:
        """Compares if an expression is greater than another (``e1 > e2``)."""
        expr = Expression._to_expression(other)
        return Expression._from_pyexpr(self._expr > expr._expr)

    def __ge__(self, other: Expression) -> Expression:
        """Compares if an expression is greater than or equal to another (``e1 >= e2``)."""
        expr = Expression._to_expression(other)
        return Expression._from_pyexpr(self._expr >= expr._expr)

    def __lshift__(self, other: Expression) -> Expression:
        """Shifts the bits of an integer expression to the left (``e1 << e2``).

        Args:
            other: The number of bits to shift the expression to the left
        """
        expr = Expression._to_expression(other)
        return Expression._from_pyexpr(self._expr << expr._expr)

    def __rshift__(self, other: Expression) -> Expression:
        """Shifts the bits of an integer expression to the right (``e1 >> e2``).

        .. NOTE::

            For unsigned integers, this expression perform a logical right shift.
            For signed integers, this expression perform an arithmetic right shift.

        Args:
            other: The number of bits to shift the expression to the right
        """
        expr = Expression._to_expression(other)
        return Expression._from_pyexpr(self._expr >> expr._expr)

    def __invert__(self) -> Expression:
        """Inverts a boolean expression (``~e``)."""
        expr = self._expr.__invert__()
        return Expression._from_pyexpr(expr)

    def __floordiv__(self, other: Expression) -> Expression:
        """Floor divides two numeric expressions (``e1 / e2``)."""
        expr = Expression._to_expression(other)
        return Expression._from_pyexpr(self._expr // expr._expr)

    def __rfloordiv__(self, other: object) -> Expression:
        """Reverse floor divides two numeric expressions (``e2 / e1``)."""
        expr = Expression._to_expression(other)
        return Expression._from_pyexpr(expr._expr // self._expr)

    def __getitem__(self, key) -> Expression:
        """Syntactic sugar for `Expression.list.get` and `Expression.struct.get`.

        Examples:
            >>> import daft
            >>> df = daft.from_pydict({"struct": [{"x": 1, "y": 2}, {"x": 3, "y": 4}], "list": [[10, 20], [30, 40]]})
            >>> df = df.select(df["struct"]["x"], df["list"][0].alias("first"))
            >>> df.show()
            ╭───────┬───────╮
            │ x     ┆ first │
            │ ---   ┆ ---   │
            │ Int64 ┆ Int64 │
            ╞═══════╪═══════╡
            │ 1     ┆ 10    │
            ├╌╌╌╌╌╌╌┼╌╌╌╌╌╌╌┤
            │ 3     ┆ 30    │
            ╰───────┴───────╯
            <BLANKLINE>
            (Showing first 2 of 2 rows)

        Tip: See Also
            [list.get](https://www.getdaft.io/projects/docs/en/stable/api/expressions/#daft.expressions.expressions.ExpressionListNamespace.get) and [struct.get](https://www.getdaft.io/projects/docs/en/stable/api/expressions/#daft.expressions.expressions.ExpressionStructNamespace.get)

        """
        key_type = type(key)

        if key_type is int:
            return self.list.get(key)
        elif key_type is str:
            return self.struct.get(key)
        else:
            raise TypeError(
                f"Argument of type {key_type} is not supported in Expression.__getitem__. Only int and string types are supported."
            )

    def alias(self, name: builtins.str) -> Expression:
        """Gives the expression a new name.

        Args:
            name: New name for expression

        Returns:
            Expression: Renamed expression

        Examples:
            >>> import daft
            >>> df = daft.from_pydict({"x": [1, 2, 3]})
            >>> df = df.select(col("x").alias("y"))
            >>> df.show()
            ╭───────╮
            │ y     │
            │ ---   │
            │ Int64 │
            ╞═══════╡
            │ 1     │
            ├╌╌╌╌╌╌╌┤
            │ 2     │
            ├╌╌╌╌╌╌╌┤
            │ 3     │
            ╰───────╯
            <BLANKLINE>
            (Showing first 3 of 3 rows)

        """
        assert isinstance(name, str)
        expr = self._expr.alias(name)
        return Expression._from_pyexpr(expr)

    def cast(self, dtype: DataTypeLike) -> Expression:
        """Casts an expression to the given datatype if possible.

        The following combinations of datatype casting is valid:

        | Target →           | Null | Boolean | Integers | Floats | Decimal128 | String | Binary | Fixed-size Binary | Image | Fixed-shape Image | Embedding | Tensor | Fixed-shape Tensor | Python | List | Fixed-size List | Struct | Map | Timestamp | Date | Time | Duration |
        | ------------------ | ---- | ------- | -------- | ------ | ---------- | ------ | ------ | ----------------- | ----- | ----------------- | --------- | ------ | ------------------ | ------ | ---- | --------------- | ------ | --- | --------- | ---- | ---- | -------- |
        | **Source ↓**       |
        | Null               | Y    | Y       | Y        | Y      | Y          | Y      | Y      | Y                 | N     | N                 | Y         | N      | N                  | Y      | Y    | Y               | Y      | Y   | Y         | Y    | Y    | Y        |
        | Boolean            | Y    | Y       | Y        | Y      | N          | Y      | Y      | N                 | N     | N                 | N         | N      | N                  | Y      | N    | N               | N      | N   | N         | N    | N    | N        |
        | Integers           | Y    | Y       | Y        | Y      | Y          | Y      | Y      | N                 | N     | N                 | N         | N      | N                  | Y      | N    | N               | N      | N   | Y         | Y    | Y    | Y        |
        | Floats             | Y    | Y       | Y        | Y      | Y          | Y      | Y      | N                 | N     | N                 | N         | N      | N                  | Y      | N    | M               | N      | N   | Y         | Y    | Y    | Y        |
        | Decimal128         | Y    | N       | Y        | Y      | Y          | N      | N      | N                 | N     | N                 | N         | N      | N                  | Y      | N    | N               | N      | N   | N         | N    | N    | N        |
        | String             | Y    | N       | Y        | Y      | N          | Y      | Y      | N                 | N     | N                 | N         | N      | N                  | Y      | N    | N               | N      | N   | Y         | Y    | N    | N        |
        | Binary             | Y    | N       | Y        | Y      | N          | Y      | Y      | Y                 | N     | N                 | N         | N      | N                  | Y      | N    | N               | N      | N   | N         | N    | N    | N        |
        | Fixed-size Binary  | Y    | N       | N        | N      | N          | N      | Y      | N                 | N     | N                 | N         | N      | N                  | Y      | N    | N               | N      | N   | N         | N    | N    | N        |
        | Image              | N    | N       | N        | N      | N          | N      | N      | N                 | Y     | Y                 | N         | Y      | Y                  | Y      | N    | N               | Y      | N   | N         | N    | N    | N        |
        | Fixed-size Image   | N    | N       | N        | N      | N          | N      | N      | N                 | Y     | Y                 | N         | Y      | Y                  | Y      | Y    | Y               | N      | N   | N         | N    | N    | N        |
        | Embedding          | Y    | N       | N        | N      | N          | n      | N      | N                 | N     | Y                 | N         | Y      | Y                  | Y      | Y    | Y               | N      | N   | N         | N    | N    | N        |
        | Tensor             | Y    | N       | N        | N      | N          | N      | N      | N                 | Y     | Y                 | N         | Y      | Y                  | Y      | N    | N               | Y      | N   | N         | N    | N    | N        |
        | Fixed-shape Tensor | N    | N       | N        | N      | N          | N      | N      | N                 | N     | Y                 | N         | Y      | Y                  | Y      | Y    | Y               | N      | N   | N         | N    | N    | N        |
        | Python             | Y    | Y       | Y        | Y      | N          | Y      | Y      | Y                 | Y     | Y                 | Y         | Y      | Y                  | Y      | Y    | Y               | Y      | N   | N         | N    | N    | N        |
        | List               | N    | N       | N        | N      | N          | N      | N      | N                 | N     | N                 | Y         | N      | N                  | N      | Y    | Y               | N      | Y   | N         | N    | N    | N        |
        | Fixed-size List    | N    | N       | N        | N      | N          | N      | N      | N                 | N     | Y                 | N         | N      | Y                  | N      | Y    | Y               | N      | N   | N         | N    | N    | N        |
        | Struct             | N    | N       | N        | N      | N          | N      | N      | N                 | Y     | N                 | N         | Y      | N                  | N      | N    | N               | Y      | N   | N         | N    | N    | N        |
        | Map                | N    | N       | N        | N      | N          | N      | N      | N                 | N     | N                 | Y         | N      | N                  | N      | Y    | Y               | N      | Y   | N         | N    | N    | N        |
        | Timestamp          | Y    | N       | Y        | Y      | N          | Y      | N      | N                 | N     | N                 | N         | N      | N                  | Y      | N    | N               | N      | N   | Y         | Y    | Y    | N        |
        | Date               | Y    | N       | Y        | Y      | N          | Y      | N      | N                 | N     | N                 | N         | N      | N                  | Y      | N    | N               | N      | N   | Y         | Y    | N    | N        |
        | Time               | Y    | N       | Y        | Y      | N          | Y      | N      | N                 | N     | N                 | N         | N      | N                  | Y      | N    | N               | N      | N   | N         | N    | Y    | N        |
        | Duration           | Y    | N       | Y        | Y      | N          | N      | N      | N                 | N     | N                 | N         | N      | N                  | Y      | N    | N               | N      | N   | N         | N    | N    | N        |

        Returns:
            Expression: Expression with the specified new datatype

        Note:
            - Overflowing values will be wrapped, e.g. 256 will be cast to 0 for an unsigned 8-bit integer.
            - If a string is provided, it will use the sql engine to parse the string into a data type. See the [SQL Reference](https://www.getdaft.io/projects/docs/en/stable/sql/datatypes/) for supported datatypes.
            - a python `type` can also be provided, in which case the corresponding Daft data type will be used.

        Examples:
            >>> import daft
            >>> df = daft.from_pydict({"float": [1.0, 2.5, None]})
            >>> df = df.select(daft.col("float").cast(daft.DataType.int64()))
            >>> df.show()
            ╭───────╮
            │ float │
            │ ---   │
            │ Int64 │
            ╞═══════╡
            │ 1     │
            ├╌╌╌╌╌╌╌┤
            │ 2     │
            ├╌╌╌╌╌╌╌┤
            │ None  │
            ╰───────╯
            <BLANKLINE>
            (Showing first 3 of 3 rows)

            Example with python type and sql types:
            >>> import daft
            >>> df = daft.from_pydict({"a": [1, 2, 3]})
            >>> df = df.select(
            ...     daft.col("a").cast(str).alias("str"),
            ...     daft.col("a").cast(int).alias("int"),
            ...     daft.col("a").cast(float).alias("float"),
            ...     daft.col("a").cast("string").alias("sql_string"),
            ...     daft.col("a").cast("int").alias("sql_int"),
            ...     daft.col("a").cast("tinyint").alias("sql_tinyint"),
            ... )
            >>> df.show()
            ╭──────┬───────┬─────────┬────────────┬─────────┬─────────────╮
            │ str  ┆ int   ┆ float   ┆ sql_string ┆ sql_int ┆ sql_tinyint │
            │ ---  ┆ ---   ┆ ---     ┆ ---        ┆ ---     ┆ ---         │
            │ Utf8 ┆ Int64 ┆ Float64 ┆ Utf8       ┆ Int32   ┆ Int8        │
            ╞══════╪═══════╪═════════╪════════════╪═════════╪═════════════╡
            │ 1    ┆ 1     ┆ 1       ┆ 1          ┆ 1       ┆ 1           │
            ├╌╌╌╌╌╌┼╌╌╌╌╌╌╌┼╌╌╌╌╌╌╌╌╌┼╌╌╌╌╌╌╌╌╌╌╌╌┼╌╌╌╌╌╌╌╌╌┼╌╌╌╌╌╌╌╌╌╌╌╌╌┤
            │ 2    ┆ 2     ┆ 2       ┆ 2          ┆ 2       ┆ 2           │
            ├╌╌╌╌╌╌┼╌╌╌╌╌╌╌┼╌╌╌╌╌╌╌╌╌┼╌╌╌╌╌╌╌╌╌╌╌╌┼╌╌╌╌╌╌╌╌╌┼╌╌╌╌╌╌╌╌╌╌╌╌╌┤
            │ 3    ┆ 3     ┆ 3       ┆ 3          ┆ 3       ┆ 3           │
            ╰──────┴───────┴─────────┴────────────┴─────────┴─────────────╯
            <BLANKLINE>
            (Showing first 3 of 3 rows)

        """
        if isinstance(dtype, str):
            dtype = DataType._from_pydatatype(sql_datatype(dtype))
        else:
            assert isinstance(dtype, (DataType, type))
            dtype = DataType._infer_type(dtype)
        expr = self._expr.cast(dtype._dtype)
        return Expression._from_pyexpr(expr)

    def ceil(self) -> Expression:
        """The ceiling of a numeric expression."""
        expr = native.ceil(self._expr)
        return Expression._from_pyexpr(expr)

    def floor(self) -> Expression:
        """The floor of a numeric expression."""
        expr = native.floor(self._expr)
        return Expression._from_pyexpr(expr)

    def clip(self, min: Expression | None = None, max: Expression | None = None) -> Expression:
        """Clips an expression to the given minimum and maximum values.

        Args:
            min: Minimum value to clip to. If None (or column value is Null), no lower clipping is applied.
            max: Maximum value to clip to. If None (or column value is Null), no upper clipping is applied.

        """
        min_expr = Expression._to_expression(min)
        max_expr = Expression._to_expression(max)
        return Expression._from_pyexpr(native.clip(self._expr, min_expr._expr, max_expr._expr))

    def sign(self) -> Expression:
        """The sign of a numeric expression."""
        expr = native.sign(self._expr)
        return Expression._from_pyexpr(expr)

    def signum(self) -> Expression:
        """The signum of a numeric expression."""
        expr = native.signum(self._expr)
        return Expression._from_pyexpr(expr)

    def negate(self) -> Expression:
        """The negative of a numeric expression."""
        expr = native.negate(self._expr)
        return Expression._from_pyexpr(expr)

    def negative(self) -> Expression:
        """The negative of a numeric expression."""
        expr = native.negative(self._expr)
        return Expression._from_pyexpr(expr)

    def round(self, decimals: int = 0) -> Expression:
        """The round of a numeric expression.

        Args:
            decimals: number of decimal places to round to. Defaults to 0.
        """
        assert isinstance(decimals, int)
        expr = native.round(self._expr, decimals)
        return Expression._from_pyexpr(expr)

    def sqrt(self) -> Expression:
        """The square root of a numeric expression."""
        expr = native.sqrt(self._expr)
        return Expression._from_pyexpr(expr)

    def cbrt(self) -> Expression:
        """The cube root of a numeric expression."""
        return Expression._from_pyexpr(native.cbrt(self._expr))

    def sin(self) -> Expression:
        """The elementwise sine of a numeric expression."""
        expr = native.sin(self._expr)
        return Expression._from_pyexpr(expr)

    def cos(self) -> Expression:
        """The elementwise cosine of a numeric expression."""
        expr = native.cos(self._expr)
        return Expression._from_pyexpr(expr)

    def tan(self) -> Expression:
        """The elementwise tangent of a numeric expression."""
        expr = native.tan(self._expr)
        return Expression._from_pyexpr(expr)

    def csc(self) -> Expression:
        """The elementwise cosecant of a numeric expression."""
        expr = native.csc(self._expr)
        return Expression._from_pyexpr(expr)

    def sec(self) -> Expression:
        """The elementwise secant of a numeric expression."""
        expr = native.sec(self._expr)
        return Expression._from_pyexpr(expr)

    def cot(self) -> Expression:
        """The elementwise cotangent of a numeric expression."""
        expr = native.cot(self._expr)
        return Expression._from_pyexpr(expr)

    def sinh(self) -> Expression:
        """The elementwise hyperbolic sine of a numeric expression."""
        expr = native.sinh(self._expr)
        return Expression._from_pyexpr(expr)

    def cosh(self) -> Expression:
        """The elementwise hyperbolic cosine of a numeric expression."""
        expr = native.cosh(self._expr)
        return Expression._from_pyexpr(expr)

    def tanh(self) -> Expression:
        """The elementwise hyperbolic tangent of a numeric expression."""
        expr = native.tanh(self._expr)
        return Expression._from_pyexpr(expr)

    def arcsin(self) -> Expression:
        """The elementwise arc sine of a numeric expression."""
        expr = native.arcsin(self._expr)
        return Expression._from_pyexpr(expr)

    def arccos(self) -> Expression:
        """The elementwise arc cosine of a numeric expression."""
        expr = native.arccos(self._expr)
        return Expression._from_pyexpr(expr)

    def arctan(self) -> Expression:
        """The elementwise arc tangent of a numeric expression."""
        expr = native.arctan(self._expr)
        return Expression._from_pyexpr(expr)

    def arctan2(self, other: Expression) -> Expression:
        """Calculates the four quadrant arctangent of coordinates (y, x), in radians.

        * ``x = 0``, ``y = 0``: ``0``
        * ``x >= 0``: ``[-pi/2, pi/2]``
        * ``y >= 0``: ``(pi/2, pi]``
        * ``y < 0``: ``(-pi, -pi/2)``
        """
        expr = Expression._to_expression(other)
        return Expression._from_pyexpr(native.arctan2(self._expr, expr._expr))

    def arctanh(self) -> Expression:
        """The elementwise inverse hyperbolic tangent of a numeric expression."""
        expr = native.arctanh(self._expr)
        return Expression._from_pyexpr(expr)

    def arccosh(self) -> Expression:
        """The elementwise inverse hyperbolic cosine of a numeric expression."""
        expr = native.arccosh(self._expr)
        return Expression._from_pyexpr(expr)

    def arcsinh(self) -> Expression:
        """The elementwise inverse hyperbolic sine of a numeric expression."""
        expr = native.arcsinh(self._expr)
        return Expression._from_pyexpr(expr)

    def radians(self) -> Expression:
        """The elementwise radians of a numeric expression."""
        expr = native.radians(self._expr)
        return Expression._from_pyexpr(expr)

    def degrees(self) -> Expression:
        """The elementwise degrees of a numeric expression."""
        expr = native.degrees(self._expr)
        return Expression._from_pyexpr(expr)

    def log2(self) -> Expression:
        """The elementwise log base 2 of a numeric expression."""
        expr = native.log2(self._expr)
        return Expression._from_pyexpr(expr)

    def log10(self) -> Expression:
        """The elementwise log base 10 of a numeric expression."""
        expr = native.log10(self._expr)
        return Expression._from_pyexpr(expr)

    def log(self, base: float = math.e) -> Expression:  # type: ignore
        """The elementwise log with given base, of a numeric expression.

        Args:
            base: The base of the logarithm. Defaults to e.
        """
        assert isinstance(base, (int, float)), f"base must be an int or float, but {type(base)} was provided."
        expr = native.log(self._expr, float(base))
        return Expression._from_pyexpr(expr)

    def ln(self) -> Expression:
        """The elementwise natural log of a numeric expression."""
        expr = native.ln(self._expr)
        return Expression._from_pyexpr(expr)

    def log1p(self) -> Expression:
        """The ln(self + 1) of a numeric expression."""
        expr = native.log1p(self._expr)
        return Expression._from_pyexpr(expr)

    def exp(self) -> Expression:
        """The e^self of a numeric expression."""
        expr = native.exp(self._expr)
        return Expression._from_pyexpr(expr)

    def expm1(self) -> Expression:
        """The e^self - 1 of a numeric expression."""
        expr = native.expm1(self._expr)
        return Expression._from_pyexpr(expr)

    def bitwise_and(self, other: Expression) -> Expression:
        """Bitwise AND of two integer expressions."""
        expr = Expression._to_expression(other)
        return Expression._from_pyexpr(self._expr & expr._expr)

    def bitwise_or(self, other: Expression) -> Expression:
        """Bitwise OR of two integer expressions."""
        expr = Expression._to_expression(other)
        return Expression._from_pyexpr(self._expr | expr._expr)

    def bitwise_xor(self, other: Expression) -> Expression:
        """Bitwise XOR of two integer expressions."""
        expr = Expression._to_expression(other)
        return Expression._from_pyexpr(self._expr ^ expr._expr)

    def shift_left(self, other: Expression) -> Expression:
        """Shifts the bits of an integer expression to the left (``expr << other``).

        Args:
            other: The number of bits to shift the expression to the left
        """
        expr = Expression._to_expression(other)
        return Expression._from_pyexpr(self._expr << expr._expr)

    def shift_right(self, other: Expression) -> Expression:
        """Shifts the bits of an integer expression to the right (``expr >> other``).

        .. NOTE::
            For unsigned integers, this expression perform a logical right shift.
            For signed integers, this expression perform an arithmetic right shift.

        Args:
            other: The number of bits to shift the expression to the right
        """
        expr = Expression._to_expression(other)
        return Expression._from_pyexpr(self._expr >> expr._expr)

    def count(self, mode: Literal["all", "valid", "null"] | CountMode = CountMode.Valid) -> Expression:
        """Counts the number of values in the expression.

        Args:
            mode: A string ("all", "valid", or "null") that represents whether to count all values, non-null (valid) values, or null values. Defaults to "valid".
        """
        if isinstance(mode, builtins.str):
            mode = CountMode.from_count_mode_str(mode)
        expr = self._expr.count(mode)
        return Expression._from_pyexpr(expr)

    def count_distinct(self) -> Expression:
        expr = self._expr.count_distinct()
        return Expression._from_pyexpr(expr)

    def sum(self) -> Expression:
        """Calculates the sum of the values in the expression."""
        expr = self._expr.sum()
        return Expression._from_pyexpr(expr)

    def approx_count_distinct(self) -> Expression:
        """Calculates the approximate number of non-`NULL` distinct values in the expression.

        Approximation is performed using the [HyperLogLog](https://en.wikipedia.org/wiki/HyperLogLog) algorithm.

        Examples:
            A global calculation of approximate distinct values in a non-NULL column:

            >>> import daft
            >>> df = daft.from_pydict({"values": [1, 2, 3, None]})
            >>> df = df.agg(
            ...     df["values"].approx_count_distinct().alias("distinct_values"),
            ... )
            >>> df.show()
            ╭─────────────────╮
            │ distinct_values │
            │ ---             │
            │ UInt64          │
            ╞═════════════════╡
            │ 3               │
            ╰─────────────────╯
            <BLANKLINE>
            (Showing first 1 of 1 rows)
        """
        expr = self._expr.approx_count_distinct()
        return Expression._from_pyexpr(expr)

    def approx_percentiles(self, percentiles: builtins.float | builtins.list[builtins.float]) -> Expression:
        """Calculates the approximate percentile(s) for a column of numeric values.

        For numeric columns, we use the [sketches_ddsketch crate](https://docs.rs/sketches-ddsketch/latest/sketches_ddsketch/index.html).
        This is a Rust implementation of the paper [DDSketch: A Fast and Fully-Mergeable Quantile Sketch with Relative-Error Guarantees (Masson et al.)](https://arxiv.org/pdf/1908.10693)

        1. Null values are ignored in the computation of the percentiles
        2. If all values are Null then the result will also be Null
        3. If ``percentiles`` are supplied as a single float, then the resultant column is a ``Float64`` column
        4. If ``percentiles`` is supplied as a list, then the resultant column is a ``FixedSizeList[Float64; N]`` column, where ``N`` is the length of the supplied list.

        Args:
            percentiles: the percentile(s) at which to find approximate values at. Can be provided as a single
                float or a list of floats.

        Returns:
            A new expression representing the approximate percentile(s). If `percentiles` was a single float, this will be a new `Float64` expression. If `percentiles` was a list of floats, this will be a new expression with type: `FixedSizeList[Float64, len(percentiles)]`.

        Examples:
            A global calculation of approximate percentiles:

            >>> import daft
            >>> df = daft.from_pydict({"scores": [1, 2, 3, 4, 5, None]})
            >>> df = df.agg(
            ...     df["scores"].approx_percentiles(0.5).alias("approx_median_score"),
            ...     df["scores"].approx_percentiles([0.25, 0.5, 0.75]).alias("approx_percentiles_scores"),
            ... )
            >>> df.show()
            ╭─────────────────────┬────────────────────────────────╮
            │ approx_median_score ┆ approx_percentiles_scores      │
            │ ---                 ┆ ---                            │
            │ Float64             ┆ FixedSizeList[Float64; 3]      │
            ╞═════════════════════╪════════════════════════════════╡
            │ 2.9742334234767167  ┆ [1.993661701417351, 2.9742334… │
            ╰─────────────────────┴────────────────────────────────╯
            <BLANKLINE>
            (Showing first 1 of 1 rows)

            A grouped calculation of approximate percentiles:

            >>> df = daft.from_pydict({"class": ["a", "a", "a", "b", "c"], "scores": [1, 2, 3, 1, None]})
            >>> df = (
            ...     df.groupby("class")
            ...     .agg(
            ...         df["scores"].approx_percentiles(0.5).alias("approx_median_score"),
            ...         df["scores"].approx_percentiles([0.25, 0.5, 0.75]).alias("approx_percentiles_scores"),
            ...     )
            ...     .sort("class")
            ... )
            >>> df.show()
            ╭───────┬─────────────────────┬────────────────────────────────╮
            │ class ┆ approx_median_score ┆ approx_percentiles_scores      │
            │ ---   ┆ ---                 ┆ ---                            │
            │ Utf8  ┆ Float64             ┆ FixedSizeList[Float64; 3]      │
            ╞═══════╪═════════════════════╪════════════════════════════════╡
            │ a     ┆ 1.993661701417351   ┆ [0.9900000000000001, 1.993661… │
            ├╌╌╌╌╌╌╌┼╌╌╌╌╌╌╌╌╌╌╌╌╌╌╌╌╌╌╌╌╌┼╌╌╌╌╌╌╌╌╌╌╌╌╌╌╌╌╌╌╌╌╌╌╌╌╌╌╌╌╌╌╌╌┤
            │ b     ┆ 0.9900000000000001  ┆ [0.9900000000000001, 0.990000… │
            ├╌╌╌╌╌╌╌┼╌╌╌╌╌╌╌╌╌╌╌╌╌╌╌╌╌╌╌╌╌┼╌╌╌╌╌╌╌╌╌╌╌╌╌╌╌╌╌╌╌╌╌╌╌╌╌╌╌╌╌╌╌╌┤
            │ c     ┆ None                ┆ None                           │
            ╰───────┴─────────────────────┴────────────────────────────────╯
            <BLANKLINE>
            (Showing first 3 of 3 rows)

        """
        expr = self._expr.approx_percentiles(percentiles)
        return Expression._from_pyexpr(expr)

    def mean(self) -> Expression:
        """Calculates the mean of the values in the expression."""
        expr = self._expr.mean()
        return Expression._from_pyexpr(expr)

    def stddev(self) -> Expression:
        """Calculates the standard deviation of the values in the expression."""
        expr = self._expr.stddev()
        return Expression._from_pyexpr(expr)

    def min(self) -> Expression:
        """Calculates the minimum value in the expression."""
        expr = self._expr.min()
        return Expression._from_pyexpr(expr)

    def max(self) -> Expression:
        """Calculates the maximum value in the expression."""
        expr = self._expr.max()
        return Expression._from_pyexpr(expr)

    def bool_and(self) -> Expression:
        """Calculates the boolean AND of all values in a list.

        For each list:
        - Returns True if all non-null values are True
        - Returns False if any non-null value is False
        - Returns null if the list is empty or contains only null values

        Examples:
            >>> import daft
            >>> df = daft.from_pydict({"values": [[True, True], [True, False], [None, None], []]})
            >>> df.with_column("result", df["values"].list.bool_and()).collect()
            ╭───────────────┬─────────╮
            │ values        ┆ result  │
            │ ---           ┆ ---     │
            │ List[Boolean] ┆ Boolean │
            ╞═══════════════╪═════════╡
            │ [true, true]  ┆ true    │
            ├╌╌╌╌╌╌╌╌╌╌╌╌╌╌╌┼╌╌╌╌╌╌╌╌╌┤
            │ [true, false] ┆ false   │
            ├╌╌╌╌╌╌╌╌╌╌╌╌╌╌╌┼╌╌╌╌╌╌╌╌╌┤
            │ [None, None]  ┆ None    │
            ├╌╌╌╌╌╌╌╌╌╌╌╌╌╌╌┼╌╌╌╌╌╌╌╌╌┤
            │ []            ┆ None    │
            ╰───────────────┴─────────╯
            <BLANKLINE>
            (Showing first 4 of 4 rows)
        """
        expr = self._expr.bool_and()
        return Expression._from_pyexpr(expr)

    def bool_or(self) -> Expression:
        """Calculates the boolean OR of all values in a list.

        For each list:
        - Returns True if any non-null value is True
        - Returns False if all non-null values are False
        - Returns null if the list is empty or contains only null values

        Examples:
            >>> import daft
            >>> df = daft.from_pydict({"values": [[True, False], [False, False], [None, None], []]})
            >>> df.with_column("result", df["values"].list.bool_or()).collect()
            ╭────────────────┬─────────╮
            │ values         ┆ result  │
            │ ---            ┆ ---     │
            │ List[Boolean]  ┆ Boolean │
            ╞════════════════╪═════════╡
            │ [true, false]  ┆ true    │
            ├╌╌╌╌╌╌╌╌╌╌╌╌╌╌╌╌┼╌╌╌╌╌╌╌╌╌┤
            │ [false, false] ┆ false   │
            ├╌╌╌╌╌╌╌╌╌╌╌╌╌╌╌╌┼╌╌╌╌╌╌╌╌╌┤
            │ [None, None]   ┆ None    │
            ├╌╌╌╌╌╌╌╌╌╌╌╌╌╌╌╌┼╌╌╌╌╌╌╌╌╌┤
            │ []             ┆ None    │
            ╰────────────────┴─────────╯
            <BLANKLINE>
            (Showing first 4 of 4 rows)
        """
        expr = self._expr.bool_or()
        return Expression._from_pyexpr(expr)

    def any_value(self, ignore_nulls=False) -> Expression:
        """Returns any value in the expression.

        Args:
            ignore_nulls: whether to ignore null values when selecting the value. Defaults to False.
        """
        expr = self._expr.any_value(ignore_nulls)
        return Expression._from_pyexpr(expr)

    def agg_list(self) -> Expression:
        """Aggregates the values in the expression into a list."""
        expr = self._expr.agg_list()
        return Expression._from_pyexpr(expr)

    def agg_set(self) -> Expression:
        """Aggregates the values in the expression into a set (ignoring nulls).

        Returns:
            Expression: A List expression containing the distinct values from the input

        Examples:
            >>> import daft
            >>> df = daft.from_pydict({"values": [1, 1, None, 2, 2, None]})
            >>> df.agg(df["values"].agg_set().alias("distinct_values")).show()
            ╭─────────────────╮
            │ distinct_values │
            │ ---             │
            │ List[Int64]     │
            ╞═════════════════╡
            │ [1, 2]          │
            ╰─────────────────╯
            <BLANKLINE>
            (Showing first 1 of 1 rows)

            Note that null values are ignored by default:

            >>> df = daft.from_pydict({"values": [None, None, None]})
            >>> df.agg(df["values"].agg_set().alias("distinct_values")).show()
            ╭─────────────────╮
            │ distinct_values │
            │ ---             │
            │ List[Null]      │
            ╞═════════════════╡
            │ []              │
            ╰─────────────────╯
            <BLANKLINE>
            (Showing first 1 of 1 rows)

        """
        expr = self._expr.agg_set()
        return Expression._from_pyexpr(expr)

    def agg_concat(self) -> Expression:
        """Aggregates the values in the expression into a single string by concatenating them."""
        expr = self._expr.agg_concat()
        return Expression._from_pyexpr(expr)

    def _explode(self) -> Expression:
        expr = native.explode(self._expr)
        return Expression._from_pyexpr(expr)

    def if_else(self, if_true: Expression, if_false: Expression) -> Expression:
        """Conditionally choose values between two expressions using the current boolean expression as a condition.

        Args:
            if_true (Expression): Values to choose if condition is true
            if_false (Expression): Values to choose if condition is false

        Returns:
            Expression: New expression where values are chosen from `if_true` and `if_false`.

        Examples:
            >>> import daft
            >>> df = daft.from_pydict({"A": [1, 2, 3], "B": [0, 2, 4]})
            >>> df = df.with_column(
            ...     "A_if_bigger_else_B",
            ...     (df["A"] > df["B"]).if_else(df["A"], df["B"]),
            ... )
            >>> df.collect()
            ╭───────┬───────┬────────────────────╮
            │ A     ┆ B     ┆ A_if_bigger_else_B │
            │ ---   ┆ ---   ┆ ---                │
            │ Int64 ┆ Int64 ┆ Int64              │
            ╞═══════╪═══════╪════════════════════╡
            │ 1     ┆ 0     ┆ 1                  │
            ├╌╌╌╌╌╌╌┼╌╌╌╌╌╌╌┼╌╌╌╌╌╌╌╌╌╌╌╌╌╌╌╌╌╌╌╌┤
            │ 2     ┆ 2     ┆ 2                  │
            ├╌╌╌╌╌╌╌┼╌╌╌╌╌╌╌┼╌╌╌╌╌╌╌╌╌╌╌╌╌╌╌╌╌╌╌╌┤
            │ 3     ┆ 4     ┆ 4                  │
            ╰───────┴───────┴────────────────────╯
            <BLANKLINE>
            (Showing first 3 of 3 rows)

        """
        if_true = Expression._to_expression(if_true)
        if_false = Expression._to_expression(if_false)
        return Expression._from_pyexpr(self._expr.if_else(if_true._expr, if_false._expr))

    def apply(self, func: Callable, return_dtype: DataTypeLike) -> Expression:
        """Apply a function on each value in a given expression.

        Args:
            func: Function to run per value of the expression
            return_dtype: Return datatype of the function that was ran

        Returns:
            Expression: New expression after having run the function on the expression

        Note:
            This is just syntactic sugar on top of a UDF and is convenient to use when your function only operates
            on a single column, and does not benefit from executing on batches. For either of those other use-cases,
            use a UDF instead.

        Examples:
            >>> import daft
            >>> df = daft.from_pydict({"x": ["1", "2", "tim"]})
            >>> def f(x_val: str) -> int:
            ...     if x_val.isnumeric():
            ...         return int(x_val)
            ...     else:
            ...         return 0
            >>> df.with_column("num_x", df["x"].apply(f, return_dtype=daft.DataType.int64())).collect()
            ╭──────┬───────╮
            │ x    ┆ num_x │
            │ ---  ┆ ---   │
            │ Utf8 ┆ Int64 │
            ╞══════╪═══════╡
            │ 1    ┆ 1     │
            ├╌╌╌╌╌╌┼╌╌╌╌╌╌╌┤
            │ 2    ┆ 2     │
            ├╌╌╌╌╌╌┼╌╌╌╌╌╌╌┤
            │ tim  ┆ 0     │
            ╰──────┴───────╯
            <BLANKLINE>
            (Showing first 3 of 3 rows)

        """
        from daft.udf import UDF

        inferred_return_dtype = DataType._infer_type(return_dtype)

        def batch_func(self_series):
            return [func(x) for x in self_series]

        name = getattr(func, "__module__", "")  # type: ignore[call-overload]
        if name:
            name = name + "."
        name = name + getattr(func, "__qualname__")  # type: ignore[call-overload]

        return UDF(
            inner=batch_func,
            name=name,
            return_dtype=inferred_return_dtype,
        )(self)

    def is_null(self) -> Expression:
        """Checks if values in the Expression are Null (a special value indicating missing data).

        Returns:
            Expression: Boolean Expression indicating whether values are missing

        Examples:
            >>> import daft
            >>> df = daft.from_pydict({"x": [1.0, None, float("nan")]})
            >>> df = df.select(df["x"].is_null())
            >>> df.collect()
            ╭─────────╮
            │ x       │
            │ ---     │
            │ Boolean │
            ╞═════════╡
            │ false   │
            ├╌╌╌╌╌╌╌╌╌┤
            │ true    │
            ├╌╌╌╌╌╌╌╌╌┤
            │ false   │
            ╰─────────╯
            <BLANKLINE>
            (Showing first 3 of 3 rows)

        """
        expr = self._expr.is_null()
        return Expression._from_pyexpr(expr)

    def not_null(self) -> Expression:
        """Checks if values in the Expression are not Null (a special value indicating missing data).

        Returns:
            Expression: Boolean Expression indicating whether values are not missing

        Examples:
            >>> import daft
            >>> df = daft.from_pydict({"x": [1.0, None, float("nan")]})
            >>> df = df.select(df["x"].not_null())
            >>> df.collect()
            ╭─────────╮
            │ x       │
            │ ---     │
            │ Boolean │
            ╞═════════╡
            │ true    │
            ├╌╌╌╌╌╌╌╌╌┤
            │ false   │
            ├╌╌╌╌╌╌╌╌╌┤
            │ true    │
            ╰─────────╯
            <BLANKLINE>
            (Showing first 3 of 3 rows)

        """
        expr = self._expr.not_null()
        return Expression._from_pyexpr(expr)

    def fill_null(self, fill_value: Expression) -> Expression:
        """Fills null values in the Expression with the provided fill_value.

        Returns:
            Expression: Expression with null values filled with the provided fill_value

        Examples:
            >>> import daft
            >>> df = daft.from_pydict({"data": [1, None, 3]})
            >>> df = df.select(df["data"].fill_null(2))
            >>> df.collect()
            ╭───────╮
            │ data  │
            │ ---   │
            │ Int64 │
            ╞═══════╡
            │ 1     │
            ├╌╌╌╌╌╌╌┤
            │ 2     │
            ├╌╌╌╌╌╌╌┤
            │ 3     │
            ╰───────╯
            <BLANKLINE>
            (Showing first 3 of 3 rows)

        """
        fill_value = Expression._to_expression(fill_value)
        expr = self._expr.fill_null(fill_value._expr)
        return Expression._from_pyexpr(expr)

    def is_in(self, other: Any) -> Expression:
        """Checks if values in the Expression are in the provided list.

        Returns:
            Expression: Boolean Expression indicating whether values are in the provided list

        Examples:
            >>> import daft
            >>> df = daft.from_pydict({"data": [1, 2, 3]})
            >>> df = df.select(df["data"].is_in([1, 3]))
            >>> df.collect()
            ╭─────────╮
            │ data    │
            │ ---     │
            │ Boolean │
            ╞═════════╡
            │ true    │
            ├╌╌╌╌╌╌╌╌╌┤
            │ false   │
            ├╌╌╌╌╌╌╌╌╌┤
            │ true    │
            ╰─────────╯
            <BLANKLINE>
            (Showing first 3 of 3 rows)

        """
        if isinstance(other, Collection):
            other = [Expression._to_expression(item) for item in other]
        elif not isinstance(other, Expression):
            series = item_to_series("items", other)
            other = [Expression._to_expression(series)]
        else:
            other = [other]

        expr = self._expr.is_in([item._expr for item in other])
        return Expression._from_pyexpr(expr)

    def between(self, lower: Any, upper: Any) -> Expression:
        """Checks if values in the Expression are between lower and upper, inclusive.

        Returns:
            Expression: Boolean Expression indicating whether values are between lower and upper, inclusive.

        Examples:
            >>> import daft
            >>> df = daft.from_pydict({"data": [1, 2, 3, 4]})
            >>> df = df.select(df["data"].between(1, 2))
            >>> df.collect()
            ╭─────────╮
            │ data    │
            │ ---     │
            │ Boolean │
            ╞═════════╡
            │ true    │
            ├╌╌╌╌╌╌╌╌╌┤
            │ true    │
            ├╌╌╌╌╌╌╌╌╌┤
            │ false   │
            ├╌╌╌╌╌╌╌╌╌┤
            │ false   │
            ╰─────────╯
            <BLANKLINE>
            (Showing first 4 of 4 rows)

        """
        lower = Expression._to_expression(lower)
        upper = Expression._to_expression(upper)

        expr = self._expr.between(lower._expr, upper._expr)
        return Expression._from_pyexpr(expr)

    def hash(self, seed: Any | None = None) -> Expression:
        """Hashes the values in the Expression.

        Uses the [XXH3_64bits](https://xxhash.com/) non-cryptographic hash function to hash the values in the expression.

        Args:
            seed (optional): Seed used for generating the hash. Defaults to 0.

        Note:
            Null values will produce a hash value instead of being propagated as null.

        """
        if seed is None:
            expr = native.hash(self._expr)
        else:
            if not isinstance(seed, Expression):
                seed = lit(seed)
            expr = native.hash(self._expr, seed._expr)
        return Expression._from_pyexpr(expr)

    def minhash(
        self,
        num_hashes: int,
        ngram_size: int,
        seed: int = 1,
        hash_function: Literal["murmurhash3", "xxhash", "sha1"] = "murmurhash3",
    ) -> Expression:
        """Runs the MinHash algorithm on the series.

        For a string, calculates the minimum hash over all its ngrams,
        repeating with `num_hashes` permutations. Returns as a list of 32-bit unsigned integers.

        Tokens for the ngrams are delimited by spaces.
        The strings are not normalized or pre-processed, so it is recommended
        to normalize the strings yourself.

        Args:
            num_hashes: The number of hash permutations to compute.
            ngram_size: The number of tokens in each shingle/ngram.
            seed (optional): Seed used for generating permutations and the initial string hashes. Defaults to 1.
            hash_function (optional): Hash function to use for initial string hashing. One of "murmurhash3", "xxhash", or "sha1". Defaults to "murmurhash3".

        """
        assert isinstance(num_hashes, int)
        assert isinstance(ngram_size, int)
        assert isinstance(seed, int)
        assert isinstance(hash_function, str)
        assert hash_function in ["murmurhash3", "xxhash", "sha1"], f"Hash function {hash_function} not found"

        return Expression._from_pyexpr(native.minhash(self._expr, num_hashes, ngram_size, seed, hash_function))

    def encode(self, codec: Literal["deflate", "gzip", "gz", "utf-8", "zlib"]) -> Expression:
        r"""Encodes the expression (binary strings) using the specified codec.

        Args:
            codec (str): encoding codec (deflate, gzip, zlib)

        Returns:
            Expression: A new expression, of type `binary`, with the encoded value.

        Note:
            This inputs either a string or binary and returns a binary.
            If the input value is a string and 'utf-8' is the codec, then it's just a cast to binary.
            If the input value is a binary and 'utf-8' is the codec, we verify the bytes are valid utf-8.

        Examples:
            >>> import daft
            >>> from daft import col
            >>> df = daft.from_pydict({"text": [b"hello, world!"]})  # binary
            >>> df.select(col("text").encode("zlib")).show()
            ╭────────────────────────────────╮
            │ text                           │
            │ ---                            │
            │ Binary                         │
            ╞════════════════════════════════╡
            │ b"x\x9c\xcbH\xcd\xc9\xc9\xd7Q… │
            ╰────────────────────────────────╯
            <BLANKLINE>
            (Showing first 1 of 1 rows)

            >>> import daft
            >>> from daft import col
            >>> df = daft.from_pydict({"text": ["hello, world!"]})  # string
            >>> df.select(col("text").encode("zlib")).show()
            ╭────────────────────────────────╮
            │ text                           │
            │ ---                            │
            │ Binary                         │
            ╞════════════════════════════════╡
            │ b"x\x9c\xcbH\xcd\xc9\xc9\xd7Q… │
            ╰────────────────────────────────╯
            <BLANKLINE>
            (Showing first 1 of 1 rows)

        """
        expr = native.encode(self._expr, codec)
        return Expression._from_pyexpr(expr)

    def decode(self, codec: Literal["deflate", "gzip", "gz", "utf-8", "zlib"]) -> Expression:
        """Decodes the expression (binary strings) using the specified codec.

        Args:
            codec (str): decoding codec (deflate, gzip, zlib)

        Returns:
            Expression: A new expression with the decoded values.

        Note:
            This inputs a binary and returns either a binary or string. For now,
            only decoding with 'utf-8' returns a string.

        Examples:
            >>> import daft
            >>> import zlib
            >>> from daft import col
            >>> df = daft.from_pydict({"bytes": [zlib.compress(b"hello, world!")]})
            >>> df.select(col("bytes").decode("zlib")).show()
            ╭──────────────────╮
            │ bytes            │
            │ ---              │
            │ Binary           │
            ╞══════════════════╡
            │ b"hello, world!" │
            ╰──────────────────╯
            <BLANKLINE>
            (Showing first 1 of 1 rows)

        """
        expr = native.decode(self._expr, codec)
        return Expression._from_pyexpr(expr)

    def try_encode(self, codec: Literal["deflate", "gzip", "gz", "utf-8", "zlib"]) -> Expression:
        """Encodes or returns null, see `Expression.encode`."""
        expr = native.try_encode(self._expr, codec)
        return Expression._from_pyexpr(expr)

    def try_decode(self, codec: Literal["deflate", "gzip", "gz", "utf-8", "zlib"]) -> Expression:
        """Decodes or returns null, see `Expression.decode`."""
        expr = native.try_decode(self._expr, codec)
        return Expression._from_pyexpr(expr)

    def name(self) -> builtins.str:
        return self._expr.name()

    def over(self, window: Window) -> Expression:
        expr = self._expr.over(window._spec)
        return Expression._from_pyexpr(expr)

    def lag(self, offset: int, default: Any | None = None) -> Expression:
<<<<<<< HEAD
=======
        """Get the value from a previous row within a window partition.

        Args:
            offset: The number of rows to look backward. Must be >= 0.
            default: Value to use when no previous row exists. Can be a column reference.

        Examples:
            >>> import daft
            >>> from daft import Window, col
            >>> df = daft.from_pydict(
            ...     {
            ...         "category": ["A", "A", "A", "B", "B", "B"],
            ...         "value": [1, 2, 3, 4, 5, 6],
            ...         "default_val": [10, 20, 30, 40, 50, 60],
            ...     }
            ... )
            >>>
            >>> # Simple lag with null default
            >>> window = Window().partition_by("category").order_by("value")
            >>> df = df.with_column("lagged", col("value").lag(1).over(window))
            >>>
            >>> # Lag with column reference as default
            >>> df = df.with_column("lagged_with_default", col("value").lag(1, default=col("default_val")).over(window))
            >>> df.sort(["category", "value"]).show()
            ╭──────────┬───────┬─────────────┬────────┬─────────────────────╮
            │ category ┆ value ┆ default_val ┆ lagged ┆ lagged_with_default │
            │ ---      ┆ ---   ┆ ---         ┆ ---    ┆ ---                 │
            │ Utf8     ┆ Int64 ┆ Int64       ┆ Int64  ┆ Int64               │
            ╞══════════╪═══════╪═════════════╪════════╪═════════════════════╡
            │ A        ┆ 1     ┆ 10          ┆ None   ┆ 10                  │
            ├╌╌╌╌╌╌╌╌╌╌┼╌╌╌╌╌╌╌┼╌╌╌╌╌╌╌╌╌╌╌╌╌┼╌╌╌╌╌╌╌╌┼╌╌╌╌╌╌╌╌╌╌╌╌╌╌╌╌╌╌╌╌╌┤
            │ A        ┆ 2     ┆ 20          ┆ 1      ┆ 1                   │
            ├╌╌╌╌╌╌╌╌╌╌┼╌╌╌╌╌╌╌┼╌╌╌╌╌╌╌╌╌╌╌╌╌┼╌╌╌╌╌╌╌╌┼╌╌╌╌╌╌╌╌╌╌╌╌╌╌╌╌╌╌╌╌╌┤
            │ A        ┆ 3     ┆ 30          ┆ 2      ┆ 2                   │
            ├╌╌╌╌╌╌╌╌╌╌┼╌╌╌╌╌╌╌┼╌╌╌╌╌╌╌╌╌╌╌╌╌┼╌╌╌╌╌╌╌╌┼╌╌╌╌╌╌╌╌╌╌╌╌╌╌╌╌╌╌╌╌╌┤
            │ B        ┆ 4     ┆ 40          ┆ None   ┆ 40                  │
            ├╌╌╌╌╌╌╌╌╌╌┼╌╌╌╌╌╌╌┼╌╌╌╌╌╌╌╌╌╌╌╌╌┼╌╌╌╌╌╌╌╌┼╌╌╌╌╌╌╌╌╌╌╌╌╌╌╌╌╌╌╌╌╌┤
            │ B        ┆ 5     ┆ 50          ┆ 4      ┆ 4                   │
            ├╌╌╌╌╌╌╌╌╌╌┼╌╌╌╌╌╌╌┼╌╌╌╌╌╌╌╌╌╌╌╌╌┼╌╌╌╌╌╌╌╌┼╌╌╌╌╌╌╌╌╌╌╌╌╌╌╌╌╌╌╌╌╌┤
            │ B        ┆ 6     ┆ 60          ┆ 5      ┆ 5                   │
            ╰──────────┴───────┴─────────────┴────────┴─────────────────────╯
            <BLANKLINE>
            (Showing first 6 of 6 rows)

        Returns:
            Expression: Value from the row `offset` positions before the current row.
        """
>>>>>>> e99d8ccf
        if default is not None:
            default = Expression._to_expression(default)
        expr = self._expr.offset(-offset, default._expr if default is not None else None)
        return Expression._from_pyexpr(expr)

    def lead(self, offset: int, default: Any | None = None) -> Expression:
<<<<<<< HEAD
=======
        """Get the value from a previous row within a window partition.

        Args:
            offset: The number of rows to look backward. Must be >= 0.
            default: Value to use when no previous row exists. Can be a column reference.

        Examples:
            >>> import daft
            >>> from daft import Window, col
            >>> df = daft.from_pydict(
            ...     {
            ...         "category": ["A", "A", "A", "B", "B", "B"],
            ...         "value": [1, 2, 3, 4, 5, 6],
            ...         "default_val": [10, 20, 30, 40, 50, 60],
            ...     }
            ... )
            >>>
            >>> # Simple lag with null default
            >>> window = Window().partition_by("category").order_by("value")
            >>> df = df.with_column("lead", col("value").lead(1).over(window))
            >>>
            >>> # Lead with column reference as default
            >>> df = df.with_column("lead_with_default", col("value").lead(1, default=col("default_val")).over(window))
            >>> df.sort(["category", "value"]).show()
            ╭──────────┬───────┬─────────────┬───────┬───────────────────╮
            │ category ┆ value ┆ default_val ┆ lead  ┆ lead_with_default │
            │ ---      ┆ ---   ┆ ---         ┆ ---   ┆ ---               │
            │ Utf8     ┆ Int64 ┆ Int64       ┆ Int64 ┆ Int64             │
            ╞══════════╪═══════╪═════════════╪═══════╪═══════════════════╡
            │ A        ┆ 1     ┆ 10          ┆ 2     ┆ 2                 │
            ├╌╌╌╌╌╌╌╌╌╌┼╌╌╌╌╌╌╌┼╌╌╌╌╌╌╌╌╌╌╌╌╌┼╌╌╌╌╌╌╌┼╌╌╌╌╌╌╌╌╌╌╌╌╌╌╌╌╌╌╌┤
            │ A        ┆ 2     ┆ 20          ┆ 3     ┆ 3                 │
            ├╌╌╌╌╌╌╌╌╌╌┼╌╌╌╌╌╌╌┼╌╌╌╌╌╌╌╌╌╌╌╌╌┼╌╌╌╌╌╌╌┼╌╌╌╌╌╌╌╌╌╌╌╌╌╌╌╌╌╌╌┤
            │ A        ┆ 3     ┆ 30          ┆ None  ┆ 30                │
            ├╌╌╌╌╌╌╌╌╌╌┼╌╌╌╌╌╌╌┼╌╌╌╌╌╌╌╌╌╌╌╌╌┼╌╌╌╌╌╌╌┼╌╌╌╌╌╌╌╌╌╌╌╌╌╌╌╌╌╌╌┤
            │ B        ┆ 4     ┆ 40          ┆ 5     ┆ 5                 │
            ├╌╌╌╌╌╌╌╌╌╌┼╌╌╌╌╌╌╌┼╌╌╌╌╌╌╌╌╌╌╌╌╌┼╌╌╌╌╌╌╌┼╌╌╌╌╌╌╌╌╌╌╌╌╌╌╌╌╌╌╌┤
            │ B        ┆ 5     ┆ 50          ┆ 6     ┆ 6                 │
            ├╌╌╌╌╌╌╌╌╌╌┼╌╌╌╌╌╌╌┼╌╌╌╌╌╌╌╌╌╌╌╌╌┼╌╌╌╌╌╌╌┼╌╌╌╌╌╌╌╌╌╌╌╌╌╌╌╌╌╌╌┤
            │ B        ┆ 6     ┆ 60          ┆ None  ┆ 60                │
            ╰──────────┴───────┴─────────────┴───────┴───────────────────╯
            <BLANKLINE>
            (Showing first 6 of 6 rows)

        Returns:
            Expression: Value from the row `offset` positions before the current row.
        """
>>>>>>> e99d8ccf
        if default is not None:
            default = Expression._to_expression(default)
        expr = self._expr.offset(offset, default._expr if default is not None else None)
        return Expression._from_pyexpr(expr)

    def __repr__(self) -> builtins.str:
        return repr(self._expr)

    def _to_sql(self) -> builtins.str | None:
        return self._expr.to_sql()

    def _to_field(self, schema: Schema) -> Field:
        return Field._from_pyfield(self._expr.to_field(schema._schema))

    def __hash__(self) -> int:
        return self._expr.__hash__()

    def __reduce__(self) -> tuple:
        return Expression._from_pyexpr, (self._expr,)

    def _input_mapping(self) -> builtins.str | None:
        return self._expr._input_mapping()

    def _initialize_udfs(self) -> Expression:
        return Expression._from_pyexpr(initialize_udfs(self._expr))


SomeExpressionNamespace = TypeVar("SomeExpressionNamespace", bound="ExpressionNamespace")


class ExpressionNamespace:
    _expr: _PyExpr

    def __init__(self) -> None:
        raise NotImplementedError("We do not support creating a ExpressionNamespace via __init__ ")

    @classmethod
    def from_expression(cls: type[SomeExpressionNamespace], expr: Expression) -> SomeExpressionNamespace:
        ns = cls.__new__(cls)
        ns._expr = expr._expr
        return ns


class ExpressionUrlNamespace(ExpressionNamespace):
    """The following methods are available under the `expr.url` attribute."""

    @staticmethod
    def _should_use_multithreading_tokio_runtime() -> bool:
        """Whether or not our expression should use the multithreaded tokio runtime under the hood, or a singlethreaded one.

        This matters because for distributed workloads, each process has its own tokio I/O runtime. if each distributed process
        is multithreaded (by default we spin up `N_CPU` threads) then we will be running `(N_CPU * N_PROC)` number of threads, and
        opening `(N_CPU * N_PROC * max_connections)` number of connections. This is too large for big machines with many CPU cores.

        Hence for Ray we default to doing the singlethreaded runtime. This means that we will have a limit of
        `(singlethreaded=1 * N_PROC * max_connections)` number of open connections per machine, which works out to be reasonable at ~2-4k connections.

        For local execution, we run in a single process which means that it all shares the same tokio I/O runtime and connection pool.
        Thus we just have `(multithreaded=N_CPU * max_connections)` number of open connections, which is usually reasonable as well.
        """
        using_ray_runner = context.get_context().get_or_create_runner().name == "ray"
        return not using_ray_runner

    @staticmethod
    def _override_io_config_max_connections(max_connections: int, io_config: IOConfig | None) -> IOConfig:
        """Use a user-provided `max_connections` argument to override the value in S3Config.

        This is because our Rust code under the hood actually does `min(S3Config's max_connections, url_download's max_connections)` to
        determine how many connections to allow per-thread. Thus we need to override the io_config here to ensure that the user's max_connections
        is correctly applied in our Rust code.
        """
        io_config = context.get_context().daft_planning_config.default_io_config if io_config is None else io_config
        io_config = io_config.replace(s3=io_config.s3.replace(max_connections=max_connections))
        return io_config

    def download(
        self,
        max_connections: int = 32,
        on_error: Literal["raise", "null"] = "raise",
        io_config: IOConfig | None = None,
    ) -> Expression:
        """Treats each string as a URL, and downloads the bytes contents as a bytes column.

        Args:
            max_connections: The maximum number of connections to use per thread to use for downloading URLs. Defaults to 32.
            on_error: Behavior when a URL download error is encountered - "raise" to raise the error immediately or "null" to log
                the error but fallback to a Null value. Defaults to "raise".
            io_config: IOConfig to use when accessing remote storage. Note that the S3Config's `max_connections` parameter will be overridden
                with `max_connections` that is passed in as a kwarg.

        Returns:
            Expression: a Binary expression which is the bytes contents of the URL, or None if an error occurred during download

        Note:
            If you are observing excessive S3 issues (such as timeouts, DNS errors or slowdown errors) during URL downloads,
            you may wish to reduce the value of ``max_connections`` (defaults to 32) to reduce the amount of load you are placing
            on your S3 servers.

            Alternatively, if you are running on machines with lower number of cores but very high network bandwidth, you can increase
            ``max_connections`` to get higher throughput with additional parallelism

        """
        raise_on_error = False
        if on_error == "raise":
            raise_on_error = True
        elif on_error == "null":
            raise_on_error = False
        else:
            raise NotImplementedError(f"Unimplemented on_error option: {on_error}.")

        if not (isinstance(max_connections, int) and max_connections > 0):
            raise ValueError(f"Invalid value for `max_connections`: {max_connections}")

        multi_thread = ExpressionUrlNamespace._should_use_multithreading_tokio_runtime()
        io_config = ExpressionUrlNamespace._override_io_config_max_connections(max_connections, io_config)
        return Expression._from_pyexpr(
            _url_download(self._expr, max_connections, raise_on_error, multi_thread, io_config)
        )

    def upload(
        self,
        location: str | Expression,
        max_connections: int = 32,
        on_error: Literal["raise", "null"] = "raise",
        io_config: IOConfig | None = None,
    ) -> Expression:
        """Uploads a column of binary data to the provided location(s) (also supports S3, local etc).

        Files will be written into the location (folder(s)) with a generated UUID filename, and the result
        will be returned as a column of string paths that is compatible with the ``.url.download()`` Expression.

        Args:
            location: a folder location or column of folder locations to upload data into
            max_connections: The maximum number of connections to use per thread to use for uploading data. Defaults to 32.
            on_error: Behavior when a URL upload error is encountered - "raise" to raise the error immediately or "null" to log
                the error but fallback to a Null value. Defaults to "raise".
            io_config: IOConfig to use when uploading data

        Returns:
            Expression: a String expression containing the written filepath

        Examples:
            >>> col("data").url.upload("s3://my-bucket/my-folder")  # doctest: +SKIP

            Upload to row-specific URLs

            >>> col("data").url.upload(col("paths"))  # doctest: +SKIP

        """
        if not (isinstance(max_connections, int) and max_connections > 0):
            raise ValueError(f"Invalid value for `max_connections`: {max_connections}")

        location_expr = Expression._to_expression(location)
        raise_on_error = False
        if on_error == "raise":
            raise_on_error = True
        elif on_error == "null":
            raise_on_error = False
        else:
            raise NotImplementedError(f"Unimplemented on_error option: {on_error}.")
        multi_thread = ExpressionUrlNamespace._should_use_multithreading_tokio_runtime()
        # If the user specifies a single location via a string, we should upload to a single folder. Otherwise,
        # if the user gave an expression, we assume that each row has a specific url to upload to.
        # Consider moving the check for is_single_folder to a lower IR.
        is_single_folder = isinstance(location, str)
        io_config = ExpressionUrlNamespace._override_io_config_max_connections(max_connections, io_config)
        return Expression._from_pyexpr(
            native.url_upload(
                self._expr,
                location_expr._expr,
                max_connections,
                raise_on_error,
                multi_thread,
                is_single_folder,
                io_config,
            )
        )


class ExpressionFloatNamespace(ExpressionNamespace):
    """The following methods are available under the `expr.float` attribute."""

    def is_nan(self) -> Expression:
        """Checks if values are NaN (a special float value indicating not-a-number).

        Returns:
            Expression: Boolean Expression indicating whether values are invalid.

        Note:
            Nulls will be propagated! I.e. this operation will return a null for null values.

        Examples:
            >>> import daft
            >>> df = daft.from_pydict({"data": [1.0, None, float("nan")]})
            >>> df = df.select(df["data"].float.is_nan())
            >>> df.collect()
            ╭─────────╮
            │ data    │
            │ ---     │
            │ Boolean │
            ╞═════════╡
            │ false   │
            ├╌╌╌╌╌╌╌╌╌┤
            │ None    │
            ├╌╌╌╌╌╌╌╌╌┤
            │ true    │
            ╰─────────╯
            <BLANKLINE>
            (Showing first 3 of 3 rows)

        """
        return Expression._from_pyexpr(native.is_nan(self._expr))

    def is_inf(self) -> Expression:
        """Checks if values in the Expression are Infinity.

        Returns:
            Expression: Boolean Expression indicating whether values are Infinity.

        Note:
            Nulls will be propagated! I.e. this operation will return a null for null values.

        Examples:
            >>> import daft
            >>> df = daft.from_pydict({"data": [-float("inf"), 0.0, float("inf"), None]})
            >>> df = df.select(df["data"].float.is_inf())
            >>> df.collect()
            ╭─────────╮
            │ data    │
            │ ---     │
            │ Boolean │
            ╞═════════╡
            │ true    │
            ├╌╌╌╌╌╌╌╌╌┤
            │ false   │
            ├╌╌╌╌╌╌╌╌╌┤
            │ true    │
            ├╌╌╌╌╌╌╌╌╌┤
            │ None    │
            ╰─────────╯
            <BLANKLINE>
            (Showing first 4 of 4 rows)

        """
        return Expression._from_pyexpr(native.is_inf(self._expr))

    def not_nan(self) -> Expression:
        """Checks if values are not NaN (a special float value indicating not-a-number).

        Returns:
            Expression: Boolean Expression indicating whether values are not invalid.

        Note:
            Nulls will be propagated! I.e. this operation will return a null for null values.

        Examples:
            >>> import daft
            >>> df = daft.from_pydict({"x": [1.0, None, float("nan")]})
            >>> df = df.select(df["x"].float.not_nan())
            >>> df.collect()
            ╭─────────╮
            │ x       │
            │ ---     │
            │ Boolean │
            ╞═════════╡
            │ true    │
            ├╌╌╌╌╌╌╌╌╌┤
            │ None    │
            ├╌╌╌╌╌╌╌╌╌┤
            │ false   │
            ╰─────────╯
            <BLANKLINE>
            (Showing first 3 of 3 rows)

        """
        return Expression._from_pyexpr(native.not_nan(self._expr))

    def fill_nan(self, fill_value: Expression) -> Expression:
        """Fills NaN values in the Expression with the provided fill_value.

        Returns:
            Expression: Expression with Nan values filled with the provided fill_value

        Examples:
            >>> import daft
            >>> df = daft.from_pydict({"data": [1.1, float("nan"), 3.3]})
            >>> df = df.with_column("filled", df["data"].float.fill_nan(2.2))
            >>> df.show()
            ╭─────────┬─────────╮
            │ data    ┆ filled  │
            │ ---     ┆ ---     │
            │ Float64 ┆ Float64 │
            ╞═════════╪═════════╡
            │ 1.1     ┆ 1.1     │
            ├╌╌╌╌╌╌╌╌╌┼╌╌╌╌╌╌╌╌╌┤
            │ NaN     ┆ 2.2     │
            ├╌╌╌╌╌╌╌╌╌┼╌╌╌╌╌╌╌╌╌┤
            │ 3.3     ┆ 3.3     │
            ╰─────────┴─────────╯
            <BLANKLINE>
            (Showing first 3 of 3 rows)

        """
        fill_value = Expression._to_expression(fill_value)
        expr = native.fill_nan(self._expr, fill_value._expr)
        return Expression._from_pyexpr(expr)


class ExpressionDatetimeNamespace(ExpressionNamespace):
    """The following methods are available under the `expr.dt` attribute."""

    def date(self) -> Expression:
        """Retrieves the date for a datetime column.

        Returns:
            Expression: a Date expression

        Examples:
            >>> import daft, datetime
            >>> df = daft.from_pydict(
            ...     {
            ...         "x": [
            ...             datetime.datetime(2021, 1, 1, 5, 1, 1),
            ...             datetime.datetime(2021, 1, 2, 6, 1, 59),
            ...             datetime.datetime(2021, 1, 3, 7, 2, 0),
            ...         ],
            ...     }
            ... )
            >>> df = df.with_column("date", df["x"].dt.date())
            >>> df.show()
            ╭───────────────────────────────┬────────────╮
            │ x                             ┆ date       │
            │ ---                           ┆ ---        │
            │ Timestamp(Microseconds, None) ┆ Date       │
            ╞═══════════════════════════════╪════════════╡
            │ 2021-01-01 05:01:01           ┆ 2021-01-01 │
            ├╌╌╌╌╌╌╌╌╌╌╌╌╌╌╌╌╌╌╌╌╌╌╌╌╌╌╌╌╌╌╌┼╌╌╌╌╌╌╌╌╌╌╌╌┤
            │ 2021-01-02 06:01:59           ┆ 2021-01-02 │
            ├╌╌╌╌╌╌╌╌╌╌╌╌╌╌╌╌╌╌╌╌╌╌╌╌╌╌╌╌╌╌╌┼╌╌╌╌╌╌╌╌╌╌╌╌┤
            │ 2021-01-03 07:02:00           ┆ 2021-01-03 │
            ╰───────────────────────────────┴────────────╯
            <BLANKLINE>
            (Showing first 3 of 3 rows)

        """
        return Expression._from_pyexpr(native.dt_date(self._expr))

    def day(self) -> Expression:
        """Retrieves the day for a datetime column.

        Returns:
            Expression: a UInt32 expression with just the day extracted from a datetime column

        Examples:
            >>> import daft, datetime
            >>> df = daft.from_pydict(
            ...     {
            ...         "x": [
            ...             datetime.datetime(2021, 1, 1, 5, 1, 1),
            ...             datetime.datetime(2021, 1, 2, 6, 1, 59),
            ...             datetime.datetime(2021, 1, 3, 7, 2, 0),
            ...         ],
            ...     }
            ... )
            >>> df = df.with_column("day", df["x"].dt.day())
            >>> df.show()
            ╭───────────────────────────────┬────────╮
            │ x                             ┆ day    │
            │ ---                           ┆ ---    │
            │ Timestamp(Microseconds, None) ┆ UInt32 │
            ╞═══════════════════════════════╪════════╡
            │ 2021-01-01 05:01:01           ┆ 1      │
            ├╌╌╌╌╌╌╌╌╌╌╌╌╌╌╌╌╌╌╌╌╌╌╌╌╌╌╌╌╌╌╌┼╌╌╌╌╌╌╌╌┤
            │ 2021-01-02 06:01:59           ┆ 2      │
            ├╌╌╌╌╌╌╌╌╌╌╌╌╌╌╌╌╌╌╌╌╌╌╌╌╌╌╌╌╌╌╌┼╌╌╌╌╌╌╌╌┤
            │ 2021-01-03 07:02:00           ┆ 3      │
            ╰───────────────────────────────┴────────╯
            <BLANKLINE>
            (Showing first 3 of 3 rows)

        """
        return Expression._from_pyexpr(native.dt_day(self._expr))

    def hour(self) -> Expression:
        """Retrieves the day for a datetime column.

        Returns:
            Expression: a UInt32 expression with just the day extracted from a datetime column

        Examples:
            >>> import daft, datetime
            >>> df = daft.from_pydict(
            ...     {
            ...         "x": [
            ...             datetime.datetime(2021, 1, 1, 5, 1, 1),
            ...             datetime.datetime(2021, 1, 2, 6, 1, 59),
            ...             datetime.datetime(2021, 1, 3, 7, 2, 0),
            ...         ],
            ...     }
            ... )
            >>> df = df.with_column("hour", df["x"].dt.hour())
            >>> df.show()
            ╭───────────────────────────────┬────────╮
            │ x                             ┆ hour   │
            │ ---                           ┆ ---    │
            │ Timestamp(Microseconds, None) ┆ UInt32 │
            ╞═══════════════════════════════╪════════╡
            │ 2021-01-01 05:01:01           ┆ 5      │
            ├╌╌╌╌╌╌╌╌╌╌╌╌╌╌╌╌╌╌╌╌╌╌╌╌╌╌╌╌╌╌╌┼╌╌╌╌╌╌╌╌┤
            │ 2021-01-02 06:01:59           ┆ 6      │
            ├╌╌╌╌╌╌╌╌╌╌╌╌╌╌╌╌╌╌╌╌╌╌╌╌╌╌╌╌╌╌╌┼╌╌╌╌╌╌╌╌┤
            │ 2021-01-03 07:02:00           ┆ 7      │
            ╰───────────────────────────────┴────────╯
            <BLANKLINE>
            (Showing first 3 of 3 rows)

        """
        return Expression._from_pyexpr(native.dt_hour(self._expr))

    def minute(self) -> Expression:
        """Retrieves the minute for a datetime column.

        Returns:
            Expression: a UInt32 expression with just the minute extracted from a datetime column

        Examples:
            >>> import daft, datetime
            >>> df = daft.from_pydict(
            ...     {
            ...         "x": [
            ...             datetime.datetime(2021, 1, 1, 5, 1, 1),
            ...             datetime.datetime(2021, 1, 2, 6, 1, 59),
            ...             datetime.datetime(2021, 1, 3, 7, 2, 0),
            ...         ],
            ...     }
            ... )
            >>> df = df.with_column("minute", df["x"].dt.minute())
            >>> df.show()
            ╭───────────────────────────────┬────────╮
            │ x                             ┆ minute │
            │ ---                           ┆ ---    │
            │ Timestamp(Microseconds, None) ┆ UInt32 │
            ╞═══════════════════════════════╪════════╡
            │ 2021-01-01 05:01:01           ┆ 1      │
            ├╌╌╌╌╌╌╌╌╌╌╌╌╌╌╌╌╌╌╌╌╌╌╌╌╌╌╌╌╌╌╌┼╌╌╌╌╌╌╌╌┤
            │ 2021-01-02 06:01:59           ┆ 1      │
            ├╌╌╌╌╌╌╌╌╌╌╌╌╌╌╌╌╌╌╌╌╌╌╌╌╌╌╌╌╌╌╌┼╌╌╌╌╌╌╌╌┤
            │ 2021-01-03 07:02:00           ┆ 2      │
            ╰───────────────────────────────┴────────╯
            <BLANKLINE>
            (Showing first 3 of 3 rows)

        """
        return Expression._from_pyexpr(native.dt_minute(self._expr))

    def second(self) -> Expression:
        """Retrieves the second for a datetime column.

        Returns:
            Expression: a UInt32 expression with just the second extracted from a datetime column

        Examples:
            >>> import daft, datetime
            >>> df = daft.from_pydict(
            ...     {
            ...         "x": [
            ...             datetime.datetime(2021, 1, 1, 0, 1, 1),
            ...             datetime.datetime(2021, 1, 1, 0, 1, 59),
            ...             datetime.datetime(2021, 1, 1, 0, 2, 0),
            ...         ],
            ...     }
            ... )
            >>> df = df.with_column("second", df["x"].dt.second())
            >>> df.show()
            ╭───────────────────────────────┬────────╮
            │ x                             ┆ second │
            │ ---                           ┆ ---    │
            │ Timestamp(Microseconds, None) ┆ UInt32 │
            ╞═══════════════════════════════╪════════╡
            │ 2021-01-01 00:01:01           ┆ 1      │
            ├╌╌╌╌╌╌╌╌╌╌╌╌╌╌╌╌╌╌╌╌╌╌╌╌╌╌╌╌╌╌╌┼╌╌╌╌╌╌╌╌┤
            │ 2021-01-01 00:01:59           ┆ 59     │
            ├╌╌╌╌╌╌╌╌╌╌╌╌╌╌╌╌╌╌╌╌╌╌╌╌╌╌╌╌╌╌╌┼╌╌╌╌╌╌╌╌┤
            │ 2021-01-01 00:02:00           ┆ 0      │
            ╰───────────────────────────────┴────────╯
            <BLANKLINE>
            (Showing first 3 of 3 rows)

        """
        return Expression._from_pyexpr(native.dt_second(self._expr))

    def millisecond(self) -> Expression:
        """Retrieves the millisecond for a datetime column.

        Examples:
            >>> import daft
            >>> from datetime import datetime
            >>> df = daft.from_pydict(
            ...     {
            ...         "datetime": [
            ...             datetime(1978, 1, 1, 1, 1, 1, 0),
            ...             datetime(2024, 10, 13, 5, 30, 14, 500_000),
            ...             datetime(2065, 1, 1, 10, 20, 30, 60_000),
            ...         ]
            ...     }
            ... )
            >>> df = df.select(daft.col("datetime").dt.millisecond())
            >>> df.show()
            ╭──────────╮
            │ datetime │
            │ ---      │
            │ UInt32   │
            ╞══════════╡
            │ 0        │
            ├╌╌╌╌╌╌╌╌╌╌┤
            │ 500      │
            ├╌╌╌╌╌╌╌╌╌╌┤
            │ 60       │
            ╰──────────╯
            <BLANKLINE>
            (Showing first 3 of 3 rows)
        """
        return Expression._from_pyexpr(native.dt_millisecond(self._expr))

    def microsecond(self) -> Expression:
        """Retrieves the microsecond for a datetime column.

        Examples:
            >>> import daft
            >>> from datetime import datetime
            >>> df = daft.from_pydict(
            ...     {
            ...         "datetime": [
            ...             datetime(1978, 1, 1, 1, 1, 1, 0),
            ...             datetime(2024, 10, 13, 5, 30, 14, 500_000),
            ...             datetime(2065, 1, 1, 10, 20, 30, 60_000),
            ...         ]
            ...     }
            ... )
            >>> df.select(daft.col("datetime").dt.microsecond()).show()
            ╭──────────╮
            │ datetime │
            │ ---      │
            │ UInt32   │
            ╞══════════╡
            │ 0        │
            ├╌╌╌╌╌╌╌╌╌╌┤
            │ 500000   │
            ├╌╌╌╌╌╌╌╌╌╌┤
            │ 60000    │
            ╰──────────╯
            <BLANKLINE>
            (Showing first 3 of 3 rows)

        """
        return Expression._from_pyexpr(native.dt_microsecond(self._expr))

    def nanosecond(self) -> Expression:
        """Retrieves the nanosecond for a datetime column.

        Examples:
            >>> import daft
            >>> from datetime import datetime
            >>> df = daft.from_pydict(
            ...     {
            ...         "datetime": [
            ...             datetime(1978, 1, 1, 1, 1, 1, 0),
            ...             datetime(2024, 10, 13, 5, 30, 14, 500_000),
            ...             datetime(2065, 1, 1, 10, 20, 30, 60_000),
            ...         ]
            ...     }
            ... )
            >>>
            >>> df.select(daft.col("datetime").dt.nanosecond()).show()
            ╭───────────╮
            │ datetime  │
            │ ---       │
            │ UInt32    │
            ╞═══════════╡
            │ 0         │
            ├╌╌╌╌╌╌╌╌╌╌╌┤
            │ 500000000 │
            ├╌╌╌╌╌╌╌╌╌╌╌┤
            │ 60000000  │
            ╰───────────╯
            <BLANKLINE>
            (Showing first 3 of 3 rows)
        """
        return Expression._from_pyexpr(native.dt_nanosecond(self._expr))

    def time(self) -> Expression:
        """Retrieves the time for a datetime column.

        Returns:
            Expression: a Time expression

        Examples:
            >>> import daft, datetime
            >>> df = daft.from_pydict(
            ...     {
            ...         "x": [
            ...             datetime.datetime(2021, 1, 1, 0, 1, 1),
            ...             datetime.datetime(2021, 1, 1, 12, 1, 59),
            ...             datetime.datetime(2021, 1, 1, 23, 59, 59),
            ...         ],
            ...     }
            ... )
            >>> df = df.with_column("time", df["x"].dt.time())
            >>> df.show()
            ╭───────────────────────────────┬────────────────────╮
            │ x                             ┆ time               │
            │ ---                           ┆ ---                │
            │ Timestamp(Microseconds, None) ┆ Time(Microseconds) │
            ╞═══════════════════════════════╪════════════════════╡
            │ 2021-01-01 00:01:01           ┆ 00:01:01           │
            ├╌╌╌╌╌╌╌╌╌╌╌╌╌╌╌╌╌╌╌╌╌╌╌╌╌╌╌╌╌╌╌┼╌╌╌╌╌╌╌╌╌╌╌╌╌╌╌╌╌╌╌╌┤
            │ 2021-01-01 12:01:59           ┆ 12:01:59           │
            ├╌╌╌╌╌╌╌╌╌╌╌╌╌╌╌╌╌╌╌╌╌╌╌╌╌╌╌╌╌╌╌┼╌╌╌╌╌╌╌╌╌╌╌╌╌╌╌╌╌╌╌╌┤
            │ 2021-01-01 23:59:59           ┆ 23:59:59           │
            ╰───────────────────────────────┴────────────────────╯
            <BLANKLINE>
            (Showing first 3 of 3 rows)

        """
        return Expression._from_pyexpr(native.dt_time(self._expr))

    def month(self) -> Expression:
        """Retrieves the month for a datetime column.

        Returns:
            Expression: a UInt32 expression with just the month extracted from a datetime column

        Examples:
            >>> import daft, datetime
            >>> df = daft.from_pydict(
            ...     {
            ...         "datetime": [
            ...             datetime.datetime(2024, 7, 3, 0, 0, 0),
            ...             datetime.datetime(2024, 6, 4, 0, 0, 0),
            ...             datetime.datetime(2024, 5, 5, 0, 0, 0),
            ...         ],
            ...     }
            ... )
            >>> df.with_column("month", df["datetime"].dt.month()).collect()
            ╭───────────────────────────────┬────────╮
            │ datetime                      ┆ month  │
            │ ---                           ┆ ---    │
            │ Timestamp(Microseconds, None) ┆ UInt32 │
            ╞═══════════════════════════════╪════════╡
            │ 2024-07-03 00:00:00           ┆ 7      │
            ├╌╌╌╌╌╌╌╌╌╌╌╌╌╌╌╌╌╌╌╌╌╌╌╌╌╌╌╌╌╌╌┼╌╌╌╌╌╌╌╌┤
            │ 2024-06-04 00:00:00           ┆ 6      │
            ├╌╌╌╌╌╌╌╌╌╌╌╌╌╌╌╌╌╌╌╌╌╌╌╌╌╌╌╌╌╌╌┼╌╌╌╌╌╌╌╌┤
            │ 2024-05-05 00:00:00           ┆ 5      │
            ╰───────────────────────────────┴────────╯
            <BLANKLINE>
            (Showing first 3 of 3 rows)

        """
        return Expression._from_pyexpr(native.dt_month(self._expr))

    def year(self) -> Expression:
        """Retrieves the year for a datetime column.

        Returns:
            Expression: a UInt32 expression with just the year extracted from a datetime column

        Examples:
            >>> import daft, datetime
            >>> df = daft.from_pydict(
            ...     {
            ...         "datetime": [
            ...             datetime.datetime(2024, 7, 3, 0, 0, 0),
            ...             datetime.datetime(2023, 7, 4, 0, 0, 0),
            ...             datetime.datetime(2022, 7, 5, 0, 0, 0),
            ...         ],
            ...     }
            ... )
            >>> df.with_column("year", df["datetime"].dt.year()).collect()
            ╭───────────────────────────────┬───────╮
            │ datetime                      ┆ year  │
            │ ---                           ┆ ---   │
            │ Timestamp(Microseconds, None) ┆ Int32 │
            ╞═══════════════════════════════╪═══════╡
            │ 2024-07-03 00:00:00           ┆ 2024  │
            ├╌╌╌╌╌╌╌╌╌╌╌╌╌╌╌╌╌╌╌╌╌╌╌╌╌╌╌╌╌╌╌┼╌╌╌╌╌╌╌┤
            │ 2023-07-04 00:00:00           ┆ 2023  │
            ├╌╌╌╌╌╌╌╌╌╌╌╌╌╌╌╌╌╌╌╌╌╌╌╌╌╌╌╌╌╌╌┼╌╌╌╌╌╌╌┤
            │ 2022-07-05 00:00:00           ┆ 2022  │
            ╰───────────────────────────────┴───────╯
            <BLANKLINE>
            (Showing first 3 of 3 rows)


        """
        return Expression._from_pyexpr(native.dt_year(self._expr))

    def day_of_week(self) -> Expression:
        """Retrieves the day of the week for a datetime column, starting at 0 for Monday and ending at 6 for Sunday.

        Returns:
            Expression: a UInt32 expression with just the day_of_week extracted from a datetime column

        Examples:
            >>> import daft, datetime
            >>> df = daft.from_pydict(
            ...     {
            ...         "datetime": [
            ...             datetime.datetime(2024, 7, 3, 0, 0, 0),
            ...             datetime.datetime(2024, 7, 4, 0, 0, 0),
            ...             datetime.datetime(2024, 7, 5, 0, 0, 0),
            ...         ],
            ...     }
            ... )
            >>> df.with_column("day_of_week", df["datetime"].dt.day_of_week()).collect()
            ╭───────────────────────────────┬─────────────╮
            │ datetime                      ┆ day_of_week │
            │ ---                           ┆ ---         │
            │ Timestamp(Microseconds, None) ┆ UInt32      │
            ╞═══════════════════════════════╪═════════════╡
            │ 2024-07-03 00:00:00           ┆ 2           │
            ├╌╌╌╌╌╌╌╌╌╌╌╌╌╌╌╌╌╌╌╌╌╌╌╌╌╌╌╌╌╌╌┼╌╌╌╌╌╌╌╌╌╌╌╌╌┤
            │ 2024-07-04 00:00:00           ┆ 3           │
            ├╌╌╌╌╌╌╌╌╌╌╌╌╌╌╌╌╌╌╌╌╌╌╌╌╌╌╌╌╌╌╌┼╌╌╌╌╌╌╌╌╌╌╌╌╌┤
            │ 2024-07-05 00:00:00           ┆ 4           │
            ╰───────────────────────────────┴─────────────╯
            <BLANKLINE>
            (Showing first 3 of 3 rows)

        """
        return Expression._from_pyexpr(native.dt_day_of_week(self._expr))

    def day_of_year(self) -> Expression:
        """Retrieves the ordinal day for a datetime column. Starting at 1 for January 1st and ending at 365 or 366 for December 31st.

        Examples:
            >>> import daft
            >>> from datetime import datetime
            >>> df = daft.from_pydict(
            ...     {
            ...         "datetime": [
            ...             datetime(2024, 1, 1, 0, 0, 0),
            ...             datetime(2024, 2, 1, 0, 0, 0),
            ...             datetime(2024, 12, 31, 0, 0, 0),  # 2024 is a leap year
            ...             datetime(2023, 12, 31, 0, 0, 0),  # not leap year
            ...         ],
            ...     }
            ... )
            >>> df.with_column("day_of_year", df["datetime"].dt.day_of_year()).collect()
            ╭───────────────────────────────┬─────────────╮
            │ datetime                      ┆ day_of_year │
            │ ---                           ┆ ---         │
            │ Timestamp(Microseconds, None) ┆ UInt32      │
            ╞═══════════════════════════════╪═════════════╡
            │ 2024-01-01 00:00:00           ┆ 1           │
            ├╌╌╌╌╌╌╌╌╌╌╌╌╌╌╌╌╌╌╌╌╌╌╌╌╌╌╌╌╌╌╌┼╌╌╌╌╌╌╌╌╌╌╌╌╌┤
            │ 2024-02-01 00:00:00           ┆ 32          │
            ├╌╌╌╌╌╌╌╌╌╌╌╌╌╌╌╌╌╌╌╌╌╌╌╌╌╌╌╌╌╌╌┼╌╌╌╌╌╌╌╌╌╌╌╌╌┤
            │ 2024-12-31 00:00:00           ┆ 366         │
            ├╌╌╌╌╌╌╌╌╌╌╌╌╌╌╌╌╌╌╌╌╌╌╌╌╌╌╌╌╌╌╌┼╌╌╌╌╌╌╌╌╌╌╌╌╌┤
            │ 2023-12-31 00:00:00           ┆ 365         │
            ╰───────────────────────────────┴─────────────╯
            <BLANKLINE>
            (Showing first 4 of 4 rows)
        """
        return Expression._from_pyexpr(native.dt_day_of_year(self._expr))

    def truncate(self, interval: str, relative_to: Expression | None = None) -> Expression:
        """Truncates the datetime column to the specified interval.

        Args:
            interval: The interval to truncate to. Must be a string representing a valid interval in "{integer} {unit}" format, e.g. "1 day". Valid time units are: 'microsecond', 'millisecond', 'second', 'minute', 'hour', 'day', 'week'.
            relative_to: Optional timestamp to truncate relative to. If not provided, truncates to the start of the Unix epoch: 1970-01-01 00:00:00.

        Returns:
            Expression: a DateTime expression truncated to the specified interval

        Examples:
            >>> import daft, datetime
            >>> df = daft.from_pydict(
            ...     {
            ...         "datetime": [
            ...             datetime.datetime(2021, 1, 1, 0, 1, 1),
            ...             datetime.datetime(2021, 1, 1, 0, 1, 59),
            ...             datetime.datetime(2021, 1, 1, 0, 2, 0),
            ...         ],
            ...     }
            ... )
            >>> df.with_column("truncated", df["datetime"].dt.truncate("1 minute")).collect()
            ╭───────────────────────────────┬───────────────────────────────╮
            │ datetime                      ┆ truncated                     │
            │ ---                           ┆ ---                           │
            │ Timestamp(Microseconds, None) ┆ Timestamp(Microseconds, None) │
            ╞═══════════════════════════════╪═══════════════════════════════╡
            │ 2021-01-01 00:01:01           ┆ 2021-01-01 00:01:00           │
            ├╌╌╌╌╌╌╌╌╌╌╌╌╌╌╌╌╌╌╌╌╌╌╌╌╌╌╌╌╌╌╌┼╌╌╌╌╌╌╌╌╌╌╌╌╌╌╌╌╌╌╌╌╌╌╌╌╌╌╌╌╌╌╌┤
            │ 2021-01-01 00:01:59           ┆ 2021-01-01 00:01:00           │
            ├╌╌╌╌╌╌╌╌╌╌╌╌╌╌╌╌╌╌╌╌╌╌╌╌╌╌╌╌╌╌╌┼╌╌╌╌╌╌╌╌╌╌╌╌╌╌╌╌╌╌╌╌╌╌╌╌╌╌╌╌╌╌╌┤
            │ 2021-01-01 00:02:00           ┆ 2021-01-01 00:02:00           │
            ╰───────────────────────────────┴───────────────────────────────╯
            <BLANKLINE>
            (Showing first 3 of 3 rows)

        """
        relative_to = Expression._to_expression(relative_to)
        return Expression._from_pyexpr(native.dt_truncate(self._expr, interval, relative_to._expr))

    def to_unix_epoch(self, time_unit: str | TimeUnit | None = None) -> Expression:
        """Converts a datetime column to a Unix timestamp. with the specified time unit. (default: seconds).

        See [daft.datatype.TimeUnit](https://www.getdaft.io/projects/docs/en/stable/api/datatypes/#daft.datatype.DataType.timeunit) for more information on time units and valid values.

        Examples:
            >>> import daft
            >>> from datetime import date
            >>> df = daft.from_pydict(
            ...     {
            ...         "dates": [
            ...             date(2001, 1, 1),
            ...             date(2001, 1, 2),
            ...             date(2001, 1, 3),
            ...             None,
            ...         ]
            ...     }
            ... )
            >>> df.with_column("timestamp", daft.col("dates").dt.to_unix_epoch("ns")).show()
            ╭────────────┬────────────────────╮
            │ dates      ┆ timestamp          │
            │ ---        ┆ ---                │
            │ Date       ┆ Int64              │
            ╞════════════╪════════════════════╡
            │ 2001-01-01 ┆ 978307200000000000 │
            ├╌╌╌╌╌╌╌╌╌╌╌╌┼╌╌╌╌╌╌╌╌╌╌╌╌╌╌╌╌╌╌╌╌┤
            │ 2001-01-02 ┆ 978393600000000000 │
            ├╌╌╌╌╌╌╌╌╌╌╌╌┼╌╌╌╌╌╌╌╌╌╌╌╌╌╌╌╌╌╌╌╌┤
            │ 2001-01-03 ┆ 978480000000000000 │
            ├╌╌╌╌╌╌╌╌╌╌╌╌┼╌╌╌╌╌╌╌╌╌╌╌╌╌╌╌╌╌╌╌╌┤
            │ None       ┆ None               │
            ╰────────────┴────────────────────╯
            <BLANKLINE>
            (Showing first 4 of 4 rows)
        """
        if time_unit is None:
            time_unit = TimeUnit.s()
        if isinstance(time_unit, str):
            time_unit = TimeUnit.from_str(time_unit)

        return Expression._from_pyexpr(native.dt_to_unix_epoch(self._expr, time_unit._timeunit))

    def strftime(self, format: str | None = None) -> Expression:
        """Converts a datetime/date column to a string column.

        Args:
            format: The format to use for the conversion. If None, defaults to ISO 8601 format.

        Note:
            The format must be a valid datetime format string. (defaults to ISO 8601 format)
            See: https://docs.rs/chrono/latest/chrono/format/strftime/index.html


        Examples:
            >>> import daft
            >>> from datetime import datetime, date
            >>> df = daft.from_pydict(
            ...     {
            ...         "dates": [date(2023, 1, 1), date(2023, 1, 2), date(2023, 1, 3)],
            ...         "datetimes": [
            ...             datetime(2023, 1, 1, 12, 1),
            ...             datetime(2023, 1, 2, 12, 0, 0, 0),
            ...             datetime(2023, 1, 3, 12, 0, 0, 999_999),
            ...         ],
            ...     }
            ... )
            >>> df = df.with_column("datetimes_s", daft.col("datetimes").cast(daft.DataType.timestamp("s")))
            >>> df.select(
            ...     daft.col("dates").dt.strftime().alias("iso_date"),
            ...     daft.col("dates").dt.strftime(format="%m/%d/%Y").alias("custom_date"),
            ...     daft.col("datetimes").dt.strftime().alias("iso_datetime"),
            ...     daft.col("datetimes_s").dt.strftime().alias("iso_datetime_s"),
            ...     daft.col("datetimes_s").dt.strftime(format="%Y/%m/%d %H:%M:%S").alias("custom_datetime"),
            ... ).show()
            ╭────────────┬─────────────┬────────────────────────────┬─────────────────────┬─────────────────────╮
            │ iso_date   ┆ custom_date ┆ iso_datetime               ┆ iso_datetime_s      ┆ custom_datetime     │
            │ ---        ┆ ---         ┆ ---                        ┆ ---                 ┆ ---                 │
            │ Utf8       ┆ Utf8        ┆ Utf8                       ┆ Utf8                ┆ Utf8                │
            ╞════════════╪═════════════╪════════════════════════════╪═════════════════════╪═════════════════════╡
            │ 2023-01-01 ┆ 01/01/2023  ┆ 2023-01-01T12:01:00.000000 ┆ 2023-01-01T12:01:00 ┆ 2023/01/01 12:01:00 │
            ├╌╌╌╌╌╌╌╌╌╌╌╌┼╌╌╌╌╌╌╌╌╌╌╌╌╌┼╌╌╌╌╌╌╌╌╌╌╌╌╌╌╌╌╌╌╌╌╌╌╌╌╌╌╌╌┼╌╌╌╌╌╌╌╌╌╌╌╌╌╌╌╌╌╌╌╌╌┼╌╌╌╌╌╌╌╌╌╌╌╌╌╌╌╌╌╌╌╌╌┤
            │ 2023-01-02 ┆ 01/02/2023  ┆ 2023-01-02T12:00:00.000000 ┆ 2023-01-02T12:00:00 ┆ 2023/01/02 12:00:00 │
            ├╌╌╌╌╌╌╌╌╌╌╌╌┼╌╌╌╌╌╌╌╌╌╌╌╌╌┼╌╌╌╌╌╌╌╌╌╌╌╌╌╌╌╌╌╌╌╌╌╌╌╌╌╌╌╌┼╌╌╌╌╌╌╌╌╌╌╌╌╌╌╌╌╌╌╌╌╌┼╌╌╌╌╌╌╌╌╌╌╌╌╌╌╌╌╌╌╌╌╌┤
            │ 2023-01-03 ┆ 01/03/2023  ┆ 2023-01-03T12:00:00.999999 ┆ 2023-01-03T12:00:00 ┆ 2023/01/03 12:00:00 │
            ╰────────────┴─────────────┴────────────────────────────┴─────────────────────┴─────────────────────╯
            <BLANKLINE>
            (Showing first 3 of 3 rows)
        """
        return Expression._from_pyexpr(native.dt_strftime(self._expr, format))


class ExpressionStringNamespace(ExpressionNamespace):
    """The following methods are available under the `expr.str` attribute."""

    def contains(self, substr: str | Expression) -> Expression:
        """Checks whether each string contains the given pattern in a string column.

        Args:
            pattern: pattern to search for as a literal string, or as a column to pick values from

        Returns:
            Expression: a Boolean expression indicating whether each value contains the provided pattern

        Examples:
            >>> import daft
            >>> df = daft.from_pydict({"x": ["foo", "bar", "baz"]})
            >>> df = df.select(df["x"].str.contains("o"))
            >>> df.show()
            ╭─────────╮
            │ x       │
            │ ---     │
            │ Boolean │
            ╞═════════╡
            │ true    │
            ├╌╌╌╌╌╌╌╌╌┤
            │ false   │
            ├╌╌╌╌╌╌╌╌╌┤
            │ false   │
            ╰─────────╯
            <BLANKLINE>
            (Showing first 3 of 3 rows)

        """
        substr_expr = Expression._to_expression(substr)
        return Expression._from_pyexpr(native.utf8_contains(self._expr, substr_expr._expr))

    def match(self, pattern: str | Expression) -> Expression:
        """Checks whether each string matches the given regular expression pattern in a string column.

        Args:
            pattern: Regex pattern to search for as string or as a column to pick values from

        Returns:
            Expression: a Boolean expression indicating whether each value matches the provided pattern

        Examples:
            >>> import daft
            >>> df = daft.from_pydict({"x": ["foo", "bar", "baz"]})
            >>> df.with_column("match", df["x"].str.match("ba.")).collect()
            ╭──────┬─────────╮
            │ x    ┆ match   │
            │ ---  ┆ ---     │
            │ Utf8 ┆ Boolean │
            ╞══════╪═════════╡
            │ foo  ┆ false   │
            ├╌╌╌╌╌╌┼╌╌╌╌╌╌╌╌╌┤
            │ bar  ┆ true    │
            ├╌╌╌╌╌╌┼╌╌╌╌╌╌╌╌╌┤
            │ baz  ┆ true    │
            ╰──────┴─────────╯
            <BLANKLINE>
            (Showing first 3 of 3 rows)

        """
        pattern_expr = Expression._to_expression(pattern)
        return Expression._from_pyexpr(native.utf8_match(self._expr, pattern_expr._expr))

    def endswith(self, suffix: str | Expression) -> Expression:
        """Checks whether each string ends with the given pattern in a string column.

        Args:
            pattern: pattern to search for as a literal string, or as a column to pick values from

        Returns:
            Expression: a Boolean expression indicating whether each value ends with the provided pattern

        Examples:
            >>> import daft
            >>> df = daft.from_pydict({"x": ["geftdaft", "lazy", "daft.io"]})
            >>> df.with_column("match", df["x"].str.endswith("daft")).collect()
            ╭──────────┬─────────╮
            │ x        ┆ match   │
            │ ---      ┆ ---     │
            │ Utf8     ┆ Boolean │
            ╞══════════╪═════════╡
            │ geftdaft ┆ true    │
            ├╌╌╌╌╌╌╌╌╌╌┼╌╌╌╌╌╌╌╌╌┤
            │ lazy     ┆ false   │
            ├╌╌╌╌╌╌╌╌╌╌┼╌╌╌╌╌╌╌╌╌┤
            │ daft.io  ┆ false   │
            ╰──────────┴─────────╯
            <BLANKLINE>
            (Showing first 3 of 3 rows)

        """
        suffix_expr = Expression._to_expression(suffix)
        return Expression._from_pyexpr(native.utf8_endswith(self._expr, suffix_expr._expr))

    def startswith(self, prefix: str | Expression) -> Expression:
        """Checks whether each string starts with the given pattern in a string column.

        Args:
            pattern: pattern to search for as a literal string, or as a column to pick values from

        Returns:
            Expression: a Boolean expression indicating whether each value starts with the provided pattern

        Examples:
            >>> import daft
            >>> df = daft.from_pydict({"x": ["geftdaft", "lazy", "daft.io"]})
            >>> df.with_column("match", df["x"].str.startswith("daft")).collect()
            ╭──────────┬─────────╮
            │ x        ┆ match   │
            │ ---      ┆ ---     │
            │ Utf8     ┆ Boolean │
            ╞══════════╪═════════╡
            │ geftdaft ┆ false   │
            ├╌╌╌╌╌╌╌╌╌╌┼╌╌╌╌╌╌╌╌╌┤
            │ lazy     ┆ false   │
            ├╌╌╌╌╌╌╌╌╌╌┼╌╌╌╌╌╌╌╌╌┤
            │ daft.io  ┆ true    │
            ╰──────────┴─────────╯
            <BLANKLINE>
            (Showing first 3 of 3 rows)

        """
        prefix_expr = Expression._to_expression(prefix)
        return Expression._from_pyexpr(native.utf8_startswith(self._expr, prefix_expr._expr))

    def split(self, pattern: str | Expression, regex: bool = False) -> Expression:
        r"""Splits each string on the given literal or regex pattern, into a list of strings.

        Args:
            pattern: The pattern on which each string should be split, or a column to pick such patterns from.
            regex: Whether the pattern is a regular expression. Defaults to False.

        Returns:
            Expression: A List[Utf8] expression containing the string splits for each string in the column.

        Examples:
            >>> import daft
            >>> df = daft.from_pydict({"data": ["daft.distributed.query", "a.b.c", "1.2.3"]})
            >>> df.with_column("split", df["data"].str.split(".")).collect()
            ╭────────────────────────┬────────────────────────────╮
            │ data                   ┆ split                      │
            │ ---                    ┆ ---                        │
            │ Utf8                   ┆ List[Utf8]                 │
            ╞════════════════════════╪════════════════════════════╡
            │ daft.distributed.query ┆ [daft, distributed, query] │
            ├╌╌╌╌╌╌╌╌╌╌╌╌╌╌╌╌╌╌╌╌╌╌╌╌┼╌╌╌╌╌╌╌╌╌╌╌╌╌╌╌╌╌╌╌╌╌╌╌╌╌╌╌╌┤
            │ a.b.c                  ┆ [a, b, c]                  │
            ├╌╌╌╌╌╌╌╌╌╌╌╌╌╌╌╌╌╌╌╌╌╌╌╌┼╌╌╌╌╌╌╌╌╌╌╌╌╌╌╌╌╌╌╌╌╌╌╌╌╌╌╌╌┤
            │ 1.2.3                  ┆ [1, 2, 3]                  │
            ╰────────────────────────┴────────────────────────────╯
            <BLANKLINE>
            (Showing first 3 of 3 rows)

            Split on a regex pattern

            >>> import daft
            >>> df = daft.from_pydict({"data": ["daft.distributed...query", "a.....b.c", "1.2...3.."]})
            >>> df.with_column("split", df["data"].str.split(r"\.+", regex=True)).collect()
            ╭──────────────────────────┬────────────────────────────╮
            │ data                     ┆ split                      │
            │ ---                      ┆ ---                        │
            │ Utf8                     ┆ List[Utf8]                 │
            ╞══════════════════════════╪════════════════════════════╡
            │ daft.distributed...query ┆ [daft, distributed, query] │
            ├╌╌╌╌╌╌╌╌╌╌╌╌╌╌╌╌╌╌╌╌╌╌╌╌╌╌┼╌╌╌╌╌╌╌╌╌╌╌╌╌╌╌╌╌╌╌╌╌╌╌╌╌╌╌╌┤
            │ a.....b.c                ┆ [a, b, c]                  │
            ├╌╌╌╌╌╌╌╌╌╌╌╌╌╌╌╌╌╌╌╌╌╌╌╌╌╌┼╌╌╌╌╌╌╌╌╌╌╌╌╌╌╌╌╌╌╌╌╌╌╌╌╌╌╌╌┤
            │ 1.2...3..                ┆ [1, 2, 3, ]                │
            ╰──────────────────────────┴────────────────────────────╯
            <BLANKLINE>
            (Showing first 3 of 3 rows)


        """
        pattern_expr = Expression._to_expression(pattern)
        return Expression._from_pyexpr(native.utf8_split(self._expr, pattern_expr._expr, regex))

    def concat(self, other: str | Expression) -> Expression:
        """Concatenates two string expressions together.

        Args:
            other (Expression): a string expression to concatenate with

        Returns:
            Expression: a String expression which is `self` concatenated with `other`

        Note:
            Another (easier!) way to invoke this functionality is using the Python `+` operator which is
            aliased to using `.str.concat`. These are equivalent:

        Examples:
            >>> import daft
            >>> df = daft.from_pydict({"x": ["foo", "bar", "baz"], "y": ["a", "b", "c"]})
            >>> df.select(col("x").str.concat(col("y"))).collect()
            ╭──────╮
            │ x    │
            │ ---  │
            │ Utf8 │
            ╞══════╡
            │ fooa │
            ├╌╌╌╌╌╌┤
            │ barb │
            ├╌╌╌╌╌╌┤
            │ bazc │
            ╰──────╯
            <BLANKLINE>
            (Showing first 3 of 3 rows)

        """
        # Delegate to + operator implementation.
        other_expr = Expression._to_expression(other)
        return Expression._from_pyexpr(self._expr) + other_expr

    def extract(self, pattern: str | Expression, index: int = 0) -> Expression:
        r"""Extracts the specified match group from the first regex match in each string in a string column.

        Args:
            pattern: The regex pattern to extract
            index: The index of the regex match group to extract

        Returns:
            Expression: a String expression with the extracted regex match

        Note:
            If index is 0, the entire match is returned.
            If the pattern does not match or the group does not exist, a null value is returned.

        Examples:
            >>> import daft
            >>> regex = r"(\d)(\d*)"
            >>> df = daft.from_pydict({"x": ["123-456", "789-012", "345-678"]})
            >>> df.with_column("match", df["x"].str.extract(regex)).collect()
            ╭─────────┬───────╮
            │ x       ┆ match │
            │ ---     ┆ ---   │
            │ Utf8    ┆ Utf8  │
            ╞═════════╪═══════╡
            │ 123-456 ┆ 123   │
            ├╌╌╌╌╌╌╌╌╌┼╌╌╌╌╌╌╌┤
            │ 789-012 ┆ 789   │
            ├╌╌╌╌╌╌╌╌╌┼╌╌╌╌╌╌╌┤
            │ 345-678 ┆ 345   │
            ╰─────────┴───────╯
            <BLANKLINE>
            (Showing first 3 of 3 rows)

            Extract the first capture group

            >>> df.with_column("match", df["x"].str.extract(regex, 1)).collect()
            ╭─────────┬───────╮
            │ x       ┆ match │
            │ ---     ┆ ---   │
            │ Utf8    ┆ Utf8  │
            ╞═════════╪═══════╡
            │ 123-456 ┆ 1     │
            ├╌╌╌╌╌╌╌╌╌┼╌╌╌╌╌╌╌┤
            │ 789-012 ┆ 7     │
            ├╌╌╌╌╌╌╌╌╌┼╌╌╌╌╌╌╌┤
            │ 345-678 ┆ 3     │
            ╰─────────┴───────╯
            <BLANKLINE>
            (Showing first 3 of 3 rows)


        Tip: See Also
            [extract_all](https://www.getdaft.io/projects/docs/en/stable/api/expressions/#daft.expressions.expressions.ExpressionStringNamespace.extract_all)
        """
        pattern_expr = Expression._to_expression(pattern)
        return Expression._from_pyexpr(native.utf8_extract(self._expr, pattern_expr._expr, index))

    def extract_all(self, pattern: str | Expression, index: int = 0) -> Expression:
        r"""Extracts the specified match group from all regex matches in each string in a string column.

        Args:
            pattern: The regex pattern to extract
            index: The index of the regex match group to extract

        Returns:
            Expression: a List[Utf8] expression with the extracted regex matches

        Note:
            This expression always returns a list of strings.
            If index is 0, the entire match is returned. If the pattern does not match or the group does not exist, an empty list is returned.

        Examples:
            >>> import daft
            >>> regex = r"(\d)(\d*)"
            >>> df = daft.from_pydict({"x": ["123-456", "789-012", "345-678"]})
            >>> df.with_column("match", df["x"].str.extract_all(regex)).collect()
            ╭─────────┬────────────╮
            │ x       ┆ match      │
            │ ---     ┆ ---        │
            │ Utf8    ┆ List[Utf8] │
            ╞═════════╪════════════╡
            │ 123-456 ┆ [123, 456] │
            ├╌╌╌╌╌╌╌╌╌┼╌╌╌╌╌╌╌╌╌╌╌╌┤
            │ 789-012 ┆ [789, 012] │
            ├╌╌╌╌╌╌╌╌╌┼╌╌╌╌╌╌╌╌╌╌╌╌┤
            │ 345-678 ┆ [345, 678] │
            ╰─────────┴────────────╯
            <BLANKLINE>
            (Showing first 3 of 3 rows)

            Extract the first capture group

            >>> df.with_column("match", df["x"].str.extract_all(regex, 1)).collect()
            ╭─────────┬────────────╮
            │ x       ┆ match      │
            │ ---     ┆ ---        │
            │ Utf8    ┆ List[Utf8] │
            ╞═════════╪════════════╡
            │ 123-456 ┆ [1, 4]     │
            ├╌╌╌╌╌╌╌╌╌┼╌╌╌╌╌╌╌╌╌╌╌╌┤
            │ 789-012 ┆ [7, 0]     │
            ├╌╌╌╌╌╌╌╌╌┼╌╌╌╌╌╌╌╌╌╌╌╌┤
            │ 345-678 ┆ [3, 6]     │
            ╰─────────┴────────────╯
            <BLANKLINE>
            (Showing first 3 of 3 rows)

        Tip: See Also
            [extract](https://www.getdaft.io/projects/docs/en/stable/api/expressions/#daft.expressions.expressions.ExpressionStringNamespace.extract)
        """
        pattern_expr = Expression._to_expression(pattern)
        return Expression._from_pyexpr(native.utf8_extract_all(self._expr, pattern_expr._expr, index))

    def replace(
        self,
        pattern: str | Expression,
        replacement: str | Expression,
        regex: bool = False,
    ) -> Expression:
        """Replaces all occurrences of a pattern in a string column with a replacement string. The pattern can be a literal string or a regex pattern.

        Args:
            pattern: The pattern to replace
            replacement: The replacement string
            regex: Whether the pattern is a regex pattern or an exact match. Defaults to False.

        Returns:
            Expression: a String expression with patterns replaced by the replacement string

        Examples:
            >>> import daft
            >>> df = daft.from_pydict({"data": ["foo", "bar", "baz"]})
            >>> df.with_column("replace", df["data"].str.replace("ba", "123")).collect()
            ╭──────┬─────────╮
            │ data ┆ replace │
            │ ---  ┆ ---     │
            │ Utf8 ┆ Utf8    │
            ╞══════╪═════════╡
            │ foo  ┆ foo     │
            ├╌╌╌╌╌╌┼╌╌╌╌╌╌╌╌╌┤
            │ bar  ┆ 123r    │
            ├╌╌╌╌╌╌┼╌╌╌╌╌╌╌╌╌┤
            │ baz  ┆ 123z    │
            ╰──────┴─────────╯
            <BLANKLINE>
            (Showing first 3 of 3 rows)

            Replace with a regex pattern

            >>> import daft
            >>> df = daft.from_pydict({"data": ["foo", "fooo", "foooo"]})
            >>> df.with_column("replace", df["data"].str.replace(r"o+", "a", regex=True)).collect()
            ╭───────┬─────────╮
            │ data  ┆ replace │
            │ ---   ┆ ---     │
            │ Utf8  ┆ Utf8    │
            ╞═══════╪═════════╡
            │ foo   ┆ fa      │
            ├╌╌╌╌╌╌╌┼╌╌╌╌╌╌╌╌╌┤
            │ fooo  ┆ fa      │
            ├╌╌╌╌╌╌╌┼╌╌╌╌╌╌╌╌╌┤
            │ foooo ┆ fa      │
            ╰───────┴─────────╯
            <BLANKLINE>
            (Showing first 3 of 3 rows)

        """
        pattern_expr = Expression._to_expression(pattern)
        replacement_expr = Expression._to_expression(replacement)
        return Expression._from_pyexpr(
            native.utf8_replace(self._expr, pattern_expr._expr, replacement_expr._expr, regex)
        )

    def length(self) -> Expression:
        """Retrieves the length for a UTF-8 string column.

        Returns:
            Expression: an UInt64 expression with the length of each string

        Examples:
            >>> import daft
            >>> df = daft.from_pydict({"x": ["foo", "bar", "baz"]})
            >>> df = df.select(df["x"].str.length())
            >>> df.show()
            ╭────────╮
            │ x      │
            │ ---    │
            │ UInt64 │
            ╞════════╡
            │ 3      │
            ├╌╌╌╌╌╌╌╌┤
            │ 3      │
            ├╌╌╌╌╌╌╌╌┤
            │ 3      │
            ╰────────╯
            <BLANKLINE>
            (Showing first 3 of 3 rows)

        """
        return Expression._from_pyexpr(native.utf8_length(self._expr))

    def length_bytes(self) -> Expression:
        """Retrieves the length for a UTF-8 string column in bytes.

        Returns:
            Expression: an UInt64 expression with the length of each string

        Examples:
            >>> import daft
            >>> df = daft.from_pydict({"x": ["😉test", "hey̆", "baz"]})
            >>> df = df.select(df["x"].str.length_bytes())
            >>> df.show()
            ╭────────╮
            │ x      │
            │ ---    │
            │ UInt64 │
            ╞════════╡
            │ 8      │
            ├╌╌╌╌╌╌╌╌┤
            │ 5      │
            ├╌╌╌╌╌╌╌╌┤
            │ 3      │
            ╰────────╯
            <BLANKLINE>
            (Showing first 3 of 3 rows)

        """
        return Expression._from_pyexpr(native.utf8_length_bytes(self._expr))

    def lower(self) -> Expression:
        """Convert UTF-8 string to all lowercase.

        Returns:
            Expression: a String expression which is `self` lowercased

        Examples:
            >>> import daft
            >>> df = daft.from_pydict({"x": ["FOO", "BAR", "BAZ"]})
            >>> df = df.select(df["x"].str.lower())
            >>> df.show()
            ╭──────╮
            │ x    │
            │ ---  │
            │ Utf8 │
            ╞══════╡
            │ foo  │
            ├╌╌╌╌╌╌┤
            │ bar  │
            ├╌╌╌╌╌╌┤
            │ baz  │
            ╰──────╯
            <BLANKLINE>
            (Showing first 3 of 3 rows)

        """
        return Expression._from_pyexpr(native.utf8_lower(self._expr))

    def upper(self) -> Expression:
        """Convert UTF-8 string to all upper.

        Returns:
            Expression: a String expression which is `self` uppercased

        Examples:
            >>> import daft
            >>> df = daft.from_pydict({"x": ["foo", "bar", "baz"]})
            >>> df = df.select(df["x"].str.upper())
            >>> df.show()
            ╭──────╮
            │ x    │
            │ ---  │
            │ Utf8 │
            ╞══════╡
            │ FOO  │
            ├╌╌╌╌╌╌┤
            │ BAR  │
            ├╌╌╌╌╌╌┤
            │ BAZ  │
            ╰──────╯
            <BLANKLINE>
            (Showing first 3 of 3 rows)

        """
        return Expression._from_pyexpr(native.utf8_upper(self._expr))

    def lstrip(self) -> Expression:
        """Strip whitespace from the left side of a UTF-8 string.

        Returns:
            Expression: a String expression which is `self` with leading whitespace stripped

        Examples:
            >>> import daft
            >>> df = daft.from_pydict({"x": ["foo", "bar", "  baz"]})
            >>> df = df.select(df["x"].str.lstrip())
            >>> df.show()
            ╭──────╮
            │ x    │
            │ ---  │
            │ Utf8 │
            ╞══════╡
            │ foo  │
            ├╌╌╌╌╌╌┤
            │ bar  │
            ├╌╌╌╌╌╌┤
            │ baz  │
            ╰──────╯
            <BLANKLINE>
            (Showing first 3 of 3 rows)

        """
        return Expression._from_pyexpr(native.utf8_lstrip(self._expr))

    def rstrip(self) -> Expression:
        """Strip whitespace from the right side of a UTF-8 string.

        Returns:
            Expression: a String expression which is `self` with trailing whitespace stripped

        Examples:
            >>> import daft
            >>> df = daft.from_pydict({"x": ["foo", "bar", "baz   "]})
            >>> df = df.select(df["x"].str.rstrip())
            >>> df.show()
            ╭──────╮
            │ x    │
            │ ---  │
            │ Utf8 │
            ╞══════╡
            │ foo  │
            ├╌╌╌╌╌╌┤
            │ bar  │
            ├╌╌╌╌╌╌┤
            │ baz  │
            ╰──────╯
            <BLANKLINE>
            (Showing first 3 of 3 rows)

        """
        return Expression._from_pyexpr(native.utf8_rstrip(self._expr))

    def reverse(self) -> Expression:
        """Reverse a UTF-8 string.

        Returns:
            Expression: a String expression which is `self` reversed

        Examples:
            >>> import daft
            >>> df = daft.from_pydict({"x": ["foo", "bar", "baz"]})
            >>> df = df.select(df["x"].str.reverse())
            >>> df.show()
            ╭──────╮
            │ x    │
            │ ---  │
            │ Utf8 │
            ╞══════╡
            │ oof  │
            ├╌╌╌╌╌╌┤
            │ rab  │
            ├╌╌╌╌╌╌┤
            │ zab  │
            ╰──────╯
            <BLANKLINE>
            (Showing first 3 of 3 rows)

        """
        return Expression._from_pyexpr(native.utf8_reverse(self._expr))

    def capitalize(self) -> Expression:
        """Capitalize a UTF-8 string.

        Returns:
            Expression: a String expression which is `self` uppercased with the first character and lowercased the rest

        Examples:
            >>> import daft
            >>> df = daft.from_pydict({"x": ["foo", "bar", "baz"]})
            >>> df = df.select(df["x"].str.capitalize())
            >>> df.show()
            ╭──────╮
            │ x    │
            │ ---  │
            │ Utf8 │
            ╞══════╡
            │ Foo  │
            ├╌╌╌╌╌╌┤
            │ Bar  │
            ├╌╌╌╌╌╌┤
            │ Baz  │
            ╰──────╯
            <BLANKLINE>
            (Showing first 3 of 3 rows)

        """
        return Expression._from_pyexpr(native.utf8_capitalize(self._expr))

    def left(self, nchars: int | Expression) -> Expression:
        """Gets the n (from nchars) left-most characters of each string.

        Returns:
            Expression: a String expression which is the `n` left-most characters of `self`

        Examples:
            >>> import daft
            >>> df = daft.from_pydict({"x": ["daft", "query", "engine"]})
            >>> df = df.select(df["x"].str.left(4))
            >>> df.show()
            ╭──────╮
            │ x    │
            │ ---  │
            │ Utf8 │
            ╞══════╡
            │ daft │
            ├╌╌╌╌╌╌┤
            │ quer │
            ├╌╌╌╌╌╌┤
            │ engi │
            ╰──────╯
            <BLANKLINE>
            (Showing first 3 of 3 rows)

        """
        nchars_expr = Expression._to_expression(nchars)
        return Expression._from_pyexpr(native.utf8_left(self._expr, nchars_expr._expr))

    def right(self, nchars: int | Expression) -> Expression:
        """Gets the n (from nchars) right-most characters of each string.

        Returns:
            Expression: a String expression which is the `n` right-most characters of `self`

        Examples:
            >>> import daft
            >>> df = daft.from_pydict({"x": ["daft", "distributed", "engine"]})
            >>> df = df.select(df["x"].str.right(4))
            >>> df.show()
            ╭──────╮
            │ x    │
            │ ---  │
            │ Utf8 │
            ╞══════╡
            │ daft │
            ├╌╌╌╌╌╌┤
            │ uted │
            ├╌╌╌╌╌╌┤
            │ gine │
            ╰──────╯
            <BLANKLINE>
            (Showing first 3 of 3 rows)

        """
        nchars_expr = Expression._to_expression(nchars)
        return Expression._from_pyexpr(native.utf8_right(self._expr, nchars_expr._expr))

    def find(self, substr: str | Expression) -> Expression:
        """Returns the index of the first occurrence of the substring in each string.

        Returns:
            Expression: an Int64 expression with the index of the first occurrence of the substring in each string

        Note:
            The returned index is 0-based. If the substring is not found, -1 is returned.

        Examples:
            >>> import daft
            >>> df = daft.from_pydict({"x": ["daft", "query daft", "df_daft"]})
            >>> df = df.select(df["x"].str.find("daft"))
            >>> df.show()
            ╭───────╮
            │ x     │
            │ ---   │
            │ Int64 │
            ╞═══════╡
            │ 0     │
            ├╌╌╌╌╌╌╌┤
            │ 6     │
            ├╌╌╌╌╌╌╌┤
            │ 3     │
            ╰───────╯
            <BLANKLINE>
            (Showing first 3 of 3 rows)

        """
        substr_expr = Expression._to_expression(substr)
        return Expression._from_pyexpr(native.utf8_find(self._expr, substr_expr._expr))

    def rpad(self, length: int | Expression, pad: str | Expression) -> Expression:
        """Right-pads each string by truncating or padding with the character.

        Returns:
            Expression: a String expression which is `self` truncated or right-padded with the pad character

        Note:
            If the string is longer than the specified length, it will be truncated.
            The pad character must be a single character.

        Examples:
            >>> import daft
            >>> df = daft.from_pydict({"x": ["daft", "query", "engine"]})
            >>> df = df.select(df["x"].str.rpad(6, "0"))
            >>> df.show()
            ╭────────╮
            │ x      │
            │ ---    │
            │ Utf8   │
            ╞════════╡
            │ daft00 │
            ├╌╌╌╌╌╌╌╌┤
            │ query0 │
            ├╌╌╌╌╌╌╌╌┤
            │ engine │
            ╰────────╯
            <BLANKLINE>
            (Showing first 3 of 3 rows)

        """
        length_expr = Expression._to_expression(length)
        pad_expr = Expression._to_expression(pad)
        return Expression._from_pyexpr(native.utf8_rpad(self._expr, length_expr._expr, pad_expr._expr))

    def lpad(self, length: int | Expression, pad: str | Expression) -> Expression:
        """Left-pads each string by truncating on the right or padding with the character.

        Returns:
            Expression: a String expression which is `self` truncated or left-padded with the pad character

        Note:
            If the string is longer than the specified length, it will be truncated on the right.
            The pad character must be a single character.

        Examples:
            >>> import daft
            >>> df = daft.from_pydict({"x": ["daft", "query", "engine"]})
            >>> df = df.select(df["x"].str.lpad(6, "0"))
            >>> df.show()
            ╭────────╮
            │ x      │
            │ ---    │
            │ Utf8   │
            ╞════════╡
            │ 00daft │
            ├╌╌╌╌╌╌╌╌┤
            │ 0query │
            ├╌╌╌╌╌╌╌╌┤
            │ engine │
            ╰────────╯
            <BLANKLINE>
            (Showing first 3 of 3 rows)

        """
        length_expr = Expression._to_expression(length)
        pad_expr = Expression._to_expression(pad)
        return Expression._from_pyexpr(native.utf8_lpad(self._expr, length_expr._expr, pad_expr._expr))

    def repeat(self, n: int | Expression) -> Expression:
        """Repeats each string n times.

        Returns:
            Expression: a String expression which is `self` repeated `n` times

        Examples:
            >>> import daft
            >>> df = daft.from_pydict({"x": ["daft", "query", "engine"]})
            >>> df = df.select(df["x"].str.repeat(5))
            >>> df.show()
            ╭────────────────────────────────╮
            │ x                              │
            │ ---                            │
            │ Utf8                           │
            ╞════════════════════════════════╡
            │ daftdaftdaftdaftdaft           │
            ├╌╌╌╌╌╌╌╌╌╌╌╌╌╌╌╌╌╌╌╌╌╌╌╌╌╌╌╌╌╌╌╌┤
            │ queryqueryqueryqueryquery      │
            ├╌╌╌╌╌╌╌╌╌╌╌╌╌╌╌╌╌╌╌╌╌╌╌╌╌╌╌╌╌╌╌╌┤
            │ engineengineengineengineengin… │
            ╰────────────────────────────────╯
            <BLANKLINE>
            (Showing first 3 of 3 rows)

        """
        n_expr = Expression._to_expression(n)
        return Expression._from_pyexpr(native.utf8_repeat(self._expr, n_expr._expr))

    def like(self, pattern: str | Expression) -> Expression:
        """Checks whether each string matches the given SQL LIKE pattern, case sensitive.

        Returns:
            Expression: a Boolean expression indicating whether each value matches the provided pattern

        Note:
            Use % as a multiple-character wildcard or _ as a single-character wildcard.

        Examples:
            >>> import daft
            >>> df = daft.from_pydict({"x": ["daft", "query", "engine"]})
            >>> df = df.select(df["x"].str.like("daf%"))
            >>> df.show()
            ╭─────────╮
            │ x       │
            │ ---     │
            │ Boolean │
            ╞═════════╡
            │ true    │
            ├╌╌╌╌╌╌╌╌╌┤
            │ false   │
            ├╌╌╌╌╌╌╌╌╌┤
            │ false   │
            ╰─────────╯
            <BLANKLINE>
            (Showing first 3 of 3 rows)

        """
        pattern_expr = Expression._to_expression(pattern)
        return Expression._from_pyexpr(native.utf8_like(self._expr, pattern_expr._expr))

    def ilike(self, pattern: str | Expression) -> Expression:
        """Checks whether each string matches the given SQL LIKE pattern, case insensitive.

        Returns:
            Expression: a Boolean expression indicating whether each value matches the provided pattern

        Note:
            Use % as a multiple-character wildcard or _ as a single-character wildcard.

        Examples:
            >>> import daft
            >>> df = daft.from_pydict({"x": ["daft", "query", "engine"]})
            >>> df = df.select(df["x"].str.ilike("%ft%"))
            >>> df.show()
            ╭─────────╮
            │ x       │
            │ ---     │
            │ Boolean │
            ╞═════════╡
            │ true    │
            ├╌╌╌╌╌╌╌╌╌┤
            │ false   │
            ├╌╌╌╌╌╌╌╌╌┤
            │ false   │
            ╰─────────╯
            <BLANKLINE>
            (Showing first 3 of 3 rows)

        """
        pattern_expr = Expression._to_expression(pattern)
        return Expression._from_pyexpr(native.utf8_ilike(self._expr, pattern_expr._expr))

    def substr(self, start: int | Expression, length: int | Expression | None = None) -> Expression:
        """Extract a substring from a string, starting at a specified index and extending for a given length.

        Returns:
            Expression: A String expression representing the extracted substring.

        Note:
            If `length` is not provided, the substring will include all characters from `start` to the end of the string.

        Examples:
            >>> import daft
            >>> df = daft.from_pydict({"x": ["daft", "query", "engine"]})
            >>> df = df.select(df["x"].str.substr(2, 4))
            >>> df.show()
            ╭──────╮
            │ x    │
            │ ---  │
            │ Utf8 │
            ╞══════╡
            │ ft   │
            ├╌╌╌╌╌╌┤
            │ ery  │
            ├╌╌╌╌╌╌┤
            │ gine │
            ╰──────╯
            <BLANKLINE>
            (Showing first 3 of 3 rows)

        """
        start_expr = Expression._to_expression(start)
        length_expr = Expression._to_expression(length)
        return Expression._from_pyexpr(native.utf8_substr(self._expr, start_expr._expr, length_expr._expr))

    def to_date(self, format: str) -> Expression:
        """Converts a string to a date using the specified format.

        Returns:
            Expression: a Date expression which is parsed by given format

        Note:
            The format must be a valid date format string. See: https://docs.rs/chrono/latest/chrono/format/strftime/index.html

        Examples:
            >>> import daft
            >>> df = daft.from_pydict({"x": ["2021-01-01", "2021-01-02", None]})
            >>> df = df.with_column("date", df["x"].str.to_date("%Y-%m-%d"))
            >>> df.show()
            ╭────────────┬────────────╮
            │ x          ┆ date       │
            │ ---        ┆ ---        │
            │ Utf8       ┆ Date       │
            ╞════════════╪════════════╡
            │ 2021-01-01 ┆ 2021-01-01 │
            ├╌╌╌╌╌╌╌╌╌╌╌╌┼╌╌╌╌╌╌╌╌╌╌╌╌┤
            │ 2021-01-02 ┆ 2021-01-02 │
            ├╌╌╌╌╌╌╌╌╌╌╌╌┼╌╌╌╌╌╌╌╌╌╌╌╌┤
            │ None       ┆ None       │
            ╰────────────┴────────────╯
            <BLANKLINE>
            (Showing first 3 of 3 rows)

        """
        return Expression._from_pyexpr(native.utf8_to_date(self._expr, format))

    def to_datetime(self, format: str, timezone: str | None = None) -> Expression:
        """Converts a string to a datetime using the specified format and timezone.

        Returns:
            Expression: a DateTime expression which is parsed by given format and timezone

        Note:
            The format must be a valid datetime format string. See: https://docs.rs/chrono/latest/chrono/format/strftime/index.html

        Examples:
            >>> import daft
            >>> df = daft.from_pydict({"x": ["2021-01-01 00:00:00.123", "2021-01-02 12:30:00.456", None]})
            >>> df = df.with_column("datetime", df["x"].str.to_datetime("%Y-%m-%d %H:%M:%S%.3f"))
            >>> df.show()
            ╭─────────────────────────┬───────────────────────────────╮
            │ x                       ┆ datetime                      │
            │ ---                     ┆ ---                           │
            │ Utf8                    ┆ Timestamp(Milliseconds, None) │
            ╞═════════════════════════╪═══════════════════════════════╡
            │ 2021-01-01 00:00:00.123 ┆ 2021-01-01 00:00:00.123       │
            ├╌╌╌╌╌╌╌╌╌╌╌╌╌╌╌╌╌╌╌╌╌╌╌╌╌┼╌╌╌╌╌╌╌╌╌╌╌╌╌╌╌╌╌╌╌╌╌╌╌╌╌╌╌╌╌╌╌┤
            │ 2021-01-02 12:30:00.456 ┆ 2021-01-02 12:30:00.456       │
            ├╌╌╌╌╌╌╌╌╌╌╌╌╌╌╌╌╌╌╌╌╌╌╌╌╌┼╌╌╌╌╌╌╌╌╌╌╌╌╌╌╌╌╌╌╌╌╌╌╌╌╌╌╌╌╌╌╌┤
            │ None                    ┆ None                          │
            ╰─────────────────────────┴───────────────────────────────╯
            <BLANKLINE>
            (Showing first 3 of 3 rows)

            If a timezone is provided, the datetime will be parsed in that timezone

            >>> df = daft.from_pydict({"x": ["2021-01-01 00:00:00.123 +0800", "2021-01-02 12:30:00.456 +0800", None]})
            >>> df = df.with_column(
            ...     "datetime", df["x"].str.to_datetime("%Y-%m-%d %H:%M:%S%.3f %z", timezone="Asia/Shanghai")
            ... )
            >>> df.show()
            ╭───────────────────────────────┬────────────────────────────────────────────────╮
            │ x                             ┆ datetime                                       │
            │ ---                           ┆ ---                                            │
            │ Utf8                          ┆ Timestamp(Milliseconds, Some("Asia/Shanghai")) │
            ╞═══════════════════════════════╪════════════════════════════════════════════════╡
            │ 2021-01-01 00:00:00.123 +0800 ┆ 2021-01-01 00:00:00.123 CST                    │
            ├╌╌╌╌╌╌╌╌╌╌╌╌╌╌╌╌╌╌╌╌╌╌╌╌╌╌╌╌╌╌╌┼╌╌╌╌╌╌╌╌╌╌╌╌╌╌╌╌╌╌╌╌╌╌╌╌╌╌╌╌╌╌╌╌╌╌╌╌╌╌╌╌╌╌╌╌╌╌╌╌┤
            │ 2021-01-02 12:30:00.456 +0800 ┆ 2021-01-02 12:30:00.456 CST                    │
            ├╌╌╌╌╌╌╌╌╌╌╌╌╌╌╌╌╌╌╌╌╌╌╌╌╌╌╌╌╌╌╌┼╌╌╌╌╌╌╌╌╌╌╌╌╌╌╌╌╌╌╌╌╌╌╌╌╌╌╌╌╌╌╌╌╌╌╌╌╌╌╌╌╌╌╌╌╌╌╌╌┤
            │ None                          ┆ None                                           │
            ╰───────────────────────────────┴────────────────────────────────────────────────╯
            <BLANKLINE>
            (Showing first 3 of 3 rows)

        """
        return Expression._from_pyexpr(native.utf8_to_datetime(self._expr, format, timezone))

    def normalize(
        self,
        *,
        remove_punct: bool = False,
        lowercase: bool = False,
        nfd_unicode: bool = False,
        white_space: bool = False,
    ):
        r"""Normalizes a string for more useful deduplication.

        Args:
            remove_punct: Whether to remove all punctuation (ASCII).
            lowercase: Whether to convert the string to lowercase.
            nfd_unicode: Whether to normalize and decompose Unicode characters according to NFD.
            white_space: Whether to normalize whitespace, replacing newlines etc with spaces and removing double spaces.

        Returns:
            Expression: a String expression which is normalized.

        Note:
            All processing options are off by default.

        Examples:
            >>> import daft
            >>> df = daft.from_pydict({"x": ["hello world", "Hello, world!", "HELLO,   \nWORLD!!!!"]})
            >>> df = df.with_column(
            ...     "normalized", df["x"].str.normalize(remove_punct=True, lowercase=True, white_space=True)
            ... )
            >>> df.show()
            ╭───────────────┬─────────────╮
            │ x             ┆ normalized  │
            │ ---           ┆ ---         │
            │ Utf8          ┆ Utf8        │
            ╞═══════════════╪═════════════╡
            │ hello world   ┆ hello world │
            ├╌╌╌╌╌╌╌╌╌╌╌╌╌╌╌┼╌╌╌╌╌╌╌╌╌╌╌╌╌┤
            │ Hello, world! ┆ hello world │
            ├╌╌╌╌╌╌╌╌╌╌╌╌╌╌╌┼╌╌╌╌╌╌╌╌╌╌╌╌╌┤
            │ HELLO,        ┆ hello world │
            │ WORLD!!!!     ┆             │
            ╰───────────────┴─────────────╯
            <BLANKLINE>
            (Showing first 3 of 3 rows)

        """
        return Expression._from_pyexpr(
            native.utf8_normalize(self._expr, remove_punct, lowercase, nfd_unicode, white_space)
        )

    def tokenize_encode(
        self,
        tokens_path: str,
        *,
        io_config: IOConfig | None = None,
        pattern: str | None = None,
        special_tokens: str | None = None,
        use_special_tokens: bool | None = None,
    ) -> Expression:
        """Encodes each string as a list of integer tokens using a tokenizer.

        Uses https://github.com/openai/tiktoken for tokenization.

        Supported built-in tokenizers: `cl100k_base`, `o200k_base`, `p50k_base`, `p50k_edit`, `r50k_base`. Also supports
        loading tokens from a file in tiktoken format.

        Args:
            tokens_path: The name of a built-in tokenizer, or the path to a token file (supports downloading).
            io_config (optional): IOConfig to use when accessing remote storage.
            pattern (optional): Regex pattern to use to split strings in tokenization step. Necessary if loading from a file.
            special_tokens (optional): Name of the set of special tokens to use. Currently only "llama3" supported. Necessary if loading from a file.
            use_special_tokens (optional): Whether or not to parse special tokens included in input. Disabled by default. Automatically enabled if `special_tokens` is provided.

        Returns:
            Expression: An expression with the encodings of the strings as lists of unsigned 32-bit integers.

        Note:
            If using this expression with Llama 3 tokens, note that Llama 3 does some extra preprocessing on
            strings in certain edge cases. This may result in slightly different encodings in these cases.

        """
        # if special tokens are passed in, enable using special tokens
        if use_special_tokens is None:
            use_special_tokens = special_tokens is not None

        return Expression._from_pyexpr(
            _tokenize_encode(
                self._expr,
                tokens_path,
                use_special_tokens,
                io_config,
                pattern,
                special_tokens,
            )
        )

    def tokenize_decode(
        self,
        tokens_path: str,
        *,
        io_config: IOConfig | None = None,
        pattern: str | None = None,
        special_tokens: str | None = None,
    ) -> Expression:
        """Decodes each list of integer tokens into a string using a tokenizer.

        Uses https://github.com/openai/tiktoken for tokenization.

        Supported built-in tokenizers: `cl100k_base`, `o200k_base`, `p50k_base`, `p50k_edit`, `r50k_base`. Also supports
        loading tokens from a file in tiktoken format.

        Args:
            tokens_path: The name of a built-in tokenizer, or the path to a token file (supports downloading).
            io_config (optional): IOConfig to use when accessing remote storage.
            pattern (optional): Regex pattern to use to split strings in tokenization step. Necessary if loading from a file.
            special_tokens (optional): Name of the set of special tokens to use. Currently only "llama3" supported. Necessary if loading from a file.

        Returns:
            Expression: An expression with decoded strings.
        """
        return Expression._from_pyexpr(_tokenize_decode(self._expr, tokens_path, io_config, pattern, special_tokens))

    def count_matches(
        self,
        patterns: Any,
        whole_words: bool = False,
        case_sensitive: bool = True,
    ):
        """Counts the number of times a pattern, or multiple patterns, appear in a string.

        If whole_words is true, then matches are only counted if they are whole words. This
        also applies to multi-word strings. For example, on the string "abc def", the strings
        "def" and "abc def" would be matched, but "bc de", "abc d", and "abc " (with the space)
        would not.

        If case_sensitive is false, then case will be ignored. This only applies to ASCII
        characters; unicode uppercase/lowercase will still be considered distinct.

        Args:
            patterns: A pattern or a list of patterns.
            whole_words: Whether to only match whole word(s). Defaults to false.
            case_sensitive: Whether the matching should be case sensitive. Defaults to true.

        Note:
            If a pattern is a substring of another pattern, the longest pattern is matched first.
            For example, in the string "hello world", with patterns "hello", "world", and "hello world",
            one match is counted for "hello world".
        """
        if isinstance(patterns, str):
            patterns = [patterns]
        if not isinstance(patterns, Expression):
            series = item_to_series("items", patterns)
            patterns = Expression._to_expression(series)

        return Expression._from_pyexpr(_utf8_count_matches(self._expr, patterns._expr, whole_words, case_sensitive))


class ExpressionListNamespace(ExpressionNamespace):
    """The following methods are available under the `expr.list` attribute."""

    def join(self, delimiter: str | Expression) -> Expression:
        """Joins every element of a list using the specified string delimiter.

        Args:
            delimiter (str | Expression): the delimiter to use to join lists with

        Returns:
            Expression: a String expression which is every element of the list joined on the delimiter
        """
        delimiter_expr = Expression._to_expression(delimiter)
        return Expression._from_pyexpr(native.list_join(self._expr, delimiter_expr._expr))

    def value_counts(self) -> Expression:
        """Counts the occurrences of each distinct value in the list.

        Returns:
            Expression: A Map<X, UInt64> expression where the keys are distinct elements from the
                        original list of type X, and the values are UInt64 counts representing
                        the number of times each element appears in the list.

        Note:
            This function does not work for nested types. For example, it will not produce a map
            with lists as keys.

        Examples:
            >>> import daft
            >>> df = daft.from_pydict({"letters": [["a", "b", "a"], ["b", "c", "b", "c"]]})
            >>> df.with_column("value_counts", df["letters"].list.value_counts()).collect()
            ╭──────────────┬───────────────────╮
            │ letters      ┆ value_counts      │
            │ ---          ┆ ---               │
            │ List[Utf8]   ┆ Map[Utf8: UInt64] │
            ╞══════════════╪═══════════════════╡
            │ [a, b, a]    ┆ [{key: a,         │
            │              ┆ value: 2,         │
            │              ┆ }, {key: …        │
            ├╌╌╌╌╌╌╌╌╌╌╌╌╌╌┼╌╌╌╌╌╌╌╌╌╌╌╌╌╌╌╌╌╌╌┤
            │ [b, c, b, c] ┆ [{key: b,         │
            │              ┆ value: 2,         │
            │              ┆ }, {key: …        │
            ╰──────────────┴───────────────────╯
            <BLANKLINE>
            (Showing first 2 of 2 rows)
        """
        return Expression._from_pyexpr(native.list_value_counts(self._expr))

    def count(self, mode: Literal["all", "valid", "null"] | CountMode = CountMode.Valid) -> Expression:
        """Counts the number of elements in each list.

        Args:
            mode: A string ("all", "valid", or "null") that represents whether to count all values, non-null (valid) values, or null values. Defaults to "valid".

        Returns:
            Expression: a UInt64 expression which is the length of each list
        """
        if isinstance(mode, str):
            mode = CountMode.from_count_mode_str(mode)
        return Expression._from_pyexpr(native.list_count(self._expr, mode))

    def lengths(self) -> Expression:
        """Gets the length of each list.

        (DEPRECATED) Please use Expression.list.length instead

        Returns:
            Expression: a UInt64 expression which is the length of each list
        """
        warnings.warn(
            "This function will be deprecated from Daft version >= 0.3.5!  Instead, please use 'Expression.list.length'",
            category=DeprecationWarning,
        )

        return Expression._from_pyexpr(native.list_count(self._expr, CountMode.All))

    def length(self) -> Expression:
        """Gets the length of each list.

        Returns:
            Expression: a UInt64 expression which is the length of each list
        """
        return Expression._from_pyexpr(native.list_count(self._expr, CountMode.All))

    def get(self, idx: int | Expression, default: object = None) -> Expression:
        """Gets the element at an index in each list.

        Args:
            idx: index or indices to retrieve from each list
            default: the default value if the specified index is out of bounds

        Returns:
            Expression: an expression with the type of the list values
        """
        idx_expr = Expression._to_expression(idx)
        default_expr = lit(default)
        return Expression._from_pyexpr(native.list_get(self._expr, idx_expr._expr, default_expr._expr))

    def slice(self, start: int | Expression, end: int | Expression | None = None) -> Expression:
        """Gets a subset of each list.

        Args:
            start: index or column of indices. The slice will include elements starting from this index. If `start` is negative, it represents an offset from the end of the list
            end: optional index or column of indices. The slice will not include elements from this index onwards. If `end` is negative, it represents an offset from the end of the list. If not provided, the slice will include elements up to the end of the list

        Returns:
            Expression: an expression with a list of the type of the list values
        """
        start_expr = Expression._to_expression(start)
        end_expr = Expression._to_expression(end)
        return Expression._from_pyexpr(native.list_slice(self._expr, start_expr._expr, end_expr._expr))

    def chunk(self, size: int) -> Expression:
        """Splits each list into chunks of the given size.

        Args:
            size: size of chunks to split the list into. Must be greater than 0
        Returns:
            Expression: an expression with lists of fixed size lists of the type of the list values
        """
        if not (isinstance(size, int) and size > 0):
            raise ValueError(f"Invalid value for `size`: {size}")
        return Expression._from_pyexpr(native.list_chunk(self._expr, size))

    def sum(self) -> Expression:
        """Sums each list. Empty lists and lists with all nulls yield null.

        Returns:
            Expression: an expression with the type of the list values
        """
        return Expression._from_pyexpr(native.list_sum(self._expr))

    def mean(self) -> Expression:
        """Calculates the mean of each list. If no non-null values in a list, the result is null.

        Returns:
            Expression: a Float64 expression with the type of the list values
        """
        return Expression._from_pyexpr(native.list_mean(self._expr))

    def min(self) -> Expression:
        """Calculates the minimum of each list. If no non-null values in a list, the result is null.

        Returns:
            Expression: a Float64 expression with the type of the list values
        """
        return Expression._from_pyexpr(native.list_min(self._expr))

    def max(self) -> Expression:
        """Calculates the maximum of each list. If no non-null values in a list, the result is null.

        Returns:
            Expression: a Float64 expression with the type of the list values
        """
        return Expression._from_pyexpr(native.list_max(self._expr))

    def bool_and(self) -> Expression:
        """Calculates the boolean AND of all values in a list.

        For each list:
        - Returns True if all non-null values are True
        - Returns False if any non-null value is False
        - Returns null if the list is empty or contains only null values

        Examples:
            >>> import daft
            >>> df = daft.from_pydict({"values": [[True, True], [True, False], [None, None], []]})
            >>> df.with_column("result", df["values"].list.bool_and()).collect()
            ╭───────────────┬─────────╮
            │ values        ┆ result  │
            │ ---           ┆ ---     │
            │ List[Boolean] ┆ Boolean │
            ╞═══════════════╪═════════╡
            │ [true, true]  ┆ true    │
            ├╌╌╌╌╌╌╌╌╌╌╌╌╌╌╌┼╌╌╌╌╌╌╌╌╌┤
            │ [true, false] ┆ false   │
            ├╌╌╌╌╌╌╌╌╌╌╌╌╌╌╌┼╌╌╌╌╌╌╌╌╌┤
            │ [None, None]  ┆ None    │
            ├╌╌╌╌╌╌╌╌╌╌╌╌╌╌╌┼╌╌╌╌╌╌╌╌╌┤
            │ []            ┆ None    │
            ╰───────────────┴─────────╯
            <BLANKLINE>
            (Showing first 4 of 4 rows)
        """
        return Expression._from_pyexpr(native.list_bool_and(self._expr))

    def bool_or(self) -> Expression:
        """Calculates the boolean OR of all values in a list.

        For each list:
        - Returns True if any non-null value is True
        - Returns False if all non-null values are False
        - Returns null if the list is empty or contains only null values

        Examples:
            >>> import daft
            >>> df = daft.from_pydict({"values": [[True, False], [False, False], [None, None], []]})
            >>> df.with_column("result", df["values"].list.bool_or()).collect()
            ╭────────────────┬─────────╮
            │ values         ┆ result  │
            │ ---            ┆ ---     │
            │ List[Boolean]  ┆ Boolean │
            ╞════════════════╪═════════╡
            │ [true, false]  ┆ true    │
            ├╌╌╌╌╌╌╌╌╌╌╌╌╌╌╌╌┼╌╌╌╌╌╌╌╌╌┤
            │ [false, false] ┆ false   │
            ├╌╌╌╌╌╌╌╌╌╌╌╌╌╌╌╌┼╌╌╌╌╌╌╌╌╌┤
            │ [None, None]   ┆ None    │
            ├╌╌╌╌╌╌╌╌╌╌╌╌╌╌╌╌┼╌╌╌╌╌╌╌╌╌┤
            │ []             ┆ None    │
            ╰────────────────┴─────────╯
            <BLANKLINE>
            (Showing first 4 of 4 rows)
        """
        return Expression._from_pyexpr(native.list_bool_or(self._expr))

    def sort(self, desc: bool | Expression = False, nulls_first: bool | Expression | None = None) -> Expression:
        """Sorts the inner lists of a list column.

        Args:
            desc: Whether to sort in descending order. Defaults to false. Pass in a boolean column to control for each row.

        Returns:
            Expression: An expression with the sorted lists

        Examples:
            >>> import daft
            >>> df = daft.from_pydict({"a": [[1, 3], [4, 2], [6, 7, 1]]})
            >>> df.select(df["a"].list.sort()).show()
            ╭─────────────╮
            │ a           │
            │ ---         │
            │ List[Int64] │
            ╞═════════════╡
            │ [1, 3]      │
            ├╌╌╌╌╌╌╌╌╌╌╌╌╌┤
            │ [2, 4]      │
            ├╌╌╌╌╌╌╌╌╌╌╌╌╌┤
            │ [1, 6, 7]   │
            ╰─────────────╯
            <BLANKLINE>
            (Showing first 3 of 3 rows)

        """
        if isinstance(desc, bool):
            desc = Expression._to_expression(desc)
        if nulls_first is None:
            nulls_first = desc
        elif isinstance(nulls_first, bool):
            nulls_first = Expression._to_expression(nulls_first)
        return Expression._from_pyexpr(_list_sort(self._expr, desc._expr, nulls_first._expr))

    def distinct(self) -> Expression:
        """Returns a list of distinct elements in each list, preserving order of first occurrence and ignoring nulls.

        Returns:
            Expression: An expression with lists containing only distinct elements

        Examples:
            >>> import daft
            >>> df = daft.from_pydict({"a": [[1, 2, 2, 3], [4, 4, 6, 2], [6, 7, 1], [None, 1, None, 1]]})
            >>> df.select(df["a"].list.distinct()).show()
            ╭─────────────╮
            │ a           │
            │ ---         │
            │ List[Int64] │
            ╞═════════════╡
            │ [1, 2, 3]   │
            ├╌╌╌╌╌╌╌╌╌╌╌╌╌┤
            │ [4, 6, 2]   │
            ├╌╌╌╌╌╌╌╌╌╌╌╌╌┤
            │ [6, 7, 1]   │
            ├╌╌╌╌╌╌╌╌╌╌╌╌╌┤
            │ [1]         │
            ╰─────────────╯
            <BLANKLINE>
            (Showing first 4 of 4 rows)

            Note that null values are ignored:

            >>> df = daft.from_pydict({"a": [[None, None], [1, None, 1], [None]]})
            >>> df.select(df["a"].list.distinct()).show()
            ╭─────────────╮
            │ a           │
            │ ---         │
            │ List[Int64] │
            ╞═════════════╡
            │ []          │
            ├╌╌╌╌╌╌╌╌╌╌╌╌╌┤
            │ [1]         │
            ├╌╌╌╌╌╌╌╌╌╌╌╌╌┤
            │ []          │
            ╰─────────────╯
            <BLANKLINE>
            (Showing first 3 of 3 rows)

        """
        return Expression._from_pyexpr(_list_distinct(self._expr))

    def unique(self) -> Expression:
        """Returns a list of distinct elements in each list, preserving order of first occurrence and ignoring nulls.

        Alias for [Expression.list.distinct](https://www.getdaft.io/projects/docs/en/stable/api/expressions/#daft.expressions.expressions.ExpressionListNamespace.distinct).

        Returns:
            Expression: An expression with lists containing only distinct elements

        Examples:
            >>> import daft
            >>> df = daft.from_pydict({"a": [[1, 2, 2, 3], [4, 4, 6, 2], [6, 7, 1], [None, 1, None, 1]]})
            >>> df.select(df["a"].list.unique()).show()
            ╭─────────────╮
            │ a           │
            │ ---         │
            │ List[Int64] │
            ╞═════════════╡
            │ [1, 2, 3]   │
            ├╌╌╌╌╌╌╌╌╌╌╌╌╌┤
            │ [4, 6, 2]   │
            ├╌╌╌╌╌╌╌╌╌╌╌╌╌┤
            │ [6, 7, 1]   │
            ├╌╌╌╌╌╌╌╌╌╌╌╌╌┤
            │ [1]         │
            ╰─────────────╯
            <BLANKLINE>
            (Showing first 4 of 4 rows)

            Note that null values are ignored:

            >>> df = daft.from_pydict({"a": [[None, None], [1, None, 1], [None]]})
            >>> df.select(df["a"].list.unique()).show()
            ╭─────────────╮
            │ a           │
            │ ---         │
            │ List[Int64] │
            ╞═════════════╡
            │ []          │
            ├╌╌╌╌╌╌╌╌╌╌╌╌╌┤
            │ [1]         │
            ├╌╌╌╌╌╌╌╌╌╌╌╌╌┤
            │ []          │
            ╰─────────────╯
            <BLANKLINE>
            (Showing first 3 of 3 rows)

        Tip: See Also
            [Expression.list.distinct](https://www.getdaft.io/projects/docs/en/stable/api/expressions/#daft.expressions.expressions.ExpressionListNamespace.distinct)

        """
        return self.distinct()


class ExpressionStructNamespace(ExpressionNamespace):
    """The following methods are available under the `expr.struct` attribute."""

    def get(self, name: str) -> Expression:
        """Retrieves one field from a struct column, or all fields with "*".

        Args:
            name: the name of the field to retrieve

        Returns:
            Expression: the field expression
        """
        return Expression._from_pyexpr(self._expr.struct_get(name))


class ExpressionMapNamespace(ExpressionNamespace):
    """The following methods are available under the `expr.map` attribute."""

    def get(self, key: Expression) -> Expression:
        """Retrieves the value for a key in a map column.

        Args:
            key: the key to retrieve

        Returns:
            Expression: the value expression

        Examples:
            >>> import pyarrow as pa
            >>> import daft
            >>> pa_array = pa.array([[("a", 1)], [], [("b", 2)]], type=pa.map_(pa.string(), pa.int64()))
            >>> df = daft.from_arrow(pa.table({"map_col": pa_array}))
            >>> df = df.with_column("a", df["map_col"].map.get("a"))
            >>> df.show()
            ╭──────────────────┬───────╮
            │ map_col          ┆ a     │
            │ ---              ┆ ---   │
            │ Map[Utf8: Int64] ┆ Int64 │
            ╞══════════════════╪═══════╡
            │ [{key: a,        ┆ 1     │
            │ value: 1,        ┆       │
            │ }]               ┆       │
            ├╌╌╌╌╌╌╌╌╌╌╌╌╌╌╌╌╌╌┼╌╌╌╌╌╌╌┤
            │ []               ┆ None  │
            ├╌╌╌╌╌╌╌╌╌╌╌╌╌╌╌╌╌╌┼╌╌╌╌╌╌╌┤
            │ [{key: b,        ┆ None  │
            │ value: 2,        ┆       │
            │ }]               ┆       │
            ╰──────────────────┴───────╯
            <BLANKLINE>
            (Showing first 3 of 3 rows)

        """
        key_expr = Expression._to_expression(key)
        return Expression._from_pyexpr(self._expr.map_get(key_expr._expr))


class ExpressionsProjection(Iterable[Expression]):
    """A collection of Expressions that can be projected onto a Table to produce another Table.

    Invariants:
        1. All Expressions have names
        2. All Expressions have unique names
    """

    def __init__(self, exprs: list[Expression]) -> None:
        # Check invariants
        seen: set[str] = set()
        for e in exprs:
            if e.name() in seen:
                raise ValueError(f"Expressions must all have unique names; saw {e.name()} twice")
            seen.add(e.name())

        self._output_name_to_exprs = {e.name(): e for e in exprs}

    @classmethod
    def from_schema(cls, schema: Schema) -> ExpressionsProjection:
        return cls([col(field.name) for field in schema])

    def __len__(self) -> int:
        return len(self._output_name_to_exprs)

    def __iter__(self) -> Iterator[Expression]:
        return iter(self._output_name_to_exprs.values())

    @overload
    def __getitem__(self, idx: slice) -> list[Expression]: ...

    @overload
    def __getitem__(self, idx: int) -> Expression: ...

    def __getitem__(self, idx: int | slice) -> Expression | list[Expression]:
        # Relies on the fact that Python dictionaries are ordered
        return list(self._output_name_to_exprs.values())[idx]

    def __eq__(self, other: object) -> bool:
        if not isinstance(other, ExpressionsProjection):
            return False

        return len(self._output_name_to_exprs) == len(other._output_name_to_exprs) and all(
            (s.name() == o.name()) and expr_structurally_equal(s, o)
            for s, o in zip(
                self._output_name_to_exprs.values(),
                other._output_name_to_exprs.values(),
            )
        )

    def union(self, other: ExpressionsProjection, rename_dup: str | None = None) -> ExpressionsProjection:
        """Unions two Expressions. Output naming conflicts are handled with keyword arguments.

        Args:
            other (ExpressionsProjection): other ExpressionsProjection to union with this one
            rename_dup (Optional[str], optional): when conflicts in naming happen, append this string to the conflicting column in `other`. Defaults to None.
        """
        unioned: dict[str, Expression] = {}
        for expr in list(self) + list(other):
            name = expr.name()

            # Handle naming conflicts
            if name in unioned:
                if rename_dup is not None:
                    while name in unioned:
                        name = f"{rename_dup}{name}"
                    expr = expr.alias(name)
                else:
                    raise ValueError(
                        f"Duplicate name found with different expression. name: {name}, seen: {unioned[name]}, current: {expr}"
                    )

            unioned[name] = expr
        return ExpressionsProjection(list(unioned.values()))

    def to_name_set(self) -> set[str]:
        return {e.name() for e in self}

    def input_mapping(self) -> dict[str, str]:
        """Returns a map of {output_name: input_name} for all expressions that are just no-ops/aliases of an existing input."""
        result = {}
        for e in self:
            input_map = e._input_mapping()
            if input_map is not None:
                result[e.name()] = input_map
        return result

    def to_column_expressions(self) -> ExpressionsProjection:
        return ExpressionsProjection([col(e.name()) for e in self])

    def get_expression_by_name(self, name: str) -> Expression:
        if name not in self._output_name_to_exprs:
            raise ValueError(f"{name} not found in ExpressionsProjection")
        return self._output_name_to_exprs[name]

    def to_inner_py_exprs(self) -> list[_PyExpr]:
        return [expr._expr for expr in self]

    def resolve_schema(self, schema: Schema) -> Schema:
        fields = [e._to_field(schema) for e in self]
        return Schema._from_field_name_and_types([(f.name, f.dtype) for f in fields])

    def __repr__(self) -> str:
        return f"{self._output_name_to_exprs.values()}"


class ExpressionImageNamespace(ExpressionNamespace):
    """Expression operations for image columns. The following methods are available under the `expr.image` attribute."""

    def decode(
        self,
        on_error: Literal["raise", "null"] = "raise",
        mode: str | ImageMode | None = None,
    ) -> Expression:
        """Decodes the binary data in this column into images.

        This can only be applied to binary columns that contain encoded images (e.g. PNG, JPEG, etc.)

        Args:
            on_error: Whether to raise when encountering an error, or log a warning and return a null
            mode: What mode to convert the images into before storing it in the column. This may prevent
                errors relating to unsupported types.

        Returns:
            Expression: An Image expression represnting an image column.
        """
        raise_on_error = False
        if on_error == "raise":
            raise_on_error = True
        elif on_error == "null":
            raise_on_error = False
        else:
            raise NotImplementedError(f"Unimplemented on_error option: {on_error}.")

        if mode is not None:
            if isinstance(mode, str):
                mode = ImageMode.from_mode_string(mode.upper())
            if not isinstance(mode, ImageMode):
                raise ValueError(f"mode must be a string or ImageMode variant, but got: {mode}")
        return Expression._from_pyexpr(native.image_decode(self._expr, raise_on_error=raise_on_error, mode=mode))

    def encode(self, image_format: str | ImageFormat) -> Expression:
        """Encode an image column as the provided image file format, returning a binary column of encoded bytes.

        Args:
            image_format: The image file format into which the images will be encoded.

        Returns:
            Expression: A Binary expression representing a binary column of encoded image bytes.
        """
        if isinstance(image_format, str):
            image_format = ImageFormat.from_format_string(image_format.upper())
        if not isinstance(image_format, ImageFormat):
            raise ValueError(f"image_format must be a string or ImageFormat variant, but got: {image_format}")
        return Expression._from_pyexpr(native.image_encode(self._expr, image_format))

    def resize(self, w: int, h: int) -> Expression:
        """Resize image into the provided width and height.

        Args:
            w: Desired width of the resized image.
            h: Desired height of the resized image.

        Returns:
            Expression: An Image expression representing an image column of the resized images.
        """
        if not isinstance(w, int):
            raise TypeError(f"expected int for w but got {type(w)}")
        if not isinstance(h, int):
            raise TypeError(f"expected int for h but got {type(h)}")
        return Expression._from_pyexpr(native.image_resize(self._expr, w, h))

    def crop(self, bbox: tuple[int, int, int, int] | Expression) -> Expression:
        """Crops images with the provided bounding box.

        Args:
            bbox (tuple[float, float, float, float] | Expression): Either a tuple of (x, y, width, height)
                parameters for cropping, or a List Expression where each element is a length 4 List
                which represents the bounding box for the crop

        Returns:
            Expression: An Image expression representing the cropped image
        """
        if not isinstance(bbox, Expression):
            if len(bbox) != 4 or not all([isinstance(x, int) for x in bbox]):
                raise ValueError(
                    f"Expected `bbox` to be either a tuple of 4 ints or an Expression but received: {bbox}"
                )
            bbox = Expression._to_expression(bbox).cast(DataType.fixed_size_list(DataType.uint64(), 4))
        assert isinstance(bbox, Expression)
        return Expression._from_pyexpr(native.image_crop(self._expr, bbox._expr))

    def to_mode(self, mode: str | ImageMode) -> Expression:
        if isinstance(mode, str):
            mode = ImageMode.from_mode_string(mode.upper())
        if not isinstance(mode, ImageMode):
            raise ValueError(f"mode must be a string or ImageMode variant, but got: {mode}")
        return Expression._from_pyexpr(native.image_to_mode(self._expr, mode))


class ExpressionPartitioningNamespace(ExpressionNamespace):
    """The following methods are available under the `expr.partition` attribute."""

    def days(self) -> Expression:
        """Partitioning Transform that returns the number of days since epoch (1970-01-01).

        Unlike other temporal partitioning expressions, this expression is date type instead of int. This is to conform to the behavior of other implementations of Iceberg partition transforms.

        Returns:
            Date Expression
        """
        return Expression._from_pyexpr(self._expr.partitioning_days())

    def hours(self) -> Expression:
        """Partitioning Transform that returns the number of hours since epoch (1970-01-01).

        Returns:
            Expression: Int32 Expression in hours
        """
        return Expression._from_pyexpr(self._expr.partitioning_hours())

    def months(self) -> Expression:
        """Partitioning Transform that returns the number of months since epoch (1970-01-01).

        Returns:
            Expression: Int32 Expression in months
        """
        return Expression._from_pyexpr(self._expr.partitioning_months())

    def years(self) -> Expression:
        """Partitioning Transform that returns the number of years since epoch (1970-01-01).

        Returns:
            Expression: Int32 Expression in years
        """
        return Expression._from_pyexpr(self._expr.partitioning_years())

    def iceberg_bucket(self, n: int) -> Expression:
        """Partitioning Transform that returns the Hash Bucket following the Iceberg Specification of murmur3_32_x86.

        See <https://iceberg.apache.org/spec/#appendix-b-32-bit-hash-requirements> for more details.

        Args:
            n (int): Number of buckets

        Returns:
            Expression: Int32 Expression with the Hash Bucket
        """
        return Expression._from_pyexpr(self._expr.partitioning_iceberg_bucket(n))

    def iceberg_truncate(self, w: int) -> Expression:
        """Partitioning Transform that truncates the input to a standard width `w` following the Iceberg Specification.

        See <https://iceberg.apache.org/spec/#truncate-transform-details> for more details.

        Args:
            w (int): width of the truncation

        Returns:
            Expression: Expression of the Same Type of the input
        """
        return Expression._from_pyexpr(self._expr.partitioning_iceberg_truncate(w))


class ExpressionJsonNamespace(ExpressionNamespace):
    """The following methods are available under the `expr.json` attribute."""

    def query(self, jq_query: str) -> Expression:
        """Query JSON data in a column using a JQ-style filter <https://jqlang.github.io/jq/manual/>.

        This expression uses jaq as the underlying executor, see <https://github.com/01mf02/jaq> for the full list of supported filters.

        Args:
            jq_query (str): JQ query string

        Returns:
            Expression: Expression representing the result of the JQ query as a column of JSON-compatible strings

        Examples:
            >>> import daft
            >>> df = daft.from_pydict({"col": ['{"a": 1}', '{"a": 2}', '{"a": 3}']})
            >>> df.with_column("res", df["col"].json.query(".a")).collect()
            ╭──────────┬──────╮
            │ col      ┆ res  │
            │ ---      ┆ ---  │
            │ Utf8     ┆ Utf8 │
            ╞══════════╪══════╡
            │ {"a": 1} ┆ 1    │
            ├╌╌╌╌╌╌╌╌╌╌┼╌╌╌╌╌╌┤
            │ {"a": 2} ┆ 2    │
            ├╌╌╌╌╌╌╌╌╌╌┼╌╌╌╌╌╌┤
            │ {"a": 3} ┆ 3    │
            ╰──────────┴──────╯
            <BLANKLINE>
            (Showing first 3 of 3 rows)

        """
        return Expression._from_pyexpr(native.json_query(self._expr, jq_query))


class ExpressionEmbeddingNamespace(ExpressionNamespace):
    """The following methods are available under the `expr.embedding` attribute."""

    def cosine_distance(self, other: Expression) -> Expression:
        """Compute the cosine distance between two embeddings.

        Example:
            >>> import daft
            >>> df = daft.from_pydict({"e1": [[1, 2, 3], [1, 2, 3]], "e2": [[1, 2, 3], [-1, -2, -3]]})
            >>> dtype = daft.DataType.fixed_size_list(daft.DataType.float32(), 3)
            >>> df = df.with_column("dist", df["e1"].cast(dtype).embedding.cosine_distance(df["e2"].cast(dtype)))
            >>> df.show()
            ╭─────────────┬──────────────┬─────────╮
            │ e1          ┆ e2           ┆ dist    │
            │ ---         ┆ ---          ┆ ---     │
            │ List[Int64] ┆ List[Int64]  ┆ Float64 │
            ╞═════════════╪══════════════╪═════════╡
            │ [1, 2, 3]   ┆ [1, 2, 3]    ┆ 0       │
            ├╌╌╌╌╌╌╌╌╌╌╌╌╌┼╌╌╌╌╌╌╌╌╌╌╌╌╌╌┼╌╌╌╌╌╌╌╌╌┤
            │ [1, 2, 3]   ┆ [-1, -2, -3] ┆ 2       │
            ╰─────────────┴──────────────┴─────────╯
            <BLANKLINE>
            (Showing first 2 of 2 rows)

        Returns:
            Expression: a Float64 Expression with the cosine distance between the two embeddings.
        """
        return Expression._from_pyexpr(native.cosine_distance(self._expr, other._expr))


class ExpressionBinaryNamespace(ExpressionNamespace):
    """The following methods are available under the `expr.binary` attribute."""

    def length(self) -> Expression:
        """Retrieves the length for a binary string column.

        Returns:
            Expression: an UInt64 expression with the length of each binary string in bytes

        Examples:
            >>> import daft
            >>> df = daft.from_pydict({"x": [b"foo", b"bar", b"baz"]})
            >>> df = df.select(df["x"].binary.length())
            >>> df.show()
            ╭────────╮
            │ x      │
            │ ---    │
            │ UInt64 │
            ╞════════╡
            │ 3      │
            ├╌╌╌╌╌╌╌╌┤
            │ 3      │
            ├╌╌╌╌╌╌╌╌┤
            │ 3      │
            ╰────────╯
            <BLANKLINE>
            (Showing first 3 of 3 rows)

        """
        return Expression._from_pyexpr(native.binary_length(self._expr))

    def concat(self, other: Expression) -> Expression:
        r"""Concatenates two binary strings.

        Args:
            other: The binary string to concatenate with, can be either an Expression or a bytes literal

        Returns:
            Expression: A binary expression containing the concatenated strings

        Examples:
            >>> import daft
            >>> df = daft.from_pydict(
            ...     {"a": [b"Hello", b"\\xff\\xfe", b"", b"World"], "b": [b" World", b"\\x00", b"empty", b"!"]}
            ... )
            >>> df = df.select(df["a"].binary.concat(df["b"]))
            >>> df.show()
            ╭────────────────────╮
            │ a                  │
            │ ---                │
            │ Binary             │
            ╞════════════════════╡
            │ b"Hello World"     │
            ├╌╌╌╌╌╌╌╌╌╌╌╌╌╌╌╌╌╌╌╌┤
            │ b"\\xff\\xfe\\x00" │
            ├╌╌╌╌╌╌╌╌╌╌╌╌╌╌╌╌╌╌╌╌┤
            │ b"empty"           │
            ├╌╌╌╌╌╌╌╌╌╌╌╌╌╌╌╌╌╌╌╌┤
            │ b"World!"          │
            ╰────────────────────╯
            <BLANKLINE>
            (Showing first 4 of 4 rows)

        """
        other_expr = Expression._to_expression(other)
        return Expression._from_pyexpr(native.binary_concat(self._expr, other_expr._expr))

    def slice(self, start: Expression | int, length: Expression | int | None = None) -> Expression:
        r"""Returns a slice of each binary string.

        Args:
            start: The starting position (0-based) of the slice.
            length: The length of the slice. If None, returns all characters from start to the end.

        Returns:
            A new expression representing the slice.

        Examples:
            >>> import daft
            >>> df = daft.from_pydict({"x": [b"Hello World", b"\xff\xfe\x00", b"empty"]})
            >>> df = df.select(df["x"].binary.slice(1, 3))
            >>> df.show()
            ╭─────────────╮
            │ x           │
            │ ---         │
            │ Binary      │
            ╞═════════════╡
            │ b"ell"      │
            ├╌╌╌╌╌╌╌╌╌╌╌╌╌┤
            │ b"\xfe\x00" │
            ├╌╌╌╌╌╌╌╌╌╌╌╌╌┤
            │ b"mpt"      │
            ╰─────────────╯
            <BLANKLINE>
            (Showing first 3 of 3 rows)

        """
        start_expr = Expression._to_expression(start)
        length_expr = Expression._to_expression(length)
        return Expression._from_pyexpr(native.binary_slice(self._expr, start_expr._expr, length_expr._expr))<|MERGE_RESOLUTION|>--- conflicted
+++ resolved
@@ -1633,8 +1633,6 @@
         return Expression._from_pyexpr(expr)
 
     def lag(self, offset: int, default: Any | None = None) -> Expression:
-<<<<<<< HEAD
-=======
         """Get the value from a previous row within a window partition.
 
         Args:
@@ -1682,15 +1680,12 @@
         Returns:
             Expression: Value from the row `offset` positions before the current row.
         """
->>>>>>> e99d8ccf
         if default is not None:
             default = Expression._to_expression(default)
         expr = self._expr.offset(-offset, default._expr if default is not None else None)
         return Expression._from_pyexpr(expr)
 
     def lead(self, offset: int, default: Any | None = None) -> Expression:
-<<<<<<< HEAD
-=======
         """Get the value from a previous row within a window partition.
 
         Args:
@@ -1738,7 +1733,6 @@
         Returns:
             Expression: Value from the row `offset` positions before the current row.
         """
->>>>>>> e99d8ccf
         if default is not None:
             default = Expression._to_expression(default)
         expr = self._expr.offset(offset, default._expr if default is not None else None)
