from __future__ import annotations

import builtins
import math
import warnings
from datetime import date, datetime, time, timedelta
from decimal import Decimal
from typing import (
    TYPE_CHECKING,
    Any,
    Callable,
    Collection,
    Iterable,
    Iterator,
    Literal,
    TypeVar,
    overload,
)

import daft.daft as native
from daft import context
from daft.daft import (
    CountMode,
    ImageFormat,
    ImageMode,
    ResourceRequest,
    initialize_udfs,
    resolved_col,
    sql_datatype,
    unresolved_col,
)
from daft.daft import PyExpr as _PyExpr
from daft.daft import date_lit as _date_lit
from daft.daft import decimal_lit as _decimal_lit
from daft.daft import duration_lit as _duration_lit
from daft.daft import lit as _lit
from daft.daft import series_lit as _series_lit
from daft.daft import struct as _struct
from daft.daft import time_lit as _time_lit
from daft.daft import timestamp_lit as _timestamp_lit
from daft.daft import tokenize_decode as _tokenize_decode
from daft.daft import tokenize_encode as _tokenize_encode
from daft.daft import udf as _udf
from daft.daft import utf8_count_matches as _utf8_count_matches
from daft.datatype import DataType, DataTypeLike, TimeUnit
from daft.dependencies import pa
from daft.expressions.testing import expr_structurally_equal
from daft.logical.schema import Field, Schema
from daft.series import Series, item_to_series

if TYPE_CHECKING:
    from daft.io import IOConfig
    from daft.udf import BoundUDFArgs, InitArgsType, UninitializedUdf
    from daft.window import Window


def lit(value: object) -> Expression:
    """Creates an Expression representing a column with every value set to the provided value.

    Args:
        val: value of column

    Returns:
        Expression: Expression representing the value provided

    Examples:
        >>> import daft
        >>> df = daft.from_pydict({"x": [1, 2, 3]})
        >>> df = df.with_column("y", daft.lit(1))
        >>> df.show()
        ╭───────┬───────╮
        │ x     ┆ y     │
        │ ---   ┆ ---   │
        │ Int64 ┆ Int32 │
        ╞═══════╪═══════╡
        │ 1     ┆ 1     │
        ├╌╌╌╌╌╌╌┼╌╌╌╌╌╌╌┤
        │ 2     ┆ 1     │
        ├╌╌╌╌╌╌╌┼╌╌╌╌╌╌╌┤
        │ 3     ┆ 1     │
        ╰───────┴───────╯
        <BLANKLINE>
        (Showing first 3 of 3 rows)

    """
    if isinstance(value, datetime):
        # pyo3 datetime (PyDateTime) is not available when running in abi3 mode, workaround
        pa_timestamp = pa.scalar(value)
        i64_value = pa_timestamp.cast(pa.int64()).as_py()
        time_unit = TimeUnit.from_str(pa_timestamp.type.unit)._timeunit
        tz = pa_timestamp.type.tz
        lit_value = _timestamp_lit(i64_value, time_unit, tz)
    elif isinstance(value, date):
        # pyo3 date (PyDate) is not available when running in abi3 mode, workaround
        epoch_time = value - date(1970, 1, 1)
        lit_value = _date_lit(epoch_time.days)
    elif isinstance(value, time):
        # pyo3 time (PyTime) is not available when running in abi3 mode, workaround
        pa_time = pa.scalar(value)
        i64_value = pa_time.cast(pa.int64()).as_py()
        time_unit = TimeUnit.from_str(pa.type_for_alias(str(pa_time.type)).unit)._timeunit
        lit_value = _time_lit(i64_value, time_unit)
    elif isinstance(value, timedelta):
        # pyo3 timedelta (PyDelta) is not available when running in abi3 mode, workaround
        pa_duration = pa.scalar(value)
        i64_value = pa_duration.cast(pa.int64()).as_py()
        time_unit = TimeUnit.from_str(pa_duration.type.unit)._timeunit
        lit_value = _duration_lit(i64_value, time_unit)
    elif isinstance(value, Decimal):
        sign, digits, exponent = value.as_tuple()
        assert isinstance(exponent, int)
        lit_value = _decimal_lit(sign == 1, digits, exponent)
    elif isinstance(value, Series):
        lit_value = _series_lit(value._series)
<<<<<<< HEAD
    elif isinstance(value, ImageFormat):
        lit_value = _lit(str(value))
    elif isinstance(value, ImageMode):
        lit_value = _lit(str(value))
    elif isinstance(value, CountMode):
        lit_value = _lit(str(value))
=======
>>>>>>> c15ecc56
    else:
        lit_value = _lit(value)
    return Expression._from_pyexpr(lit_value)


def col(name: str) -> Expression:
    """Creates an Expression referring to the column with the provided name.

    See [Column Wildcards](https://www.getdaft.io/projects/docs/en/stable/core_concepts/#selecting-columns-using-wildcards) for details on wildcards.

    Args:
        name: Name of column

    Returns:
        Expression: Expression representing the selected column

    Examples:
        >>> import daft
        >>> df = daft.from_pydict({"x": [1, 2, 3], "y": [4, 5, 6]})
        >>> df = df.select(daft.col("x"))
        >>> df.show()
        ╭───────╮
        │ x     │
        │ ---   │
        │ Int64 │
        ╞═══════╡
        │ 1     │
        ├╌╌╌╌╌╌╌┤
        │ 2     │
        ├╌╌╌╌╌╌╌┤
        │ 3     │
        ╰───────╯
        <BLANKLINE>
        (Showing first 3 of 3 rows)

    """
    return Expression._from_pyexpr(unresolved_col(name))


def _resolved_col(name: str) -> Expression:
    """Creates a resolved column."""
    return Expression._from_pyexpr(resolved_col(name))


def list_(*items: Expression | str):
    """Constructs a list from the item expressions.

    Args:
        *items (Union[Expression, str]): item expressions to construct the list

    Returns:
        Expression: Expression representing the constructed list

    Examples:
        >>> import daft
        >>> df = daft.from_pydict({"x": [1, 2, 3], "y": [4, 5, 6]})
        >>> df = df.select(daft.list_("x", "y").alias("fwd"), daft.list_("y", "x").alias("rev"))
        >>> df.show()
        ╭─────────────┬─────────────╮
        │ fwd         ┆ rev         │
        │ ---         ┆ ---         │
        │ List[Int64] ┆ List[Int64] │
        ╞═════════════╪═════════════╡
        │ [1, 4]      ┆ [4, 1]      │
        ├╌╌╌╌╌╌╌╌╌╌╌╌╌┼╌╌╌╌╌╌╌╌╌╌╌╌╌┤
        │ [2, 5]      ┆ [5, 2]      │
        ├╌╌╌╌╌╌╌╌╌╌╌╌╌┼╌╌╌╌╌╌╌╌╌╌╌╌╌┤
        │ [3, 6]      ┆ [6, 3]      │
        ╰─────────────┴─────────────╯
        <BLANKLINE>
        (Showing first 3 of 3 rows)

    """
    assert len(items) > 0, "List constructor requires at least one item"
    return Expression._from_pyexpr(native.list_([col(i)._expr if isinstance(i, str) else i._expr for i in items]))


def struct(*fields: Expression | str) -> Expression:
    """Constructs a struct from the input field expressions.

    Args:
        inputs: Expressions to be converted into struct fields.

    Returns:
        An expression for a struct column with the input columns as its fields.

    Examples:
        >>> import daft
        >>> from daft import col
        >>> df = daft.from_pydict({"a": [1, 2, 3], "b": ["a", "b", "c"]})
        >>> df.select(daft.struct(col("a") * 2, col("b"))).show()
        ╭───────────────────────────╮
        │ struct                    │
        │ ---                       │
        │ Struct[a: Int64, b: Utf8] │
        ╞═══════════════════════════╡
        │ {a: 2,                    │
        │ b: a,                     │
        │ }                         │
        ├╌╌╌╌╌╌╌╌╌╌╌╌╌╌╌╌╌╌╌╌╌╌╌╌╌╌╌┤
        │ {a: 4,                    │
        │ b: b,                     │
        │ }                         │
        ├╌╌╌╌╌╌╌╌╌╌╌╌╌╌╌╌╌╌╌╌╌╌╌╌╌╌╌┤
        │ {a: 6,                    │
        │ b: c,                     │
        │ }                         │
        ╰───────────────────────────╯
        <BLANKLINE>
        (Showing first 3 of 3 rows)

    """
    pyinputs = []
    for field in fields:
        if isinstance(field, Expression):
            pyinputs.append(field._expr)
        elif isinstance(field, str):
            pyinputs.append(col(field)._expr)
        else:
            raise TypeError("expected Expression or str as input for struct()")
    return Expression._from_pyexpr(_struct(pyinputs))


def interval(
    years: int | None = None,
    months: int | None = None,
    days: int | None = None,
    hours: int | None = None,
    minutes: int | None = None,
    seconds: int | None = None,
    millis: int | None = None,
    nanos: int | None = None,
) -> Expression:
    """Creates an Expression representing an interval."""
    lit_value = native.interval_lit(
        years=years, months=months, days=days, hours=hours, minutes=minutes, seconds=seconds, millis=millis, nanos=nanos
    )
    return Expression._from_pyexpr(lit_value)


def coalesce(*args: Expression) -> Expression:
    """Returns the first non-null value in a list of expressions. If all inputs are null, returns null.

    Args:
        *args: Two or more expressions to coalesce

    Returns:
        Expression: Expression containing first non-null value encountered when evaluating arguments in order

    Examples:
        >>> import daft
        >>> df = daft.from_pydict({"x": [1, None, 3], "y": [None, 2, None]})
        >>> df = df.with_column("first_valid", daft.coalesce(df["x"], df["y"]))
        >>> df.show()
        ╭───────┬───────┬─────────────╮
        │ x     ┆ y     ┆ first_valid │
        │ ---   ┆ ---   ┆ ---         │
        │ Int64 ┆ Int64 ┆ Int64       │
        ╞═══════╪═══════╪═════════════╡
        │ 1     ┆ None  ┆ 1           │
        ├╌╌╌╌╌╌╌┼╌╌╌╌╌╌╌┼╌╌╌╌╌╌╌╌╌╌╌╌╌┤
        │ None  ┆ 2     ┆ 2           │
        ├╌╌╌╌╌╌╌┼╌╌╌╌╌╌╌┼╌╌╌╌╌╌╌╌╌╌╌╌╌┤
        │ 3     ┆ None  ┆ 3           │
        ╰───────┴───────┴─────────────╯
        <BLANKLINE>
        (Showing first 3 of 3 rows)

    """
    return Expression._from_pyexpr(native.coalesce([arg._expr for arg in args]))


class Expression:
    _expr: _PyExpr = None  # type: ignore

    def __init__(self) -> None:
        raise NotImplementedError("We do not support creating a Expression via __init__ ")

    @property
    def str(self) -> ExpressionStringNamespace:
        """Access methods that work on columns of strings."""
        return ExpressionStringNamespace.from_expression(self)

    @property
    def dt(self) -> ExpressionDatetimeNamespace:
        """Access methods that work on columns of datetimes."""
        return ExpressionDatetimeNamespace.from_expression(self)

    @property
    def embedding(self) -> ExpressionEmbeddingNamespace:
        """Access methods that work on columns of embeddings."""
        return ExpressionEmbeddingNamespace.from_expression(self)

    @property
    def float(self) -> ExpressionFloatNamespace:
        """Access methods that work on columns of floats."""
        return ExpressionFloatNamespace.from_expression(self)

    @property
    def url(self) -> ExpressionUrlNamespace:
        """Access methods that work on columns of URLs."""
        return ExpressionUrlNamespace.from_expression(self)

    @property
    def list(self) -> ExpressionListNamespace:
        """Access methods that work on columns of lists."""
        return ExpressionListNamespace.from_expression(self)

    @property
    def struct(self) -> ExpressionStructNamespace:
        """Access methods that work on columns of structs."""
        return ExpressionStructNamespace.from_expression(self)

    @property
    def map(self) -> ExpressionMapNamespace:
        """Access methods that work on columns of maps."""
        return ExpressionMapNamespace.from_expression(self)

    @property
    def image(self) -> ExpressionImageNamespace:
        """Access methods that work on columns of images."""
        return ExpressionImageNamespace.from_expression(self)

    @property
    def partitioning(self) -> ExpressionPartitioningNamespace:
        """Access methods that support partitioning operators."""
        return ExpressionPartitioningNamespace.from_expression(self)

    @property
    def json(self) -> ExpressionJsonNamespace:
        """Access methods that work on columns of json."""
        return ExpressionJsonNamespace.from_expression(self)

    @property
    def binary(self) -> ExpressionBinaryNamespace:
        """Access binary string operations for this expression.

        Returns:
            ExpressionBinaryNamespace: A namespace containing binary string operations
        """
        return ExpressionBinaryNamespace.from_expression(self)

    @staticmethod
    def _from_pyexpr(pyexpr: _PyExpr) -> Expression:
        expr = Expression.__new__(Expression)
        expr._expr = pyexpr
        return expr

    @staticmethod
    def _to_expression(obj: object) -> Expression:
        if isinstance(obj, Expression):
            return obj
        else:
            return lit(obj)

    @staticmethod
    def udf(
        name: builtins.str,
        inner: UninitializedUdf,
        bound_args: BoundUDFArgs,
        expressions: builtins.list[Expression],
        return_dtype: DataType,
        init_args: InitArgsType,
        resource_request: ResourceRequest | None,
        batch_size: int | None,
        concurrency: int | None,
    ) -> Expression:
        return Expression._from_pyexpr(
            _udf(
                name,
                inner,
                bound_args,
                [e._expr for e in expressions],
                return_dtype._dtype,
                init_args,
                resource_request,
                batch_size,
                concurrency,
            )
        )

    @staticmethod
    def to_struct(*fields: Expression | builtins.str) -> Expression:
        """Constructs a struct from the input field expressions.

        Renamed to 'struct' in https://github.com/Eventual-Inc/Daft/pull/3755.
        """
        warnings.warn(
            "This function will be deprecated from Daft version >= 0.4.4!  Instead, please use 'struct'",
            category=DeprecationWarning,
        )
        return struct(*fields)

    def __bool__(self) -> bool:
        raise ValueError(
            "Expressions don't have a truth value. "
            "If you used Python keywords `and` `not` `or` on an expression, use `&` `~` `|` instead."
        )

    def __abs__(self) -> Expression:
        """Absolute of a numeric expression."""
        return self.abs()

    def abs(self) -> Expression:
        """Absolute of a numeric expression."""
        f = native.get_function_from_registry("abs")
        return Expression._from_pyexpr(f(self._expr))

    def __add__(self, other: object) -> Expression:
        """Adds two numeric expressions or concatenates two string expressions (``e1 + e2``)."""
        expr = Expression._to_expression(other)
        return Expression._from_pyexpr(self._expr + expr._expr)

    def __radd__(self, other: object) -> Expression:
        expr = Expression._to_expression(other)
        return Expression._from_pyexpr(expr._expr + self._expr)

    def __sub__(self, other: object) -> Expression:
        """Subtracts two numeric expressions (``e1 - e2``)."""
        expr = Expression._to_expression(other)
        return Expression._from_pyexpr(self._expr - expr._expr)

    def __rsub__(self, other: object) -> Expression:
        expr = Expression._to_expression(other)
        return Expression._from_pyexpr(expr._expr - self._expr)

    def __mul__(self, other: object) -> Expression:
        """Multiplies two numeric expressions (``e1 * e2``)."""
        expr = Expression._to_expression(other)
        return Expression._from_pyexpr(self._expr * expr._expr)

    def __rmul__(self, other: object) -> Expression:
        expr = Expression._to_expression(other)
        return Expression._from_pyexpr(expr._expr * self._expr)

    def __truediv__(self, other: object) -> Expression:
        """True divides two numeric expressions (``e1 / e2``)."""
        expr = Expression._to_expression(other)
        return Expression._from_pyexpr(self._expr / expr._expr)

    def __rtruediv__(self, other: object) -> Expression:
        expr = Expression._to_expression(other)
        return Expression._from_pyexpr(expr._expr / self._expr)

    def __mod__(self, other: Expression) -> Expression:
        """Takes the mod of two numeric expressions (``e1 % e2``)."""
        expr = Expression._to_expression(other)
        return Expression._from_pyexpr(self._expr % expr._expr)

    def __rmod__(self, other: Expression) -> Expression:
        """Takes the mod of two numeric expressions (``e1 % e2``)."""
        expr = Expression._to_expression(other)
        return Expression._from_pyexpr(expr._expr % self._expr)

    def __and__(self, other: Expression) -> Expression:
        """Takes the logical AND of two boolean expressions, or bitwise AND of two integer expressions (``e1 & e2``)."""
        expr = Expression._to_expression(other)
        return Expression._from_pyexpr(self._expr & expr._expr)

    def __rand__(self, other: Expression) -> Expression:
        """Takes the logical reverse AND of two boolean expressions (``e1 & e2``)."""
        expr = Expression._to_expression(other)
        return Expression._from_pyexpr(expr._expr & self._expr)

    def __or__(self, other: Expression) -> Expression:
        """Takes the logical OR of two boolean or integer expressions, or bitwise OR of two integer expressions (``e1 | e2``)."""
        expr = Expression._to_expression(other)
        return Expression._from_pyexpr(self._expr | expr._expr)

    def __xor__(self, other: Expression) -> Expression:
        """Takes the logical XOR of two boolean or integer expressions, or bitwise XOR of two integer expressions (``e1 ^ e2``)."""
        expr = Expression._to_expression(other)
        return Expression._from_pyexpr(self._expr ^ expr._expr)

    def __ror__(self, other: Expression) -> Expression:
        """Takes the logical reverse OR of two boolean expressions (``e1 | e2``)."""
        expr = Expression._to_expression(other)
        return Expression._from_pyexpr(expr._expr | self._expr)

    def __lt__(self, other: Expression) -> Expression:
        """Compares if an expression is less than another (``e1 < e2``)."""
        expr = Expression._to_expression(other)
        return Expression._from_pyexpr(self._expr < expr._expr)

    def __le__(self, other: Expression) -> Expression:
        """Compares if an expression is less than or equal to another (``e1 <= e2``)."""
        expr = Expression._to_expression(other)
        return Expression._from_pyexpr(self._expr <= expr._expr)

    def __eq__(self, other: Expression) -> Expression:  # type: ignore
        """Compares if an expression is equal to another (``e1 == e2``)."""
        expr = Expression._to_expression(other)
        return Expression._from_pyexpr(self._expr == expr._expr)

    def eq_null_safe(self, other: Expression) -> Expression:
        """Performs a null-safe equality comparison between two expressions.

        Unlike regular equality (==), null-safe equality (<=> or IS NOT DISTINCT FROM):
        - Returns True when comparing NULL <=> NULL
        - Returns False when comparing NULL <=> any_value
        - Behaves like regular equality for non-NULL values

        Args:
            other: The expression to compare with

        Returns:
            Expression: A boolean expression indicating if the values are equal
        """
        expr = Expression._to_expression(other)
        return Expression._from_pyexpr(self._expr.eq_null_safe(expr._expr))

    def __ne__(self, other: Expression) -> Expression:  # type: ignore
        """Compares if an expression is not equal to another (``e1 != e2``)."""
        expr = Expression._to_expression(other)
        return Expression._from_pyexpr(self._expr != expr._expr)

    def __gt__(self, other: Expression) -> Expression:
        """Compares if an expression is greater than another (``e1 > e2``)."""
        expr = Expression._to_expression(other)
        return Expression._from_pyexpr(self._expr > expr._expr)

    def __ge__(self, other: Expression) -> Expression:
        """Compares if an expression is greater than or equal to another (``e1 >= e2``)."""
        expr = Expression._to_expression(other)
        return Expression._from_pyexpr(self._expr >= expr._expr)

    def __lshift__(self, other: Expression) -> Expression:
        """Shifts the bits of an integer expression to the left (``e1 << e2``).

        Args:
            other: The number of bits to shift the expression to the left
        """
        expr = Expression._to_expression(other)
        return Expression._from_pyexpr(self._expr << expr._expr)

    def __rshift__(self, other: Expression) -> Expression:
        """Shifts the bits of an integer expression to the right (``e1 >> e2``).

        .. NOTE::

            For unsigned integers, this expression perform a logical right shift.
            For signed integers, this expression perform an arithmetic right shift.

        Args:
            other: The number of bits to shift the expression to the right
        """
        expr = Expression._to_expression(other)
        return Expression._from_pyexpr(self._expr >> expr._expr)

    def __invert__(self) -> Expression:
        """Inverts a boolean expression (``~e``)."""
        expr = self._expr.__invert__()
        return Expression._from_pyexpr(expr)

    def __floordiv__(self, other: Expression) -> Expression:
        """Floor divides two numeric expressions (``e1 / e2``)."""
        expr = Expression._to_expression(other)
        return Expression._from_pyexpr(self._expr // expr._expr)

    def __rfloordiv__(self, other: object) -> Expression:
        """Reverse floor divides two numeric expressions (``e2 / e1``)."""
        expr = Expression._to_expression(other)
        return Expression._from_pyexpr(expr._expr // self._expr)

    def __getitem__(self, key) -> Expression:
        """Syntactic sugar for `Expression.list.get` and `Expression.struct.get`.

        Examples:
            >>> import daft
            >>> df = daft.from_pydict({"struct": [{"x": 1, "y": 2}, {"x": 3, "y": 4}], "list": [[10, 20], [30, 40]]})
            >>> df = df.select(df["struct"]["x"], df["list"][0].alias("first"))
            >>> df.show()
            ╭───────┬───────╮
            │ x     ┆ first │
            │ ---   ┆ ---   │
            │ Int64 ┆ Int64 │
            ╞═══════╪═══════╡
            │ 1     ┆ 10    │
            ├╌╌╌╌╌╌╌┼╌╌╌╌╌╌╌┤
            │ 3     ┆ 30    │
            ╰───────┴───────╯
            <BLANKLINE>
            (Showing first 2 of 2 rows)

        Tip: See Also
            [list.get](https://www.getdaft.io/projects/docs/en/stable/api/expressions/#daft.expressions.expressions.ExpressionListNamespace.get) and [struct.get](https://www.getdaft.io/projects/docs/en/stable/api/expressions/#daft.expressions.expressions.ExpressionStructNamespace.get)

        """
        key_type = type(key)

        if key_type is int:
            return self.list.get(key)
        elif key_type is str:
            return self.struct.get(key)
        else:
            raise TypeError(
                f"Argument of type {key_type} is not supported in Expression.__getitem__. Only int and string types are supported."
            )

    def _eval_expressions(self, func_name, *args, **kwargs) -> Expression:
        expr_args = [Expression._to_expression(v)._expr for v in args]
        expr_kwargs = {k: Expression._to_expression(v)._expr for k, v in kwargs.items() if v is not None}
        f = native.get_function_from_registry(func_name)
        return Expression._from_pyexpr(f(self._expr, *expr_args, **expr_kwargs))

    def alias(self, name: builtins.str) -> Expression:
        """Gives the expression a new name.

        Args:
            name: New name for expression

        Returns:
            Expression: Renamed expression

        Examples:
            >>> import daft
            >>> df = daft.from_pydict({"x": [1, 2, 3]})
            >>> df = df.select(col("x").alias("y"))
            >>> df.show()
            ╭───────╮
            │ y     │
            │ ---   │
            │ Int64 │
            ╞═══════╡
            │ 1     │
            ├╌╌╌╌╌╌╌┤
            │ 2     │
            ├╌╌╌╌╌╌╌┤
            │ 3     │
            ╰───────╯
            <BLANKLINE>
            (Showing first 3 of 3 rows)

        """
        assert isinstance(name, str)
        expr = self._expr.alias(name)
        return Expression._from_pyexpr(expr)

    def cast(self, dtype: DataTypeLike) -> Expression:
        """Casts an expression to the given datatype if possible.

        The following combinations of datatype casting is valid:

        | Target →           | Null | Boolean | Integers | Floats | Decimal128 | String | Binary | Fixed-size Binary | Image | Fixed-shape Image | Embedding | Tensor | Fixed-shape Tensor | Python | List | Fixed-size List | Struct | Map | Timestamp | Date | Time | Duration |
        | ------------------ | ---- | ------- | -------- | ------ | ---------- | ------ | ------ | ----------------- | ----- | ----------------- | --------- | ------ | ------------------ | ------ | ---- | --------------- | ------ | --- | --------- | ---- | ---- | -------- |
        | **Source ↓**       |
        | Null               | Y    | Y       | Y        | Y      | Y          | Y      | Y      | Y                 | N     | N                 | Y         | N      | N                  | Y      | Y    | Y               | Y      | Y   | Y         | Y    | Y    | Y        |
        | Boolean            | Y    | Y       | Y        | Y      | N          | Y      | Y      | N                 | N     | N                 | N         | N      | N                  | Y      | N    | N               | N      | N   | N         | N    | N    | N        |
        | Integers           | Y    | Y       | Y        | Y      | Y          | Y      | Y      | N                 | N     | N                 | N         | N      | N                  | Y      | N    | N               | N      | N   | Y         | Y    | Y    | Y        |
        | Floats             | Y    | Y       | Y        | Y      | Y          | Y      | Y      | N                 | N     | N                 | N         | N      | N                  | Y      | N    | M               | N      | N   | Y         | Y    | Y    | Y        |
        | Decimal128         | Y    | N       | Y        | Y      | Y          | N      | N      | N                 | N     | N                 | N         | N      | N                  | Y      | N    | N               | N      | N   | N         | N    | N    | N        |
        | String             | Y    | N       | Y        | Y      | N          | Y      | Y      | N                 | N     | N                 | N         | N      | N                  | Y      | N    | N               | N      | N   | Y         | Y    | N    | N        |
        | Binary             | Y    | N       | Y        | Y      | N          | Y      | Y      | Y                 | N     | N                 | N         | N      | N                  | Y      | N    | N               | N      | N   | N         | N    | N    | N        |
        | Fixed-size Binary  | Y    | N       | N        | N      | N          | N      | Y      | N                 | N     | N                 | N         | N      | N                  | Y      | N    | N               | N      | N   | N         | N    | N    | N        |
        | Image              | N    | N       | N        | N      | N          | N      | N      | N                 | Y     | Y                 | N         | Y      | Y                  | Y      | N    | N               | Y      | N   | N         | N    | N    | N        |
        | Fixed-size Image   | N    | N       | N        | N      | N          | N      | N      | N                 | Y     | Y                 | N         | Y      | Y                  | Y      | Y    | Y               | N      | N   | N         | N    | N    | N        |
        | Embedding          | Y    | N       | N        | N      | N          | n      | N      | N                 | N     | Y                 | N         | Y      | Y                  | Y      | Y    | Y               | N      | N   | N         | N    | N    | N        |
        | Tensor             | Y    | N       | N        | N      | N          | N      | N      | N                 | Y     | Y                 | N         | Y      | Y                  | Y      | N    | N               | Y      | N   | N         | N    | N    | N        |
        | Fixed-shape Tensor | N    | N       | N        | N      | N          | N      | N      | N                 | N     | Y                 | N         | Y      | Y                  | Y      | Y    | Y               | N      | N   | N         | N    | N    | N        |
        | Python             | Y    | Y       | Y        | Y      | N          | Y      | Y      | Y                 | Y     | Y                 | Y         | Y      | Y                  | Y      | Y    | Y               | Y      | N   | N         | N    | N    | N        |
        | List               | N    | N       | N        | N      | N          | N      | N      | N                 | N     | N                 | Y         | N      | N                  | N      | Y    | Y               | N      | Y   | N         | N    | N    | N        |
        | Fixed-size List    | N    | N       | N        | N      | N          | N      | N      | N                 | N     | Y                 | N         | N      | Y                  | N      | Y    | Y               | N      | N   | N         | N    | N    | N        |
        | Struct             | N    | N       | N        | N      | N          | N      | N      | N                 | Y     | N                 | N         | Y      | N                  | N      | N    | N               | Y      | N   | N         | N    | N    | N        |
        | Map                | N    | N       | N        | N      | N          | N      | N      | N                 | N     | N                 | Y         | N      | N                  | N      | Y    | Y               | N      | Y   | N         | N    | N    | N        |
        | Timestamp          | Y    | N       | Y        | Y      | N          | Y      | N      | N                 | N     | N                 | N         | N      | N                  | Y      | N    | N               | N      | N   | Y         | Y    | Y    | N        |
        | Date               | Y    | N       | Y        | Y      | N          | Y      | N      | N                 | N     | N                 | N         | N      | N                  | Y      | N    | N               | N      | N   | Y         | Y    | N    | N        |
        | Time               | Y    | N       | Y        | Y      | N          | Y      | N      | N                 | N     | N                 | N         | N      | N                  | Y      | N    | N               | N      | N   | N         | N    | Y    | N        |
        | Duration           | Y    | N       | Y        | Y      | N          | N      | N      | N                 | N     | N                 | N         | N      | N                  | Y      | N    | N               | N      | N   | N         | N    | N    | N        |

        Returns:
            Expression: Expression with the specified new datatype

        Note:
            - Overflowing values will be wrapped, e.g. 256 will be cast to 0 for an unsigned 8-bit integer.
            - If a string is provided, it will use the sql engine to parse the string into a data type. See the [SQL Reference](https://www.getdaft.io/projects/docs/en/stable/sql/datatypes/) for supported datatypes.
            - a python `type` can also be provided, in which case the corresponding Daft data type will be used.

        Examples:
            >>> import daft
            >>> df = daft.from_pydict({"float": [1.0, 2.5, None]})
            >>> df = df.select(daft.col("float").cast(daft.DataType.int64()))
            >>> df.show()
            ╭───────╮
            │ float │
            │ ---   │
            │ Int64 │
            ╞═══════╡
            │ 1     │
            ├╌╌╌╌╌╌╌┤
            │ 2     │
            ├╌╌╌╌╌╌╌┤
            │ None  │
            ╰───────╯
            <BLANKLINE>
            (Showing first 3 of 3 rows)

            Example with python type and sql types:
            >>> import daft
            >>> df = daft.from_pydict({"a": [1, 2, 3]})
            >>> df = df.select(
            ...     daft.col("a").cast(str).alias("str"),
            ...     daft.col("a").cast(int).alias("int"),
            ...     daft.col("a").cast(float).alias("float"),
            ...     daft.col("a").cast("string").alias("sql_string"),
            ...     daft.col("a").cast("int").alias("sql_int"),
            ...     daft.col("a").cast("tinyint").alias("sql_tinyint"),
            ... )
            >>> df.show()
            ╭──────┬───────┬─────────┬────────────┬─────────┬─────────────╮
            │ str  ┆ int   ┆ float   ┆ sql_string ┆ sql_int ┆ sql_tinyint │
            │ ---  ┆ ---   ┆ ---     ┆ ---        ┆ ---     ┆ ---         │
            │ Utf8 ┆ Int64 ┆ Float64 ┆ Utf8       ┆ Int32   ┆ Int8        │
            ╞══════╪═══════╪═════════╪════════════╪═════════╪═════════════╡
            │ 1    ┆ 1     ┆ 1       ┆ 1          ┆ 1       ┆ 1           │
            ├╌╌╌╌╌╌┼╌╌╌╌╌╌╌┼╌╌╌╌╌╌╌╌╌┼╌╌╌╌╌╌╌╌╌╌╌╌┼╌╌╌╌╌╌╌╌╌┼╌╌╌╌╌╌╌╌╌╌╌╌╌┤
            │ 2    ┆ 2     ┆ 2       ┆ 2          ┆ 2       ┆ 2           │
            ├╌╌╌╌╌╌┼╌╌╌╌╌╌╌┼╌╌╌╌╌╌╌╌╌┼╌╌╌╌╌╌╌╌╌╌╌╌┼╌╌╌╌╌╌╌╌╌┼╌╌╌╌╌╌╌╌╌╌╌╌╌┤
            │ 3    ┆ 3     ┆ 3       ┆ 3          ┆ 3       ┆ 3           │
            ╰──────┴───────┴─────────┴────────────┴─────────┴─────────────╯
            <BLANKLINE>
            (Showing first 3 of 3 rows)

        """
        if isinstance(dtype, str):
            dtype = DataType._from_pydatatype(sql_datatype(dtype))
        else:
            assert isinstance(dtype, (DataType, type))
            dtype = DataType._infer_type(dtype)
        expr = self._expr.cast(dtype._dtype)
        return Expression._from_pyexpr(expr)

    def ceil(self) -> Expression:
        """The ceiling of a numeric expression."""
        f = native.get_function_from_registry("ceil")
        return Expression._from_pyexpr(f(self._expr))

    def floor(self) -> Expression:
        """The floor of a numeric expression."""
        f = native.get_function_from_registry("floor")
        return Expression._from_pyexpr(f(self._expr))

    def clip(self, min: Expression | None = None, max: Expression | None = None) -> Expression:
        """Clips an expression to the given minimum and maximum values.

        Args:
            min: Minimum value to clip to. If None (or column value is Null), no lower clipping is applied.
            max: Maximum value to clip to. If None (or column value is Null), no upper clipping is applied.

        """
        min_expr = Expression._to_expression(min)._expr
        max_expr = Expression._to_expression(max)._expr
        f = native.get_function_from_registry("clip")
        return Expression._from_pyexpr(f(self._expr, min_expr, max_expr))

    def sign(self) -> Expression:
        """The sign of a numeric expression."""
        f = native.get_function_from_registry("sign")
        return Expression._from_pyexpr(f(self._expr))

    def signum(self) -> Expression:
        """The signum of a numeric expression."""
        f = native.get_function_from_registry("sign")
        return Expression._from_pyexpr(f(self._expr))

    def negate(self) -> Expression:
        """The negative of a numeric expression."""
        f = native.get_function_from_registry("negative")
        return Expression._from_pyexpr(f(self._expr))

    def negative(self) -> Expression:
        """The negative of a numeric expression."""
        f = native.get_function_from_registry("negative")
        return Expression._from_pyexpr(f(self._expr))

    def round(self, decimals: int | Expression = 0) -> Expression:
        """The round of a numeric expression.

        Args:
            decimals: number of decimal places to round to. Defaults to 0.
        """
        assert isinstance(decimals, int)
        f = native.get_function_from_registry("round")
        decimals_expr = Expression._to_expression(decimals)._expr
        return Expression._from_pyexpr(f(self._expr, decimal=decimals_expr))

    def sqrt(self) -> Expression:
        """The square root of a numeric expression."""
        f = native.get_function_from_registry("sqrt")
        return Expression._from_pyexpr(f(self._expr))

    def cbrt(self) -> Expression:
        """The cube root of a numeric expression."""
        f = native.get_function_from_registry("cbrt")
        return Expression._from_pyexpr(f(self._expr))

    def sin(self) -> Expression:
        """The elementwise sine of a numeric expression."""
        f = native.get_function_from_registry("sin")
        return Expression._from_pyexpr(f(self._expr))

    def cos(self) -> Expression:
        """The elementwise cosine of a numeric expression."""
        f = native.get_function_from_registry("cos")
        return Expression._from_pyexpr(f(self._expr))

    def tan(self) -> Expression:
        """The elementwise tangent of a numeric expression."""
        f = native.get_function_from_registry("tan")
        return Expression._from_pyexpr(f(self._expr))

    def csc(self) -> Expression:
        """The elementwise cosecant of a numeric expression."""
        f = native.get_function_from_registry("csc")
        return Expression._from_pyexpr(f(self._expr))

    def sec(self) -> Expression:
        """The elementwise secant of a numeric expression."""
        f = native.get_function_from_registry("sec")
        return Expression._from_pyexpr(f(self._expr))

    def cot(self) -> Expression:
        """The elementwise cotangent of a numeric expression."""
        f = native.get_function_from_registry("cot")
        return Expression._from_pyexpr(f(self._expr))

    def sinh(self) -> Expression:
        """The elementwise hyperbolic sine of a numeric expression."""
        f = native.get_function_from_registry("sinh")
        return Expression._from_pyexpr(f(self._expr))

    def cosh(self) -> Expression:
        """The elementwise hyperbolic cosine of a numeric expression."""
        f = native.get_function_from_registry("cosh")
        return Expression._from_pyexpr(f(self._expr))

    def tanh(self) -> Expression:
        """The elementwise hyperbolic tangent of a numeric expression."""
        f = native.get_function_from_registry("tanh")
        return Expression._from_pyexpr(f(self._expr))

    def arcsin(self) -> Expression:
        """The elementwise arc sine of a numeric expression."""
        f = native.get_function_from_registry("arcsin")
        return Expression._from_pyexpr(f(self._expr))

    def arccos(self) -> Expression:
        """The elementwise arc cosine of a numeric expression."""
        f = native.get_function_from_registry("arccos")
        return Expression._from_pyexpr(f(self._expr))

    def arctan(self) -> Expression:
        """The elementwise arc tangent of a numeric expression."""
        f = native.get_function_from_registry("arctan")
        return Expression._from_pyexpr(f(self._expr))

    def arctan2(self, other: Expression) -> Expression:
        """Calculates the four quadrant arctangent of coordinates (y, x), in radians.

        * ``x = 0``, ``y = 0``: ``0``
        * ``x >= 0``: ``[-pi/2, pi/2]``
        * ``y >= 0``: ``(pi/2, pi]``
        * ``y < 0``: ``(-pi, -pi/2)``
        """
        expr = Expression._to_expression(other)
        f = native.get_function_from_registry("arctan2")
        return Expression._from_pyexpr(f(self._expr, expr._expr))

    def arctanh(self) -> Expression:
        """The elementwise inverse hyperbolic tangent of a numeric expression."""
        f = native.get_function_from_registry("arctanh")
        return Expression._from_pyexpr(f(self._expr))

    def arccosh(self) -> Expression:
        """The elementwise inverse hyperbolic cosine of a numeric expression."""
        f = native.get_function_from_registry("arccosh")
        return Expression._from_pyexpr(f(self._expr))

    def arcsinh(self) -> Expression:
        """The elementwise inverse hyperbolic sine of a numeric expression."""
        f = native.get_function_from_registry("arcsinh")
        return Expression._from_pyexpr(f(self._expr))

    def radians(self) -> Expression:
        """The elementwise radians of a numeric expression."""
        f = native.get_function_from_registry("radians")
        return Expression._from_pyexpr(f(self._expr))

    def degrees(self) -> Expression:
        """The elementwise degrees of a numeric expression."""
        f = native.get_function_from_registry("degrees")
        return Expression._from_pyexpr(f(self._expr))

    def log2(self) -> Expression:
        """The elementwise log base 2 of a numeric expression."""
        f = native.get_function_from_registry("log2")
        return Expression._from_pyexpr(f(self._expr))

    def log10(self) -> Expression:
        """The elementwise log base 10 of a numeric expression."""
        f = native.get_function_from_registry("log10")
        return Expression._from_pyexpr(f(self._expr))

    def log(self, base: float = math.e) -> Expression:  # type: ignore
        """The elementwise log with given base, of a numeric expression.

        Args:
            base: The base of the logarithm. Defaults to e.
        """ ""
        assert isinstance(base, (int, float)), f"base must be an int or float, but {type(base)} was provided."
        base = lit(base)
        f = native.get_function_from_registry("log")
        expr = f(self._expr, base._expr)
        return Expression._from_pyexpr(expr)

    def ln(self) -> Expression:
        """The elementwise natural log of a numeric expression."""
        f = native.get_function_from_registry("ln")
        return Expression._from_pyexpr(f(self._expr))

    def log1p(self) -> Expression:
        """The ln(self + 1) of a numeric expression."""
        f = native.get_function_from_registry("log1p")
        return Expression._from_pyexpr(f(self._expr))

    def exp(self) -> Expression:
        """The e^self of a numeric expression."""
        f = native.get_function_from_registry("exp")
        return Expression._from_pyexpr(f(self._expr))

    def expm1(self) -> Expression:
        """The e^self - 1 of a numeric expression."""
        f = native.get_function_from_registry("expm1")
        return Expression._from_pyexpr(f(self._expr))

    def bitwise_and(self, other: Expression) -> Expression:
        """Bitwise AND of two integer expressions."""
        expr = Expression._to_expression(other)
        return Expression._from_pyexpr(self._expr & expr._expr)

    def bitwise_or(self, other: Expression) -> Expression:
        """Bitwise OR of two integer expressions."""
        expr = Expression._to_expression(other)
        return Expression._from_pyexpr(self._expr | expr._expr)

    def bitwise_xor(self, other: Expression) -> Expression:
        """Bitwise XOR of two integer expressions."""
        expr = Expression._to_expression(other)
        return Expression._from_pyexpr(self._expr ^ expr._expr)

    def shift_left(self, other: Expression) -> Expression:
        """Shifts the bits of an integer expression to the left (``expr << other``).

        Args:
            other: The number of bits to shift the expression to the left
        """
        expr = Expression._to_expression(other)
        return Expression._from_pyexpr(self._expr << expr._expr)

    def shift_right(self, other: Expression) -> Expression:
        """Shifts the bits of an integer expression to the right (``expr >> other``).

        .. NOTE::
            For unsigned integers, this expression perform a logical right shift.
            For signed integers, this expression perform an arithmetic right shift.

        Args:
            other: The number of bits to shift the expression to the right
        """
        expr = Expression._to_expression(other)
        return Expression._from_pyexpr(self._expr >> expr._expr)

    def count(self, mode: Literal["all", "valid", "null"] | CountMode = CountMode.Valid) -> Expression:
        """Counts the number of values in the expression.

        Args:
            mode: A string ("all", "valid", or "null") that represents whether to count all values, non-null (valid) values, or null values. Defaults to "valid".
        """
        if isinstance(mode, builtins.str):
            mode = CountMode.from_count_mode_str(mode)
        expr = self._expr.count(mode)
        return Expression._from_pyexpr(expr)

    def count_distinct(self) -> Expression:
        expr = self._expr.count_distinct()
        return Expression._from_pyexpr(expr)

    def sum(self) -> Expression:
        """Calculates the sum of the values in the expression."""
        expr = self._expr.sum()
        return Expression._from_pyexpr(expr)

    def approx_count_distinct(self) -> Expression:
        """Calculates the approximate number of non-`NULL` distinct values in the expression.

        Approximation is performed using the [HyperLogLog](https://en.wikipedia.org/wiki/HyperLogLog) algorithm.

        Examples:
            A global calculation of approximate distinct values in a non-NULL column:

            >>> import daft
            >>> df = daft.from_pydict({"values": [1, 2, 3, None]})
            >>> df = df.agg(
            ...     df["values"].approx_count_distinct().alias("distinct_values"),
            ... )
            >>> df.show()
            ╭─────────────────╮
            │ distinct_values │
            │ ---             │
            │ UInt64          │
            ╞═════════════════╡
            │ 3               │
            ╰─────────────────╯
            <BLANKLINE>
            (Showing first 1 of 1 rows)
        """
        expr = self._expr.approx_count_distinct()
        return Expression._from_pyexpr(expr)

    def approx_percentiles(self, percentiles: builtins.float | builtins.list[builtins.float]) -> Expression:
        """Calculates the approximate percentile(s) for a column of numeric values.

        For numeric columns, we use the [sketches_ddsketch crate](https://docs.rs/sketches-ddsketch/latest/sketches_ddsketch/index.html).
        This is a Rust implementation of the paper [DDSketch: A Fast and Fully-Mergeable Quantile Sketch with Relative-Error Guarantees (Masson et al.)](https://arxiv.org/pdf/1908.10693)

        1. Null values are ignored in the computation of the percentiles
        2. If all values are Null then the result will also be Null
        3. If ``percentiles`` are supplied as a single float, then the resultant column is a ``Float64`` column
        4. If ``percentiles`` is supplied as a list, then the resultant column is a ``FixedSizeList[Float64; N]`` column, where ``N`` is the length of the supplied list.

        Args:
            percentiles: the percentile(s) at which to find approximate values at. Can be provided as a single
                float or a list of floats.

        Returns:
            A new expression representing the approximate percentile(s). If `percentiles` was a single float, this will be a new `Float64` expression. If `percentiles` was a list of floats, this will be a new expression with type: `FixedSizeList[Float64, len(percentiles)]`.

        Examples:
            A global calculation of approximate percentiles:

            >>> import daft
            >>> df = daft.from_pydict({"scores": [1, 2, 3, 4, 5, None]})
            >>> df = df.agg(
            ...     df["scores"].approx_percentiles(0.5).alias("approx_median_score"),
            ...     df["scores"].approx_percentiles([0.25, 0.5, 0.75]).alias("approx_percentiles_scores"),
            ... )
            >>> df.show()
            ╭─────────────────────┬────────────────────────────────╮
            │ approx_median_score ┆ approx_percentiles_scores      │
            │ ---                 ┆ ---                            │
            │ Float64             ┆ FixedSizeList[Float64; 3]      │
            ╞═════════════════════╪════════════════════════════════╡
            │ 2.9742334234767167  ┆ [1.993661701417351, 2.9742334… │
            ╰─────────────────────┴────────────────────────────────╯
            <BLANKLINE>
            (Showing first 1 of 1 rows)

            A grouped calculation of approximate percentiles:

            >>> df = daft.from_pydict({"class": ["a", "a", "a", "b", "c"], "scores": [1, 2, 3, 1, None]})
            >>> df = (
            ...     df.groupby("class")
            ...     .agg(
            ...         df["scores"].approx_percentiles(0.5).alias("approx_median_score"),
            ...         df["scores"].approx_percentiles([0.25, 0.5, 0.75]).alias("approx_percentiles_scores"),
            ...     )
            ...     .sort("class")
            ... )
            >>> df.show()
            ╭───────┬─────────────────────┬────────────────────────────────╮
            │ class ┆ approx_median_score ┆ approx_percentiles_scores      │
            │ ---   ┆ ---                 ┆ ---                            │
            │ Utf8  ┆ Float64             ┆ FixedSizeList[Float64; 3]      │
            ╞═══════╪═════════════════════╪════════════════════════════════╡
            │ a     ┆ 1.993661701417351   ┆ [0.9900000000000001, 1.993661… │
            ├╌╌╌╌╌╌╌┼╌╌╌╌╌╌╌╌╌╌╌╌╌╌╌╌╌╌╌╌╌┼╌╌╌╌╌╌╌╌╌╌╌╌╌╌╌╌╌╌╌╌╌╌╌╌╌╌╌╌╌╌╌╌┤
            │ b     ┆ 0.9900000000000001  ┆ [0.9900000000000001, 0.990000… │
            ├╌╌╌╌╌╌╌┼╌╌╌╌╌╌╌╌╌╌╌╌╌╌╌╌╌╌╌╌╌┼╌╌╌╌╌╌╌╌╌╌╌╌╌╌╌╌╌╌╌╌╌╌╌╌╌╌╌╌╌╌╌╌┤
            │ c     ┆ None                ┆ None                           │
            ╰───────┴─────────────────────┴────────────────────────────────╯
            <BLANKLINE>
            (Showing first 3 of 3 rows)

        """
        expr = self._expr.approx_percentiles(percentiles)
        return Expression._from_pyexpr(expr)

    def mean(self) -> Expression:
        """Calculates the mean of the values in the expression."""
        expr = self._expr.mean()
        return Expression._from_pyexpr(expr)

    def stddev(self) -> Expression:
        """Calculates the standard deviation of the values in the expression."""
        expr = self._expr.stddev()
        return Expression._from_pyexpr(expr)

    def min(self) -> Expression:
        """Calculates the minimum value in the expression."""
        expr = self._expr.min()
        return Expression._from_pyexpr(expr)

    def max(self) -> Expression:
        """Calculates the maximum value in the expression."""
        expr = self._expr.max()
        return Expression._from_pyexpr(expr)

    def bool_and(self) -> Expression:
        """Calculates the boolean AND of all values in a list.

        For each list:
        - Returns True if all non-null values are True
        - Returns False if any non-null value is False
        - Returns null if the list is empty or contains only null values

        Examples:
            >>> import daft
            >>> df = daft.from_pydict({"values": [[True, True], [True, False], [None, None], []]})
            >>> df.with_column("result", df["values"].list.bool_and()).collect()
            ╭───────────────┬─────────╮
            │ values        ┆ result  │
            │ ---           ┆ ---     │
            │ List[Boolean] ┆ Boolean │
            ╞═══════════════╪═════════╡
            │ [true, true]  ┆ true    │
            ├╌╌╌╌╌╌╌╌╌╌╌╌╌╌╌┼╌╌╌╌╌╌╌╌╌┤
            │ [true, false] ┆ false   │
            ├╌╌╌╌╌╌╌╌╌╌╌╌╌╌╌┼╌╌╌╌╌╌╌╌╌┤
            │ [None, None]  ┆ None    │
            ├╌╌╌╌╌╌╌╌╌╌╌╌╌╌╌┼╌╌╌╌╌╌╌╌╌┤
            │ []            ┆ None    │
            ╰───────────────┴─────────╯
            <BLANKLINE>
            (Showing first 4 of 4 rows)
        """
        expr = self._expr.bool_and()
        return Expression._from_pyexpr(expr)

    def bool_or(self) -> Expression:
        """Calculates the boolean OR of all values in a list.

        For each list:
        - Returns True if any non-null value is True
        - Returns False if all non-null values are False
        - Returns null if the list is empty or contains only null values

        Examples:
            >>> import daft
            >>> df = daft.from_pydict({"values": [[True, False], [False, False], [None, None], []]})
            >>> df.with_column("result", df["values"].list.bool_or()).collect()
            ╭────────────────┬─────────╮
            │ values         ┆ result  │
            │ ---            ┆ ---     │
            │ List[Boolean]  ┆ Boolean │
            ╞════════════════╪═════════╡
            │ [true, false]  ┆ true    │
            ├╌╌╌╌╌╌╌╌╌╌╌╌╌╌╌╌┼╌╌╌╌╌╌╌╌╌┤
            │ [false, false] ┆ false   │
            ├╌╌╌╌╌╌╌╌╌╌╌╌╌╌╌╌┼╌╌╌╌╌╌╌╌╌┤
            │ [None, None]   ┆ None    │
            ├╌╌╌╌╌╌╌╌╌╌╌╌╌╌╌╌┼╌╌╌╌╌╌╌╌╌┤
            │ []             ┆ None    │
            ╰────────────────┴─────────╯
            <BLANKLINE>
            (Showing first 4 of 4 rows)
        """
        expr = self._expr.bool_or()
        return Expression._from_pyexpr(expr)

    def any_value(self, ignore_nulls=False) -> Expression:
        """Returns any value in the expression.

        Args:
            ignore_nulls: whether to ignore null values when selecting the value. Defaults to False.
        """
        expr = self._expr.any_value(ignore_nulls)
        return Expression._from_pyexpr(expr)

    def skew(self) -> Expression:
        """Calculates the skewness of the values from the expression."""
        expr = self._expr.skew()
        return Expression._from_pyexpr(expr)

    def agg_list(self) -> Expression:
        """Aggregates the values in the expression into a list."""
        expr = self._expr.agg_list()
        return Expression._from_pyexpr(expr)

    def agg_set(self) -> Expression:
        """Aggregates the values in the expression into a set (ignoring nulls).

        Returns:
            Expression: A List expression containing the distinct values from the input

        Examples:
            >>> import daft
            >>> df = daft.from_pydict({"values": [1, 1, None, 2, 2, None]})
            >>> df.agg(df["values"].agg_set().alias("distinct_values")).show()
            ╭─────────────────╮
            │ distinct_values │
            │ ---             │
            │ List[Int64]     │
            ╞═════════════════╡
            │ [1, 2]          │
            ╰─────────────────╯
            <BLANKLINE>
            (Showing first 1 of 1 rows)

            Note that null values are ignored by default:

            >>> df = daft.from_pydict({"values": [None, None, None]})
            >>> df.agg(df["values"].agg_set().alias("distinct_values")).show()
            ╭─────────────────╮
            │ distinct_values │
            │ ---             │
            │ List[Null]      │
            ╞═════════════════╡
            │ []              │
            ╰─────────────────╯
            <BLANKLINE>
            (Showing first 1 of 1 rows)

        """
        expr = self._expr.agg_set()
        return Expression._from_pyexpr(expr)

    def agg_concat(self) -> Expression:
        """Aggregates the values in the expression into a single string by concatenating them."""
        expr = self._expr.agg_concat()
        return Expression._from_pyexpr(expr)

    def _explode(self) -> Expression:
        f = native.get_function_from_registry("explode")
        return Expression._from_pyexpr(f(self._expr))

    def if_else(self, if_true: Expression, if_false: Expression) -> Expression:
        """Conditionally choose values between two expressions using the current boolean expression as a condition.

        Args:
            if_true (Expression): Values to choose if condition is true
            if_false (Expression): Values to choose if condition is false

        Returns:
            Expression: New expression where values are chosen from `if_true` and `if_false`.

        Examples:
            >>> import daft
            >>> df = daft.from_pydict({"A": [1, 2, 3], "B": [0, 2, 4]})
            >>> df = df.with_column(
            ...     "A_if_bigger_else_B",
            ...     (df["A"] > df["B"]).if_else(df["A"], df["B"]),
            ... )
            >>> df.collect()
            ╭───────┬───────┬────────────────────╮
            │ A     ┆ B     ┆ A_if_bigger_else_B │
            │ ---   ┆ ---   ┆ ---                │
            │ Int64 ┆ Int64 ┆ Int64              │
            ╞═══════╪═══════╪════════════════════╡
            │ 1     ┆ 0     ┆ 1                  │
            ├╌╌╌╌╌╌╌┼╌╌╌╌╌╌╌┼╌╌╌╌╌╌╌╌╌╌╌╌╌╌╌╌╌╌╌╌┤
            │ 2     ┆ 2     ┆ 2                  │
            ├╌╌╌╌╌╌╌┼╌╌╌╌╌╌╌┼╌╌╌╌╌╌╌╌╌╌╌╌╌╌╌╌╌╌╌╌┤
            │ 3     ┆ 4     ┆ 4                  │
            ╰───────┴───────┴────────────────────╯
            <BLANKLINE>
            (Showing first 3 of 3 rows)

        """
        if_true = Expression._to_expression(if_true)
        if_false = Expression._to_expression(if_false)
        return Expression._from_pyexpr(self._expr.if_else(if_true._expr, if_false._expr))

    def apply(self, func: Callable, return_dtype: DataTypeLike) -> Expression:
        """Apply a function on each value in a given expression.

        Args:
            func: Function to run per value of the expression
            return_dtype: Return datatype of the function that was ran

        Returns:
            Expression: New expression after having run the function on the expression

        Note:
            This is just syntactic sugar on top of a UDF and is convenient to use when your function only operates
            on a single column, and does not benefit from executing on batches. For either of those other use-cases,
            use a UDF instead.

        Examples:
            >>> import daft
            >>> df = daft.from_pydict({"x": ["1", "2", "tim"]})
            >>> def f(x_val: str) -> int:
            ...     if x_val.isnumeric():
            ...         return int(x_val)
            ...     else:
            ...         return 0
            >>> df.with_column("num_x", df["x"].apply(f, return_dtype=daft.DataType.int64())).collect()
            ╭──────┬───────╮
            │ x    ┆ num_x │
            │ ---  ┆ ---   │
            │ Utf8 ┆ Int64 │
            ╞══════╪═══════╡
            │ 1    ┆ 1     │
            ├╌╌╌╌╌╌┼╌╌╌╌╌╌╌┤
            │ 2    ┆ 2     │
            ├╌╌╌╌╌╌┼╌╌╌╌╌╌╌┤
            │ tim  ┆ 0     │
            ╰──────┴───────╯
            <BLANKLINE>
            (Showing first 3 of 3 rows)

        """
        from daft.udf import UDF

        inferred_return_dtype = DataType._infer_type(return_dtype)

        def batch_func(self_series):
            return [func(x) for x in self_series]

        name = getattr(func, "__module__", "")  # type: ignore[call-overload]
        if name:
            name = name + "."
        name = name + getattr(func, "__qualname__")  # type: ignore[call-overload]

        return UDF(
            inner=batch_func,
            name=name,
            return_dtype=inferred_return_dtype,
        )(self)

    def is_null(self) -> Expression:
        """Checks if values in the Expression are Null (a special value indicating missing data).

        Returns:
            Expression: Boolean Expression indicating whether values are missing

        Examples:
            >>> import daft
            >>> df = daft.from_pydict({"x": [1.0, None, float("nan")]})
            >>> df = df.select(df["x"].is_null())
            >>> df.collect()
            ╭─────────╮
            │ x       │
            │ ---     │
            │ Boolean │
            ╞═════════╡
            │ false   │
            ├╌╌╌╌╌╌╌╌╌┤
            │ true    │
            ├╌╌╌╌╌╌╌╌╌┤
            │ false   │
            ╰─────────╯
            <BLANKLINE>
            (Showing first 3 of 3 rows)

        """
        expr = self._expr.is_null()
        return Expression._from_pyexpr(expr)

    def not_null(self) -> Expression:
        """Checks if values in the Expression are not Null (a special value indicating missing data).

        Returns:
            Expression: Boolean Expression indicating whether values are not missing

        Examples:
            >>> import daft
            >>> df = daft.from_pydict({"x": [1.0, None, float("nan")]})
            >>> df = df.select(df["x"].not_null())
            >>> df.collect()
            ╭─────────╮
            │ x       │
            │ ---     │
            │ Boolean │
            ╞═════════╡
            │ true    │
            ├╌╌╌╌╌╌╌╌╌┤
            │ false   │
            ├╌╌╌╌╌╌╌╌╌┤
            │ true    │
            ╰─────────╯
            <BLANKLINE>
            (Showing first 3 of 3 rows)

        """
        expr = self._expr.not_null()
        return Expression._from_pyexpr(expr)

    def fill_null(self, fill_value: Expression) -> Expression:
        """Fills null values in the Expression with the provided fill_value.

        Returns:
            Expression: Expression with null values filled with the provided fill_value

        Examples:
            >>> import daft
            >>> df = daft.from_pydict({"data": [1, None, 3]})
            >>> df = df.select(df["data"].fill_null(2))
            >>> df.collect()
            ╭───────╮
            │ data  │
            │ ---   │
            │ Int64 │
            ╞═══════╡
            │ 1     │
            ├╌╌╌╌╌╌╌┤
            │ 2     │
            ├╌╌╌╌╌╌╌┤
            │ 3     │
            ╰───────╯
            <BLANKLINE>
            (Showing first 3 of 3 rows)

        """
        fill_value = Expression._to_expression(fill_value)
        expr = self._expr.fill_null(fill_value._expr)
        return Expression._from_pyexpr(expr)

    def is_in(self, other: Any) -> Expression:
        """Checks if values in the Expression are in the provided list.

        Returns:
            Expression: Boolean Expression indicating whether values are in the provided list

        Examples:
            >>> import daft
            >>> df = daft.from_pydict({"data": [1, 2, 3]})
            >>> df = df.select(df["data"].is_in([1, 3]))
            >>> df.collect()
            ╭─────────╮
            │ data    │
            │ ---     │
            │ Boolean │
            ╞═════════╡
            │ true    │
            ├╌╌╌╌╌╌╌╌╌┤
            │ false   │
            ├╌╌╌╌╌╌╌╌╌┤
            │ true    │
            ╰─────────╯
            <BLANKLINE>
            (Showing first 3 of 3 rows)

        """
        if isinstance(other, Collection):
            other = [Expression._to_expression(item) for item in other]
        elif not isinstance(other, Expression):
            series = item_to_series("items", other)
            other = [Expression._to_expression(series)]
        else:
            other = [other]

        expr = self._expr.is_in([item._expr for item in other])
        return Expression._from_pyexpr(expr)

    def between(self, lower: Any, upper: Any) -> Expression:
        """Checks if values in the Expression are between lower and upper, inclusive.

        Returns:
            Expression: Boolean Expression indicating whether values are between lower and upper, inclusive.

        Examples:
            >>> import daft
            >>> df = daft.from_pydict({"data": [1, 2, 3, 4]})
            >>> df = df.select(df["data"].between(1, 2))
            >>> df.collect()
            ╭─────────╮
            │ data    │
            │ ---     │
            │ Boolean │
            ╞═════════╡
            │ true    │
            ├╌╌╌╌╌╌╌╌╌┤
            │ true    │
            ├╌╌╌╌╌╌╌╌╌┤
            │ false   │
            ├╌╌╌╌╌╌╌╌╌┤
            │ false   │
            ╰─────────╯
            <BLANKLINE>
            (Showing first 4 of 4 rows)

        """
        lower = Expression._to_expression(lower)
        upper = Expression._to_expression(upper)

        expr = self._expr.between(lower._expr, upper._expr)
        return Expression._from_pyexpr(expr)

    def hash(self, seed: Any | None = None) -> Expression:
        """Hashes the values in the Expression.

        Uses the [XXH3_64bits](https://xxhash.com/) non-cryptographic hash function to hash the values in the expression.

        Args:
            seed (optional): Seed used for generating the hash. Defaults to 0.

        Note:
            Null values will produce a hash value instead of being propagated as null.

        """
        if seed is None:
            expr = native.hash(self._expr)
        else:
            if not isinstance(seed, Expression):
                seed = lit(seed)
            expr = native.hash(self._expr, seed._expr)
        return Expression._from_pyexpr(expr)

    def minhash(
        self,
        num_hashes: int,
        ngram_size: int,
        seed: int = 1,
        hash_function: Literal["murmurhash3", "xxhash", "sha1"] = "murmurhash3",
    ) -> Expression:
        """Runs the MinHash algorithm on the series.

        For a string, calculates the minimum hash over all its ngrams,
        repeating with `num_hashes` permutations. Returns as a list of 32-bit unsigned integers.

        Tokens for the ngrams are delimited by spaces.
        The strings are not normalized or pre-processed, so it is recommended
        to normalize the strings yourself.

        Args:
            num_hashes: The number of hash permutations to compute.
            ngram_size: The number of tokens in each shingle/ngram.
            seed (optional): Seed used for generating permutations and the initial string hashes. Defaults to 1.
            hash_function (optional): Hash function to use for initial string hashing. One of "murmurhash3", "xxhash", or "sha1". Defaults to "murmurhash3".

        """
        assert isinstance(num_hashes, int)
        assert isinstance(ngram_size, int)
        assert isinstance(seed, int)
        assert isinstance(hash_function, str)
        assert hash_function in ["murmurhash3", "xxhash", "sha1"], f"Hash function {hash_function} not found"

        return Expression._from_pyexpr(native.minhash(self._expr, num_hashes, ngram_size, seed, hash_function))

    def encode(self, codec: Literal["deflate", "gzip", "gz", "utf-8", "zlib"]) -> Expression:
        r"""Encodes the expression (binary strings) using the specified codec.

        Args:
            codec (str): encoding codec (deflate, gzip, zlib)

        Returns:
            Expression: A new expression, of type `binary`, with the encoded value.

        Note:
            This inputs either a string or binary and returns a binary.
            If the input value is a string and 'utf-8' is the codec, then it's just a cast to binary.
            If the input value is a binary and 'utf-8' is the codec, we verify the bytes are valid utf-8.

        Examples:
            >>> import daft
            >>> from daft import col
            >>> df = daft.from_pydict({"text": [b"hello, world!"]})  # binary
            >>> df.select(col("text").encode("zlib")).show()
            ╭────────────────────────────────╮
            │ text                           │
            │ ---                            │
            │ Binary                         │
            ╞════════════════════════════════╡
            │ b"x\x9c\xcbH\xcd\xc9\xc9\xd7Q… │
            ╰────────────────────────────────╯
            <BLANKLINE>
            (Showing first 1 of 1 rows)

            >>> import daft
            >>> from daft import col
            >>> df = daft.from_pydict({"text": ["hello, world!"]})  # string
            >>> df.select(col("text").encode("zlib")).show()
            ╭────────────────────────────────╮
            │ text                           │
            │ ---                            │
            │ Binary                         │
            ╞════════════════════════════════╡
            │ b"x\x9c\xcbH\xcd\xc9\xc9\xd7Q… │
            ╰────────────────────────────────╯
            <BLANKLINE>
            (Showing first 1 of 1 rows)

        """
        expr = native.encode(self._expr, codec)
        return Expression._from_pyexpr(expr)

    def decode(self, codec: Literal["deflate", "gzip", "gz", "utf-8", "zlib"]) -> Expression:
        """Decodes the expression (binary strings) using the specified codec.

        Args:
            codec (str): decoding codec (deflate, gzip, zlib)

        Returns:
            Expression: A new expression with the decoded values.

        Note:
            This inputs a binary and returns either a binary or string. For now,
            only decoding with 'utf-8' returns a string.

        Examples:
            >>> import daft
            >>> import zlib
            >>> from daft import col
            >>> df = daft.from_pydict({"bytes": [zlib.compress(b"hello, world!")]})
            >>> df.select(col("bytes").decode("zlib")).show()
            ╭──────────────────╮
            │ bytes            │
            │ ---              │
            │ Binary           │
            ╞══════════════════╡
            │ b"hello, world!" │
            ╰──────────────────╯
            <BLANKLINE>
            (Showing first 1 of 1 rows)

        """
        expr = native.decode(self._expr, codec)
        return Expression._from_pyexpr(expr)

    def try_encode(self, codec: Literal["deflate", "gzip", "gz", "utf-8", "zlib"]) -> Expression:
        """Encodes or returns null, see `Expression.encode`."""
        expr = native.try_encode(self._expr, codec)
        return Expression._from_pyexpr(expr)

    def try_decode(self, codec: Literal["deflate", "gzip", "gz", "utf-8", "zlib"]) -> Expression:
        """Decodes or returns null, see `Expression.decode`."""
        expr = native.try_decode(self._expr, codec)
        return Expression._from_pyexpr(expr)

    def name(self) -> builtins.str:
        return self._expr.name()

    def over(self, window: Window) -> Expression:
        """Apply the expression as a window function.

        Args:
            window: The window specification (created using ``daft.Window``)
                defining partitioning, ordering, and framing.

        Examples:
            >>> import daft
            >>> from daft import Window, col
            >>> df = daft.from_pydict(
            ...     {
            ...         "group": ["A", "A", "A", "B", "B", "B"],
            ...         "date": ["2020-01-01", "2020-01-02", "2020-01-03", "2020-01-04", "2020-01-05", "2020-01-06"],
            ...         "value": [1, 2, 3, 4, 5, 6],
            ...     }
            ... )
            >>> window_spec = Window().partition_by("group").order_by("date")
            >>> df = df.with_column("cumulative_sum", col("value").sum().over(window_spec))
            >>> df.sort(["group", "date"]).show()
            ╭───────┬────────────┬───────┬────────────────╮
            │ group ┆ date       ┆ value ┆ cumulative_sum │
            │ ---   ┆ ---        ┆ ---   ┆ ---            │
            │ Utf8  ┆ Utf8       ┆ Int64 ┆ Int64          │
            ╞═══════╪════════════╪═══════╪════════════════╡
            │ A     ┆ 2020-01-01 ┆ 1     ┆ 1              │
            ├╌╌╌╌╌╌╌┼╌╌╌╌╌╌╌╌╌╌╌╌┼╌╌╌╌╌╌╌┼╌╌╌╌╌╌╌╌╌╌╌╌╌╌╌╌┤
            │ A     ┆ 2020-01-02 ┆ 2     ┆ 3              │
            ├╌╌╌╌╌╌╌┼╌╌╌╌╌╌╌╌╌╌╌╌┼╌╌╌╌╌╌╌┼╌╌╌╌╌╌╌╌╌╌╌╌╌╌╌╌┤
            │ A     ┆ 2020-01-03 ┆ 3     ┆ 6              │
            ├╌╌╌╌╌╌╌┼╌╌╌╌╌╌╌╌╌╌╌╌┼╌╌╌╌╌╌╌┼╌╌╌╌╌╌╌╌╌╌╌╌╌╌╌╌┤
            │ B     ┆ 2020-01-04 ┆ 4     ┆ 4              │
            ├╌╌╌╌╌╌╌┼╌╌╌╌╌╌╌╌╌╌╌╌┼╌╌╌╌╌╌╌┼╌╌╌╌╌╌╌╌╌╌╌╌╌╌╌╌┤
            │ B     ┆ 2020-01-05 ┆ 5     ┆ 9              │
            ├╌╌╌╌╌╌╌┼╌╌╌╌╌╌╌╌╌╌╌╌┼╌╌╌╌╌╌╌┼╌╌╌╌╌╌╌╌╌╌╌╌╌╌╌╌┤
            │ B     ┆ 2020-01-06 ┆ 6     ┆ 15             │
            ╰───────┴────────────┴───────┴────────────────╯
            <BLANKLINE>
            (Showing first 6 of 6 rows)

        Returns:
            Expression: The result of applying this expression as a window function.
        """
        expr = self._expr.over(window._spec)
        return Expression._from_pyexpr(expr)

    def lag(self, offset: int = 1, default: Any | None = None) -> Expression:
        """Get the value from a previous row within a window partition.

        Args:
            offset: The number of rows to shift backward. Must be >= 0.
            default: Value to use when no previous row exists. Can be a column reference.

        Returns:
            Expression: Value from the row `offset` positions before the current row.

        Examples:
            >>> import daft
            >>> from daft import Window, col
            >>> df = daft.from_pydict(
            ...     {
            ...         "category": ["A", "A", "A", "B", "B", "B"],
            ...         "value": [1, 2, 3, 4, 5, 6],
            ...         "default_val": [10, 20, 30, 40, 50, 60],
            ...     }
            ... )
            >>>
            >>> # Simple lag with null default
            >>> window = Window().partition_by("category").order_by("value")
            >>> df = df.with_column("lagged", col("value").lag(1).over(window))
            >>>
            >>> # Lag with column reference as default
            >>> df = df.with_column("lagged_with_default", col("value").lag(1, default=col("default_val")).over(window))
            >>> df.sort(["category", "value"]).show()
            ╭──────────┬───────┬─────────────┬────────┬─────────────────────╮
            │ category ┆ value ┆ default_val ┆ lagged ┆ lagged_with_default │
            │ ---      ┆ ---   ┆ ---         ┆ ---    ┆ ---                 │
            │ Utf8     ┆ Int64 ┆ Int64       ┆ Int64  ┆ Int64               │
            ╞══════════╪═══════╪═════════════╪════════╪═════════════════════╡
            │ A        ┆ 1     ┆ 10          ┆ None   ┆ 10                  │
            ├╌╌╌╌╌╌╌╌╌╌┼╌╌╌╌╌╌╌┼╌╌╌╌╌╌╌╌╌╌╌╌╌┼╌╌╌╌╌╌╌╌┼╌╌╌╌╌╌╌╌╌╌╌╌╌╌╌╌╌╌╌╌╌┤
            │ A        ┆ 2     ┆ 20          ┆ 1      ┆ 1                   │
            ├╌╌╌╌╌╌╌╌╌╌┼╌╌╌╌╌╌╌┼╌╌╌╌╌╌╌╌╌╌╌╌╌┼╌╌╌╌╌╌╌╌┼╌╌╌╌╌╌╌╌╌╌╌╌╌╌╌╌╌╌╌╌╌┤
            │ A        ┆ 3     ┆ 30          ┆ 2      ┆ 2                   │
            ├╌╌╌╌╌╌╌╌╌╌┼╌╌╌╌╌╌╌┼╌╌╌╌╌╌╌╌╌╌╌╌╌┼╌╌╌╌╌╌╌╌┼╌╌╌╌╌╌╌╌╌╌╌╌╌╌╌╌╌╌╌╌╌┤
            │ B        ┆ 4     ┆ 40          ┆ None   ┆ 40                  │
            ├╌╌╌╌╌╌╌╌╌╌┼╌╌╌╌╌╌╌┼╌╌╌╌╌╌╌╌╌╌╌╌╌┼╌╌╌╌╌╌╌╌┼╌╌╌╌╌╌╌╌╌╌╌╌╌╌╌╌╌╌╌╌╌┤
            │ B        ┆ 5     ┆ 50          ┆ 4      ┆ 4                   │
            ├╌╌╌╌╌╌╌╌╌╌┼╌╌╌╌╌╌╌┼╌╌╌╌╌╌╌╌╌╌╌╌╌┼╌╌╌╌╌╌╌╌┼╌╌╌╌╌╌╌╌╌╌╌╌╌╌╌╌╌╌╌╌╌┤
            │ B        ┆ 6     ┆ 60          ┆ 5      ┆ 5                   │
            ╰──────────┴───────┴─────────────┴────────┴─────────────────────╯
            <BLANKLINE>
            (Showing first 6 of 6 rows)
        """
        if default is not None:
            default = Expression._to_expression(default)
        expr = self._expr.offset(-offset, default._expr if default is not None else None)
        return Expression._from_pyexpr(expr)

    def lead(self, offset: int = 1, default: Any | None = None) -> Expression:
        """Get the value from a future row within a window partition.

        Args:
            offset: The number of rows to shift forward. Must be >= 0.
            default: Value to use when no future row exists. Can be a column reference.

        Returns:
            Expression: Value from the row `offset` positions after the current row.

        Examples:
            >>> import daft
            >>> from daft import Window, col
            >>> df = daft.from_pydict(
            ...     {
            ...         "category": ["A", "A", "A", "B", "B", "B"],
            ...         "value": [1, 2, 3, 4, 5, 6],
            ...         "default_val": [10, 20, 30, 40, 50, 60],
            ...     }
            ... )
            >>>
            >>> # Simple lag with null default
            >>> window = Window().partition_by("category").order_by("value")
            >>> df = df.with_column("lead", col("value").lead(1).over(window))
            >>>
            >>> # Lead with column reference as default
            >>> df = df.with_column("lead_with_default", col("value").lead(1, default=col("default_val")).over(window))
            >>> df.sort(["category", "value"]).show()
            ╭──────────┬───────┬─────────────┬───────┬───────────────────╮
            │ category ┆ value ┆ default_val ┆ lead  ┆ lead_with_default │
            │ ---      ┆ ---   ┆ ---         ┆ ---   ┆ ---               │
            │ Utf8     ┆ Int64 ┆ Int64       ┆ Int64 ┆ Int64             │
            ╞══════════╪═══════╪═════════════╪═══════╪═══════════════════╡
            │ A        ┆ 1     ┆ 10          ┆ 2     ┆ 2                 │
            ├╌╌╌╌╌╌╌╌╌╌┼╌╌╌╌╌╌╌┼╌╌╌╌╌╌╌╌╌╌╌╌╌┼╌╌╌╌╌╌╌┼╌╌╌╌╌╌╌╌╌╌╌╌╌╌╌╌╌╌╌┤
            │ A        ┆ 2     ┆ 20          ┆ 3     ┆ 3                 │
            ├╌╌╌╌╌╌╌╌╌╌┼╌╌╌╌╌╌╌┼╌╌╌╌╌╌╌╌╌╌╌╌╌┼╌╌╌╌╌╌╌┼╌╌╌╌╌╌╌╌╌╌╌╌╌╌╌╌╌╌╌┤
            │ A        ┆ 3     ┆ 30          ┆ None  ┆ 30                │
            ├╌╌╌╌╌╌╌╌╌╌┼╌╌╌╌╌╌╌┼╌╌╌╌╌╌╌╌╌╌╌╌╌┼╌╌╌╌╌╌╌┼╌╌╌╌╌╌╌╌╌╌╌╌╌╌╌╌╌╌╌┤
            │ B        ┆ 4     ┆ 40          ┆ 5     ┆ 5                 │
            ├╌╌╌╌╌╌╌╌╌╌┼╌╌╌╌╌╌╌┼╌╌╌╌╌╌╌╌╌╌╌╌╌┼╌╌╌╌╌╌╌┼╌╌╌╌╌╌╌╌╌╌╌╌╌╌╌╌╌╌╌┤
            │ B        ┆ 5     ┆ 50          ┆ 6     ┆ 6                 │
            ├╌╌╌╌╌╌╌╌╌╌┼╌╌╌╌╌╌╌┼╌╌╌╌╌╌╌╌╌╌╌╌╌┼╌╌╌╌╌╌╌┼╌╌╌╌╌╌╌╌╌╌╌╌╌╌╌╌╌╌╌┤
            │ B        ┆ 6     ┆ 60          ┆ None  ┆ 60                │
            ╰──────────┴───────┴─────────────┴───────┴───────────────────╯
            <BLANKLINE>
            (Showing first 6 of 6 rows)
        """
        if default is not None:
            default = Expression._to_expression(default)
        expr = self._expr.offset(offset, default._expr if default is not None else None)
        return Expression._from_pyexpr(expr)

    def __repr__(self) -> builtins.str:
        return repr(self._expr)

    def _to_sql(self) -> builtins.str | None:
        return self._expr.to_sql()

    def _to_field(self, schema: Schema) -> Field:
        return Field._from_pyfield(self._expr.to_field(schema._schema))

    def __hash__(self) -> int:
        return self._expr.__hash__()

    def __reduce__(self) -> tuple:
        return Expression._from_pyexpr, (self._expr,)

    def _input_mapping(self) -> builtins.str | None:
        return self._expr._input_mapping()

    def _initialize_udfs(self) -> Expression:
        return Expression._from_pyexpr(initialize_udfs(self._expr))


SomeExpressionNamespace = TypeVar("SomeExpressionNamespace", bound="ExpressionNamespace")


class ExpressionNamespace:
    _expr: _PyExpr

    def __init__(self) -> None:
        raise NotImplementedError("We do not support creating a ExpressionNamespace via __init__ ")

    @classmethod
    def from_expression(cls: type[SomeExpressionNamespace], expr: Expression) -> SomeExpressionNamespace:
        ns = cls.__new__(cls)
        ns._expr = expr._expr
        return ns

    def _eval_expressions(self, func_name: str, *args, **kwargs) -> Expression:
        e = Expression._from_pyexpr(self._expr)
        return e._eval_expressions(func_name, *args, **kwargs)


class ExpressionUrlNamespace(ExpressionNamespace):
    """The following methods are available under the `expr.url` attribute."""

    @staticmethod
    def _should_use_multithreading_tokio_runtime() -> bool:
        """Whether or not our expression should use the multithreaded tokio runtime under the hood, or a singlethreaded one.

        This matters because for distributed workloads, each process has its own tokio I/O runtime. if each distributed process
        is multithreaded (by default we spin up `N_CPU` threads) then we will be running `(N_CPU * N_PROC)` number of threads, and
        opening `(N_CPU * N_PROC * max_connections)` number of connections. This is too large for big machines with many CPU cores.

        Hence for Ray we default to doing the singlethreaded runtime. This means that we will have a limit of
        `(singlethreaded=1 * N_PROC * max_connections)` number of open connections per machine, which works out to be reasonable at ~2-4k connections.

        For local execution, we run in a single process which means that it all shares the same tokio I/O runtime and connection pool.
        Thus we just have `(multithreaded=N_CPU * max_connections)` number of open connections, which is usually reasonable as well.
        """
        using_ray_runner = context.get_context().get_or_create_runner().name == "ray"
        return not using_ray_runner

    @staticmethod
    def _override_io_config_max_connections(max_connections: int, io_config: IOConfig | None) -> IOConfig:
        """Use a user-provided `max_connections` argument to override the value in S3Config.

        This is because our Rust code under the hood actually does `min(S3Config's max_connections, url_download's max_connections)` to
        determine how many connections to allow per-thread. Thus we need to override the io_config here to ensure that the user's max_connections
        is correctly applied in our Rust code.
        """
        io_config = context.get_context().daft_planning_config.default_io_config if io_config is None else io_config
        io_config = io_config.replace(s3=io_config.s3.replace(max_connections=max_connections))
        return io_config

    def download(
        self,
        max_connections: int = 32,
        on_error: Literal["raise", "null"] = "raise",
        io_config: IOConfig | None = None,
    ) -> Expression:
        """Treats each string as a URL, and downloads the bytes contents as a bytes column.

        Args:
            max_connections: The maximum number of connections to use per thread to use for downloading URLs. Defaults to 32.
            on_error: Behavior when a URL download error is encountered - "raise" to raise the error immediately or "null" to log
                the error but fallback to a Null value. Defaults to "raise".
            io_config: IOConfig to use when accessing remote storage. Note that the S3Config's `max_connections` parameter will be overridden
                with `max_connections` that is passed in as a kwarg.

        Returns:
            Expression: a Binary expression which is the bytes contents of the URL, or None if an error occurred during download

        Note:
            If you are observing excessive S3 issues (such as timeouts, DNS errors or slowdown errors) during URL downloads,
            you may wish to reduce the value of ``max_connections`` (defaults to 32) to reduce the amount of load you are placing
            on your S3 servers.

            Alternatively, if you are running on machines with lower number of cores but very high network bandwidth, you can increase
            ``max_connections`` to get higher throughput with additional parallelism

        """
        multi_thread = ExpressionUrlNamespace._should_use_multithreading_tokio_runtime()
        io_config = ExpressionUrlNamespace._override_io_config_max_connections(max_connections, io_config)
        max_connections_expr = Expression._to_expression(max_connections)._expr
        on_error_expr = Expression._to_expression(on_error)._expr
        multi_thread_expr = Expression._to_expression(multi_thread)._expr
        io_config_expr = Expression._to_expression(io_config)._expr

        f = native.get_function_from_registry("url_download")

        return Expression._from_pyexpr(
            f(
                self._expr,
                multi_thread=multi_thread_expr,
                on_error=on_error_expr,
                max_connections=max_connections_expr,
                io_config=io_config_expr,
            )
        )

    def upload(
        self,
        location: str | Expression,
        max_connections: int = 32,
        on_error: Literal["raise", "null"] = "raise",
        io_config: IOConfig | None = None,
    ) -> Expression:
        """Uploads a column of binary data to the provided location(s) (also supports S3, local etc).

        Files will be written into the location (folder(s)) with a generated UUID filename, and the result
        will be returned as a column of string paths that is compatible with the ``.url.download()`` Expression.

        Args:
            location: a folder location or column of folder locations to upload data into
            max_connections: The maximum number of connections to use per thread to use for uploading data. Defaults to 32.
            on_error: Behavior when a URL upload error is encountered - "raise" to raise the error immediately or "null" to log
                the error but fallback to a Null value. Defaults to "raise".
            io_config: IOConfig to use when uploading data

        Returns:
            Expression: a String expression containing the written filepath

        Examples:
            >>> col("data").url.upload("s3://my-bucket/my-folder")  # doctest: +SKIP

            Upload to row-specific URLs

            >>> col("data").url.upload(col("paths"))  # doctest: +SKIP

        """
        location_expr = Expression._to_expression(location)._expr
        multi_thread = ExpressionUrlNamespace._should_use_multithreading_tokio_runtime()
        # If the user specifies a single location via a string, we should upload to a single folder. Otherwise,
        # if the user gave an expression, we assume that each row has a specific url to upload to.
        # Consider moving the check for is_single_folder to a lower IR.
        is_single_folder = isinstance(location, str)
        io_config = ExpressionUrlNamespace._override_io_config_max_connections(max_connections, io_config)
        max_connections_expr = Expression._to_expression(max_connections)._expr
        on_error_expr = Expression._to_expression(on_error)._expr
        multi_thread_expr = Expression._to_expression(multi_thread)._expr
        io_config_expr = Expression._to_expression(io_config)._expr
        is_single_folder_expr = Expression._to_expression(is_single_folder)._expr
        f = native.get_function_from_registry("url_upload")
        return Expression._from_pyexpr(
            f(
                self._expr,
                location_expr,
                max_connections=max_connections_expr,
                on_error=on_error_expr,
                multi_thread=multi_thread_expr,
                is_single_folder=is_single_folder_expr,
                io_config=io_config_expr,
            )
        )


class ExpressionFloatNamespace(ExpressionNamespace):
    """The following methods are available under the `expr.float` attribute."""

    def is_nan(self) -> Expression:
        """Checks if values are NaN (a special float value indicating not-a-number).

        Returns:
            Expression: Boolean Expression indicating whether values are invalid.

        Note:
            Nulls will be propagated! I.e. this operation will return a null for null values.

        Examples:
            >>> import daft
            >>> df = daft.from_pydict({"data": [1.0, None, float("nan")]})
            >>> df = df.select(df["data"].float.is_nan())
            >>> df.collect()
            ╭─────────╮
            │ data    │
            │ ---     │
            │ Boolean │
            ╞═════════╡
            │ false   │
            ├╌╌╌╌╌╌╌╌╌┤
            │ None    │
            ├╌╌╌╌╌╌╌╌╌┤
            │ true    │
            ╰─────────╯
            <BLANKLINE>
            (Showing first 3 of 3 rows)

        """
        f = native.get_function_from_registry("is_nan")
        return Expression._from_pyexpr(f(self._expr))

    def is_inf(self) -> Expression:
        """Checks if values in the Expression are Infinity.

        Returns:
            Expression: Boolean Expression indicating whether values are Infinity.

        Note:
            Nulls will be propagated! I.e. this operation will return a null for null values.

        Examples:
            >>> import daft
            >>> df = daft.from_pydict({"data": [-float("inf"), 0.0, float("inf"), None]})
            >>> df = df.select(df["data"].float.is_inf())
            >>> df.collect()
            ╭─────────╮
            │ data    │
            │ ---     │
            │ Boolean │
            ╞═════════╡
            │ true    │
            ├╌╌╌╌╌╌╌╌╌┤
            │ false   │
            ├╌╌╌╌╌╌╌╌╌┤
            │ true    │
            ├╌╌╌╌╌╌╌╌╌┤
            │ None    │
            ╰─────────╯
            <BLANKLINE>
            (Showing first 4 of 4 rows)

        """
        f = native.get_function_from_registry("is_inf")
        return Expression._from_pyexpr(f(self._expr))

    def not_nan(self) -> Expression:
        """Checks if values are not NaN (a special float value indicating not-a-number).

        Returns:
            Expression: Boolean Expression indicating whether values are not invalid.

        Note:
            Nulls will be propagated! I.e. this operation will return a null for null values.

        Examples:
            >>> import daft
            >>> df = daft.from_pydict({"x": [1.0, None, float("nan")]})
            >>> df = df.select(df["x"].float.not_nan())
            >>> df.collect()
            ╭─────────╮
            │ x       │
            │ ---     │
            │ Boolean │
            ╞═════════╡
            │ true    │
            ├╌╌╌╌╌╌╌╌╌┤
            │ None    │
            ├╌╌╌╌╌╌╌╌╌┤
            │ false   │
            ╰─────────╯
            <BLANKLINE>
            (Showing first 3 of 3 rows)

        """
        f = native.get_function_from_registry("not_nan")
        return Expression._from_pyexpr(f(self._expr))

    def fill_nan(self, fill_value: Expression) -> Expression:
        """Fills NaN values in the Expression with the provided fill_value.

        Returns:
            Expression: Expression with Nan values filled with the provided fill_value

        Examples:
            >>> import daft
            >>> df = daft.from_pydict({"data": [1.1, float("nan"), 3.3]})
            >>> df = df.with_column("filled", df["data"].float.fill_nan(2.2))
            >>> df.show()
            ╭─────────┬─────────╮
            │ data    ┆ filled  │
            │ ---     ┆ ---     │
            │ Float64 ┆ Float64 │
            ╞═════════╪═════════╡
            │ 1.1     ┆ 1.1     │
            ├╌╌╌╌╌╌╌╌╌┼╌╌╌╌╌╌╌╌╌┤
            │ NaN     ┆ 2.2     │
            ├╌╌╌╌╌╌╌╌╌┼╌╌╌╌╌╌╌╌╌┤
            │ 3.3     ┆ 3.3     │
            ╰─────────┴─────────╯
            <BLANKLINE>
            (Showing first 3 of 3 rows)

        """
        fill_value = Expression._to_expression(fill_value)
        f = native.get_function_from_registry("fill_nan")
        return Expression._from_pyexpr(f(self._expr, fill_value._expr))


class ExpressionDatetimeNamespace(ExpressionNamespace):
    """The following methods are available under the `expr.dt` attribute."""

    def date(self) -> Expression:
        """Retrieves the date for a datetime column.

        Returns:
            Expression: a Date expression

        Examples:
            >>> import daft, datetime
            >>> df = daft.from_pydict(
            ...     {
            ...         "x": [
            ...             datetime.datetime(2021, 1, 1, 5, 1, 1),
            ...             datetime.datetime(2021, 1, 2, 6, 1, 59),
            ...             datetime.datetime(2021, 1, 3, 7, 2, 0),
            ...         ],
            ...     }
            ... )
            >>> df = df.with_column("date", df["x"].dt.date())
            >>> df.show()
            ╭───────────────────────────────┬────────────╮
            │ x                             ┆ date       │
            │ ---                           ┆ ---        │
            │ Timestamp(Microseconds, None) ┆ Date       │
            ╞═══════════════════════════════╪════════════╡
            │ 2021-01-01 05:01:01           ┆ 2021-01-01 │
            ├╌╌╌╌╌╌╌╌╌╌╌╌╌╌╌╌╌╌╌╌╌╌╌╌╌╌╌╌╌╌╌┼╌╌╌╌╌╌╌╌╌╌╌╌┤
            │ 2021-01-02 06:01:59           ┆ 2021-01-02 │
            ├╌╌╌╌╌╌╌╌╌╌╌╌╌╌╌╌╌╌╌╌╌╌╌╌╌╌╌╌╌╌╌┼╌╌╌╌╌╌╌╌╌╌╌╌┤
            │ 2021-01-03 07:02:00           ┆ 2021-01-03 │
            ╰───────────────────────────────┴────────────╯
            <BLANKLINE>
            (Showing first 3 of 3 rows)

        """
        return Expression._from_pyexpr(native.dt_date(self._expr))

    def day(self) -> Expression:
        """Retrieves the day for a datetime column.

        Returns:
            Expression: a UInt32 expression with just the day extracted from a datetime column

        Examples:
            >>> import daft, datetime
            >>> df = daft.from_pydict(
            ...     {
            ...         "x": [
            ...             datetime.datetime(2021, 1, 1, 5, 1, 1),
            ...             datetime.datetime(2021, 1, 2, 6, 1, 59),
            ...             datetime.datetime(2021, 1, 3, 7, 2, 0),
            ...         ],
            ...     }
            ... )
            >>> df = df.with_column("day", df["x"].dt.day())
            >>> df.show()
            ╭───────────────────────────────┬────────╮
            │ x                             ┆ day    │
            │ ---                           ┆ ---    │
            │ Timestamp(Microseconds, None) ┆ UInt32 │
            ╞═══════════════════════════════╪════════╡
            │ 2021-01-01 05:01:01           ┆ 1      │
            ├╌╌╌╌╌╌╌╌╌╌╌╌╌╌╌╌╌╌╌╌╌╌╌╌╌╌╌╌╌╌╌┼╌╌╌╌╌╌╌╌┤
            │ 2021-01-02 06:01:59           ┆ 2      │
            ├╌╌╌╌╌╌╌╌╌╌╌╌╌╌╌╌╌╌╌╌╌╌╌╌╌╌╌╌╌╌╌┼╌╌╌╌╌╌╌╌┤
            │ 2021-01-03 07:02:00           ┆ 3      │
            ╰───────────────────────────────┴────────╯
            <BLANKLINE>
            (Showing first 3 of 3 rows)

        """
        return Expression._from_pyexpr(native.dt_day(self._expr))

    def hour(self) -> Expression:
        """Retrieves the day for a datetime column.

        Returns:
            Expression: a UInt32 expression with just the day extracted from a datetime column

        Examples:
            >>> import daft, datetime
            >>> df = daft.from_pydict(
            ...     {
            ...         "x": [
            ...             datetime.datetime(2021, 1, 1, 5, 1, 1),
            ...             datetime.datetime(2021, 1, 2, 6, 1, 59),
            ...             datetime.datetime(2021, 1, 3, 7, 2, 0),
            ...         ],
            ...     }
            ... )
            >>> df = df.with_column("hour", df["x"].dt.hour())
            >>> df.show()
            ╭───────────────────────────────┬────────╮
            │ x                             ┆ hour   │
            │ ---                           ┆ ---    │
            │ Timestamp(Microseconds, None) ┆ UInt32 │
            ╞═══════════════════════════════╪════════╡
            │ 2021-01-01 05:01:01           ┆ 5      │
            ├╌╌╌╌╌╌╌╌╌╌╌╌╌╌╌╌╌╌╌╌╌╌╌╌╌╌╌╌╌╌╌┼╌╌╌╌╌╌╌╌┤
            │ 2021-01-02 06:01:59           ┆ 6      │
            ├╌╌╌╌╌╌╌╌╌╌╌╌╌╌╌╌╌╌╌╌╌╌╌╌╌╌╌╌╌╌╌┼╌╌╌╌╌╌╌╌┤
            │ 2021-01-03 07:02:00           ┆ 7      │
            ╰───────────────────────────────┴────────╯
            <BLANKLINE>
            (Showing first 3 of 3 rows)

        """
        return Expression._from_pyexpr(native.dt_hour(self._expr))

    def minute(self) -> Expression:
        """Retrieves the minute for a datetime column.

        Returns:
            Expression: a UInt32 expression with just the minute extracted from a datetime column

        Examples:
            >>> import daft, datetime
            >>> df = daft.from_pydict(
            ...     {
            ...         "x": [
            ...             datetime.datetime(2021, 1, 1, 5, 1, 1),
            ...             datetime.datetime(2021, 1, 2, 6, 1, 59),
            ...             datetime.datetime(2021, 1, 3, 7, 2, 0),
            ...         ],
            ...     }
            ... )
            >>> df = df.with_column("minute", df["x"].dt.minute())
            >>> df.show()
            ╭───────────────────────────────┬────────╮
            │ x                             ┆ minute │
            │ ---                           ┆ ---    │
            │ Timestamp(Microseconds, None) ┆ UInt32 │
            ╞═══════════════════════════════╪════════╡
            │ 2021-01-01 05:01:01           ┆ 1      │
            ├╌╌╌╌╌╌╌╌╌╌╌╌╌╌╌╌╌╌╌╌╌╌╌╌╌╌╌╌╌╌╌┼╌╌╌╌╌╌╌╌┤
            │ 2021-01-02 06:01:59           ┆ 1      │
            ├╌╌╌╌╌╌╌╌╌╌╌╌╌╌╌╌╌╌╌╌╌╌╌╌╌╌╌╌╌╌╌┼╌╌╌╌╌╌╌╌┤
            │ 2021-01-03 07:02:00           ┆ 2      │
            ╰───────────────────────────────┴────────╯
            <BLANKLINE>
            (Showing first 3 of 3 rows)

        """
        return Expression._from_pyexpr(native.dt_minute(self._expr))

    def second(self) -> Expression:
        """Retrieves the second for a datetime column.

        Returns:
            Expression: a UInt32 expression with just the second extracted from a datetime column

        Examples:
            >>> import daft, datetime
            >>> df = daft.from_pydict(
            ...     {
            ...         "x": [
            ...             datetime.datetime(2021, 1, 1, 0, 1, 1),
            ...             datetime.datetime(2021, 1, 1, 0, 1, 59),
            ...             datetime.datetime(2021, 1, 1, 0, 2, 0),
            ...         ],
            ...     }
            ... )
            >>> df = df.with_column("second", df["x"].dt.second())
            >>> df.show()
            ╭───────────────────────────────┬────────╮
            │ x                             ┆ second │
            │ ---                           ┆ ---    │
            │ Timestamp(Microseconds, None) ┆ UInt32 │
            ╞═══════════════════════════════╪════════╡
            │ 2021-01-01 00:01:01           ┆ 1      │
            ├╌╌╌╌╌╌╌╌╌╌╌╌╌╌╌╌╌╌╌╌╌╌╌╌╌╌╌╌╌╌╌┼╌╌╌╌╌╌╌╌┤
            │ 2021-01-01 00:01:59           ┆ 59     │
            ├╌╌╌╌╌╌╌╌╌╌╌╌╌╌╌╌╌╌╌╌╌╌╌╌╌╌╌╌╌╌╌┼╌╌╌╌╌╌╌╌┤
            │ 2021-01-01 00:02:00           ┆ 0      │
            ╰───────────────────────────────┴────────╯
            <BLANKLINE>
            (Showing first 3 of 3 rows)

        """
        return Expression._from_pyexpr(native.dt_second(self._expr))

    def millisecond(self) -> Expression:
        """Retrieves the millisecond for a datetime column.

        Examples:
            >>> import daft
            >>> from datetime import datetime
            >>> df = daft.from_pydict(
            ...     {
            ...         "datetime": [
            ...             datetime(1978, 1, 1, 1, 1, 1, 0),
            ...             datetime(2024, 10, 13, 5, 30, 14, 500_000),
            ...             datetime(2065, 1, 1, 10, 20, 30, 60_000),
            ...         ]
            ...     }
            ... )
            >>> df = df.select(daft.col("datetime").dt.millisecond())
            >>> df.show()
            ╭──────────╮
            │ datetime │
            │ ---      │
            │ UInt32   │
            ╞══════════╡
            │ 0        │
            ├╌╌╌╌╌╌╌╌╌╌┤
            │ 500      │
            ├╌╌╌╌╌╌╌╌╌╌┤
            │ 60       │
            ╰──────────╯
            <BLANKLINE>
            (Showing first 3 of 3 rows)
        """
        return Expression._from_pyexpr(native.dt_millisecond(self._expr))

    def microsecond(self) -> Expression:
        """Retrieves the microsecond for a datetime column.

        Examples:
            >>> import daft
            >>> from datetime import datetime
            >>> df = daft.from_pydict(
            ...     {
            ...         "datetime": [
            ...             datetime(1978, 1, 1, 1, 1, 1, 0),
            ...             datetime(2024, 10, 13, 5, 30, 14, 500_000),
            ...             datetime(2065, 1, 1, 10, 20, 30, 60_000),
            ...         ]
            ...     }
            ... )
            >>> df.select(daft.col("datetime").dt.microsecond()).show()
            ╭──────────╮
            │ datetime │
            │ ---      │
            │ UInt32   │
            ╞══════════╡
            │ 0        │
            ├╌╌╌╌╌╌╌╌╌╌┤
            │ 500000   │
            ├╌╌╌╌╌╌╌╌╌╌┤
            │ 60000    │
            ╰──────────╯
            <BLANKLINE>
            (Showing first 3 of 3 rows)

        """
        return Expression._from_pyexpr(native.dt_microsecond(self._expr))

    def nanosecond(self) -> Expression:
        """Retrieves the nanosecond for a datetime column.

        Examples:
            >>> import daft
            >>> from datetime import datetime
            >>> df = daft.from_pydict(
            ...     {
            ...         "datetime": [
            ...             datetime(1978, 1, 1, 1, 1, 1, 0),
            ...             datetime(2024, 10, 13, 5, 30, 14, 500_000),
            ...             datetime(2065, 1, 1, 10, 20, 30, 60_000),
            ...         ]
            ...     }
            ... )
            >>>
            >>> df.select(daft.col("datetime").dt.nanosecond()).show()
            ╭───────────╮
            │ datetime  │
            │ ---       │
            │ UInt32    │
            ╞═══════════╡
            │ 0         │
            ├╌╌╌╌╌╌╌╌╌╌╌┤
            │ 500000000 │
            ├╌╌╌╌╌╌╌╌╌╌╌┤
            │ 60000000  │
            ╰───────────╯
            <BLANKLINE>
            (Showing first 3 of 3 rows)

        """
        return Expression._from_pyexpr(native.dt_nanosecond(self._expr))

    def unix_date(self) -> Expression:
        """Retrieves the number of days since 1970-01-01 00:00:00 UTC.

        Returns:
            Expression: a UInt64 expression

        Examples:
            >>> import daft
            >>> from datetime import datetime
            >>> df = daft.from_pydict(
            ...     {
            ...         "datetime": [
            ...             datetime(1978, 1, 1, 1, 1, 1, 0),
            ...             datetime(2024, 10, 13, 5, 30, 14, 500_000),
            ...             datetime(2065, 1, 1, 10, 20, 30, 60_000),
            ...         ]
            ...     }
            ... )
            >>>
            >>> df.select(daft.col("datetime").alias("unix_date").dt.unix_date()).show()
            ╭───────────╮
            │ unix_date │
            │ ---       │
            │ UInt64    │
            ╞═══════════╡
            │ 2922      │
            ├╌╌╌╌╌╌╌╌╌╌╌┤
            │ 20009     │
            ├╌╌╌╌╌╌╌╌╌╌╌┤
            │ 34699     │
            ╰───────────╯
            <BLANKLINE>
            (Showing first 3 of 3 rows)

        """
        return Expression._from_pyexpr(native.dt_unix_date(self._expr))

    def time(self) -> Expression:
        """Retrieves the time for a datetime column.

        Returns:
            Expression: a Time expression

        Examples:
            >>> import daft, datetime
            >>> df = daft.from_pydict(
            ...     {
            ...         "x": [
            ...             datetime.datetime(2021, 1, 1, 0, 1, 1),
            ...             datetime.datetime(2021, 1, 1, 12, 1, 59),
            ...             datetime.datetime(2021, 1, 1, 23, 59, 59),
            ...         ],
            ...     }
            ... )
            >>> df = df.with_column("time", df["x"].dt.time())
            >>> df.show()
            ╭───────────────────────────────┬────────────────────╮
            │ x                             ┆ time               │
            │ ---                           ┆ ---                │
            │ Timestamp(Microseconds, None) ┆ Time(Microseconds) │
            ╞═══════════════════════════════╪════════════════════╡
            │ 2021-01-01 00:01:01           ┆ 00:01:01           │
            ├╌╌╌╌╌╌╌╌╌╌╌╌╌╌╌╌╌╌╌╌╌╌╌╌╌╌╌╌╌╌╌┼╌╌╌╌╌╌╌╌╌╌╌╌╌╌╌╌╌╌╌╌┤
            │ 2021-01-01 12:01:59           ┆ 12:01:59           │
            ├╌╌╌╌╌╌╌╌╌╌╌╌╌╌╌╌╌╌╌╌╌╌╌╌╌╌╌╌╌╌╌┼╌╌╌╌╌╌╌╌╌╌╌╌╌╌╌╌╌╌╌╌┤
            │ 2021-01-01 23:59:59           ┆ 23:59:59           │
            ╰───────────────────────────────┴────────────────────╯
            <BLANKLINE>
            (Showing first 3 of 3 rows)

        """
        return Expression._from_pyexpr(native.dt_time(self._expr))

    def month(self) -> Expression:
        """Retrieves the month for a datetime column.

        Returns:
            Expression: a UInt32 expression with just the month extracted from a datetime column

        Examples:
            >>> import daft, datetime
            >>> df = daft.from_pydict(
            ...     {
            ...         "datetime": [
            ...             datetime.datetime(2024, 7, 3, 0, 0, 0),
            ...             datetime.datetime(2024, 6, 4, 0, 0, 0),
            ...             datetime.datetime(2024, 5, 5, 0, 0, 0),
            ...         ],
            ...     }
            ... )
            >>> df.with_column("month", df["datetime"].dt.month()).collect()
            ╭───────────────────────────────┬────────╮
            │ datetime                      ┆ month  │
            │ ---                           ┆ ---    │
            │ Timestamp(Microseconds, None) ┆ UInt32 │
            ╞═══════════════════════════════╪════════╡
            │ 2024-07-03 00:00:00           ┆ 7      │
            ├╌╌╌╌╌╌╌╌╌╌╌╌╌╌╌╌╌╌╌╌╌╌╌╌╌╌╌╌╌╌╌┼╌╌╌╌╌╌╌╌┤
            │ 2024-06-04 00:00:00           ┆ 6      │
            ├╌╌╌╌╌╌╌╌╌╌╌╌╌╌╌╌╌╌╌╌╌╌╌╌╌╌╌╌╌╌╌┼╌╌╌╌╌╌╌╌┤
            │ 2024-05-05 00:00:00           ┆ 5      │
            ╰───────────────────────────────┴────────╯
            <BLANKLINE>
            (Showing first 3 of 3 rows)

        """
        return Expression._from_pyexpr(native.dt_month(self._expr))

    def quarter(self) -> Expression:
        """Retrieves the quarter for a datetime column.

        Returns:
            Expression: a UInt32 expression with just the quarter extracted from a datetime column

        Examples:
            >>> import daft, datetime
            >>> df = daft.from_pydict(
            ...     {
            ...         "datetime": [
            ...             datetime.datetime(2024, 1, 1, 0, 0, 0),
            ...             datetime.datetime(2023, 7, 4, 0, 0, 0),
            ...             datetime.datetime(2022, 12, 5, 0, 0, 0),
            ...         ],
            ...     }
            ... )
            >>> df.with_column("quarter", df["datetime"].dt.quarter()).collect()
            ╭───────────────────────────────┬─────────╮
            │ datetime                      ┆ quarter │
            │ ---                           ┆ ---     │
            │ Timestamp(Microseconds, None) ┆ UInt32  │
            ╞═══════════════════════════════╪═════════╡
            │ 2024-01-01 00:00:00           ┆ 1       │
            ├╌╌╌╌╌╌╌╌╌╌╌╌╌╌╌╌╌╌╌╌╌╌╌╌╌╌╌╌╌╌╌┼╌╌╌╌╌╌╌╌╌┤
            │ 2023-07-04 00:00:00           ┆ 3       │
            ├╌╌╌╌╌╌╌╌╌╌╌╌╌╌╌╌╌╌╌╌╌╌╌╌╌╌╌╌╌╌╌┼╌╌╌╌╌╌╌╌╌┤
            │ 2022-12-05 00:00:00           ┆ 4       │
            ╰───────────────────────────────┴─────────╯
            <BLANKLINE>
            (Showing first 3 of 3 rows)

        """
        return Expression._from_pyexpr(native.dt_quarter(self._expr))

    def year(self) -> Expression:
        """Retrieves the year for a datetime column.

        Returns:
            Expression: a UInt32 expression with just the year extracted from a datetime column

        Examples:
            >>> import daft, datetime
            >>> df = daft.from_pydict(
            ...     {
            ...         "datetime": [
            ...             datetime.datetime(2024, 7, 3, 0, 0, 0),
            ...             datetime.datetime(2023, 7, 4, 0, 0, 0),
            ...             datetime.datetime(2022, 7, 5, 0, 0, 0),
            ...         ],
            ...     }
            ... )
            >>> df.with_column("year", df["datetime"].dt.year()).collect()
            ╭───────────────────────────────┬───────╮
            │ datetime                      ┆ year  │
            │ ---                           ┆ ---   │
            │ Timestamp(Microseconds, None) ┆ Int32 │
            ╞═══════════════════════════════╪═══════╡
            │ 2024-07-03 00:00:00           ┆ 2024  │
            ├╌╌╌╌╌╌╌╌╌╌╌╌╌╌╌╌╌╌╌╌╌╌╌╌╌╌╌╌╌╌╌┼╌╌╌╌╌╌╌┤
            │ 2023-07-04 00:00:00           ┆ 2023  │
            ├╌╌╌╌╌╌╌╌╌╌╌╌╌╌╌╌╌╌╌╌╌╌╌╌╌╌╌╌╌╌╌┼╌╌╌╌╌╌╌┤
            │ 2022-07-05 00:00:00           ┆ 2022  │
            ╰───────────────────────────────┴───────╯
            <BLANKLINE>
            (Showing first 3 of 3 rows)

        """
        return Expression._from_pyexpr(native.dt_year(self._expr))

    def day_of_week(self) -> Expression:
        """Retrieves the day of the week for a datetime column, starting at 0 for Monday and ending at 6 for Sunday.

        Returns:
            Expression: a UInt32 expression with just the day_of_week extracted from a datetime column

        Examples:
            >>> import daft, datetime
            >>> df = daft.from_pydict(
            ...     {
            ...         "datetime": [
            ...             datetime.datetime(2024, 7, 3, 0, 0, 0),
            ...             datetime.datetime(2024, 7, 4, 0, 0, 0),
            ...             datetime.datetime(2024, 7, 5, 0, 0, 0),
            ...         ],
            ...     }
            ... )
            >>> df.with_column("day_of_week", df["datetime"].dt.day_of_week()).collect()
            ╭───────────────────────────────┬─────────────╮
            │ datetime                      ┆ day_of_week │
            │ ---                           ┆ ---         │
            │ Timestamp(Microseconds, None) ┆ UInt32      │
            ╞═══════════════════════════════╪═════════════╡
            │ 2024-07-03 00:00:00           ┆ 2           │
            ├╌╌╌╌╌╌╌╌╌╌╌╌╌╌╌╌╌╌╌╌╌╌╌╌╌╌╌╌╌╌╌┼╌╌╌╌╌╌╌╌╌╌╌╌╌┤
            │ 2024-07-04 00:00:00           ┆ 3           │
            ├╌╌╌╌╌╌╌╌╌╌╌╌╌╌╌╌╌╌╌╌╌╌╌╌╌╌╌╌╌╌╌┼╌╌╌╌╌╌╌╌╌╌╌╌╌┤
            │ 2024-07-05 00:00:00           ┆ 4           │
            ╰───────────────────────────────┴─────────────╯
            <BLANKLINE>
            (Showing first 3 of 3 rows)

        """
        return Expression._from_pyexpr(native.dt_day_of_week(self._expr))

    def day_of_month(self) -> Expression:
        """Retrieves the day of the month for a datetime column.

        Returns:
            Expression: a UInt32 expression with just the day_of_month extracted from a datetime column

        Examples:
            >>> import daft
            >>> from datetime import datetime
            >>> df = daft.from_pydict(
            ...     {
            ...         "datetime": [
            ...             datetime(2024, 1, 1, 0, 0, 0),
            ...             datetime(2024, 2, 1, 0, 0, 0),
            ...             datetime(2024, 12, 31, 0, 0, 0),
            ...             datetime(2023, 12, 31, 0, 0, 0),
            ...         ],
            ...     }
            ... )
            >>> df.with_column("day_of_month", df["datetime"].dt.day_of_month()).collect()
            ╭───────────────────────────────┬──────────────╮
            │ datetime                      ┆ day_of_month │
            │ ---                           ┆ ---          │
            │ Timestamp(Microseconds, None) ┆ UInt32       │
            ╞═══════════════════════════════╪══════════════╡
            │ 2024-01-01 00:00:00           ┆ 1            │
            ├╌╌╌╌╌╌╌╌╌╌╌╌╌╌╌╌╌╌╌╌╌╌╌╌╌╌╌╌╌╌╌┼╌╌╌╌╌╌╌╌╌╌╌╌╌╌┤
            │ 2024-02-01 00:00:00           ┆ 1            │
            ├╌╌╌╌╌╌╌╌╌╌╌╌╌╌╌╌╌╌╌╌╌╌╌╌╌╌╌╌╌╌╌┼╌╌╌╌╌╌╌╌╌╌╌╌╌╌┤
            │ 2024-12-31 00:00:00           ┆ 31           │
            ├╌╌╌╌╌╌╌╌╌╌╌╌╌╌╌╌╌╌╌╌╌╌╌╌╌╌╌╌╌╌╌┼╌╌╌╌╌╌╌╌╌╌╌╌╌╌┤
            │ 2023-12-31 00:00:00           ┆ 31           │
            ╰───────────────────────────────┴──────────────╯
            <BLANKLINE>
            (Showing first 4 of 4 rows)
        """
        return Expression._from_pyexpr(native.dt_day_of_month(self._expr))

    def day_of_year(self) -> Expression:
        """Retrieves the ordinal day for a datetime column. Starting at 1 for January 1st and ending at 365 or 366 for December 31st.

        Returns:
            Expression: a UInt32 expression with just the day_of_year extracted from a datetime column

        Examples:
            >>> import daft
            >>> from datetime import datetime
            >>> df = daft.from_pydict(
            ...     {
            ...         "datetime": [
            ...             datetime(2024, 1, 1, 0, 0, 0),
            ...             datetime(2024, 2, 1, 0, 0, 0),
            ...             datetime(2024, 12, 31, 0, 0, 0),  # 2024 is a leap year
            ...             datetime(2023, 12, 31, 0, 0, 0),  # not leap year
            ...         ],
            ...     }
            ... )
            >>> df.with_column("day_of_year", df["datetime"].dt.day_of_year()).collect()
            ╭───────────────────────────────┬─────────────╮
            │ datetime                      ┆ day_of_year │
            │ ---                           ┆ ---         │
            │ Timestamp(Microseconds, None) ┆ UInt32      │
            ╞═══════════════════════════════╪═════════════╡
            │ 2024-01-01 00:00:00           ┆ 1           │
            ├╌╌╌╌╌╌╌╌╌╌╌╌╌╌╌╌╌╌╌╌╌╌╌╌╌╌╌╌╌╌╌┼╌╌╌╌╌╌╌╌╌╌╌╌╌┤
            │ 2024-02-01 00:00:00           ┆ 32          │
            ├╌╌╌╌╌╌╌╌╌╌╌╌╌╌╌╌╌╌╌╌╌╌╌╌╌╌╌╌╌╌╌┼╌╌╌╌╌╌╌╌╌╌╌╌╌┤
            │ 2024-12-31 00:00:00           ┆ 366         │
            ├╌╌╌╌╌╌╌╌╌╌╌╌╌╌╌╌╌╌╌╌╌╌╌╌╌╌╌╌╌╌╌┼╌╌╌╌╌╌╌╌╌╌╌╌╌┤
            │ 2023-12-31 00:00:00           ┆ 365         │
            ╰───────────────────────────────┴─────────────╯
            <BLANKLINE>
            (Showing first 4 of 4 rows)
        """
        return Expression._from_pyexpr(native.dt_day_of_year(self._expr))

    def week_of_year(self) -> Expression:
        """Retrieves the week of the year for a datetime column.

        Returns:
            Expression: a UInt32 expression with just the week_of_year extracted from a datetime column

        Examples:
            >>> import daft
            >>> from datetime import datetime
            >>> df = daft.from_pydict(
            ...     {
            ...         "datetime": [
            ...             datetime(2024, 1, 1, 0, 0, 0),
            ...             datetime(2024, 2, 1, 0, 0, 0),
            ...             datetime(2024, 12, 31, 0, 0, 0),  # part of week 1 of 2025 according to ISO 8601 standard
            ...             datetime(2023, 12, 31, 0, 0, 0),
            ...         ],
            ...     }
            ... )
            >>> df.with_column("week_of_year", df["datetime"].dt.week_of_year()).collect()
            ╭───────────────────────────────┬──────────────╮
            │ datetime                      ┆ week_of_year │
            │ ---                           ┆ ---          │
            │ Timestamp(Microseconds, None) ┆ UInt32       │
            ╞═══════════════════════════════╪══════════════╡
            │ 2024-01-01 00:00:00           ┆ 1            │
            ├╌╌╌╌╌╌╌╌╌╌╌╌╌╌╌╌╌╌╌╌╌╌╌╌╌╌╌╌╌╌╌┼╌╌╌╌╌╌╌╌╌╌╌╌╌╌┤
            │ 2024-02-01 00:00:00           ┆ 5            │
            ├╌╌╌╌╌╌╌╌╌╌╌╌╌╌╌╌╌╌╌╌╌╌╌╌╌╌╌╌╌╌╌┼╌╌╌╌╌╌╌╌╌╌╌╌╌╌┤
            │ 2024-12-31 00:00:00           ┆ 1            │
            ├╌╌╌╌╌╌╌╌╌╌╌╌╌╌╌╌╌╌╌╌╌╌╌╌╌╌╌╌╌╌╌┼╌╌╌╌╌╌╌╌╌╌╌╌╌╌┤
            │ 2023-12-31 00:00:00           ┆ 52           │
            ╰───────────────────────────────┴──────────────╯
            <BLANKLINE>
            (Showing first 4 of 4 rows)
        """
        return Expression._from_pyexpr(native.dt_week_of_year(self._expr))

    def truncate(self, interval: str, relative_to: Expression | None = None) -> Expression:
        """Truncates the datetime column to the specified interval.

        Args:
            interval: The interval to truncate to. Must be a string representing a valid interval in "{integer} {unit}" format, e.g. "1 day". Valid time units are: 'microsecond', 'millisecond', 'second', 'minute', 'hour', 'day', 'week'.
            relative_to: Optional timestamp to truncate relative to. If not provided, truncates to the start of the Unix epoch: 1970-01-01 00:00:00.

        Returns:
            Expression: a DateTime expression truncated to the specified interval

        Examples:
            >>> import daft, datetime
            >>> df = daft.from_pydict(
            ...     {
            ...         "datetime": [
            ...             datetime.datetime(2021, 1, 1, 0, 1, 1),
            ...             datetime.datetime(2021, 1, 1, 0, 1, 59),
            ...             datetime.datetime(2021, 1, 1, 0, 2, 0),
            ...         ],
            ...     }
            ... )
            >>> df.with_column("truncated", df["datetime"].dt.truncate("1 minute")).collect()
            ╭───────────────────────────────┬───────────────────────────────╮
            │ datetime                      ┆ truncated                     │
            │ ---                           ┆ ---                           │
            │ Timestamp(Microseconds, None) ┆ Timestamp(Microseconds, None) │
            ╞═══════════════════════════════╪═══════════════════════════════╡
            │ 2021-01-01 00:01:01           ┆ 2021-01-01 00:01:00           │
            ├╌╌╌╌╌╌╌╌╌╌╌╌╌╌╌╌╌╌╌╌╌╌╌╌╌╌╌╌╌╌╌┼╌╌╌╌╌╌╌╌╌╌╌╌╌╌╌╌╌╌╌╌╌╌╌╌╌╌╌╌╌╌╌┤
            │ 2021-01-01 00:01:59           ┆ 2021-01-01 00:01:00           │
            ├╌╌╌╌╌╌╌╌╌╌╌╌╌╌╌╌╌╌╌╌╌╌╌╌╌╌╌╌╌╌╌┼╌╌╌╌╌╌╌╌╌╌╌╌╌╌╌╌╌╌╌╌╌╌╌╌╌╌╌╌╌╌╌┤
            │ 2021-01-01 00:02:00           ┆ 2021-01-01 00:02:00           │
            ╰───────────────────────────────┴───────────────────────────────╯
            <BLANKLINE>
            (Showing first 3 of 3 rows)

        """
        relative_to = Expression._to_expression(relative_to)
        return Expression._from_pyexpr(native.dt_truncate(self._expr, interval, relative_to._expr))

    def to_unix_epoch(self, time_unit: str | TimeUnit | None = None) -> Expression:
        """Converts a datetime column to a Unix timestamp. with the specified time unit. (default: seconds).

        See [daft.datatype.TimeUnit](https://www.getdaft.io/projects/docs/en/stable/api/datatypes/#daft.datatype.DataType.timeunit) for more information on time units and valid values.

        Examples:
            >>> import daft
            >>> from datetime import date
            >>> df = daft.from_pydict(
            ...     {
            ...         "dates": [
            ...             date(2001, 1, 1),
            ...             date(2001, 1, 2),
            ...             date(2001, 1, 3),
            ...             None,
            ...         ]
            ...     }
            ... )
            >>> df.with_column("timestamp", daft.col("dates").dt.to_unix_epoch("ns")).show()
            ╭────────────┬────────────────────╮
            │ dates      ┆ timestamp          │
            │ ---        ┆ ---                │
            │ Date       ┆ Int64              │
            ╞════════════╪════════════════════╡
            │ 2001-01-01 ┆ 978307200000000000 │
            ├╌╌╌╌╌╌╌╌╌╌╌╌┼╌╌╌╌╌╌╌╌╌╌╌╌╌╌╌╌╌╌╌╌┤
            │ 2001-01-02 ┆ 978393600000000000 │
            ├╌╌╌╌╌╌╌╌╌╌╌╌┼╌╌╌╌╌╌╌╌╌╌╌╌╌╌╌╌╌╌╌╌┤
            │ 2001-01-03 ┆ 978480000000000000 │
            ├╌╌╌╌╌╌╌╌╌╌╌╌┼╌╌╌╌╌╌╌╌╌╌╌╌╌╌╌╌╌╌╌╌┤
            │ None       ┆ None               │
            ╰────────────┴────────────────────╯
            <BLANKLINE>
            (Showing first 4 of 4 rows)
        """
        if time_unit is None:
            time_unit = TimeUnit.s()
        if isinstance(time_unit, str):
            time_unit = TimeUnit.from_str(time_unit)

        return Expression._from_pyexpr(native.dt_to_unix_epoch(self._expr, time_unit._timeunit))

    def strftime(self, format: str | None = None) -> Expression:
        """Converts a datetime/date column to a string column.

        Args:
            format: The format to use for the conversion. If None, defaults to ISO 8601 format.

        Note:
            The format must be a valid datetime format string. (defaults to ISO 8601 format)
            See: https://docs.rs/chrono/latest/chrono/format/strftime/index.html


        Examples:
            >>> import daft
            >>> from datetime import datetime, date
            >>> df = daft.from_pydict(
            ...     {
            ...         "dates": [date(2023, 1, 1), date(2023, 1, 2), date(2023, 1, 3)],
            ...         "datetimes": [
            ...             datetime(2023, 1, 1, 12, 1),
            ...             datetime(2023, 1, 2, 12, 0, 0, 0),
            ...             datetime(2023, 1, 3, 12, 0, 0, 999_999),
            ...         ],
            ...     }
            ... )
            >>> df = df.with_column("datetimes_s", daft.col("datetimes").cast(daft.DataType.timestamp("s")))
            >>> df.select(
            ...     daft.col("dates").dt.strftime().alias("iso_date"),
            ...     daft.col("dates").dt.strftime(format="%m/%d/%Y").alias("custom_date"),
            ...     daft.col("datetimes").dt.strftime().alias("iso_datetime"),
            ...     daft.col("datetimes_s").dt.strftime().alias("iso_datetime_s"),
            ...     daft.col("datetimes_s").dt.strftime(format="%Y/%m/%d %H:%M:%S").alias("custom_datetime"),
            ... ).show()
            ╭────────────┬─────────────┬────────────────────────────┬─────────────────────┬─────────────────────╮
            │ iso_date   ┆ custom_date ┆ iso_datetime               ┆ iso_datetime_s      ┆ custom_datetime     │
            │ ---        ┆ ---         ┆ ---                        ┆ ---                 ┆ ---                 │
            │ Utf8       ┆ Utf8        ┆ Utf8                       ┆ Utf8                ┆ Utf8                │
            ╞════════════╪═════════════╪════════════════════════════╪═════════════════════╪═════════════════════╡
            │ 2023-01-01 ┆ 01/01/2023  ┆ 2023-01-01T12:01:00.000000 ┆ 2023-01-01T12:01:00 ┆ 2023/01/01 12:01:00 │
            ├╌╌╌╌╌╌╌╌╌╌╌╌┼╌╌╌╌╌╌╌╌╌╌╌╌╌┼╌╌╌╌╌╌╌╌╌╌╌╌╌╌╌╌╌╌╌╌╌╌╌╌╌╌╌╌┼╌╌╌╌╌╌╌╌╌╌╌╌╌╌╌╌╌╌╌╌╌┼╌╌╌╌╌╌╌╌╌╌╌╌╌╌╌╌╌╌╌╌╌┤
            │ 2023-01-02 ┆ 01/02/2023  ┆ 2023-01-02T12:00:00.000000 ┆ 2023-01-02T12:00:00 ┆ 2023/01/02 12:00:00 │
            ├╌╌╌╌╌╌╌╌╌╌╌╌┼╌╌╌╌╌╌╌╌╌╌╌╌╌┼╌╌╌╌╌╌╌╌╌╌╌╌╌╌╌╌╌╌╌╌╌╌╌╌╌╌╌╌┼╌╌╌╌╌╌╌╌╌╌╌╌╌╌╌╌╌╌╌╌╌┼╌╌╌╌╌╌╌╌╌╌╌╌╌╌╌╌╌╌╌╌╌┤
            │ 2023-01-03 ┆ 01/03/2023  ┆ 2023-01-03T12:00:00.999999 ┆ 2023-01-03T12:00:00 ┆ 2023/01/03 12:00:00 │
            ╰────────────┴─────────────┴────────────────────────────┴─────────────────────┴─────────────────────╯
            <BLANKLINE>
            (Showing first 3 of 3 rows)
        """
        return Expression._from_pyexpr(native.dt_strftime(self._expr, format))


class ExpressionStringNamespace(ExpressionNamespace):
    """The following methods are available under the `expr.str` attribute."""

    def contains(self, substr: str | Expression) -> Expression:
        """Checks whether each string contains the given pattern in a string column.

        Args:
            pattern: pattern to search for as a literal string, or as a column to pick values from

        Returns:
            Expression: a Boolean expression indicating whether each value contains the provided pattern

        Examples:
            >>> import daft
            >>> df = daft.from_pydict({"x": ["foo", "bar", "baz"]})
            >>> df = df.select(df["x"].str.contains("o"))
            >>> df.show()
            ╭─────────╮
            │ x       │
            │ ---     │
            │ Boolean │
            ╞═════════╡
            │ true    │
            ├╌╌╌╌╌╌╌╌╌┤
            │ false   │
            ├╌╌╌╌╌╌╌╌╌┤
            │ false   │
            ╰─────────╯
            <BLANKLINE>
            (Showing first 3 of 3 rows)

        """
        substr_expr = Expression._to_expression(substr)
        return Expression._from_pyexpr(native.utf8_contains(self._expr, substr_expr._expr))

    def match(self, pattern: str | Expression) -> Expression:
        """Checks whether each string matches the given regular expression pattern in a string column.

        Args:
            pattern: Regex pattern to search for as string or as a column to pick values from

        Returns:
            Expression: a Boolean expression indicating whether each value matches the provided pattern

        Examples:
            >>> import daft
            >>> df = daft.from_pydict({"x": ["foo", "bar", "baz"]})
            >>> df.with_column("match", df["x"].str.match("ba.")).collect()
            ╭──────┬─────────╮
            │ x    ┆ match   │
            │ ---  ┆ ---     │
            │ Utf8 ┆ Boolean │
            ╞══════╪═════════╡
            │ foo  ┆ false   │
            ├╌╌╌╌╌╌┼╌╌╌╌╌╌╌╌╌┤
            │ bar  ┆ true    │
            ├╌╌╌╌╌╌┼╌╌╌╌╌╌╌╌╌┤
            │ baz  ┆ true    │
            ╰──────┴─────────╯
            <BLANKLINE>
            (Showing first 3 of 3 rows)

        """
        pattern_expr = Expression._to_expression(pattern)
        return Expression._from_pyexpr(native.utf8_match(self._expr, pattern_expr._expr))

    def endswith(self, suffix: str | Expression) -> Expression:
        """Checks whether each string ends with the given pattern in a string column.

        Args:
            pattern: pattern to search for as a literal string, or as a column to pick values from

        Returns:
            Expression: a Boolean expression indicating whether each value ends with the provided pattern

        Examples:
            >>> import daft
            >>> df = daft.from_pydict({"x": ["geftdaft", "lazy", "daft.io"]})
            >>> df.with_column("match", df["x"].str.endswith("daft")).collect()
            ╭──────────┬─────────╮
            │ x        ┆ match   │
            │ ---      ┆ ---     │
            │ Utf8     ┆ Boolean │
            ╞══════════╪═════════╡
            │ geftdaft ┆ true    │
            ├╌╌╌╌╌╌╌╌╌╌┼╌╌╌╌╌╌╌╌╌┤
            │ lazy     ┆ false   │
            ├╌╌╌╌╌╌╌╌╌╌┼╌╌╌╌╌╌╌╌╌┤
            │ daft.io  ┆ false   │
            ╰──────────┴─────────╯
            <BLANKLINE>
            (Showing first 3 of 3 rows)

        """
        suffix_expr = Expression._to_expression(suffix)
        return Expression._from_pyexpr(native.utf8_endswith(self._expr, suffix_expr._expr))

    def startswith(self, prefix: str | Expression) -> Expression:
        """Checks whether each string starts with the given pattern in a string column.

        Args:
            pattern: pattern to search for as a literal string, or as a column to pick values from

        Returns:
            Expression: a Boolean expression indicating whether each value starts with the provided pattern

        Examples:
            >>> import daft
            >>> df = daft.from_pydict({"x": ["geftdaft", "lazy", "daft.io"]})
            >>> df.with_column("match", df["x"].str.startswith("daft")).collect()
            ╭──────────┬─────────╮
            │ x        ┆ match   │
            │ ---      ┆ ---     │
            │ Utf8     ┆ Boolean │
            ╞══════════╪═════════╡
            │ geftdaft ┆ false   │
            ├╌╌╌╌╌╌╌╌╌╌┼╌╌╌╌╌╌╌╌╌┤
            │ lazy     ┆ false   │
            ├╌╌╌╌╌╌╌╌╌╌┼╌╌╌╌╌╌╌╌╌┤
            │ daft.io  ┆ true    │
            ╰──────────┴─────────╯
            <BLANKLINE>
            (Showing first 3 of 3 rows)

        """
        prefix_expr = Expression._to_expression(prefix)
        return Expression._from_pyexpr(native.utf8_startswith(self._expr, prefix_expr._expr))

    def split(self, pattern: str | Expression, regex: bool = False) -> Expression:
        r"""Splits each string on the given literal or regex pattern, into a list of strings.

        Args:
            pattern: The pattern on which each string should be split, or a column to pick such patterns from.
            regex: Whether the pattern is a regular expression. Defaults to False.

        Returns:
            Expression: A List[Utf8] expression containing the string splits for each string in the column.

        Examples:
            >>> import daft
            >>> df = daft.from_pydict({"data": ["daft.distributed.query", "a.b.c", "1.2.3"]})
            >>> df.with_column("split", df["data"].str.split(".")).collect()
            ╭────────────────────────┬────────────────────────────╮
            │ data                   ┆ split                      │
            │ ---                    ┆ ---                        │
            │ Utf8                   ┆ List[Utf8]                 │
            ╞════════════════════════╪════════════════════════════╡
            │ daft.distributed.query ┆ [daft, distributed, query] │
            ├╌╌╌╌╌╌╌╌╌╌╌╌╌╌╌╌╌╌╌╌╌╌╌╌┼╌╌╌╌╌╌╌╌╌╌╌╌╌╌╌╌╌╌╌╌╌╌╌╌╌╌╌╌┤
            │ a.b.c                  ┆ [a, b, c]                  │
            ├╌╌╌╌╌╌╌╌╌╌╌╌╌╌╌╌╌╌╌╌╌╌╌╌┼╌╌╌╌╌╌╌╌╌╌╌╌╌╌╌╌╌╌╌╌╌╌╌╌╌╌╌╌┤
            │ 1.2.3                  ┆ [1, 2, 3]                  │
            ╰────────────────────────┴────────────────────────────╯
            <BLANKLINE>
            (Showing first 3 of 3 rows)

            Split on a regex pattern

            >>> import daft
            >>> df = daft.from_pydict({"data": ["daft.distributed...query", "a.....b.c", "1.2...3.."]})
            >>> df.with_column("split", df["data"].str.split(r"\.+", regex=True)).collect()
            ╭──────────────────────────┬────────────────────────────╮
            │ data                     ┆ split                      │
            │ ---                      ┆ ---                        │
            │ Utf8                     ┆ List[Utf8]                 │
            ╞══════════════════════════╪════════════════════════════╡
            │ daft.distributed...query ┆ [daft, distributed, query] │
            ├╌╌╌╌╌╌╌╌╌╌╌╌╌╌╌╌╌╌╌╌╌╌╌╌╌╌┼╌╌╌╌╌╌╌╌╌╌╌╌╌╌╌╌╌╌╌╌╌╌╌╌╌╌╌╌┤
            │ a.....b.c                ┆ [a, b, c]                  │
            ├╌╌╌╌╌╌╌╌╌╌╌╌╌╌╌╌╌╌╌╌╌╌╌╌╌╌┼╌╌╌╌╌╌╌╌╌╌╌╌╌╌╌╌╌╌╌╌╌╌╌╌╌╌╌╌┤
            │ 1.2...3..                ┆ [1, 2, 3, ]                │
            ╰──────────────────────────┴────────────────────────────╯
            <BLANKLINE>
            (Showing first 3 of 3 rows)


        """
        pattern_expr = Expression._to_expression(pattern)
        return Expression._from_pyexpr(native.utf8_split(self._expr, pattern_expr._expr, regex))

    def concat(self, other: str | Expression) -> Expression:
        """Concatenates two string expressions together.

        Args:
            other (Expression): a string expression to concatenate with

        Returns:
            Expression: a String expression which is `self` concatenated with `other`

        Note:
            Another (easier!) way to invoke this functionality is using the Python `+` operator which is
            aliased to using `.str.concat`. These are equivalent:

        Examples:
            >>> import daft
            >>> df = daft.from_pydict({"x": ["foo", "bar", "baz"], "y": ["a", "b", "c"]})
            >>> df.select(col("x").str.concat(col("y"))).collect()
            ╭──────╮
            │ x    │
            │ ---  │
            │ Utf8 │
            ╞══════╡
            │ fooa │
            ├╌╌╌╌╌╌┤
            │ barb │
            ├╌╌╌╌╌╌┤
            │ bazc │
            ╰──────╯
            <BLANKLINE>
            (Showing first 3 of 3 rows)

        """
        # Delegate to + operator implementation.
        other_expr = Expression._to_expression(other)
        return Expression._from_pyexpr(self._expr) + other_expr

    def extract(self, pattern: str | Expression, index: int = 0) -> Expression:
        r"""Extracts the specified match group from the first regex match in each string in a string column.

        Args:
            pattern: The regex pattern to extract
            index: The index of the regex match group to extract

        Returns:
            Expression: a String expression with the extracted regex match

        Note:
            If index is 0, the entire match is returned.
            If the pattern does not match or the group does not exist, a null value is returned.

        Examples:
            >>> import daft
            >>> regex = r"(\d)(\d*)"
            >>> df = daft.from_pydict({"x": ["123-456", "789-012", "345-678"]})
            >>> df.with_column("match", df["x"].str.extract(regex)).collect()
            ╭─────────┬───────╮
            │ x       ┆ match │
            │ ---     ┆ ---   │
            │ Utf8    ┆ Utf8  │
            ╞═════════╪═══════╡
            │ 123-456 ┆ 123   │
            ├╌╌╌╌╌╌╌╌╌┼╌╌╌╌╌╌╌┤
            │ 789-012 ┆ 789   │
            ├╌╌╌╌╌╌╌╌╌┼╌╌╌╌╌╌╌┤
            │ 345-678 ┆ 345   │
            ╰─────────┴───────╯
            <BLANKLINE>
            (Showing first 3 of 3 rows)

            Extract the first capture group

            >>> df.with_column("match", df["x"].str.extract(regex, 1)).collect()
            ╭─────────┬───────╮
            │ x       ┆ match │
            │ ---     ┆ ---   │
            │ Utf8    ┆ Utf8  │
            ╞═════════╪═══════╡
            │ 123-456 ┆ 1     │
            ├╌╌╌╌╌╌╌╌╌┼╌╌╌╌╌╌╌┤
            │ 789-012 ┆ 7     │
            ├╌╌╌╌╌╌╌╌╌┼╌╌╌╌╌╌╌┤
            │ 345-678 ┆ 3     │
            ╰─────────┴───────╯
            <BLANKLINE>
            (Showing first 3 of 3 rows)


        Tip: See Also
            [extract_all](https://www.getdaft.io/projects/docs/en/stable/api/expressions/#daft.expressions.expressions.ExpressionStringNamespace.extract_all)
        """
        pattern_expr = Expression._to_expression(pattern)
        return Expression._from_pyexpr(native.utf8_extract(self._expr, pattern_expr._expr, index))

    def extract_all(self, pattern: str | Expression, index: int = 0) -> Expression:
        r"""Extracts the specified match group from all regex matches in each string in a string column.

        Args:
            pattern: The regex pattern to extract
            index: The index of the regex match group to extract

        Returns:
            Expression: a List[Utf8] expression with the extracted regex matches

        Note:
            This expression always returns a list of strings.
            If index is 0, the entire match is returned. If the pattern does not match or the group does not exist, an empty list is returned.

        Examples:
            >>> import daft
            >>> regex = r"(\d)(\d*)"
            >>> df = daft.from_pydict({"x": ["123-456", "789-012", "345-678"]})
            >>> df.with_column("match", df["x"].str.extract_all(regex)).collect()
            ╭─────────┬────────────╮
            │ x       ┆ match      │
            │ ---     ┆ ---        │
            │ Utf8    ┆ List[Utf8] │
            ╞═════════╪════════════╡
            │ 123-456 ┆ [123, 456] │
            ├╌╌╌╌╌╌╌╌╌┼╌╌╌╌╌╌╌╌╌╌╌╌┤
            │ 789-012 ┆ [789, 012] │
            ├╌╌╌╌╌╌╌╌╌┼╌╌╌╌╌╌╌╌╌╌╌╌┤
            │ 345-678 ┆ [345, 678] │
            ╰─────────┴────────────╯
            <BLANKLINE>
            (Showing first 3 of 3 rows)

            Extract the first capture group

            >>> df.with_column("match", df["x"].str.extract_all(regex, 1)).collect()
            ╭─────────┬────────────╮
            │ x       ┆ match      │
            │ ---     ┆ ---        │
            │ Utf8    ┆ List[Utf8] │
            ╞═════════╪════════════╡
            │ 123-456 ┆ [1, 4]     │
            ├╌╌╌╌╌╌╌╌╌┼╌╌╌╌╌╌╌╌╌╌╌╌┤
            │ 789-012 ┆ [7, 0]     │
            ├╌╌╌╌╌╌╌╌╌┼╌╌╌╌╌╌╌╌╌╌╌╌┤
            │ 345-678 ┆ [3, 6]     │
            ╰─────────┴────────────╯
            <BLANKLINE>
            (Showing first 3 of 3 rows)

        Tip: See Also
            [extract](https://www.getdaft.io/projects/docs/en/stable/api/expressions/#daft.expressions.expressions.ExpressionStringNamespace.extract)
        """
        pattern_expr = Expression._to_expression(pattern)
        return Expression._from_pyexpr(native.utf8_extract_all(self._expr, pattern_expr._expr, index))

    def replace(
        self,
        pattern: str | Expression,
        replacement: str | Expression,
        regex: bool = False,
    ) -> Expression:
        """Replaces all occurrences of a pattern in a string column with a replacement string. The pattern can be a literal string or a regex pattern.

        Args:
            pattern: The pattern to replace
            replacement: The replacement string
            regex: Whether the pattern is a regex pattern or an exact match. Defaults to False.

        Returns:
            Expression: a String expression with patterns replaced by the replacement string

        Examples:
            >>> import daft
            >>> df = daft.from_pydict({"data": ["foo", "bar", "baz"]})
            >>> df.with_column("replace", df["data"].str.replace("ba", "123")).collect()
            ╭──────┬─────────╮
            │ data ┆ replace │
            │ ---  ┆ ---     │
            │ Utf8 ┆ Utf8    │
            ╞══════╪═════════╡
            │ foo  ┆ foo     │
            ├╌╌╌╌╌╌┼╌╌╌╌╌╌╌╌╌┤
            │ bar  ┆ 123r    │
            ├╌╌╌╌╌╌┼╌╌╌╌╌╌╌╌╌┤
            │ baz  ┆ 123z    │
            ╰──────┴─────────╯
            <BLANKLINE>
            (Showing first 3 of 3 rows)

            Replace with a regex pattern

            >>> import daft
            >>> df = daft.from_pydict({"data": ["foo", "fooo", "foooo"]})
            >>> df.with_column("replace", df["data"].str.replace(r"o+", "a", regex=True)).collect()
            ╭───────┬─────────╮
            │ data  ┆ replace │
            │ ---   ┆ ---     │
            │ Utf8  ┆ Utf8    │
            ╞═══════╪═════════╡
            │ foo   ┆ fa      │
            ├╌╌╌╌╌╌╌┼╌╌╌╌╌╌╌╌╌┤
            │ fooo  ┆ fa      │
            ├╌╌╌╌╌╌╌┼╌╌╌╌╌╌╌╌╌┤
            │ foooo ┆ fa      │
            ╰───────┴─────────╯
            <BLANKLINE>
            (Showing first 3 of 3 rows)

        """
        pattern_expr = Expression._to_expression(pattern)
        replacement_expr = Expression._to_expression(replacement)
        return Expression._from_pyexpr(
            native.utf8_replace(self._expr, pattern_expr._expr, replacement_expr._expr, regex)
        )

    def length(self) -> Expression:
        """Retrieves the length for a UTF-8 string column.

        Returns:
            Expression: an UInt64 expression with the length of each string

        Examples:
            >>> import daft
            >>> df = daft.from_pydict({"x": ["foo", "bar", "baz"]})
            >>> df = df.select(df["x"].str.length())
            >>> df.show()
            ╭────────╮
            │ x      │
            │ ---    │
            │ UInt64 │
            ╞════════╡
            │ 3      │
            ├╌╌╌╌╌╌╌╌┤
            │ 3      │
            ├╌╌╌╌╌╌╌╌┤
            │ 3      │
            ╰────────╯
            <BLANKLINE>
            (Showing first 3 of 3 rows)

        """
        return Expression._from_pyexpr(native.utf8_length(self._expr))

    def length_bytes(self) -> Expression:
        """Retrieves the length for a UTF-8 string column in bytes.

        Returns:
            Expression: an UInt64 expression with the length of each string

        Examples:
            >>> import daft
            >>> df = daft.from_pydict({"x": ["😉test", "hey̆", "baz"]})
            >>> df = df.select(df["x"].str.length_bytes())
            >>> df.show()
            ╭────────╮
            │ x      │
            │ ---    │
            │ UInt64 │
            ╞════════╡
            │ 8      │
            ├╌╌╌╌╌╌╌╌┤
            │ 5      │
            ├╌╌╌╌╌╌╌╌┤
            │ 3      │
            ╰────────╯
            <BLANKLINE>
            (Showing first 3 of 3 rows)

        """
        return Expression._from_pyexpr(native.utf8_length_bytes(self._expr))

    def lower(self) -> Expression:
        """Convert UTF-8 string to all lowercase.

        Returns:
            Expression: a String expression which is `self` lowercased

        Examples:
            >>> import daft
            >>> df = daft.from_pydict({"x": ["FOO", "BAR", "BAZ"]})
            >>> df = df.select(df["x"].str.lower())
            >>> df.show()
            ╭──────╮
            │ x    │
            │ ---  │
            │ Utf8 │
            ╞══════╡
            │ foo  │
            ├╌╌╌╌╌╌┤
            │ bar  │
            ├╌╌╌╌╌╌┤
            │ baz  │
            ╰──────╯
            <BLANKLINE>
            (Showing first 3 of 3 rows)

        """
        return Expression._from_pyexpr(native.utf8_lower(self._expr))

    def upper(self) -> Expression:
        """Convert UTF-8 string to all upper.

        Returns:
            Expression: a String expression which is `self` uppercased

        Examples:
            >>> import daft
            >>> df = daft.from_pydict({"x": ["foo", "bar", "baz"]})
            >>> df = df.select(df["x"].str.upper())
            >>> df.show()
            ╭──────╮
            │ x    │
            │ ---  │
            │ Utf8 │
            ╞══════╡
            │ FOO  │
            ├╌╌╌╌╌╌┤
            │ BAR  │
            ├╌╌╌╌╌╌┤
            │ BAZ  │
            ╰──────╯
            <BLANKLINE>
            (Showing first 3 of 3 rows)

        """
        return Expression._from_pyexpr(native.utf8_upper(self._expr))

    def lstrip(self) -> Expression:
        """Strip whitespace from the left side of a UTF-8 string.

        Returns:
            Expression: a String expression which is `self` with leading whitespace stripped

        Examples:
            >>> import daft
            >>> df = daft.from_pydict({"x": ["foo", "bar", "  baz"]})
            >>> df = df.select(df["x"].str.lstrip())
            >>> df.show()
            ╭──────╮
            │ x    │
            │ ---  │
            │ Utf8 │
            ╞══════╡
            │ foo  │
            ├╌╌╌╌╌╌┤
            │ bar  │
            ├╌╌╌╌╌╌┤
            │ baz  │
            ╰──────╯
            <BLANKLINE>
            (Showing first 3 of 3 rows)

        """
        return Expression._from_pyexpr(native.utf8_lstrip(self._expr))

    def rstrip(self) -> Expression:
        """Strip whitespace from the right side of a UTF-8 string.

        Returns:
            Expression: a String expression which is `self` with trailing whitespace stripped

        Examples:
            >>> import daft
            >>> df = daft.from_pydict({"x": ["foo", "bar", "baz   "]})
            >>> df = df.select(df["x"].str.rstrip())
            >>> df.show()
            ╭──────╮
            │ x    │
            │ ---  │
            │ Utf8 │
            ╞══════╡
            │ foo  │
            ├╌╌╌╌╌╌┤
            │ bar  │
            ├╌╌╌╌╌╌┤
            │ baz  │
            ╰──────╯
            <BLANKLINE>
            (Showing first 3 of 3 rows)

        """
        return Expression._from_pyexpr(native.utf8_rstrip(self._expr))

    def reverse(self) -> Expression:
        """Reverse a UTF-8 string.

        Returns:
            Expression: a String expression which is `self` reversed

        Examples:
            >>> import daft
            >>> df = daft.from_pydict({"x": ["foo", "bar", "baz"]})
            >>> df = df.select(df["x"].str.reverse())
            >>> df.show()
            ╭──────╮
            │ x    │
            │ ---  │
            │ Utf8 │
            ╞══════╡
            │ oof  │
            ├╌╌╌╌╌╌┤
            │ rab  │
            ├╌╌╌╌╌╌┤
            │ zab  │
            ╰──────╯
            <BLANKLINE>
            (Showing first 3 of 3 rows)

        """
        return Expression._from_pyexpr(native.utf8_reverse(self._expr))

    def capitalize(self) -> Expression:
        """Capitalize a UTF-8 string.

        Returns:
            Expression: a String expression which is `self` uppercased with the first character and lowercased the rest

        Examples:
            >>> import daft
            >>> df = daft.from_pydict({"x": ["foo", "bar", "baz"]})
            >>> df = df.select(df["x"].str.capitalize())
            >>> df.show()
            ╭──────╮
            │ x    │
            │ ---  │
            │ Utf8 │
            ╞══════╡
            │ Foo  │
            ├╌╌╌╌╌╌┤
            │ Bar  │
            ├╌╌╌╌╌╌┤
            │ Baz  │
            ╰──────╯
            <BLANKLINE>
            (Showing first 3 of 3 rows)

        """
        return Expression._from_pyexpr(native.utf8_capitalize(self._expr))

    def left(self, nchars: int | Expression) -> Expression:
        """Gets the n (from nchars) left-most characters of each string.

        Returns:
            Expression: a String expression which is the `n` left-most characters of `self`

        Examples:
            >>> import daft
            >>> df = daft.from_pydict({"x": ["daft", "query", "engine"]})
            >>> df = df.select(df["x"].str.left(4))
            >>> df.show()
            ╭──────╮
            │ x    │
            │ ---  │
            │ Utf8 │
            ╞══════╡
            │ daft │
            ├╌╌╌╌╌╌┤
            │ quer │
            ├╌╌╌╌╌╌┤
            │ engi │
            ╰──────╯
            <BLANKLINE>
            (Showing first 3 of 3 rows)

        """
        nchars_expr = Expression._to_expression(nchars)
        return Expression._from_pyexpr(native.utf8_left(self._expr, nchars_expr._expr))

    def right(self, nchars: int | Expression) -> Expression:
        """Gets the n (from nchars) right-most characters of each string.

        Returns:
            Expression: a String expression which is the `n` right-most characters of `self`

        Examples:
            >>> import daft
            >>> df = daft.from_pydict({"x": ["daft", "distributed", "engine"]})
            >>> df = df.select(df["x"].str.right(4))
            >>> df.show()
            ╭──────╮
            │ x    │
            │ ---  │
            │ Utf8 │
            ╞══════╡
            │ daft │
            ├╌╌╌╌╌╌┤
            │ uted │
            ├╌╌╌╌╌╌┤
            │ gine │
            ╰──────╯
            <BLANKLINE>
            (Showing first 3 of 3 rows)

        """
        nchars_expr = Expression._to_expression(nchars)
        return Expression._from_pyexpr(native.utf8_right(self._expr, nchars_expr._expr))

    def find(self, substr: str | Expression) -> Expression:
        """Returns the index of the first occurrence of the substring in each string.

        Returns:
            Expression: an Int64 expression with the index of the first occurrence of the substring in each string

        Note:
            The returned index is 0-based. If the substring is not found, -1 is returned.

        Examples:
            >>> import daft
            >>> df = daft.from_pydict({"x": ["daft", "query daft", "df_daft"]})
            >>> df = df.select(df["x"].str.find("daft"))
            >>> df.show()
            ╭───────╮
            │ x     │
            │ ---   │
            │ Int64 │
            ╞═══════╡
            │ 0     │
            ├╌╌╌╌╌╌╌┤
            │ 6     │
            ├╌╌╌╌╌╌╌┤
            │ 3     │
            ╰───────╯
            <BLANKLINE>
            (Showing first 3 of 3 rows)

        """
        substr_expr = Expression._to_expression(substr)
        return Expression._from_pyexpr(native.utf8_find(self._expr, substr_expr._expr))

    def rpad(self, length: int | Expression, pad: str | Expression) -> Expression:
        """Right-pads each string by truncating or padding with the character.

        Returns:
            Expression: a String expression which is `self` truncated or right-padded with the pad character

        Note:
            If the string is longer than the specified length, it will be truncated.
            The pad character must be a single character.

        Examples:
            >>> import daft
            >>> df = daft.from_pydict({"x": ["daft", "query", "engine"]})
            >>> df = df.select(df["x"].str.rpad(6, "0"))
            >>> df.show()
            ╭────────╮
            │ x      │
            │ ---    │
            │ Utf8   │
            ╞════════╡
            │ daft00 │
            ├╌╌╌╌╌╌╌╌┤
            │ query0 │
            ├╌╌╌╌╌╌╌╌┤
            │ engine │
            ╰────────╯
            <BLANKLINE>
            (Showing first 3 of 3 rows)

        """
        length_expr = Expression._to_expression(length)
        pad_expr = Expression._to_expression(pad)
        return Expression._from_pyexpr(native.utf8_rpad(self._expr, length_expr._expr, pad_expr._expr))

    def lpad(self, length: int | Expression, pad: str | Expression) -> Expression:
        """Left-pads each string by truncating on the right or padding with the character.

        Returns:
            Expression: a String expression which is `self` truncated or left-padded with the pad character

        Note:
            If the string is longer than the specified length, it will be truncated on the right.
            The pad character must be a single character.

        Examples:
            >>> import daft
            >>> df = daft.from_pydict({"x": ["daft", "query", "engine"]})
            >>> df = df.select(df["x"].str.lpad(6, "0"))
            >>> df.show()
            ╭────────╮
            │ x      │
            │ ---    │
            │ Utf8   │
            ╞════════╡
            │ 00daft │
            ├╌╌╌╌╌╌╌╌┤
            │ 0query │
            ├╌╌╌╌╌╌╌╌┤
            │ engine │
            ╰────────╯
            <BLANKLINE>
            (Showing first 3 of 3 rows)

        """
        length_expr = Expression._to_expression(length)
        pad_expr = Expression._to_expression(pad)
        return Expression._from_pyexpr(native.utf8_lpad(self._expr, length_expr._expr, pad_expr._expr))

    def repeat(self, n: int | Expression) -> Expression:
        """Repeats each string n times.

        Returns:
            Expression: a String expression which is `self` repeated `n` times

        Examples:
            >>> import daft
            >>> df = daft.from_pydict({"x": ["daft", "query", "engine"]})
            >>> df = df.select(df["x"].str.repeat(5))
            >>> df.show()
            ╭────────────────────────────────╮
            │ x                              │
            │ ---                            │
            │ Utf8                           │
            ╞════════════════════════════════╡
            │ daftdaftdaftdaftdaft           │
            ├╌╌╌╌╌╌╌╌╌╌╌╌╌╌╌╌╌╌╌╌╌╌╌╌╌╌╌╌╌╌╌╌┤
            │ queryqueryqueryqueryquery      │
            ├╌╌╌╌╌╌╌╌╌╌╌╌╌╌╌╌╌╌╌╌╌╌╌╌╌╌╌╌╌╌╌╌┤
            │ engineengineengineengineengin… │
            ╰────────────────────────────────╯
            <BLANKLINE>
            (Showing first 3 of 3 rows)

        """
        n_expr = Expression._to_expression(n)
        return Expression._from_pyexpr(native.utf8_repeat(self._expr, n_expr._expr))

    def like(self, pattern: str | Expression) -> Expression:
        """Checks whether each string matches the given SQL LIKE pattern, case sensitive.

        Returns:
            Expression: a Boolean expression indicating whether each value matches the provided pattern

        Note:
            Use % as a multiple-character wildcard or _ as a single-character wildcard.

        Examples:
            >>> import daft
            >>> df = daft.from_pydict({"x": ["daft", "query", "engine"]})
            >>> df = df.select(df["x"].str.like("daf%"))
            >>> df.show()
            ╭─────────╮
            │ x       │
            │ ---     │
            │ Boolean │
            ╞═════════╡
            │ true    │
            ├╌╌╌╌╌╌╌╌╌┤
            │ false   │
            ├╌╌╌╌╌╌╌╌╌┤
            │ false   │
            ╰─────────╯
            <BLANKLINE>
            (Showing first 3 of 3 rows)

        """
        pattern_expr = Expression._to_expression(pattern)
        return Expression._from_pyexpr(native.utf8_like(self._expr, pattern_expr._expr))

    def ilike(self, pattern: str | Expression) -> Expression:
        """Checks whether each string matches the given SQL LIKE pattern, case insensitive.

        Returns:
            Expression: a Boolean expression indicating whether each value matches the provided pattern

        Note:
            Use % as a multiple-character wildcard or _ as a single-character wildcard.

        Examples:
            >>> import daft
            >>> df = daft.from_pydict({"x": ["daft", "query", "engine"]})
            >>> df = df.select(df["x"].str.ilike("%ft%"))
            >>> df.show()
            ╭─────────╮
            │ x       │
            │ ---     │
            │ Boolean │
            ╞═════════╡
            │ true    │
            ├╌╌╌╌╌╌╌╌╌┤
            │ false   │
            ├╌╌╌╌╌╌╌╌╌┤
            │ false   │
            ╰─────────╯
            <BLANKLINE>
            (Showing first 3 of 3 rows)

        """
        pattern_expr = Expression._to_expression(pattern)
        return Expression._from_pyexpr(native.utf8_ilike(self._expr, pattern_expr._expr))

    def substr(self, start: int | Expression, length: int | Expression | None = None) -> Expression:
        """Extract a substring from a string, starting at a specified index and extending for a given length.

        Returns:
            Expression: A String expression representing the extracted substring.

        Note:
            If `length` is not provided, the substring will include all characters from `start` to the end of the string.

        Examples:
            >>> import daft
            >>> df = daft.from_pydict({"x": ["daft", "query", "engine"]})
            >>> df = df.select(df["x"].str.substr(2, 4))
            >>> df.show()
            ╭──────╮
            │ x    │
            │ ---  │
            │ Utf8 │
            ╞══════╡
            │ ft   │
            ├╌╌╌╌╌╌┤
            │ ery  │
            ├╌╌╌╌╌╌┤
            │ gine │
            ╰──────╯
            <BLANKLINE>
            (Showing first 3 of 3 rows)

        """
        start_expr = Expression._to_expression(start)
        length_expr = Expression._to_expression(length)
        return Expression._from_pyexpr(native.utf8_substr(self._expr, start_expr._expr, length_expr._expr))

    def to_date(self, format: str) -> Expression:
        """Converts a string to a date using the specified format.

        Returns:
            Expression: a Date expression which is parsed by given format

        Note:
            The format must be a valid date format string. See: https://docs.rs/chrono/latest/chrono/format/strftime/index.html

        Examples:
            >>> import daft
            >>> df = daft.from_pydict({"x": ["2021-01-01", "2021-01-02", None]})
            >>> df = df.with_column("date", df["x"].str.to_date("%Y-%m-%d"))
            >>> df.show()
            ╭────────────┬────────────╮
            │ x          ┆ date       │
            │ ---        ┆ ---        │
            │ Utf8       ┆ Date       │
            ╞════════════╪════════════╡
            │ 2021-01-01 ┆ 2021-01-01 │
            ├╌╌╌╌╌╌╌╌╌╌╌╌┼╌╌╌╌╌╌╌╌╌╌╌╌┤
            │ 2021-01-02 ┆ 2021-01-02 │
            ├╌╌╌╌╌╌╌╌╌╌╌╌┼╌╌╌╌╌╌╌╌╌╌╌╌┤
            │ None       ┆ None       │
            ╰────────────┴────────────╯
            <BLANKLINE>
            (Showing first 3 of 3 rows)

        """
        return Expression._from_pyexpr(native.utf8_to_date(self._expr, format))

    def to_datetime(self, format: str, timezone: str | None = None) -> Expression:
        """Converts a string to a datetime using the specified format and timezone.

        Returns:
            Expression: a DateTime expression which is parsed by given format and timezone

        Note:
            The format must be a valid datetime format string. See: https://docs.rs/chrono/latest/chrono/format/strftime/index.html

        Examples:
            >>> import daft
            >>> df = daft.from_pydict({"x": ["2021-01-01 00:00:00.123", "2021-01-02 12:30:00.456", None]})
            >>> df = df.with_column("datetime", df["x"].str.to_datetime("%Y-%m-%d %H:%M:%S%.3f"))
            >>> df.show()
            ╭─────────────────────────┬───────────────────────────────╮
            │ x                       ┆ datetime                      │
            │ ---                     ┆ ---                           │
            │ Utf8                    ┆ Timestamp(Milliseconds, None) │
            ╞═════════════════════════╪═══════════════════════════════╡
            │ 2021-01-01 00:00:00.123 ┆ 2021-01-01 00:00:00.123       │
            ├╌╌╌╌╌╌╌╌╌╌╌╌╌╌╌╌╌╌╌╌╌╌╌╌╌┼╌╌╌╌╌╌╌╌╌╌╌╌╌╌╌╌╌╌╌╌╌╌╌╌╌╌╌╌╌╌╌┤
            │ 2021-01-02 12:30:00.456 ┆ 2021-01-02 12:30:00.456       │
            ├╌╌╌╌╌╌╌╌╌╌╌╌╌╌╌╌╌╌╌╌╌╌╌╌╌┼╌╌╌╌╌╌╌╌╌╌╌╌╌╌╌╌╌╌╌╌╌╌╌╌╌╌╌╌╌╌╌┤
            │ None                    ┆ None                          │
            ╰─────────────────────────┴───────────────────────────────╯
            <BLANKLINE>
            (Showing first 3 of 3 rows)

            If a timezone is provided, the datetime will be parsed in that timezone

            >>> df = daft.from_pydict({"x": ["2021-01-01 00:00:00.123 +0800", "2021-01-02 12:30:00.456 +0800", None]})
            >>> df = df.with_column(
            ...     "datetime", df["x"].str.to_datetime("%Y-%m-%d %H:%M:%S%.3f %z", timezone="Asia/Shanghai")
            ... )
            >>> df.show()
            ╭───────────────────────────────┬────────────────────────────────────────────────╮
            │ x                             ┆ datetime                                       │
            │ ---                           ┆ ---                                            │
            │ Utf8                          ┆ Timestamp(Milliseconds, Some("Asia/Shanghai")) │
            ╞═══════════════════════════════╪════════════════════════════════════════════════╡
            │ 2021-01-01 00:00:00.123 +0800 ┆ 2021-01-01 00:00:00.123 CST                    │
            ├╌╌╌╌╌╌╌╌╌╌╌╌╌╌╌╌╌╌╌╌╌╌╌╌╌╌╌╌╌╌╌┼╌╌╌╌╌╌╌╌╌╌╌╌╌╌╌╌╌╌╌╌╌╌╌╌╌╌╌╌╌╌╌╌╌╌╌╌╌╌╌╌╌╌╌╌╌╌╌╌┤
            │ 2021-01-02 12:30:00.456 +0800 ┆ 2021-01-02 12:30:00.456 CST                    │
            ├╌╌╌╌╌╌╌╌╌╌╌╌╌╌╌╌╌╌╌╌╌╌╌╌╌╌╌╌╌╌╌┼╌╌╌╌╌╌╌╌╌╌╌╌╌╌╌╌╌╌╌╌╌╌╌╌╌╌╌╌╌╌╌╌╌╌╌╌╌╌╌╌╌╌╌╌╌╌╌╌┤
            │ None                          ┆ None                                           │
            ╰───────────────────────────────┴────────────────────────────────────────────────╯
            <BLANKLINE>
            (Showing first 3 of 3 rows)

        """
        return Expression._from_pyexpr(native.utf8_to_datetime(self._expr, format, timezone))

    def normalize(
        self,
        *,
        remove_punct: bool = False,
        lowercase: bool = False,
        nfd_unicode: bool = False,
        white_space: bool = False,
    ):
        r"""Normalizes a string for more useful deduplication.

        Args:
            remove_punct: Whether to remove all punctuation (ASCII).
            lowercase: Whether to convert the string to lowercase.
            nfd_unicode: Whether to normalize and decompose Unicode characters according to NFD.
            white_space: Whether to normalize whitespace, replacing newlines etc with spaces and removing double spaces.

        Returns:
            Expression: a String expression which is normalized.

        Note:
            All processing options are off by default.

        Examples:
            >>> import daft
            >>> df = daft.from_pydict({"x": ["hello world", "Hello, world!", "HELLO,   \nWORLD!!!!"]})
            >>> df = df.with_column(
            ...     "normalized", df["x"].str.normalize(remove_punct=True, lowercase=True, white_space=True)
            ... )
            >>> df.show()
            ╭───────────────┬─────────────╮
            │ x             ┆ normalized  │
            │ ---           ┆ ---         │
            │ Utf8          ┆ Utf8        │
            ╞═══════════════╪═════════════╡
            │ hello world   ┆ hello world │
            ├╌╌╌╌╌╌╌╌╌╌╌╌╌╌╌┼╌╌╌╌╌╌╌╌╌╌╌╌╌┤
            │ Hello, world! ┆ hello world │
            ├╌╌╌╌╌╌╌╌╌╌╌╌╌╌╌┼╌╌╌╌╌╌╌╌╌╌╌╌╌┤
            │ HELLO,        ┆ hello world │
            │ WORLD!!!!     ┆             │
            ╰───────────────┴─────────────╯
            <BLANKLINE>
            (Showing first 3 of 3 rows)

        """
        return Expression._from_pyexpr(
            native.utf8_normalize(self._expr, remove_punct, lowercase, nfd_unicode, white_space)
        )

    def tokenize_encode(
        self,
        tokens_path: str,
        *,
        io_config: IOConfig | None = None,
        pattern: str | None = None,
        special_tokens: str | None = None,
        use_special_tokens: bool | None = None,
    ) -> Expression:
        """Encodes each string as a list of integer tokens using a tokenizer.

        Uses https://github.com/openai/tiktoken for tokenization.

        Supported built-in tokenizers: `cl100k_base`, `o200k_base`, `p50k_base`, `p50k_edit`, `r50k_base`. Also supports
        loading tokens from a file in tiktoken format.

        Args:
            tokens_path: The name of a built-in tokenizer, or the path to a token file (supports downloading).
            io_config (optional): IOConfig to use when accessing remote storage.
            pattern (optional): Regex pattern to use to split strings in tokenization step. Necessary if loading from a file.
            special_tokens (optional): Name of the set of special tokens to use. Currently only "llama3" supported. Necessary if loading from a file.
            use_special_tokens (optional): Whether or not to parse special tokens included in input. Disabled by default. Automatically enabled if `special_tokens` is provided.

        Returns:
            Expression: An expression with the encodings of the strings as lists of unsigned 32-bit integers.

        Note:
            If using this expression with Llama 3 tokens, note that Llama 3 does some extra preprocessing on
            strings in certain edge cases. This may result in slightly different encodings in these cases.

        """
        # if special tokens are passed in, enable using special tokens
        if use_special_tokens is None:
            use_special_tokens = special_tokens is not None

        return Expression._from_pyexpr(
            _tokenize_encode(
                self._expr,
                tokens_path,
                use_special_tokens,
                io_config,
                pattern,
                special_tokens,
            )
        )

    def tokenize_decode(
        self,
        tokens_path: str,
        *,
        io_config: IOConfig | None = None,
        pattern: str | None = None,
        special_tokens: str | None = None,
    ) -> Expression:
        """Decodes each list of integer tokens into a string using a tokenizer.

        Uses https://github.com/openai/tiktoken for tokenization.

        Supported built-in tokenizers: `cl100k_base`, `o200k_base`, `p50k_base`, `p50k_edit`, `r50k_base`. Also supports
        loading tokens from a file in tiktoken format.

        Args:
            tokens_path: The name of a built-in tokenizer, or the path to a token file (supports downloading).
            io_config (optional): IOConfig to use when accessing remote storage.
            pattern (optional): Regex pattern to use to split strings in tokenization step. Necessary if loading from a file.
            special_tokens (optional): Name of the set of special tokens to use. Currently only "llama3" supported. Necessary if loading from a file.

        Returns:
            Expression: An expression with decoded strings.
        """
        return Expression._from_pyexpr(_tokenize_decode(self._expr, tokens_path, io_config, pattern, special_tokens))

    def count_matches(
        self,
        patterns: Any,
        whole_words: bool = False,
        case_sensitive: bool = True,
    ):
        """Counts the number of times a pattern, or multiple patterns, appear in a string.

        If whole_words is true, then matches are only counted if they are whole words. This
        also applies to multi-word strings. For example, on the string "abc def", the strings
        "def" and "abc def" would be matched, but "bc de", "abc d", and "abc " (with the space)
        would not.

        If case_sensitive is false, then case will be ignored. This only applies to ASCII
        characters; unicode uppercase/lowercase will still be considered distinct.

        Args:
            patterns: A pattern or a list of patterns.
            whole_words: Whether to only match whole word(s). Defaults to false.
            case_sensitive: Whether the matching should be case sensitive. Defaults to true.

        Note:
            If a pattern is a substring of another pattern, the longest pattern is matched first.
            For example, in the string "hello world", with patterns "hello", "world", and "hello world",
            one match is counted for "hello world".
        """
        if isinstance(patterns, str):
            patterns = [patterns]
        if not isinstance(patterns, Expression):
            series = item_to_series("items", patterns)
            patterns = Expression._to_expression(series)

        return Expression._from_pyexpr(_utf8_count_matches(self._expr, patterns._expr, whole_words, case_sensitive))


class ExpressionListNamespace(ExpressionNamespace):
    """The following methods are available under the `expr.list` attribute."""

    def join(self, delimiter: str | Expression) -> Expression:
        """Joins every element of a list using the specified string delimiter.

        Args:
            delimiter (str | Expression): the delimiter to use to join lists with

        Returns:
            Expression: a String expression which is every element of the list joined on the delimiter
        """
        return self._eval_expressions("list_join", delimiter)

    def value_counts(self) -> Expression:
        """Counts the occurrences of each distinct value in the list.

        Returns:
            Expression: A Map<X, UInt64> expression where the keys are distinct elements from the
                        original list of type X, and the values are UInt64 counts representing
                        the number of times each element appears in the list.

        Note:
            This function does not work for nested types. For example, it will not produce a map
            with lists as keys.

        Examples:
            >>> import daft
            >>> df = daft.from_pydict({"letters": [["a", "b", "a"], ["b", "c", "b", "c"]]})
            >>> df.with_column("value_counts", df["letters"].list.value_counts()).collect()
            ╭──────────────┬───────────────────╮
            │ letters      ┆ value_counts      │
            │ ---          ┆ ---               │
            │ List[Utf8]   ┆ Map[Utf8: UInt64] │
            ╞══════════════╪═══════════════════╡
            │ [a, b, a]    ┆ [{key: a,         │
            │              ┆ value: 2,         │
            │              ┆ }, {key: …        │
            ├╌╌╌╌╌╌╌╌╌╌╌╌╌╌┼╌╌╌╌╌╌╌╌╌╌╌╌╌╌╌╌╌╌╌┤
            │ [b, c, b, c] ┆ [{key: b,         │
            │              ┆ value: 2,         │
            │              ┆ }, {key: …        │
            ╰──────────────┴───────────────────╯
            <BLANKLINE>
            (Showing first 2 of 2 rows)
        """
        return self._eval_expressions("list_value_counts")

    def count(self, mode: Literal["all", "valid", "null"] | CountMode = CountMode.Valid) -> Expression:
        """Counts the number of elements in each list.

        Args:
            mode: A string ("all", "valid", or "null") that represents whether to count all values, non-null (valid) values, or null values. Defaults to "valid".

        Returns:
            Expression: a UInt64 expression which is the length of each list
        """
        return self._eval_expressions("list_count", mode)

    def lengths(self) -> Expression:
        """Gets the length of each list.

        (DEPRECATED) Please use Expression.list.length instead

        Returns:
            Expression: a UInt64 expression which is the length of each list
        """
        warnings.warn(
            "This function will be deprecated from Daft version >= 0.3.5!  Instead, please use 'Expression.list.length'",
            category=DeprecationWarning,
        )

        return self._eval_expressions("list_count", CountMode.All)

    def length(self) -> Expression:
        """Gets the length of each list.

        Returns:
            Expression: a UInt64 expression which is the length of each list
        """
        return self._eval_expressions("list_count", CountMode.All)

    def get(self, idx: int | Expression, default: object = None) -> Expression:
        """Gets the element at an index in each list.

        Args:
            idx: index or indices to retrieve from each list
            default: the default value if the specified index is out of bounds

        Returns:
            Expression: an expression with the type of the list values
        """
        return self._eval_expressions("list_get", idx, default)

    def slice(self, start: int | Expression, end: int | Expression | None = None) -> Expression:
        """Gets a subset of each list.

        Args:
            start: index or column of indices. The slice will include elements starting from this index. If `start` is negative, it represents an offset from the end of the list
            end: optional index or column of indices. The slice will not include elements from this index onwards. If `end` is negative, it represents an offset from the end of the list. If not provided, the slice will include elements up to the end of the list

        Returns:
            Expression: an expression with a list of the type of the list values
        """
        return self._eval_expressions("list_slice", start, end)

    def chunk(self, size: int) -> Expression:
        """Splits each list into chunks of the given size.

        Args:
            size: size of chunks to split the list into. Must be greater than 0
        Returns:
            Expression: an expression with lists of fixed size lists of the type of the list values
        """
        return self._eval_expressions("list_chunk", size)

    def sum(self) -> Expression:
        """Sums each list. Empty lists and lists with all nulls yield null.

        Returns:
            Expression: an expression with the type of the list values
        """
        return self._eval_expressions("list_sum")

    def mean(self) -> Expression:
        """Calculates the mean of each list. If no non-null values in a list, the result is null.

        Returns:
            Expression: a Float64 expression with the type of the list values
        """
        return self._eval_expressions("list_mean")

    def min(self) -> Expression:
        """Calculates the minimum of each list. If no non-null values in a list, the result is null.

        Returns:
            Expression: a Float64 expression with the type of the list values
        """
        return self._eval_expressions("list_min")

    def max(self) -> Expression:
        """Calculates the maximum of each list. If no non-null values in a list, the result is null.

        Returns:
            Expression: a Float64 expression with the type of the list values
        """
        return self._eval_expressions("list_max")

    def bool_and(self) -> Expression:
        """Calculates the boolean AND of all values in a list.

        For each list:
        - Returns True if all non-null values are True
        - Returns False if any non-null value is False
        - Returns null if the list is empty or contains only null values

        Examples:
            >>> import daft
            >>> df = daft.from_pydict({"values": [[True, True], [True, False], [None, None], []]})
            >>> df.with_column("result", df["values"].list.bool_and()).collect()
            ╭───────────────┬─────────╮
            │ values        ┆ result  │
            │ ---           ┆ ---     │
            │ List[Boolean] ┆ Boolean │
            ╞═══════════════╪═════════╡
            │ [true, true]  ┆ true    │
            ├╌╌╌╌╌╌╌╌╌╌╌╌╌╌╌┼╌╌╌╌╌╌╌╌╌┤
            │ [true, false] ┆ false   │
            ├╌╌╌╌╌╌╌╌╌╌╌╌╌╌╌┼╌╌╌╌╌╌╌╌╌┤
            │ [None, None]  ┆ None    │
            ├╌╌╌╌╌╌╌╌╌╌╌╌╌╌╌┼╌╌╌╌╌╌╌╌╌┤
            │ []            ┆ None    │
            ╰───────────────┴─────────╯
            <BLANKLINE>
            (Showing first 4 of 4 rows)
        """
        return self._eval_expressions("list_bool_and")

    def bool_or(self) -> Expression:
        """Calculates the boolean OR of all values in a list.

        For each list:
        - Returns True if any non-null value is True
        - Returns False if all non-null values are False
        - Returns null if the list is empty or contains only null values

        Examples:
            >>> import daft
            >>> df = daft.from_pydict({"values": [[True, False], [False, False], [None, None], []]})
            >>> df.with_column("result", df["values"].list.bool_or()).collect()
            ╭────────────────┬─────────╮
            │ values         ┆ result  │
            │ ---            ┆ ---     │
            │ List[Boolean]  ┆ Boolean │
            ╞════════════════╪═════════╡
            │ [true, false]  ┆ true    │
            ├╌╌╌╌╌╌╌╌╌╌╌╌╌╌╌╌┼╌╌╌╌╌╌╌╌╌┤
            │ [false, false] ┆ false   │
            ├╌╌╌╌╌╌╌╌╌╌╌╌╌╌╌╌┼╌╌╌╌╌╌╌╌╌┤
            │ [None, None]   ┆ None    │
            ├╌╌╌╌╌╌╌╌╌╌╌╌╌╌╌╌┼╌╌╌╌╌╌╌╌╌┤
            │ []             ┆ None    │
            ╰────────────────┴─────────╯
            <BLANKLINE>
            (Showing first 4 of 4 rows)
        """
        return self._eval_expressions("list_bool_or")

    def sort(self, desc: bool | Expression | None = None, nulls_first: bool | Expression | None = None) -> Expression:
        """Sorts the inner lists of a list column.

        Args:
            desc: Whether to sort in descending order. Defaults to false. Pass in a boolean column to control for each row.

        Returns:
            Expression: An expression with the sorted lists

        Examples:
            >>> import daft
            >>> df = daft.from_pydict({"a": [[1, 3], [4, 2], [6, 7, 1]]})
            >>> df.select(df["a"].list.sort()).show()
            ╭─────────────╮
            │ a           │
            │ ---         │
            │ List[Int64] │
            ╞═════════════╡
            │ [1, 3]      │
            ├╌╌╌╌╌╌╌╌╌╌╌╌╌┤
            │ [2, 4]      │
            ├╌╌╌╌╌╌╌╌╌╌╌╌╌┤
            │ [1, 6, 7]   │
            ╰─────────────╯
            <BLANKLINE>
            (Showing first 3 of 3 rows)

        """
        return self._eval_expressions("list_sort", desc=desc, nulls_first=nulls_first)

    def distinct(self) -> Expression:
        """Returns a list of distinct elements in each list, preserving order of first occurrence and ignoring nulls.

        Returns:
            Expression: An expression with lists containing only distinct elements

        Examples:
            >>> import daft
            >>> df = daft.from_pydict({"a": [[1, 2, 2, 3], [4, 4, 6, 2], [6, 7, 1], [None, 1, None, 1]]})
            >>> df.select(df["a"].list.distinct()).show()
            ╭─────────────╮
            │ a           │
            │ ---         │
            │ List[Int64] │
            ╞═════════════╡
            │ [1, 2, 3]   │
            ├╌╌╌╌╌╌╌╌╌╌╌╌╌┤
            │ [4, 6, 2]   │
            ├╌╌╌╌╌╌╌╌╌╌╌╌╌┤
            │ [6, 7, 1]   │
            ├╌╌╌╌╌╌╌╌╌╌╌╌╌┤
            │ [1]         │
            ╰─────────────╯
            <BLANKLINE>
            (Showing first 4 of 4 rows)

            Note that null values are ignored:

            >>> df = daft.from_pydict({"a": [[None, None], [1, None, 1], [None]]})
            >>> df.select(df["a"].list.distinct()).show()
            ╭─────────────╮
            │ a           │
            │ ---         │
            │ List[Int64] │
            ╞═════════════╡
            │ []          │
            ├╌╌╌╌╌╌╌╌╌╌╌╌╌┤
            │ [1]         │
            ├╌╌╌╌╌╌╌╌╌╌╌╌╌┤
            │ []          │
            ╰─────────────╯
            <BLANKLINE>
            (Showing first 3 of 3 rows)

        """
        return self._eval_expressions("list_distinct")

    def unique(self) -> Expression:
        """Returns a list of distinct elements in each list, preserving order of first occurrence and ignoring nulls.

        Alias for [Expression.list.distinct](https://www.getdaft.io/projects/docs/en/stable/api/expressions/#daft.expressions.expressions.ExpressionListNamespace.distinct).

        Returns:
            Expression: An expression with lists containing only distinct elements

        Examples:
            >>> import daft
            >>> df = daft.from_pydict({"a": [[1, 2, 2, 3], [4, 4, 6, 2], [6, 7, 1], [None, 1, None, 1]]})
            >>> df.select(df["a"].list.unique()).show()
            ╭─────────────╮
            │ a           │
            │ ---         │
            │ List[Int64] │
            ╞═════════════╡
            │ [1, 2, 3]   │
            ├╌╌╌╌╌╌╌╌╌╌╌╌╌┤
            │ [4, 6, 2]   │
            ├╌╌╌╌╌╌╌╌╌╌╌╌╌┤
            │ [6, 7, 1]   │
            ├╌╌╌╌╌╌╌╌╌╌╌╌╌┤
            │ [1]         │
            ╰─────────────╯
            <BLANKLINE>
            (Showing first 4 of 4 rows)

            Note that null values are ignored:

            >>> df = daft.from_pydict({"a": [[None, None], [1, None, 1], [None]]})
            >>> df.select(df["a"].list.unique()).show()
            ╭─────────────╮
            │ a           │
            │ ---         │
            │ List[Int64] │
            ╞═════════════╡
            │ []          │
            ├╌╌╌╌╌╌╌╌╌╌╌╌╌┤
            │ [1]         │
            ├╌╌╌╌╌╌╌╌╌╌╌╌╌┤
            │ []          │
            ╰─────────────╯
            <BLANKLINE>
            (Showing first 3 of 3 rows)

        Tip: See Also
            [Expression.list.distinct](https://www.getdaft.io/projects/docs/en/stable/api/expressions/#daft.expressions.expressions.ExpressionListNamespace.distinct)

        """
        return self.distinct()


class ExpressionStructNamespace(ExpressionNamespace):
    """The following methods are available under the `expr.struct` attribute."""

    def get(self, name: str) -> Expression:
        """Retrieves one field from a struct column, or all fields with "*".

        Args:
            name: the name of the field to retrieve

        Returns:
            Expression: the field expression
        """
        return Expression._from_pyexpr(self._expr.struct_get(name))


class ExpressionMapNamespace(ExpressionNamespace):
    """The following methods are available under the `expr.map` attribute."""

    def get(self, key: Expression) -> Expression:
        """Retrieves the value for a key in a map column.

        Args:
            key: the key to retrieve

        Returns:
            Expression: the value expression

        Examples:
            >>> import pyarrow as pa
            >>> import daft
            >>> pa_array = pa.array([[("a", 1)], [], [("b", 2)]], type=pa.map_(pa.string(), pa.int64()))
            >>> df = daft.from_arrow(pa.table({"map_col": pa_array}))
            >>> df = df.with_column("a", df["map_col"].map.get("a"))
            >>> df.show()
            ╭──────────────────┬───────╮
            │ map_col          ┆ a     │
            │ ---              ┆ ---   │
            │ Map[Utf8: Int64] ┆ Int64 │
            ╞══════════════════╪═══════╡
            │ [{key: a,        ┆ 1     │
            │ value: 1,        ┆       │
            │ }]               ┆       │
            ├╌╌╌╌╌╌╌╌╌╌╌╌╌╌╌╌╌╌┼╌╌╌╌╌╌╌┤
            │ []               ┆ None  │
            ├╌╌╌╌╌╌╌╌╌╌╌╌╌╌╌╌╌╌┼╌╌╌╌╌╌╌┤
            │ [{key: b,        ┆ None  │
            │ value: 2,        ┆       │
            │ }]               ┆       │
            ╰──────────────────┴───────╯
            <BLANKLINE>
            (Showing first 3 of 3 rows)

        """
        key_expr = Expression._to_expression(key)
        return Expression._from_pyexpr(self._expr.map_get(key_expr._expr))


class ExpressionsProjection(Iterable[Expression]):
    """A collection of Expressions that can be projected onto a Table to produce another Table.

    Invariants:
        1. All Expressions have names
        2. All Expressions have unique names
    """

    def __init__(self, exprs: list[Expression]) -> None:
        # Check invariants
        seen: set[str] = set()
        for e in exprs:
            if e.name() in seen:
                raise ValueError(f"Expressions must all have unique names; saw {e.name()} twice")
            seen.add(e.name())

        self._output_name_to_exprs = {e.name(): e for e in exprs}

    @classmethod
    def from_schema(cls, schema: Schema) -> ExpressionsProjection:
        return cls([col(field.name) for field in schema])

    def __len__(self) -> int:
        return len(self._output_name_to_exprs)

    def __iter__(self) -> Iterator[Expression]:
        return iter(self._output_name_to_exprs.values())

    @overload
    def __getitem__(self, idx: slice) -> list[Expression]: ...

    @overload
    def __getitem__(self, idx: int) -> Expression: ...

    def __getitem__(self, idx: int | slice) -> Expression | list[Expression]:
        # Relies on the fact that Python dictionaries are ordered
        return list(self._output_name_to_exprs.values())[idx]

    def __eq__(self, other: object) -> bool:
        if not isinstance(other, ExpressionsProjection):
            return False

        return len(self._output_name_to_exprs) == len(other._output_name_to_exprs) and all(
            (s.name() == o.name()) and expr_structurally_equal(s, o)
            for s, o in zip(
                self._output_name_to_exprs.values(),
                other._output_name_to_exprs.values(),
            )
        )

    def union(self, other: ExpressionsProjection, rename_dup: str | None = None) -> ExpressionsProjection:
        """Unions two Expressions. Output naming conflicts are handled with keyword arguments.

        Args:
            other (ExpressionsProjection): other ExpressionsProjection to union with this one
            rename_dup (Optional[str], optional): when conflicts in naming happen, append this string to the conflicting column in `other`. Defaults to None.
        """
        unioned: dict[str, Expression] = {}
        for expr in list(self) + list(other):
            name = expr.name()

            # Handle naming conflicts
            if name in unioned:
                if rename_dup is not None:
                    while name in unioned:
                        name = f"{rename_dup}{name}"
                    expr = expr.alias(name)
                else:
                    raise ValueError(
                        f"Duplicate name found with different expression. name: {name}, seen: {unioned[name]}, current: {expr}"
                    )

            unioned[name] = expr
        return ExpressionsProjection(list(unioned.values()))

    def to_name_set(self) -> set[str]:
        return {e.name() for e in self}

    def input_mapping(self) -> dict[str, str]:
        """Returns a map of {output_name: input_name} for all expressions that are just no-ops/aliases of an existing input."""
        result = {}
        for e in self:
            input_map = e._input_mapping()
            if input_map is not None:
                result[e.name()] = input_map
        return result

    def to_column_expressions(self) -> ExpressionsProjection:
        return ExpressionsProjection([col(e.name()) for e in self])

    def get_expression_by_name(self, name: str) -> Expression:
        if name not in self._output_name_to_exprs:
            raise ValueError(f"{name} not found in ExpressionsProjection")
        return self._output_name_to_exprs[name]

    def to_inner_py_exprs(self) -> list[_PyExpr]:
        return [expr._expr for expr in self]

    def resolve_schema(self, schema: Schema) -> Schema:
        fields = [e._to_field(schema) for e in self]
        return Schema._from_field_name_and_types([(f.name, f.dtype) for f in fields])

    def __repr__(self) -> str:
        return f"{self._output_name_to_exprs.values()}"


class ExpressionImageNamespace(ExpressionNamespace):
    """Expression operations for image columns. The following methods are available under the `expr.image` attribute."""

    def decode(
        self,
        on_error: Literal["raise", "null"] = "raise",
        mode: str | ImageMode | None = None,
    ) -> Expression:
        """Decodes the binary data in this column into images.

        This can only be applied to binary columns that contain encoded images (e.g. PNG, JPEG, etc.)

        Args:
            on_error: Whether to raise when encountering an error, or log a warning and return a null
            mode: What mode to convert the images into before storing it in the column. This may prevent
                errors relating to unsupported types.

        Returns:
            Expression: An Image expression represnting an image column.
        """
        image_mode = Expression._to_expression(mode)._expr
        raise_on_error = lit(on_error)._expr
        f = native.get_function_from_registry("image_decode")

        return Expression._from_pyexpr(f(self._expr, raise_on_error=raise_on_error, mode=image_mode))

    def encode(self, image_format: str | ImageFormat) -> Expression:
        """Encode an image column as the provided image file format, returning a binary column of encoded bytes.

        Args:
            image_format: The image file format into which the images will be encoded.

        Returns:
            Expression: A Binary expression representing a binary column of encoded image bytes.
        """
        if isinstance(image_format, str):
            image_format = ImageFormat.from_format_string(image_format.upper())
        if not isinstance(image_format, ImageFormat):
            raise ValueError(f"image_format must be a string or ImageFormat variant, but got: {image_format}")
        f = native.get_function_from_registry("image_encode")
        image_format_expr = lit(image_format)._expr
        return Expression._from_pyexpr(f(self._expr, image_format=image_format_expr))

    def resize(self, w: int, h: int) -> Expression:
        """Resize image into the provided width and height.

        Args:
            w: Desired width of the resized image.
            h: Desired height of the resized image.

        Returns:
            Expression: An Image expression representing an image column of the resized images.
        """
        width = lit(w)._expr
        height = lit(h)._expr
        f = native.get_function_from_registry("image_resize")
        return Expression._from_pyexpr(f(self._expr, w=width, h=height))

    def crop(self, bbox: tuple[int, int, int, int] | Expression) -> Expression:
        """Crops images with the provided bounding box.

        Args:
            bbox (tuple[float, float, float, float] | Expression): Either a tuple of (x, y, width, height)
                parameters for cropping, or a List Expression where each element is a length 4 List
                which represents the bounding box for the crop

        Returns:
            Expression: An Image expression representing the cropped image
        """
        if not isinstance(bbox, Expression):
            if len(bbox) != 4 or not all([isinstance(x, int) for x in bbox]):
                raise ValueError(
                    f"Expected `bbox` to be either a tuple of 4 ints or an Expression but received: {bbox}"
                )
            bbox = Expression._to_expression(bbox).cast(DataType.fixed_size_list(DataType.uint64(), 4))
        assert isinstance(bbox, Expression)
        f = native.get_function_from_registry("image_crop")
        return Expression._from_pyexpr(f(self._expr, bbox._expr))

    def to_mode(self, mode: str | ImageMode) -> Expression:
        if isinstance(mode, str):
            mode = ImageMode.from_mode_string(mode.upper())
        if not isinstance(mode, ImageMode):
            raise ValueError(f"mode must be a string or ImageMode variant, but got: {mode}")
        image_mode = lit(mode)._expr
        f = native.get_function_from_registry("to_mode")
        return Expression._from_pyexpr(f(self._expr, mode=image_mode))


class ExpressionPartitioningNamespace(ExpressionNamespace):
    """The following methods are available under the `expr.partition` attribute."""

    def days(self) -> Expression:
        """Partitioning Transform that returns the number of days since epoch (1970-01-01).

        Unlike other temporal partitioning expressions, this expression is date type instead of int. This is to conform to the behavior of other implementations of Iceberg partition transforms.

        Returns:
            Date Expression
        """
        return Expression._from_pyexpr(self._expr.partitioning_days())

    def hours(self) -> Expression:
        """Partitioning Transform that returns the number of hours since epoch (1970-01-01).

        Returns:
            Expression: Int32 Expression in hours
        """
        return Expression._from_pyexpr(self._expr.partitioning_hours())

    def months(self) -> Expression:
        """Partitioning Transform that returns the number of months since epoch (1970-01-01).

        Returns:
            Expression: Int32 Expression in months
        """
        return Expression._from_pyexpr(self._expr.partitioning_months())

    def years(self) -> Expression:
        """Partitioning Transform that returns the number of years since epoch (1970-01-01).

        Returns:
            Expression: Int32 Expression in years
        """
        return Expression._from_pyexpr(self._expr.partitioning_years())

    def iceberg_bucket(self, n: int) -> Expression:
        """Partitioning Transform that returns the Hash Bucket following the Iceberg Specification of murmur3_32_x86.

        See <https://iceberg.apache.org/spec/#appendix-b-32-bit-hash-requirements> for more details.

        Args:
            n (int): Number of buckets

        Returns:
            Expression: Int32 Expression with the Hash Bucket
        """
        return Expression._from_pyexpr(self._expr.partitioning_iceberg_bucket(n))

    def iceberg_truncate(self, w: int) -> Expression:
        """Partitioning Transform that truncates the input to a standard width `w` following the Iceberg Specification.

        See <https://iceberg.apache.org/spec/#truncate-transform-details> for more details.

        Args:
            w (int): width of the truncation

        Returns:
            Expression: Expression of the Same Type of the input
        """
        return Expression._from_pyexpr(self._expr.partitioning_iceberg_truncate(w))


class ExpressionJsonNamespace(ExpressionNamespace):
    """The following methods are available under the `expr.json` attribute."""

    def query(self, jq_query: str) -> Expression:
        """Query JSON data in a column using a JQ-style filter <https://jqlang.github.io/jq/manual/>.

        This expression uses jaq as the underlying executor, see <https://github.com/01mf02/jaq> for the full list of supported filters.

        Args:
            jq_query (str): JQ query string

        Returns:
            Expression: Expression representing the result of the JQ query as a column of JSON-compatible strings

        Examples:
            >>> import daft
            >>> df = daft.from_pydict({"col": ['{"a": 1}', '{"a": 2}', '{"a": 3}']})
            >>> df.with_column("res", df["col"].json.query(".a")).collect()
            ╭──────────┬──────╮
            │ col      ┆ res  │
            │ ---      ┆ ---  │
            │ Utf8     ┆ Utf8 │
            ╞══════════╪══════╡
            │ {"a": 1} ┆ 1    │
            ├╌╌╌╌╌╌╌╌╌╌┼╌╌╌╌╌╌┤
            │ {"a": 2} ┆ 2    │
            ├╌╌╌╌╌╌╌╌╌╌┼╌╌╌╌╌╌┤
            │ {"a": 3} ┆ 3    │
            ╰──────────┴──────╯
            <BLANKLINE>
            (Showing first 3 of 3 rows)

        """
        f = native.get_function_from_registry("json_query")
        query = Expression._to_expression(jq_query)._expr

        return Expression._from_pyexpr(f(self._expr, query=query))


class ExpressionEmbeddingNamespace(ExpressionNamespace):
    """The following methods are available under the `expr.embedding` attribute."""

    def cosine_distance(self, other: Expression) -> Expression:
        """Compute the cosine distance between two embeddings.

        Example:
            >>> import daft
            >>> df = daft.from_pydict({"e1": [[1, 2, 3], [1, 2, 3]], "e2": [[1, 2, 3], [-1, -2, -3]]})
            >>> dtype = daft.DataType.fixed_size_list(daft.DataType.float32(), 3)
            >>> df = df.with_column("dist", df["e1"].cast(dtype).embedding.cosine_distance(df["e2"].cast(dtype)))
            >>> df.show()
            ╭─────────────┬──────────────┬─────────╮
            │ e1          ┆ e2           ┆ dist    │
            │ ---         ┆ ---          ┆ ---     │
            │ List[Int64] ┆ List[Int64]  ┆ Float64 │
            ╞═════════════╪══════════════╪═════════╡
            │ [1, 2, 3]   ┆ [1, 2, 3]    ┆ 0       │
            ├╌╌╌╌╌╌╌╌╌╌╌╌╌┼╌╌╌╌╌╌╌╌╌╌╌╌╌╌┼╌╌╌╌╌╌╌╌╌┤
            │ [1, 2, 3]   ┆ [-1, -2, -3] ┆ 2       │
            ╰─────────────┴──────────────┴─────────╯
            <BLANKLINE>
            (Showing first 2 of 2 rows)

        Returns:
            Expression: a Float64 Expression with the cosine distance between the two embeddings.
        """
        return Expression._from_pyexpr(native.cosine_distance(self._expr, other._expr))


class ExpressionBinaryNamespace(ExpressionNamespace):
    """The following methods are available under the `expr.binary` attribute."""

    def length(self) -> Expression:
        """Retrieves the length for a binary string column.

        Returns:
            Expression: an UInt64 expression with the length of each binary string in bytes

        Examples:
            >>> import daft
            >>> df = daft.from_pydict({"x": [b"foo", b"bar", b"baz"]})
            >>> df = df.select(df["x"].binary.length())
            >>> df.show()
            ╭────────╮
            │ x      │
            │ ---    │
            │ UInt64 │
            ╞════════╡
            │ 3      │
            ├╌╌╌╌╌╌╌╌┤
            │ 3      │
            ├╌╌╌╌╌╌╌╌┤
            │ 3      │
            ╰────────╯
            <BLANKLINE>
            (Showing first 3 of 3 rows)

        """
        return Expression._from_pyexpr(native.binary_length(self._expr))

    def concat(self, other: Expression) -> Expression:
        r"""Concatenates two binary strings.

        Args:
            other: The binary string to concatenate with, can be either an Expression or a bytes literal

        Returns:
            Expression: A binary expression containing the concatenated strings

        Examples:
            >>> import daft
            >>> df = daft.from_pydict(
            ...     {"a": [b"Hello", b"\\xff\\xfe", b"", b"World"], "b": [b" World", b"\\x00", b"empty", b"!"]}
            ... )
            >>> df = df.select(df["a"].binary.concat(df["b"]))
            >>> df.show()
            ╭────────────────────╮
            │ a                  │
            │ ---                │
            │ Binary             │
            ╞════════════════════╡
            │ b"Hello World"     │
            ├╌╌╌╌╌╌╌╌╌╌╌╌╌╌╌╌╌╌╌╌┤
            │ b"\\xff\\xfe\\x00" │
            ├╌╌╌╌╌╌╌╌╌╌╌╌╌╌╌╌╌╌╌╌┤
            │ b"empty"           │
            ├╌╌╌╌╌╌╌╌╌╌╌╌╌╌╌╌╌╌╌╌┤
            │ b"World!"          │
            ╰────────────────────╯
            <BLANKLINE>
            (Showing first 4 of 4 rows)

        """
        other_expr = Expression._to_expression(other)
        return Expression._from_pyexpr(native.binary_concat(self._expr, other_expr._expr))

    def slice(self, start: Expression | int, length: Expression | int | None = None) -> Expression:
        r"""Returns a slice of each binary string.

        Args:
            start: The starting position (0-based) of the slice.
            length: The length of the slice. If None, returns all characters from start to the end.

        Returns:
            A new expression representing the slice.

        Examples:
            >>> import daft
            >>> df = daft.from_pydict({"x": [b"Hello World", b"\xff\xfe\x00", b"empty"]})
            >>> df = df.select(df["x"].binary.slice(1, 3))
            >>> df.show()
            ╭─────────────╮
            │ x           │
            │ ---         │
            │ Binary      │
            ╞═════════════╡
            │ b"ell"      │
            ├╌╌╌╌╌╌╌╌╌╌╌╌╌┤
            │ b"\xfe\x00" │
            ├╌╌╌╌╌╌╌╌╌╌╌╌╌┤
            │ b"mpt"      │
            ╰─────────────╯
            <BLANKLINE>
            (Showing first 3 of 3 rows)

        """
        start_expr = Expression._to_expression(start)
        length_expr = Expression._to_expression(length)
        return Expression._from_pyexpr(native.binary_slice(self._expr, start_expr._expr, length_expr._expr))<|MERGE_RESOLUTION|>--- conflicted
+++ resolved
@@ -112,15 +112,6 @@
         lit_value = _decimal_lit(sign == 1, digits, exponent)
     elif isinstance(value, Series):
         lit_value = _series_lit(value._series)
-<<<<<<< HEAD
-    elif isinstance(value, ImageFormat):
-        lit_value = _lit(str(value))
-    elif isinstance(value, ImageMode):
-        lit_value = _lit(str(value))
-    elif isinstance(value, CountMode):
-        lit_value = _lit(str(value))
-=======
->>>>>>> c15ecc56
     else:
         lit_value = _lit(value)
     return Expression._from_pyexpr(lit_value)
