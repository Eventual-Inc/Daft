--- conflicted
+++ resolved
@@ -130,7 +130,7 @@
                     else pushdowns.columns + filter_required_column_names
                 )
             )
-<<<<<<< HEAD
+
         # Check if there is a count aggregation pushdown
         if (
             pushdowns.aggregation is not None
@@ -169,8 +169,6 @@
         self, pushdowns: PyPushdowns, required_columns: Optional[list[str]]
     ) -> Iterator[ScanTask]:
         """Create regular scan tasks without count pushdown."""
-=======
->>>>>>> 01290089
         # TODO: figure out how to translate Pushdowns into LanceDB filters
         filters = None
         fragments = self._ds.get_fragments()
