--- conflicted
+++ resolved
@@ -27,10 +27,6 @@
         >>> df = daft.read_hudi("some-table-uri")
         >>> df = df.where(df["foo"] > 5)
         >>> df.show()
-<<<<<<< HEAD
-
-=======
->>>>>>> 86ee6a05
     """
     from daft.hudi.hudi_scan import HudiScanOperator
 
