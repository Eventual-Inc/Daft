--- conflicted
+++ resolved
@@ -20,23 +20,16 @@
 from daft.io._range import _range
 from daft.io.catalog import DataCatalogTable, DataCatalogType
 from daft.io.file_path import from_glob_path
-<<<<<<< HEAD
 from daft.io.sink import DataSink, WriteOutput
-=======
 from daft.io.source import DataSource, DataSourceTask
-
->>>>>>> fa946cfb
 
 __all__ = [
     "AzureConfig",
     "DataCatalogTable",
     "DataCatalogType",
-<<<<<<< HEAD
     "DataSink",
-=======
     "DataSource",
     "DataSourceTask",
->>>>>>> fa946cfb
     "GCSConfig",
     "HTTPConfig",
     "IOConfig",
