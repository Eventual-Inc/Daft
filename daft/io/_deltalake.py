# isort: dont-add-import: from __future__ import annotations

from typing import TYPE_CHECKING, Any, Dict, Optional, Union

from daft import context
from daft.api_annotations import PublicAPI
from daft.daft import IOConfig, ScanOperatorHandle, StorageConfig
from daft.dataframe import DataFrame
from daft.dependencies import unity_catalog
from daft.io.catalog import DataCatalogTable
from daft.logical.builder import LogicalPlanBuilder

if TYPE_CHECKING:
    from datetime import datetime

    from daft.unity_catalog import UnityCatalogTable


@PublicAPI
def read_deltalake(
    table: Union[str, DataCatalogTable, "UnityCatalogTable"],
    version: Optional[Union[int, str, "datetime"]] = None,
    io_config: Optional["IOConfig"] = None,
    _multithreaded_io: Optional[bool] = None,
) -> DataFrame:
    """Create a DataFrame from a Delta Lake table.

    Args:
        table: Either a URI for the Delta Lake table or a :class:`~daft.io.catalog.DataCatalogTable` instance
            referencing a table in a data catalog, such as AWS Glue Data Catalog or Databricks Unity Catalog.
        version (optional): If int is passed, read the table with specified version number. Otherwise if string or datetime,
            read the timestamp version of the table. Strings must be RFC 3339 and ISO 8601 date and time format.
            Datetimes are assumed to be UTC timezone unless specified. By default, read the latest version of the table.
        io_config (optional): A custom :class:`~daft.daft.IOConfig` to use when accessing Delta Lake object storage data. Defaults to None.
        _multithreaded_io (optional): Whether to use multithreading for IO threads. Setting this to False can be helpful in reducing
            the amount of system resources (number of connections and thread contention) when running in the Ray runner.
            Defaults to None, which will let Daft decide based on the runner it is currently using.

    Returns:
        DataFrame: A DataFrame with the schema converted from the specified Delta Lake table.

    Note:
<<<<<<< HEAD
        This function requires the use of [deltalake](https://delta-io.github.io/delta-rs/), a Python library for
        interacting with Delta Lake.
=======
        This function requires the use of [deltalake](https://delta-io.github.io/delta-rs/), a Python library for interacting with Delta Lake.
>>>>>>> 86ee6a05

    Examples:
        >>> df = daft.read_deltalake("some-table-uri")
        >>>
        >>> # Filters on this dataframe can now be pushed into
        >>> # the read operation from Delta Lake.
        >>> df = df.where(df["foo"] > 5)
        >>> df.show()
<<<<<<< HEAD

=======
>>>>>>> 86ee6a05
    """
    from daft.delta_lake.delta_lake_scan import DeltaLakeScanOperator

    # If running on Ray, we want to limit the amount of concurrency and requests being made.
    # This is because each Ray worker process receives its own pool of thread workers and connections
    multithreaded_io = (
        (context.get_context().get_or_create_runner().name != "ray") if _multithreaded_io is None else _multithreaded_io
    )

    io_config = context.get_context().daft_planning_config.default_io_config if io_config is None else io_config
    storage_config = StorageConfig(multithreaded_io, io_config)

    if isinstance(table, str):
        table_uri = table
    elif isinstance(table, DataCatalogTable):
        table_uri = table.table_uri(io_config)
    elif unity_catalog.module_available() and isinstance(table, unity_catalog.UnityCatalogTable):
        table_uri = table.table_uri

        # Override the storage_config with the one provided by Unity catalog
        recordbatch_io_config = table.io_config
        if recordbatch_io_config is not None:
            storage_config = StorageConfig(multithreaded_io, recordbatch_io_config)
    else:
        raise ValueError(
            f"table argument must be a table URI string, DataCatalogTable or UnityCatalogTable instance, but got: {type(table)}, {table}"
        )
    delta_lake_operator = DeltaLakeScanOperator(table_uri, storage_config=storage_config, version=version)

    handle = ScanOperatorHandle.from_python_scan_operator(delta_lake_operator)
    builder = LogicalPlanBuilder.from_tabular_scan(scan_operator=handle)
    return DataFrame(builder)


def large_dtypes_kwargs(large_dtypes: bool) -> Dict[str, Any]:
    import deltalake
    from packaging.version import parse

    if parse(deltalake.__version__) < parse("0.19.0"):
        return {"large_dtypes": large_dtypes}
    else:
        from deltalake.schema import ArrowSchemaConversionMode

        schema_conversion_mode = ArrowSchemaConversionMode.LARGE if large_dtypes else ArrowSchemaConversionMode.NORMAL
        return {"schema_conversion_mode": schema_conversion_mode}<|MERGE_RESOLUTION|>--- conflicted
+++ resolved
@@ -40,12 +40,7 @@
         DataFrame: A DataFrame with the schema converted from the specified Delta Lake table.
 
     Note:
-<<<<<<< HEAD
-        This function requires the use of [deltalake](https://delta-io.github.io/delta-rs/), a Python library for
-        interacting with Delta Lake.
-=======
         This function requires the use of [deltalake](https://delta-io.github.io/delta-rs/), a Python library for interacting with Delta Lake.
->>>>>>> 86ee6a05
 
     Examples:
         >>> df = daft.read_deltalake("some-table-uri")
@@ -54,10 +49,6 @@
         >>> # the read operation from Delta Lake.
         >>> df = df.where(df["foo"] > 5)
         >>> df.show()
-<<<<<<< HEAD
-
-=======
->>>>>>> 86ee6a05
     """
     from daft.delta_lake.delta_lake_scan import DeltaLakeScanOperator
 
