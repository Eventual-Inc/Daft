--- conflicted
+++ resolved
@@ -8,11 +8,8 @@
 from daft.daft import PySession, PyTableSource, sql_exec
 from daft.dataframe import DataFrame
 from daft.logical.builder import LogicalPlanBuilder
-<<<<<<< HEAD
 from daft.logical.schema import Schema
-=======
 from daft.udf import UDF
->>>>>>> 771790eb
 
 __all__ = [
     "Session",
@@ -246,15 +243,12 @@
             >>> sess.list_tables()
             [Identifier(''T''), Identifier(''S'')]
 
-<<<<<<< HEAD
         Args:
             identifier (str): table identifier (name)
             source (Schema | DataFrame): table source is either a Schema or Dataframe
 
         Returns:
             Table: new table instance
-=======
->>>>>>> 771790eb
         """
         if isinstance(source, Schema):
             py_source = PyTableSource.from_pyschema(source._schema)
