--- conflicted
+++ resolved
@@ -322,7 +322,6 @@
 
 ###
 # read_*
-<<<<<<< HEAD
 ###
 
 
@@ -336,21 +335,6 @@
 ###
 
 
-=======
-###
-
-
-def read_table(identifier: Identifier | str) -> DataFrame:
-    """Returns the table as a DataFrame or raises an exception if it does not exist."""
-    return _session().get_table(identifier).read()
-
-
-###
-# set_*
-###
-
-
->>>>>>> 5db17c27
 def set_catalog(identifier: str | None):
     """Set the given catalog as current_catalog for the current session or raises an if it does not exist."""
     _session().set_catalog(identifier)
