# ruff: noqa: I002
# isort: dont-add-import: from __future__ import annotations
#
# This file uses strings for forward type annotations in public APIs,
# in order to support runtime typechecking across different Python versions.
# For technical details, see https://github.com/Eventual-Inc/Daft/pull/630

import io
import multiprocessing
import os
import pathlib
import typing
import warnings
from collections.abc import Iterable, Iterator, Mapping
from dataclasses import dataclass
from datetime import datetime, timezone
from functools import partial, reduce
from typing import TYPE_CHECKING, Any, Callable, Concatenate, Literal, Optional, ParamSpec, TypeVar, Union, overload

from daft.api_annotations import DataframePublicAPI
from daft.context import get_context
from daft.convert import InputListType
from daft.daft import FileFormat, IOConfig, JoinStrategy, JoinType, WriteMode
from daft.dataframe.display import MermaidOptions
from daft.dataframe.preview import Preview, PreviewAlign, PreviewColumn, PreviewFormat, PreviewFormatter
from daft.datatype import DataType
from daft.errors import ExpressionTypeError
from daft.execution.native_executor import NativeExecutor
from daft.expressions import Expression, ExpressionsProjection, col, lit
from daft.logical.builder import LogicalPlanBuilder
from daft.recordbatch import MicroPartition
from daft.runners import get_or_create_runner
from daft.runners.partitioning import (
    LocalPartitionSet,
    MaterializedResult,
    PartitionCacheEntry,
    PartitionSet,
    PartitionT,
)
from daft.utils import ColumnInputType, ManyColumnsInputType, column_inputs_to_expressions, in_notebook

if TYPE_CHECKING:
    import dask
    import deltalake
    import pandas
    import pyarrow
    import pyiceberg
    import ray
    import torch

    from daft.io import DataSink
    from daft.io.catalog import DataCatalogTable
    from daft.io.sink import WriteResultType
    from daft.unity_catalog import UnityCatalogTable

from daft.schema import Schema

UDFReturnType = TypeVar("UDFReturnType", covariant=True)
T = TypeVar("T")
R = TypeVar("R")
P = ParamSpec("P")


def to_logical_plan_builder(*parts: MicroPartition) -> LogicalPlanBuilder:
    """Creates a Daft DataFrame from a single RecordBatch.

    Args:
        parts: The Tables that we wish to convert into a Daft DataFrame.

    Returns:
        DataFrame: Daft DataFrame created from the provided Table.
    """
    if not parts:
        raise ValueError("Can't create a DataFrame from an empty list of tables.")

    result_pset = LocalPartitionSet()

    for i, part in enumerate(parts):
        result_pset.set_partition_from_table(i, part)

    cache_entry = get_or_create_runner().put_partition_set_into_cache(result_pset)
    size_bytes = result_pset.size_bytes()
    num_rows = len(result_pset)

    assert size_bytes is not None, "In-memory data should always have non-None size in bytes"
    return LogicalPlanBuilder.from_in_memory_scan(
        cache_entry, parts[0].schema(), result_pset.num_partitions(), size_bytes, num_rows=num_rows
    )


def _utc_now() -> datetime:
    return datetime.now(timezone.utc)


class DataFrame:
    """A Daft DataFrame is a table of data.

    It has columns, where each column has a type and the same number of items (rows) as all other columns.
    """

    def __init__(self, builder: LogicalPlanBuilder) -> None:
        """Constructs a DataFrame according to a given LogicalPlan.

        Users are expected instead to call the classmethods on DataFrame to create a DataFrame.

        Args:
            builder: LogicalPlan describing the steps required to arrive at this DataFrame
        """
        if not isinstance(builder, LogicalPlanBuilder):
            if isinstance(builder, dict):
                raise ValueError(
                    "DataFrames should be constructed with a dictionary of columns using `daft.from_pydict`"
                )
            if isinstance(builder, list):
                raise ValueError(
                    "DataFrames should be constructed with a list of dictionaries using `daft.from_pylist`"
                )
            raise ValueError(f"Expected DataFrame to be constructed with a LogicalPlanBuilder, received: {builder}")

        self.__builder = builder
        self._result_cache: Optional[PartitionCacheEntry] = None
        self._preview = Preview(partition=None, total_rows=None)
        self._num_preview_rows = get_context().daft_execution_config.num_preview_rows

    @property
    def _builder(self) -> LogicalPlanBuilder:
        if self._result_cache is None:
            return self.__builder
        else:
            num_partitions = self._result_cache.num_partitions()
            size_bytes = self._result_cache.size_bytes()
            num_rows = self._result_cache.num_rows()

            # Partition set should always be set on cache entry.
            assert (
                num_partitions is not None and size_bytes is not None and num_rows is not None
            ), "Partition set should always be set on cache entry"

            return self.__builder.from_in_memory_scan(
                self._result_cache,
                self.__builder.schema(),
                num_partitions=num_partitions,
                size_bytes=size_bytes,
                num_rows=num_rows,
            )

    def _get_current_builder(self) -> LogicalPlanBuilder:
        """Returns the current logical plan builder, without any caching optimizations."""
        return self.__builder

    @property
    def _result(self) -> Optional[PartitionSet[PartitionT]]:
        if self._result_cache is None:
            return None
        else:
            return self._result_cache.value

    def pipe(
        self,
        function: Callable[Concatenate["DataFrame", P], T],
        *args: P.args,
        **kwargs: P.kwargs,
    ) -> T:
        """Apply the function to this DataFrame.

        Args:
            function (Callable[Concatenate["DataFrame", P], T]): Function to apply.
            *args (P.args): Positional arguments to pass to the function.
            **kwargs (P.kwargs): Keyword arguments to pass to the function.

        Returns:
            Result of applying the function on this DataFrame.

        Examples:
            >>> import daft
            >>>
            >>> df = daft.from_pydict({"x": [1, 2, 3]})
            >>>
            >>> def square(df, column: str):
            ...     return df.select((df[column] * df[column]).alias(column))
            >>>
            >>> df.pipe(square, "x").show()
            ╭───────╮
            │ x     │
            │ ---   │
            │ Int64 │
            ╞═══════╡
            │ 1     │
            ├╌╌╌╌╌╌╌┤
            │ 4     │
            ├╌╌╌╌╌╌╌┤
            │ 9     │
            ╰───────╯
            <BLANKLINE>
            (Showing first 3 of 3 rows)
        """
        return function(self, *args, **kwargs)

    @DataframePublicAPI
    def explain(
        self, show_all: bool = False, format: str = "ascii", simple: bool = False, file: Optional[io.IOBase] = None
    ) -> Any:
        r"""Prints the (logical and physical) plans that will be executed to produce this DataFrame.

        Defaults to showing the unoptimized logical plan. Use `show_all=True` to show the unoptimized logical plan,
        the optimized logical plan, and the physical plan.

        Args:
            show_all (bool): Whether to show the optimized logical plan and the physical plan in addition to the
                unoptimized logical plan.
            format (str): The format to print the plan in. one of 'ascii' or 'mermaid'
            simple (bool): Whether to only show the type of op for each node in the plan, rather than showing details
                of how each op is configured.

            file (Optional[io.IOBase]): Location to print the output to, or defaults to None which defaults to the default location for
                print (in Python, that should be sys.stdout)

        Returns:
            Union[None, str, MermaidFormatter]:
                - If `format="mermaid"` and running in a notebook, returns a `MermaidFormatter` instance for rich rendering.
                - If `format="mermaid"` and not in a notebook, returns a string representation of the plan.
                - Otherwise, prints the plan(s) to the specified file or stdout and returns `None`.

        Examples:
            >>> import daft
            >>>
            >>> df = daft.from_pydict({"x": [1, 2, 3]})
            >>>
            >>> def double(df, column: str):
            ...     return df.select((df[column] * df[column]).alias(column))
            >>>
            >>> df = df.pipe(double, "x")
            >>>
            >>> df.explain()
            == Unoptimized Logical Plan ==
            <BLANKLINE>
            * Project: col(x) * col(x) as x
            |
            * Source:
            |   Number of partitions = 1
            |   Output schema = x#Int64
            <BLANKLINE>
            <BLANKLINE>
            <BLANKLINE>
            Set `show_all=True` to also see the Optimized and Physical plans. This will run the query optimizer.

        """
        is_cached = self._result_cache is not None
        if format == "mermaid":
            from daft.dataframe.display import MermaidFormatter
            from daft.utils import in_notebook

            instance = MermaidFormatter(self.__builder, show_all, simple, is_cached)
            if file is not None:
                # if we are printing to a file, we print the markdown representation of the plan
                text = instance._repr_markdown_()
                print(text, file=file)
            if in_notebook():
                # if in a notebook, we return the class instance and let jupyter display it
                return instance
            else:
                # if we are not in a notebook, we return the raw markdown instead of the class instance
                return repr(instance)

        print_to_file = partial(print, file=file)

        if self._result_cache is not None:
            print_to_file("Result is cached and will skip computation\n")
            print_to_file(self._builder.pretty_print(simple, format=format))

            print_to_file("However here is the logical plan used to produce this result:\n", file=file)

        builder = self.__builder
        print_to_file("== Unoptimized Logical Plan ==\n")
        print_to_file(builder.pretty_print(simple, format=format))
        if show_all:
            print_to_file("\n== Optimized Logical Plan ==\n")
            execution_config = get_context().daft_execution_config
            builder = builder.optimize(execution_config)
            print_to_file(builder.pretty_print(simple))
            print_to_file("\n== Physical Plan ==\n")
            if get_or_create_runner().name != "native":
<<<<<<< HEAD
                daft_execution_config = get_context().daft_execution_config
                from daft.daft import DistributedPhysicalPlan

                distributed_plan = DistributedPhysicalPlan.from_logical_plan_builder(
                    builder._builder, daft_execution_config
                )
                if format == "ascii":
                    print_to_file(distributed_plan.repr_ascii(simple))
                elif format == "mermaid":
                    print_to_file(distributed_plan.repr_mermaid(MermaidOptions(simple)))
=======
                if execution_config.use_legacy_ray_runner:
                    physical_plan_scheduler = builder.to_physical_plan_scheduler(execution_config)
                    print_to_file(physical_plan_scheduler.pretty_print(simple, format=format))
                else:
                    from daft.daft import DistributedPhysicalPlan

                    distributed_plan = DistributedPhysicalPlan.from_logical_plan_builder(
                        builder._builder, "<tmp>", execution_config
                    )
                    if format == "ascii":
                        print_to_file(distributed_plan.repr_ascii(simple))
                    elif format == "mermaid":
                        print_to_file(distributed_plan.repr_mermaid(MermaidOptions(simple)))
>>>>>>> e28e97fd
            else:
                native_executor = NativeExecutor()
                print_to_file(
                    native_executor.pretty_print(builder, get_context().daft_execution_config, simple, format=format)
                )
        else:
            print_to_file(
                "\n \nSet `show_all=True` to also see the Optimized and Physical plans. This will run the query optimizer.",
            )
        return None

<<<<<<< HEAD
=======
    def num_partitions(self) -> int:
        """Returns the number of partitions that will be used to execute this DataFrame.

        The query optimizer may change the partitioning strategy. This method runs the optimizer
        and then inspects the resulting physical plan scheduler to determine how many partitions
        the execution will use.

        Returns:
            int: The number of partitions in the optimized physical execution plan.

        Examples:
            >>> import daft
            >>>
            >>> # Create a DataFrame with 1000 rows
            >>> df = daft.from_pydict({"x": list(range(1000))})
            >>>
            >>> # Partition count may depend on default config or optimizer decisions
            >>> df.num_partitions()
            1
            >>>
            >>> # You can repartition manually (if supported), and then inspect again:
            >>> df2 = df.repartition(10)
            >>> df2.num_partitions()
            10
        """
        # We need to run the optimizer since that could change the number of partitions
        execution_config = get_context().daft_execution_config
        return self.__builder.optimize(execution_config).to_physical_plan_scheduler(execution_config).num_partitions()

>>>>>>> e28e97fd
    @DataframePublicAPI
    def schema(self) -> Schema:
        """Returns the Schema of the DataFrame, which provides information about each column, as a Python object.

        Returns:
            Schema: schema of the DataFrame

        Examples:
            >>> import daft
            >>>
            >>> df = daft.from_pydict({"x": [1, 2, 3], "y": ["a", "b", "c"]})
            >>> df.schema()
            ╭─────────────┬────────╮
            │ column_name ┆ type   │
            ╞═════════════╪════════╡
            │ x           ┆ Int64  │
            ├╌╌╌╌╌╌╌╌╌╌╌╌╌┼╌╌╌╌╌╌╌╌┤
            │ y           ┆ String │
            ╰─────────────┴────────╯
            <BLANKLINE>
        """
        return self.__builder.schema()

    @property
    def column_names(self) -> list[str]:
        """Returns column names of DataFrame as a list of strings.

        Returns:
            List[str]: Column names of this DataFrame.
        """
        return self.__builder.schema().column_names()

    @property
    def columns(self) -> list[Expression]:
        """Returns column of DataFrame as a list of Expressions.

        Returns:
            List[Expression]: Columns of this DataFrame.
        """
        return [col(field.name) for field in self.__builder.schema()]

    @DataframePublicAPI
    def __iter__(self) -> Iterator[dict[str, Any]]:
        """Alias of `self.iter_rows()` with default arguments for convenient access of data.

        Returns:
            Iterator[dict[str, Any]]: An iterator over the rows of the DataFrame, where each row is a dictionary
            mapping column names to values.

        Examples:
            >>> import daft
            >>> df = daft.from_pydict({"foo": [1, 2, 3], "bar": ["a", "b", "c"]})
            >>> for row in df:
            ...     print(row)
            {'foo': 1, 'bar': 'a'}
            {'foo': 2, 'bar': 'b'}
            {'foo': 3, 'bar': 'c'}

        Tip:
            See also [`df.iter_rows()`][daft.DataFrame.iter_rows]: iterator over rows with more options
        """
        return self.iter_rows(results_buffer_size=None)

    @DataframePublicAPI
    def iter_rows(
        self,
        results_buffer_size: Union[Optional[int], Literal["num_cpus"]] = "num_cpus",
        column_format: Literal["python", "arrow"] = "python",
    ) -> Iterator[dict[str, Any]]:
        """Return an iterator of rows for this dataframe.

        Each row will be a Python dictionary of the form `{ "key" : value, ...}`. If you are instead looking to iterate over
        entire partitions of data, see [`df.iter_partitions()`][daft.DataFrame.iter_partitions].

        By default, Daft will convert the columns to Python lists for easy consumption. Datatypes with Python equivalents will be converted accordingly, e.g. timestamps to datetime, tensors to numpy arrays.
        For nested data such as List or Struct arrays, however, this can be expensive. You may wish to set `column_format` to "arrow" such that the nested data is returned as Arrow scalars.

        Args:
            results_buffer_size: how many partitions to allow in the results buffer (defaults to the total number of CPUs
                available on the machine).
            column_format: the format of the columns to iterate over. One of "python" or "arrow". Defaults to "python".

        Note: A quick note on configuring asynchronous/parallel execution using `results_buffer_size`.
            The `results_buffer_size` kwarg controls how many results Daft will allow to be in the buffer while iterating.
            Once this buffer is filled, Daft will not run any more work until some partition is consumed from the buffer.

            * Increasing this value means the iterator will consume more memory and CPU resources but have higher throughput
            * Decreasing this value means the iterator will consume lower memory and CPU resources, but have lower throughput
            * Setting this value to `None` means the iterator will consume as much resources as it deems appropriate per-iteration

            The default value is the total number of CPUs available on the current machine.

        Returns:
            Iterator[dict[str, Any]]: An iterator over the rows of the DataFrame, where each row is a dictionary
            mapping column names to values.

        Examples:
            >>> import daft
            >>>
            >>> df = daft.from_pydict({"foo": [1, 2, 3], "bar": ["a", "b", "c"]})
            >>> for row in df.iter_rows():
            ...     print(row)
            {'foo': 1, 'bar': 'a'}
            {'foo': 2, 'bar': 'b'}
            {'foo': 3, 'bar': 'c'}

        Tip:
            See also [`df.iter_partitions()`][daft.DataFrame.iter_partitions]: iterator over entire partitions instead of single rows
        """
        if results_buffer_size == "num_cpus":
            results_buffer_size = multiprocessing.cpu_count()

        def arrow_iter_rows(table: "pyarrow.Table") -> Iterator[dict[str, Any]]:
            columns = table.columns
            for i in range(len(table)):
                row = {col._name: col[i] for col in columns}
                yield row

        def python_iter_rows(pydict: dict[str, list[Any]], num_rows: int) -> Iterator[dict[str, Any]]:
            for i in range(num_rows):
                row = {key: value[i] for (key, value) in pydict.items()}
                yield row

        if self._result is not None:
            # If the dataframe has already finished executing,
            # use the precomputed results.
            if column_format == "python":
                yield from python_iter_rows(self.to_pydict(), len(self))
            elif column_format == "arrow":
                yield from arrow_iter_rows(self.to_arrow())
            else:
                raise ValueError(
                    f"Unsupported column_format: {column_format}, supported formats are 'python' and 'arrow'"
                )
        else:
            # Execute the dataframe in a streaming fashion.
            partitions_iter = get_or_create_runner().run_iter_tables(
                self._builder, results_buffer_size=results_buffer_size
            )

            # Iterate through partitions.
            for partition in partitions_iter:
                if column_format == "python":
                    yield from python_iter_rows(partition.to_pydict(), len(partition))
                elif column_format == "arrow":
                    yield from arrow_iter_rows(partition.to_arrow())
                else:
                    raise ValueError(
                        f"Unsupported column_format: {column_format}, supported formats are 'python' and 'arrow'"
                    )

    @DataframePublicAPI
    def to_arrow_iter(
        self,
        results_buffer_size: Union[Optional[int], Literal["num_cpus"]] = "num_cpus",
    ) -> Iterator["pyarrow.RecordBatch"]:
        """Return an iterator of pyarrow recordbatches for this dataframe.

        Args:
            results_buffer_size: how many partitions to allow in the results buffer (defaults to the total number of CPUs
                available on the machine).
        Note: A quick note on configuring asynchronous/parallel execution using `results_buffer_size`.
            The `results_buffer_size` kwarg controls how many results Daft will allow to be in the buffer while iterating.
            Once this buffer is filled, Daft will not run any more work until some partition is consumed from the buffer.
            * Increasing this value means the iterator will consume more memory and CPU resources but have higher throughput
            * Decreasing this value means the iterator will consume lower memory and CPU resources, but have lower throughput
            * Setting this value to `None` means the iterator will consume as much resources as it deems appropriate per-iteration
            The default value is the total number of CPUs available on the current machine.

        Returns:
            Iterator[pyarrow.RecordBatch]: An iterator over the RecordBatches of the DataFrame.

        Examples:
            >>> import daft
            >>>
            >>> df = daft.from_pydict({"foo": [1, 2, 3], "bar": ["a", "b", "c"]})
            >>> for batch in df.to_arrow_iter():
            ...     print(batch)
            pyarrow.RecordBatch
            foo: int64
            bar: large_string
            ----
            foo: [1,2,3]
            bar: ["a","b","c"]
        """
        if results_buffer_size == "num_cpus":
            results_buffer_size = multiprocessing.cpu_count()
        if results_buffer_size is not None and not results_buffer_size > 0:
            raise ValueError(f"Provided `results_buffer_size` value must be > 0, received: {results_buffer_size}")

        results = self._result
        if results is not None:
            # If the dataframe has already finished executing,
            # use the precomputed results.

            for _, result in results.items():
                yield from (result.micropartition().to_arrow().to_batches())
        else:
            # Execute the dataframe in a streaming fashion.
            partitions_iter = get_or_create_runner().run_iter_tables(
                self._builder, results_buffer_size=results_buffer_size
            )

            # Iterate through partitions.
            for partition in partitions_iter:
                yield from partition.to_arrow().to_batches()

    @DataframePublicAPI
    def iter_partitions(
        self, results_buffer_size: Union[Optional[int], Literal["num_cpus"]] = "num_cpus"
    ) -> Iterator[Union[MicroPartition, "ray.ObjectRef"]]:
        """Begin executing this dataframe and return an iterator over the partitions.

        Each partition will be returned as a daft.recordbatch object (if using Python runner backend)
        or a ray ObjectRef (if using Ray runner backend).

        Args:
            results_buffer_size: how many partitions to allow in the results buffer (defaults to the total number of CPUs
                available on the machine).

        Note: A quick note on configuring asynchronous/parallel execution using `results_buffer_size`.
            The `results_buffer_size` kwarg controls how many results Daft will allow to be in the buffer while iterating.
            Once this buffer is filled, Daft will not run any more work until some partition is consumed from the buffer.

            * Increasing this value means the iterator will consume more memory and CPU resources but have higher throughput
            * Decreasing this value means the iterator will consume lower memory and CPU resources, but have lower throughput
            * Setting this value to `None` means the iterator will consume as much resources as it deems appropriate per-iteration

            The default value is the total number of CPUs available on the current machine.

        Returns:
            Iterator[Union[MicroPartition, ray.ObjectRef]]: An iterator over the partitions of the DataFrame.
            Each partition is a MicroPartition object (if using Python runner backend) or a ray ObjectRef
            (if using Ray runner backend).

        Examples:
            >>> import daft
            >>>
            >>> daft.context.set_runner_ray()  # doctest: +SKIP
            >>>
            >>> df = daft.from_pydict({"foo": [1, 2, 3], "bar": ["a", "b", "c"]}).into_partitions(2)
            >>> for part in df.iter_partitions():
            ...     print(part)  # doctest: +SKIP
            MicroPartition with 3 rows:
            TableState: Loaded. 1 tables
            ╭───────┬────────╮
            │ foo   ┆ bar    │
            │ ---   ┆ ---    │
            │ Int64 ┆ String │
            ╞═══════╪════════╡
            │ 1     ┆ a      │
            ├╌╌╌╌╌╌╌┼╌╌╌╌╌╌╌╌┤
            │ 2     ┆ b      │
            ├╌╌╌╌╌╌╌┼╌╌╌╌╌╌╌╌┤
            │ 3     ┆ c      │
            ╰───────┴────────╯
            <BLANKLINE>
            <BLANKLINE>
            Statistics: missing
        """
        if results_buffer_size == "num_cpus":
            results_buffer_size = multiprocessing.cpu_count()
        elif results_buffer_size is not None and not results_buffer_size > 0:
            raise ValueError(f"Provided `results_buffer_size` value must be > 0, received: {results_buffer_size}")

        results = self._result
        if results is not None:
            # If the dataframe has already finished executing,
            # use the precomputed results.
            for mat_result in results.values():
                yield mat_result.partition()

        else:
            # Execute the dataframe in a streaming fashion.
            results_iter: Iterator[MaterializedResult[Any]] = get_or_create_runner().run_iter(
                self._builder, results_buffer_size=results_buffer_size
            )
            for result in results_iter:
                yield result.partition()

    def _populate_preview(self) -> None:
        """Populates the preview of the DataFrame, if it is not already populated."""
        results = self._result
        if results is None:
            return

        preview_partition_invalid = (
            self._preview.partition is None or len(self._preview.partition) < self._num_preview_rows
        )
        if preview_partition_invalid:
            preview_parts = results._get_preview_micropartitions(self._num_preview_rows)
            preview_results = LocalPartitionSet()
            for i, part in enumerate(preview_parts):
                preview_results.set_partition_from_table(i, part)
            preview_partition = preview_results._get_merged_micropartition(self.schema())
            self._preview = Preview(
                partition=preview_partition,
                total_rows=len(self),
            )

    @DataframePublicAPI
    def __repr__(self) -> str:
        self._populate_preview()
        preview = PreviewFormatter(self._preview, self.schema())
        return preview.__repr__()

    @DataframePublicAPI
    def _repr_html_(self) -> str:
        self._populate_preview()
        preview = PreviewFormatter(self._preview, self.schema())
        try:
            if in_notebook() and self._preview.partition is not None:
                try:
                    interactive_html = preview._generate_interactive_html()
                    return interactive_html
                except Exception:
                    pass

            return preview._repr_html_()
        except ImportError:
            return preview._repr_html_()

    ###
    # Creation methods
    ###

    @classmethod
    def _from_pylist(cls, data: list[dict[str, Any]]) -> "DataFrame":
        """Creates a DataFrame from a list of dictionaries."""
        headers: set[str] = set()
        for row in data:
            if not isinstance(row, dict):
                raise ValueError(f"Expected list of dictionaries of {{column_name: value}}, received: {type(row)}")
            headers.update(row.keys())
        headers_ordered = sorted(list(headers))
        return cls._from_pydict(data={header: [row.get(header, None) for row in data] for header in headers_ordered})

    @classmethod
    def _from_pydict(cls, data: Mapping[str, InputListType]) -> "DataFrame":
        """Creates a DataFrame from a Python dictionary."""
        column_lengths = {key: len(data[key]) for key in data}
        if len(set(column_lengths.values())) > 1:
            raise ValueError(
                f"Expected all columns to be of the same length, but received columns with lengths: {column_lengths}"
            )

        data_micropartition = MicroPartition.from_pydict(data)
        return cls._from_micropartitions(data_micropartition)

    @classmethod
    def _from_arrow(cls, data: Union["pyarrow.Table", list["pyarrow.Table"], Iterable["pyarrow.Table"]]) -> "DataFrame":
        """Creates a DataFrame from a `pyarrow Table <https://arrow.apache.org/docs/python/generated/pyarrow.Table.html>`__."""
        if isinstance(data, Iterable):
            data = list(data)
        if not isinstance(data, list):
            data = [data]
        parts = [MicroPartition.from_arrow(table) for table in data]
        return cls._from_micropartitions(*parts)

    @classmethod
    def _from_pandas(cls, data: Union["pandas.DataFrame", list["pandas.DataFrame"]]) -> "DataFrame":
        """Creates a Daft DataFrame from a `pandas DataFrame <https://pandas.pydata.org/docs/reference/api/pandas.DataFrame.html>`__."""
        if not isinstance(data, list):
            data = [data]
        parts = [MicroPartition.from_pandas(df) for df in data]
        return cls._from_micropartitions(*parts)

    @classmethod
    def _from_micropartitions(cls, *parts: MicroPartition) -> "DataFrame":
        """Creates a Daft DataFrame from MicroPartition(s).

        Args:
            parts: The Tables that we wish to convert into a Daft DataFrame.

        Returns:
            DataFrame: Daft DataFrame created from the provided Table.
        """
        if not parts:
            raise ValueError("Can't create a DataFrame from an empty list of tables.")

        result_pset = LocalPartitionSet()

        for i, part in enumerate(parts):
            result_pset.set_partition_from_table(i, part)

        cache_entry = get_or_create_runner().put_partition_set_into_cache(result_pset)
        size_bytes = result_pset.size_bytes()
        num_rows = len(result_pset)

        assert size_bytes is not None, "In-memory data should always have non-None size in bytes"
        builder = LogicalPlanBuilder.from_in_memory_scan(
            cache_entry, parts[0].schema(), result_pset.num_partitions(), size_bytes, num_rows=num_rows
        )

        df = cls(builder)
        df._result_cache = cache_entry

        # build preview
        df._populate_preview()
        return df

    @classmethod
    def _from_schema(cls, schema: Schema) -> "DataFrame":
        """Creates a Daft DataFrom from a Schema.

        Args:
            schema: The Schema to convert into a DataFrame.

        Returns:
            DataFrame: Daft DataFrame with "column_name" and "type" fields.
        """
        pydict: dict[str, list[str]] = {"column_name": [], "type": []}
        for field in schema:
            pydict["column_name"].append(field.name)
            pydict["type"].append(str(field.dtype))
        return DataFrame._from_pydict(pydict)

    ###
    # Write methods
    ###

    @DataframePublicAPI
    def write_parquet(
        self,
        root_dir: Union[str, pathlib.Path],
        compression: str = "snappy",
        write_mode: Literal["append", "overwrite", "overwrite-partitions"] = "append",
        partition_cols: Optional[list[ColumnInputType]] = None,
        io_config: Optional[IOConfig] = None,
    ) -> "DataFrame":
        """Writes the DataFrame as parquet files, returning a new DataFrame with paths to the files that were written.

        Files will be written to `<root_dir>/*` with randomly generated UUIDs as the file names.

        Args:
            root_dir (str): root file path to write parquet files to.
            compression (str, optional): compression algorithm. Defaults to "snappy".
            write_mode (str, optional): Operation mode of the write. `append` will add new data, `overwrite` will replace the contents of the root directory with new data. `overwrite-partitions` will replace only the contents in the partitions that are being written to. Defaults to "append".
            partition_cols (Optional[List[ColumnInputType]], optional): How to subpartition each partition further. Defaults to None.
            io_config (Optional[IOConfig], optional): configurations to use when interacting with remote storage.

        Returns:
            DataFrame: The filenames that were written out as strings.

        Note:
            This call is **blocking** and will execute the DataFrame when called

        Examples:
            >>> import daft
            >>> df = daft.from_pydict({"x": [1, 2, 3], "y": ["a", "b", "c"]})
            >>> df.write_parquet("output_dir", write_mode="overwrite")  # doctest: +SKIP

        Tip:
            See also [`df.write_csv()`][daft.DataFrame.write_csv] and [`df.write_json()`][daft.DataFrame.write_json]
            Other formats for writing DataFrames
        """
        if write_mode not in ["append", "overwrite", "overwrite-partitions"]:
            raise ValueError(
                f"Only support `append`, `overwrite`, or `overwrite-partitions` mode. {write_mode} is unsupported"
            )
        if write_mode == "overwrite-partitions" and partition_cols is None:
            raise ValueError("Partition columns must be specified to use `overwrite-partitions` mode.")

        io_config = get_context().daft_planning_config.default_io_config if io_config is None else io_config

        cols: Optional[list[Expression]] = None
        if partition_cols is not None:
            cols = self.__column_input_to_expression(tuple(partition_cols))

        builder = self._builder.write_tabular(
            root_dir=root_dir,
            partition_cols=cols,
            write_mode=WriteMode.from_str(write_mode),
            file_format=FileFormat.Parquet,
            compression=compression,
            io_config=io_config,
        )
        # Block and write, then retrieve data
        write_df = DataFrame(builder)
        write_df.collect()
        assert write_df._result is not None

        if len(write_df) > 0:
            # Populate and return a new disconnected DataFrame
            result_df = DataFrame(write_df._builder)
            result_df._result_cache = write_df._result_cache
            result_df._preview = write_df._preview
            return result_df
        else:
            from daft import from_pydict
            from daft.recordbatch.recordbatch_io import write_empty_tabular

            file_path = write_empty_tabular(
                root_dir, FileFormat.Parquet, self.schema(), compression=compression, io_config=io_config
            )

            return from_pydict(
                {
                    "path": [file_path],
                }
            )

    @DataframePublicAPI
    def write_csv(
        self,
        root_dir: Union[str, pathlib.Path],
        write_mode: Literal["append", "overwrite", "overwrite-partitions"] = "append",
        partition_cols: Optional[list[ColumnInputType]] = None,
        io_config: Optional[IOConfig] = None,
    ) -> "DataFrame":
        """Writes the DataFrame as CSV files, returning a new DataFrame with paths to the files that were written.

        Files will be written to `<root_dir>/*` with randomly generated UUIDs as the file names.

        Args:
            root_dir (str): root file path to write parquet files to.
            write_mode (str, optional): Operation mode of the write. `append` will add new data, `overwrite` will replace the contents of the root directory with new data. `overwrite-partitions` will replace only the contents in the partitions that are being written to. Defaults to "append".
            partition_cols (Optional[List[ColumnInputType]], optional): How to subpartition each partition further. Defaults to None.
            io_config (Optional[IOConfig], optional): configurations to use when interacting with remote storage.

        Returns:
            DataFrame: The filenames that were written out as strings.

        Note:
            This call is **blocking** and will execute the DataFrame when called

        Examples:
            >>> import daft
            >>> df = daft.from_pydict({"x": [1, 2, 3], "y": ["a", "b", "c"]})
            >>> df.write_csv("output_dir", write_mode="overwrite")  # doctest: +SKIP

        Tip:
            See also [`df.write_parquet()`][daft.DataFrame.write_parquet] and [`df.write_json()`][daft.DataFrame.write_json]
            other formats for writing DataFrames

        """
        if write_mode not in ["append", "overwrite", "overwrite-partitions"]:
            raise ValueError(
                f"Only support `append`, `overwrite`, or `overwrite-partitions` mode. {write_mode} is unsupported"
            )
        if write_mode == "overwrite-partitions" and partition_cols is None:
            raise ValueError("Partition columns must be specified to use `overwrite-partitions` mode.")

        io_config = get_context().daft_planning_config.default_io_config if io_config is None else io_config

        cols: Optional[list[Expression]] = None
        if partition_cols is not None:
            cols = self.__column_input_to_expression(tuple(partition_cols))

        builder = self._builder.write_tabular(
            root_dir=root_dir,
            partition_cols=cols,
            write_mode=WriteMode.from_str(write_mode),
            file_format=FileFormat.Csv,
            io_config=io_config,
        )

        # Block and write, then retrieve data
        write_df = DataFrame(builder)
        write_df.collect()
        assert write_df._result is not None

        if len(write_df) > 0:
            # Populate and return a new disconnected DataFrame
            result_df = DataFrame(write_df._builder)
            result_df._result_cache = write_df._result_cache
            result_df._preview = write_df._preview
            return result_df
        else:
            from daft import from_pydict
            from daft.recordbatch.recordbatch_io import write_empty_tabular

            file_path = write_empty_tabular(root_dir, FileFormat.Csv, self.schema(), io_config=io_config)

            return from_pydict(
                {
                    "path": [file_path],
                }
            )

    @DataframePublicAPI
    def write_json(
        self,
        root_dir: Union[str, pathlib.Path],
        write_mode: Literal["append", "overwrite", "overwrite-partitions"] = "append",
        partition_cols: Optional[list[ColumnInputType]] = None,
        io_config: Optional[IOConfig] = None,
    ) -> "DataFrame":
        """Writes the DataFrame as JSON files, returning a new DataFrame with paths to the files that were written.

        Files will be written to `<root_dir>/*` with randomly generated UUIDs as the file names.

        Args:
            root_dir (str): root file path to write JSON files to.
            write_mode (str, optional): Operation mode of the write. `append` will add new data, `overwrite` will replace the contents of the root directory with new data. `overwrite-partitions` will replace only the contents in the partitions that are being written to. Defaults to "append".
            partition_cols (Optional[List[ColumnInputType]], optional): How to subpartition each partition further. Defaults to None.
            io_config (Optional[IOConfig], optional): configurations to use when interacting with remote storage.

        Returns:
            DataFrame: The filenames that were written out as strings.

        Note:
            This call is **blocking** and will execute the DataFrame when called

        Examples:
            >>> import daft
            >>> df = daft.from_pydict({"x": [1, 2, 3], "y": ["a", "b", "c"]})
            >>> df.write_json("output_dir", write_mode="overwrite")  # doctest: +SKIP

        Warning:
            Currently only supported with the Native runner!
        """
        if write_mode not in ["append", "overwrite", "overwrite-partitions"]:
            raise ValueError(
                f"Only support `append`, `overwrite`, or `overwrite-partitions` mode. {write_mode} is unsupported"
            )
        if write_mode == "overwrite-partitions" and partition_cols is None:
            raise ValueError("Partition columns must be specified to use `overwrite-partitions` mode.")

        io_config = get_context().daft_planning_config.default_io_config if io_config is None else io_config

        cols: Optional[list[Expression]] = None
        if partition_cols is not None:
            cols = self.__column_input_to_expression(tuple(partition_cols))

        builder = self._builder.write_tabular(
            root_dir=root_dir,
            partition_cols=cols,
            write_mode=WriteMode.from_str(write_mode),
            file_format=FileFormat.Json,
            io_config=io_config,
        )
        # Block and write, then retrieve data
        write_df = DataFrame(builder)
        write_df.collect()
        assert write_df._result is not None

        if len(write_df) > 0:
            # Populate and return a new disconnected DataFrame
            result_df = DataFrame(write_df._builder)
            result_df._result_cache = write_df._result_cache
            result_df._preview = write_df._preview
            return result_df
        else:
            from daft import from_pydict
            from daft.recordbatch.recordbatch_io import write_empty_tabular

            file_path = write_empty_tabular(root_dir, FileFormat.Json, self.schema(), io_config=io_config)

            return from_pydict(
                {
                    "path": [file_path],
                }
            )

    @DataframePublicAPI
    def write_iceberg(
        self, table: "pyiceberg.table.Table", mode: str = "append", io_config: Optional[IOConfig] = None
    ) -> "DataFrame":
        """Writes the DataFrame to an [Iceberg](https://iceberg.apache.org/docs/nightly/) table, returning a new DataFrame with the operations that occurred.

        Can be run in either `append` or `overwrite` mode which will either appends the rows in the DataFrame or will delete the existing rows and then append the DataFrame rows respectively.

        Args:
            table (pyiceberg.table.Table): Destination [PyIceberg Table](https://py.iceberg.apache.org/reference/pyiceberg/table/#pyiceberg.table.Table) to write dataframe to.
            mode (str, optional): Operation mode of the write. `append` or `overwrite` Iceberg Table. Defaults to `append`.
            io_config (IOConfig, optional): A custom IOConfig to use when accessing Iceberg object storage data. If provided, configurations set in `table` are ignored.

        Returns:
            DataFrame: The operations that occurred with this write.

        Note:
            This call is **blocking** and will execute the DataFrame when called

        Examples:
            >>> import pyiceberg
            >>> import daft
            >>>
            >>> table = pyiceberg.Table(...)  # doctest: +SKIP
            >>> df = daft.from_pydict({"user_id": [1, 2, 3], "name": ["Alice", "Bob", "Charlie"]})
            >>> df = df.write_iceberg(table, mode="overwrite")  # doctest: +SKIP

        """
        import pyarrow as pa
        import pyiceberg
        from packaging.version import parse

        from daft.io.iceberg._iceberg import _convert_iceberg_file_io_properties_to_io_config

        if len(table.spec().fields) > 0 and parse(pyiceberg.__version__) < parse("0.7.0"):
            raise ValueError("pyiceberg>=0.7.0 is required to write to a partitioned table")

        if parse(pyiceberg.__version__) < parse("0.6.0"):
            raise ValueError(f"Write Iceberg is only supported on pyiceberg>=0.6.0, found {pyiceberg.__version__}")

        if parse(pa.__version__) < parse("12.0.1"):
            raise ValueError(
                f"Write Iceberg is only supported on pyarrow>=12.0.1, found {pa.__version__}. See this issue for more information: https://github.com/apache/arrow/issues/37054#issuecomment-1668644887"
            )

        if mode not in ["append", "overwrite"]:
            raise ValueError(f"Only support `append` or `overwrite` mode. {mode} is unsupported")

        io_config = (
            _convert_iceberg_file_io_properties_to_io_config(table.io.properties) if io_config is None else io_config
        )
        io_config = get_context().daft_planning_config.default_io_config if io_config is None else io_config

        operations = []
        path = []
        rows = []
        size = []

        builder = self._builder.write_iceberg(table, io_config)
        write_df = DataFrame(builder)
        write_df.collect()

        write_result = write_df.to_pydict()
        assert "data_file" in write_result
        data_files = write_result["data_file"]

        if mode == "overwrite":
            deleted_files = table.scan().plan_files()
        else:
            deleted_files = []

        schema = table.schema()
        partitioning: dict[str, list[Any]] = {
            schema.find_field(field.source_id).name: [] for field in table.spec().fields
        }

        for data_file in data_files:
            operations.append("ADD")
            path.append(data_file.file_path)
            rows.append(data_file.record_count)
            size.append(data_file.file_size_in_bytes)

            for field in partitioning.keys():
                partitioning[field].append(getattr(data_file.partition, field, None))

        for pf in deleted_files:
            data_file = pf.file
            operations.append("DELETE")
            path.append(data_file.file_path)
            rows.append(data_file.record_count)
            size.append(data_file.file_size_in_bytes)

            for field in partitioning.keys():
                partitioning[field].append(getattr(data_file.partition, field, None))

        if parse(pyiceberg.__version__) >= parse("0.7.0"):
            from pyiceberg.table import ALWAYS_TRUE, TableProperties

            if parse(pyiceberg.__version__) >= parse("0.8.0"):
                from pyiceberg.utils.properties import property_as_bool

                property_as_bool = property_as_bool
            else:
                from pyiceberg.table import PropertyUtil

                property_as_bool = PropertyUtil.property_as_bool

            tx = table.transaction()

            if mode == "overwrite":
                tx.delete(delete_filter=ALWAYS_TRUE)

            update_snapshot = tx.update_snapshot()

            manifest_merge_enabled = mode == "append" and property_as_bool(
                tx.table_metadata.properties,
                TableProperties.MANIFEST_MERGE_ENABLED,
                TableProperties.MANIFEST_MERGE_ENABLED_DEFAULT,
            )

            append_method = update_snapshot.merge_append if manifest_merge_enabled else update_snapshot.fast_append

            with append_method() as append_files:
                for data_file in data_files:
                    append_files.append_data_file(data_file)

            tx.commit_transaction()
        else:
            from pyiceberg.table import _MergingSnapshotProducer
            from pyiceberg.table.snapshots import Operation

            operations_map = {
                "append": Operation.APPEND,
                "overwrite": Operation.OVERWRITE,
            }

            merge = _MergingSnapshotProducer(operation=operations_map[mode], table=table)

            for data_file in data_files:
                merge.append_data_file(data_file)

            merge.commit()

        with_operations = {
            "operation": pa.array(operations, type=pa.string()),
            "rows": pa.array(rows, type=pa.int64()),
            "file_size": pa.array(size, type=pa.int64()),
            "file_name": pa.array([fp for fp in path], type=pa.string()),
        }

        if partitioning:
            with_operations["partitioning"] = pa.StructArray.from_arrays(
                partitioning.values(), names=partitioning.keys()
            )

        from daft import from_pydict

        # NOTE: We are losing the history of the plan here.
        # This is due to the fact that the logical plan of the write_iceberg returns datafiles but we want to return the above data
        return from_pydict(with_operations)

    @DataframePublicAPI
    def write_deltalake(
        self,
        table: Union[str, pathlib.Path, "DataCatalogTable", "deltalake.DeltaTable", "UnityCatalogTable"],
        partition_cols: Optional[list[str]] = None,
        mode: Literal["append", "overwrite", "error", "ignore"] = "append",
        schema_mode: Optional[Literal["merge", "overwrite"]] = None,
        name: Optional[str] = None,
        description: Optional[str] = None,
        configuration: Optional[Mapping[str, Optional[str]]] = None,
        custom_metadata: Optional[dict[str, str]] = None,
        dynamo_table_name: Optional[str] = None,
        allow_unsafe_rename: bool = False,
        io_config: Optional[IOConfig] = None,
    ) -> "DataFrame":
        """Writes the DataFrame to a [Delta Lake](https://docs.delta.io/latest/index.html) table, returning a new DataFrame with the operations that occurred.

        Args:
            table (Union[str, pathlib.Path, DataCatalogTable, deltalake.DeltaTable, UnityCatalogTable]): Destination [Delta Lake Table](https://delta-io.github.io/delta-rs/api/delta_table/) or table URI to write dataframe to.
            partition_cols (List[str], optional): How to subpartition each partition further. If table exists, expected to match table's existing partitioning scheme, otherwise creates the table with specified partition columns. Defaults to None.
            mode (str, optional): Operation mode of the write. `append` will add new data, `overwrite` will replace table with new data, `error` will raise an error if table already exists, and `ignore` will not write anything if table already exists. Defaults to `append`.
            schema_mode (str, optional): Schema mode of the write. If set to `overwrite`, allows replacing the schema of the table when doing `mode=overwrite`. Schema mode `merge` is currently not supported.
            name (str, optional): User-provided identifier for this table.
            description (str, optional): User-provided description for this table.
            configuration (Mapping[str, Optional[str]], optional): A map containing configuration options for the metadata action.
            custom_metadata (Dict[str, str], optional): Custom metadata to add to the commit info.
            dynamo_table_name (str, optional): Name of the DynamoDB table to be used as the locking provider if writing to S3.
            allow_unsafe_rename (bool, optional): Whether to allow unsafe rename when writing to S3 or local disk. Defaults to False.
            io_config (IOConfig, optional): configurations to use when interacting with remote storage.

        Returns:
            DataFrame: The operations that occurred with this write.

        Note:
            This call is **blocking** and will execute the DataFrame when called

        Examples:
            >>> import daft
            >>> import deltalake
            >>> df = daft.from_pydict({"x": [1, 2, 3], "y": ["a", "b", "c"]})
            >>> df.write_deltalake("s3://my-bucket/my-deltalake-table")  # doctest: +SKIP
        """
        import json

        import deltalake
        import pyarrow as pa
        from deltalake.exceptions import TableNotFoundError
        from packaging.version import parse

        from daft import from_pydict
        from daft.dependencies import unity_catalog
        from daft.filesystem import get_protocol_from_path
        from daft.io import DataCatalogTable
        from daft.io.delta_lake._deltalake import delta_schema_to_pyarrow
        from daft.io.delta_lake.delta_lake_write import (
            AddAction,
            convert_pa_schema_to_delta,
            create_table_with_add_actions,
        )
        from daft.io.object_store_options import io_config_to_storage_options

        def _create_metadata_param(metadata: Optional[dict[str, str]]) -> Any:
            """From deltalake>=0.20.0 onwards, custom_metadata has to be passed as CommitProperties.

            Args:
                metadata

            Returns:
                DataFrame: metadata for deltalake<0.20.0, otherwise CommitProperties with custom_metadata
            """
            if parse(deltalake.__version__) < parse("0.20.0"):
                return metadata
            else:
                from deltalake import CommitProperties

                return CommitProperties(custom_metadata=metadata)

        if schema_mode == "merge":
            raise ValueError("Schema mode' merge' is not currently supported for write_deltalake.")

        if parse(deltalake.__version__) < parse("0.14.0"):
            raise ValueError(f"Write delta lake is only supported on deltalake>=0.14.0, found {deltalake.__version__}")

        io_config = get_context().daft_planning_config.default_io_config if io_config is None else io_config

        # Retrieve table_uri and storage_options from various backends
        table_uri: str
        storage_options: dict[str, str]

        if isinstance(table, deltalake.DeltaTable):
            table_uri = table.table_uri
            storage_options = table._storage_options or {}
            new_storage_options = io_config_to_storage_options(io_config, table_uri)
            storage_options.update(new_storage_options or {})
        else:
            if isinstance(table, str):
                table_uri = os.path.expanduser(table)
            elif isinstance(table, pathlib.Path):
                table_uri = str(table)
            elif unity_catalog.module_available() and isinstance(table, unity_catalog.UnityCatalogTable):
                table_uri = table.table_uri
                io_config = table.io_config
            elif isinstance(table, DataCatalogTable):
                table_uri = table.table_uri(io_config)
            else:
                raise ValueError(f"Expected table to be a path or a DeltaTable, received: {type(table)}")

            if io_config is None:
                raise ValueError(
                    "io_config was not provided to write_deltalake and could not be retrieved from defaults."
                )

            storage_options = io_config_to_storage_options(io_config, table_uri) or {}
            try:
                table = deltalake.DeltaTable(table_uri, storage_options=storage_options)
            except TableNotFoundError:
                table = None

        # see: https://delta-io.github.io/delta-rs/usage/writing/writing-to-s3-with-locking-provider/
        scheme = get_protocol_from_path(table_uri)
        if scheme == "s3" or scheme == "s3a":
            if dynamo_table_name is not None:
                storage_options["AWS_S3_LOCKING_PROVIDER"] = "dynamodb"
                storage_options["DELTA_DYNAMO_TABLE_NAME"] = dynamo_table_name
            else:
                storage_options["AWS_S3_ALLOW_UNSAFE_RENAME"] = "true"

                if not allow_unsafe_rename:
                    warnings.warn("No DynamoDB table specified for Delta Lake locking. Defaulting to unsafe writes.")
        elif scheme == "file":
            if allow_unsafe_rename:
                storage_options["MOUNT_ALLOW_UNSAFE_RENAME"] = "true"

        pyarrow_schema = pa.schema((f.name, f.dtype.to_arrow_dtype()) for f in self.schema())

        large_dtypes = True
        delta_schema = convert_pa_schema_to_delta(pyarrow_schema, large_dtypes=large_dtypes)

        if table:
            if partition_cols and partition_cols != table.metadata().partition_columns:
                raise ValueError(
                    f"Expected partition columns to match that of the existing table ({table.metadata().partition_columns}), but received: {partition_cols}"
                )
            else:
                partition_cols = table.metadata().partition_columns

            table.update_incremental()

            table_schema = delta_schema_to_pyarrow(table.schema())
            if Schema.from_pyarrow_schema(delta_schema) != Schema.from_pyarrow_schema(table_schema) and not (
                mode == "overwrite" and schema_mode == "overwrite"
            ):
                raise ValueError(
                    "Schema of data does not match table schema\n"
                    f"Data schema:\n{delta_schema}\nTable Schema:\n{table_schema}"
                )
            if mode == "error":
                raise AssertionError("Delta table already exists, write mode set to error.")
            elif mode == "ignore":
                return from_pydict(
                    {
                        "operation": pa.array([], type=pa.string()),
                        "rows": pa.array([], type=pa.int64()),
                        "file_size": pa.array([], type=pa.int64()),
                        "file_name": pa.array([], type=pa.string()),
                    }
                )
            version = table.version() + 1
        else:
            version = 0

        if partition_cols is not None:
            for c in partition_cols:
                if self.schema()[c].dtype == DataType.binary():
                    raise NotImplementedError("Binary partition columns are not yet supported for Delta Lake writes")

        builder = self._builder.write_deltalake(
            table_uri,
            mode,
            version,
            large_dtypes,
            io_config=io_config,
            partition_cols=partition_cols,
        )
        write_df = DataFrame(builder)
        write_df.collect()

        write_result = write_df.to_pydict()
        assert "add_action" in write_result
        add_actions: list[AddAction] = write_result["add_action"]

        operations = []
        paths = []
        rows = []
        sizes = []

        for add_action in add_actions:
            stats = json.loads(add_action.stats)
            operations.append("ADD")
            paths.append(add_action.path)
            rows.append(stats["numRecords"])
            sizes.append(add_action.size)

        if table is None:
            create_table_with_add_actions(
                table_uri,
                delta_schema,
                add_actions,
                mode,
                partition_cols or [],
                name,
                description,
                configuration,
                storage_options,
                custom_metadata,
            )
        else:
            if mode == "overwrite":
                old_actions = pa.record_batch(table.get_add_actions())
                old_actions_dict = old_actions.to_pydict()
                for i in range(old_actions.num_rows):
                    operations.append("DELETE")
                    paths.append(old_actions_dict["path"][i])
                    rows.append(old_actions_dict["num_records"][i])
                    sizes.append(old_actions_dict["size_bytes"][i])

            metadata_param = _create_metadata_param(custom_metadata)
            if parse(deltalake.__version__) < parse("1.0.0"):
                table._table.create_write_transaction(
                    add_actions, mode, partition_cols or [], delta_schema, None, metadata_param
                )
            else:
                table._table.create_write_transaction(
                    add_actions,
                    mode,
                    partition_cols or [],
                    deltalake.Schema.from_arrow(delta_schema),
                    None,
                    metadata_param,
                )
            table.update_incremental()

        with_operations = from_pydict(
            {
                "operation": pa.array(operations, type=pa.string()),
                "rows": pa.array(rows, type=pa.int64()),
                "file_size": pa.array(sizes, type=pa.int64()),
                "file_name": pa.array([os.path.basename(fp) for fp in paths], type=pa.string()),
            }
        )

        return with_operations

    @DataframePublicAPI
    def write_sink(self, sink: "DataSink[WriteResultType]") -> "DataFrame":
        """Writes the DataFrame to the given DataSink.

        Args:
            sink: The DataSink to write to.

        Returns:
            DataFrame: A dataframe from the micropartition returned by the DataSink's `.finalize()` method.

        Note:
            This call is **blocking** and will execute the DataFrame when called
        """
        sink.start()

        builder = self._builder.write_datasink(sink.name(), sink)
        write_df = DataFrame(builder)
        write_df.collect()

        results = write_df.to_pydict()
        assert "write_results" in results
        micropartition = sink.finalize(results["write_results"])
        if micropartition.schema() != sink.schema():
            raise ValueError(
                f"Schema mismatch between the data sink's schema and the result's schema:\nSink schema:\n{sink.schema()}\nResult schema:\n{micropartition.schema()}"
            )
        # TODO(desmond): Connect the old and new logical plan builders so that a .explain() shows the
        # plan from the source all the way to the sink to the sink's results. In theory we can do this
        # for all other sinks too.
        return DataFrame._from_micropartitions(micropartition)

    @DataframePublicAPI
    def write_lance(
        self,
        uri: Union[str, pathlib.Path],
        mode: Literal["create", "append", "overwrite"] = "create",
        io_config: Optional[IOConfig] = None,
        schema: Optional[Union[Schema, "pyarrow.Schema"]] = None,
        **kwargs: Any,
    ) -> "DataFrame":
        """Writes the DataFrame to a Lance table.

        Args:
          uri: The URI of the Lance table to write to
          mode: The write mode. One of "create", "append", or "overwrite"
          io_config (IOConfig, optional): configurations to use when interacting with remote storage.
          schema (Schema | pyarrow.Schema, optional): Desired schema to enforce during write.
            - If omitted, Daft will use the DataFrame's current schema.
            - If a pyarrow.Schema is provided, Daft will enforce the field order, types, and nullability
              by casting the data to the provided schema prior to write. Table-level (dataset) metadata present
              on the pyarrow schema is preserved during create/overwrite.
            - If the target Lance dataset already exists, the data will be cast to the existing table schema
              to ensure compatibility unless ``mode="overwrite"``.
          **kwargs: Additional keyword arguments to pass to the Lance writer.

        Returns:
            DataFrame: A DataFrame containing metadata about the written Lance table, such as number of fragments, number of deleted rows, number of small files, and version.

        Raises:
            TypeError: If ``schema`` is provided but not a Daft Schema or a pyarrow.Schema
            ValueError: When appending and the data schema cannot be cast to the existing table schema

        Examples:
            >>> import daft
            >>> df = daft.from_pydict({"a": [1, 2, 3, 4]})
            >>> df.write_lance("/tmp/lance/my_table.lance")  # doctest: +SKIP
            ╭───────────────┬──────────────────┬─────────────────┬─────────╮
            │ num_fragments ┆ num_deleted_rows ┆ num_small_files ┆ version │
            │ ---           ┆ ---              ┆ ---             ┆ ---     │
            │ Int64         ┆ Int64            ┆ Int64           ┆ Int64   │
            ╞═══════════════╪══════════════════╪═════════════════╪═════════╡
            │ 1             ┆ 0                ┆ 1               ┆ 1       │
            ╰───────────────┴──────────────────┴─────────────────┴─────────╯
            <BLANKLINE>
            (Showing first 1 of 1 rows)
            >>> daft.read_lance("/tmp/lance/my_table.lance").collect()  # doctest: +SKIP
            ╭───────╮
            │ a     │
            │ ---   │
            │ Int64 │
            ╞═══════╡
            │ 1     │
            ├╌╌╌╌╌╌╌┤
            │ 2     │
            ├╌╌╌╌╌╌╌┤
            │ 3     │
            ├╌╌╌╌╌╌╌┤
            │ 4     │
            ╰───────╯
            <BLANKLINE>
            (Showing first 4 of 4 rows)
            >>> # Pass additional keyword arguments to the Lance writer
            >>> # All additional keyword arguments are passed to `lance.write_fragments`
            >>> df.write_lance("/tmp/lance/my_table.lance", mode="overwrite", max_bytes_per_file=1024)  # doctest: +SKIP
            ╭───────────────┬──────────────────┬─────────────────┬─────────╮
            │ num_fragments ┆ num_deleted_rows ┆ num_small_files ┆ version │
            │ ---           ┆ ---              ┆ ---             ┆ ---     │
            │ Int64         ┆ Int64            ┆ Int64           ┆ Int64   │
            ╞═══════════════╪══════════════════╪═════════════════╪═════════╡
            │ 1             ┆ 0                ┆ 1               ┆ 2       │
            ╰───────────────┴──────────────────┴─────────────────┴─────────╯
            <BLANKLINE>
            (Showing first 1 of 1 rows)
        """
        from daft.io.lance.lance_data_sink import LanceDataSink

        if schema is None:
            schema = self.schema()
        sink = LanceDataSink(uri, schema, mode, io_config, **kwargs)
        return self.write_sink(sink)

    @DataframePublicAPI
    def write_turbopuffer(
        self,
        namespace: Union[str, Expression],
        api_key: Optional[str] = None,
        region: Optional[str] = None,
        distance_metric: Optional[Literal["cosine_distance", "euclidean_squared"]] = None,
        schema: Optional[dict[str, Any]] = None,
        id_column: Optional[str] = None,
        vector_column: Optional[str] = None,
        client_kwargs: Optional[dict[str, Any]] = None,
        write_kwargs: Optional[dict[str, Any]] = None,
    ) -> "DataFrame":
        """Writes the DataFrame to a Turbopuffer namespace.

        This method transforms each row of the dataframe into a turbopuffer document.
        This means that an `id` column is always required. Optionally, the `id_column` parameter can be used to specify the column name to used for the id column.
        Note that the column with the name specified by `id_column` will be renamed to "id" when written to turbopuffer.

        A `vector` column is required if the namespace has a vector index. Optionally, the `vector_column` parameter can be used to specify the column name to used for the vector index.
        Note that the column with the name specified by `vector_column` will be renamed to "vector" when written to turbopuffer.

        All other columns become attributes.

        The namespace parameter can be either a string (for a single namespace) or an expression (for multiple namespaces).
        When using an expression, the data will be partitioned by the computed namespace values and written to each namespace separately.

        For more details on parameters, please see the turbopuffer documentation: https://turbopuffer.com/docs/write

        Args:
            namespace: The namespace to write to. Can be a string for a single namespace or an expression for multiple namespaces.
            api_key: Turbopuffer API key.
            region: Turbopuffer region.
            distance_metric: Distance metric for vector similarity ("cosine_distance", "euclidean_squared").
            schema: Optional manual schema specification.
            id_column: Optional column name for the id column. The data sink will automatically rename the column to "id" for the id column.
            vector_column: Optional column name for the vector index column. The data sink will automatically rename the column to "vector" for the vector index.
            client_kwargs: Optional dictionary of arguments to pass to the Turbopuffer client constructor.
                Explicit arguments (api_key, region) will be merged into client_kwargs.
            write_kwargs: Optional dictionary of arguments to pass to the namespace.write() method.
                Explicit arguments (distance_metric, schema) will be merged into write_kwargs.
        """
        from daft.io.turbopuffer.turbopuffer_data_sink import TurbopufferDataSink

        sink = TurbopufferDataSink(
            namespace, api_key, region, distance_metric, schema, id_column, vector_column, client_kwargs, write_kwargs
        )
        return self.write_sink(sink)

    @DataframePublicAPI
    def write_clickhouse(
        self,
        table: str,
        *,
        host: str,
        port: Optional[int] = None,
        user: Optional[str] = None,
        password: Optional[str] = None,
        database: Optional[str] = None,
        client_kwargs: Optional[dict[str, Any]] = None,
        write_kwargs: Optional[dict[str, Any]] = None,
    ) -> "DataFrame":
        """Writes the DataFrame to a ClickHouse table.

        Args:
            table: Name of the ClickHouse table to write to.
            host: ClickHouse host.
            port: ClickHouse port.
            user: ClickHouse user.
            password: ClickHouse password.
            database: ClickHouse database.
            client_kwargs: Optional dictionary of arguments to pass to the ClickHouse client constructor.
            write_kwargs: Optional dictionary of arguments to pass to the ClickHouse write() method.

        Examples:
            >>> import daft
            >>> df = daft.from_pydict({"a": [1, 2, 3, 4]})  # doctest: +SKIP
            >>> df.write_clickhouse(table="", host="", port=8123, user="", password="")  # doctest: +SKIP
            ╭────────────────────┬─────────────────────╮
            │ total_written_rows ┆ total_written_bytes │
            │ ---                ┆ ---                 │
            │ Int64              ┆ Int64               │
            ╞════════════════════╪═════════════════════╡
            │ 4                  ┆ 32                  │
            ╰────────────────────┴─────────────────────╯
        """
        from daft.io.clickhouse.clickhouse_data_sink import ClickHouseDataSink

        sink = ClickHouseDataSink(
            table,
            host=host,
            port=port,
            user=user,
            password=password,
            database=database,
            client_kwargs=client_kwargs,
            write_kwargs=write_kwargs,
        )
        return self.write_sink(sink)

    def write_huggingface(
        self,
        repo: str,
        split: str = "train",
        data_dir: str = "data",
        revision: str = "main",
        overwrite: bool = False,
        commit_message: str = "Upload dataset using Daft",
        commit_description: Optional[str] = None,
        io_config: Optional[IOConfig] = None,
    ) -> "DataFrame":
        """Write a DataFrame into a Hugging Face dataset.

        Args:
            repo: The ID of the repository to push to in the following format: `<user>/<dataset_name>` or `<org>/<dataset_name>`.
            split: The name of the split that will be given to that dataset.
            data_dir: Directory of the uploaded data files.
            revision: Branch to push the uploaded files to.
            overwrite: Whether to overwrite or append.
            commit_message: Message to commit while pushing.
            commit_description: Description of the commit that will be created.
            io_config: Configurations to use when interacting with remote storage.
        """
        from daft.io.huggingface.sink import HuggingFaceSink

        io_config = get_context().daft_planning_config.default_io_config if io_config is None else io_config

        sink = HuggingFaceSink(
            repo, split, data_dir, revision, overwrite, commit_message, commit_description, io_config.hf
        )
        return self.write_sink(sink)

    def write_bigtable(
        self,
        project_id: str,
        instance_id: str,
        table_id: str,
        row_key_column: str,
        column_family_mappings: dict[str, str],
        client_kwargs: Optional[dict[str, Any]] = None,
        write_kwargs: Optional[dict[str, Any]] = None,
        serialize_incompatible_types: bool = True,
    ) -> "DataFrame":
        """Write a DataFrame into a Google Cloud Bigtable table.

        Bigtable only accepts datatypes that can be converted to bytes in cells (for more details, please consult the Bigtable documentation: https://cloud.google.com/bigtable/docs/overview#data-types).
        By default, `write_bigtable` automatically serializes incompatible types to JSON. This can be disabled by setting `auto_convert=False`.

        This data sink transforms each row of the dataframe into Bigtable rows.
        A row key is always required. The `row_key_column` parameter can be used to specify the column name to use for the row key.

        Every column must also belong to a column family. The `column_family_mappings` parameter can be used to specify the column family to use for each column.
        For example, if you have a column "name" and a column "age", you can specify a "user_data" column family by passing a dictionary like {"name": "user_data", "age": "user_data"}.

        EXPERIMENTAL: This features is early in development and will change.

        Args:
            project_id: The Google Cloud project ID.
            instance_id: The Bigtable instance ID.
            table_id: The table to write to.
            row_key_column: Column name for the row key.
            column_family_mappings: Mapping of column names to column families.
            client_kwargs: Optional dictionary of arguments to pass to the Bigtable Client constructor.
            write_kwargs: Optional dictionary of arguments to pass to the Bigtable MutationsBatcher.
            serialize_incompatible_types: Whether to automatically convert non-bytes/int values to Bigtable-compatible formats.
                                          If False, will raise an error for unsupported types. Defaults to True.
        """
        from daft.io.bigtable.bigtable_data_sink import BigtableDataSink

        sink = BigtableDataSink(
            project_id, instance_id, table_id, row_key_column, column_family_mappings, client_kwargs, write_kwargs
        )

        # Preprocess the DataFrame using the sink's validation and preprocessing logic
        df_to_write = sink._preprocess_dataframe(self, serialize_incompatible_types)

        return df_to_write.write_sink(sink)

    ###
    # DataFrame operations
    ###

    def __column_input_to_expression(self, columns: Iterable[ColumnInputType]) -> list[Expression]:
        # TODO(Kevin): remove this method and use _column_inputs_to_expressions
        return [col(c) if isinstance(c, str) else c for c in columns]

    def _wildcard_inputs_to_expressions(self, columns: tuple[ManyColumnsInputType, ...]) -> list[Expression]:
        """Handles wildcard argument column inputs."""
        column_input: Iterable[ColumnInputType] = columns[0] if len(columns) == 1 else columns  # type: ignore
        return column_inputs_to_expressions(column_input)

    if TYPE_CHECKING:

        @overload
        def __getitem__(self, item: int) -> Expression: ...
        @overload
        def __getitem__(self, item: str) -> Expression: ...
        @overload
        def __getitem__(self, item: slice) -> "DataFrame": ...
        @overload
        def __getitem__(self, item: Iterable) -> "DataFrame": ...  # type: ignore

    def __getitem__(self, item: Union[int, str, slice, Iterable[Union[str, int]]]) -> Union[Expression, "DataFrame"]:
        """Gets a column from the DataFrame as an Expression (``df["mycol"]``).

        Args:
            item (Union[int, str, slice, Iterable[Union[str, int]]]): The column to get. Can be an integer index, a string column name, a slice for multiple columns, or an iterable of column names or indices.

        Returns:
            Union[Expression, DataFrame]: If a single column is requested, returns an Expression representing that column.
            If multiple columns are requested (via a slice or iterable), returns a new DataFrame containing those columns.

        Examples:
            >>> import daft
            >>> df = daft.from_pydict({"a": [1, 2, 3], "b": [4, 5, 6], "c": [7, 8, 9]})
            >>> df["a"]  # Get a single column
            col(a)
            >>> df["b"]  # Get another single column
            col(b)
            >>> df[0]  # Get the first column by index
            col(a)
            >>> df[1:3]  # Get a slice of columns
            ╭───────┬───────╮
            │ b     ┆ c     │
            │ ---   ┆ ---   │
            │ Int64 ┆ Int64 │
            ╰───────┴───────╯
            <BLANKLINE>
            (No data to display: Dataframe not materialized, use .collect() to materialize)
            >>> df[["a", "c"]]  # Get multiple columns by name
            ╭───────┬───────╮
            │ a     ┆ c     │
            │ ---   ┆ ---   │
            │ Int64 ┆ Int64 │
            ╰───────┴───────╯
            <BLANKLINE>
            (No data to display: Dataframe not materialized, use .collect() to materialize)
            >>> df[["a", 1]]  # Get multiple columns by name and index
            ╭───────┬───────╮
            │ a     ┆ b     │
            │ ---   ┆ ---   │
            │ Int64 ┆ Int64 │
            ╰───────┴───────╯
            <BLANKLINE>
            (No data to display: Dataframe not materialized, use .collect() to materialize)
            >>> df[0:2]  # Get a slice of columns by index
            ╭───────┬───────╮
            │ a     ┆ b     │
            │ ---   ┆ ---   │
            │ Int64 ┆ Int64 │
            ╰───────┴───────╯
            <BLANKLINE>
            (No data to display: Dataframe not materialized, use .collect() to materialize)
            >>> df[["a", "b", 2]]  # Get a mix of column names and indices
            ╭───────┬───────┬───────╮
            │ a     ┆ b     ┆ c     │
            │ ---   ┆ ---   ┆ ---   │
            │ Int64 ┆ Int64 ┆ Int64 │
            ╰───────┴───────┴───────╯
            <BLANKLINE>
            (No data to display: Dataframe not materialized, use .collect() to materialize)

        """
        result: Optional[Expression]

        if isinstance(item, int):
            schema = self._builder.schema()
            if item < -len(schema) or item >= len(schema):
                raise ValueError(f"{item} out of bounds for {schema}")
            result = ExpressionsProjection.from_schema(schema)[item]
            assert result is not None
            return result
        elif isinstance(item, str):
            schema = self._builder.schema()
            if item not in schema.column_names() and item != "*":
                raise ValueError(f"{item} does not exist in schema {schema}")

            return col(item)
        elif isinstance(item, Iterable):
            schema = self._builder.schema()

            columns = []
            for it in item:
                if isinstance(it, str):
                    result = col(schema[it].name)
                    columns.append(result)
                elif isinstance(it, int):
                    if it < -len(schema) or it >= len(schema):
                        raise ValueError(f"{it} out of bounds for {schema}")
                    field = list(self._builder.schema())[it]
                    columns.append(col(field.name))
                else:
                    raise ValueError(f"unknown indexing type: {type(it)}")
            return self.select(*columns)
        elif isinstance(item, slice):
            schema = self._builder.schema()
            columns_exprs: ExpressionsProjection = ExpressionsProjection.from_schema(schema)
            selected_columns = columns_exprs[item]
            return self.select(*selected_columns)
        else:
            raise ValueError(f"unknown indexing type: {type(item)}")

    def _add_monotonically_increasing_id(self, column_name: Optional[str] = None) -> "DataFrame":
        """Generates a column of monotonically increasing unique ids for the DataFrame.

        The implementation of this method puts the partition number in the upper 28 bits, and the row number in each partition
        in the lower 36 bits. This allows for 2^28 ≈ 268 million partitions and 2^36 ≈ 68 billion rows per partition.

        Args:
            column_name (Optional[str], optional): name of the new column. Defaults to "id".

        Returns:
            DataFrame: DataFrame with a new column of monotonically increasing ids.

        Examples:
            >>> import daft
            >>> daft.context.set_runner_ray()  # doctest: +SKIP
            >>>
            >>> df = daft.from_pydict({"a": [1, 2, 3, 4]}).into_partitions(2)
            >>> df = df._add_monotonically_increasing_id()
            >>> df.show()  # doctest: +SKIP
            ╭─────────────┬───────╮
            │ id          ┆ a     │
            │ ---         ┆ ---   │
            │ UInt64      ┆ Int64 │
            ╞═════════════╪═══════╡
            │ 0           ┆ 1     │
            ├╌╌╌╌╌╌╌╌╌╌╌╌╌┼╌╌╌╌╌╌╌┤
            │ 1           ┆ 2     │
            ├╌╌╌╌╌╌╌╌╌╌╌╌╌┼╌╌╌╌╌╌╌┤
            │ 68719476736 ┆ 3     │
            ├╌╌╌╌╌╌╌╌╌╌╌╌╌┼╌╌╌╌╌╌╌┤
            │ 68719476737 ┆ 4     │
            ╰─────────────┴───────╯
            <BLANKLINE>
            (Showing first 4 of 4 rows)
        """
        builder = self._builder.add_monotonically_increasing_id(column_name)
        return DataFrame(builder)

    @DataframePublicAPI
    def select(self, *columns: ColumnInputType, **projections: Expression) -> "DataFrame":
        """Creates a new DataFrame from the provided expressions, similar to a SQL ``SELECT``.

        Args:
            *columns (Union[str, Expression]): columns to select from the current DataFrame
            **projections (Expression): additional projections in kwarg format.

        Returns:
            DataFrame: new DataFrame that will select the passed in columns

        Examples:
            >>> import daft
            >>> df = daft.from_pydict({"x": [1, 2, 3], "y": [4, 5, 6], "z": [7, 8, 9]})
            >>> df = df.select("x", daft.col("y"), daft.col("z") + 1)
            >>> df.show()
            ╭───────┬───────┬───────╮
            │ x     ┆ y     ┆ z     │
            │ ---   ┆ ---   ┆ ---   │
            │ Int64 ┆ Int64 ┆ Int64 │
            ╞═══════╪═══════╪═══════╡
            │ 1     ┆ 4     ┆ 8     │
            ├╌╌╌╌╌╌╌┼╌╌╌╌╌╌╌┼╌╌╌╌╌╌╌┤
            │ 2     ┆ 5     ┆ 9     │
            ├╌╌╌╌╌╌╌┼╌╌╌╌╌╌╌┼╌╌╌╌╌╌╌┤
            │ 3     ┆ 6     ┆ 10    │
            ╰───────┴───────┴───────╯
            <BLANKLINE>
            (Showing first 3 of 3 rows)
        """
        selection = column_inputs_to_expressions(columns)
        selection += [expr.alias(alias) for (alias, expr) in projections.items()]
        builder = self._builder.select(selection)
        return DataFrame(builder)

    @DataframePublicAPI
    def describe(self) -> "DataFrame":
        """Returns the Schema of the DataFrame, which provides information about each column, as a new DataFrame.

        Returns:
            DataFrame: A dataframe where each row is a column name and its corresponding type.

        Examples:
            >>> import daft
            >>> df = daft.from_pydict({"a": [1, 2, 3], "b": ["x", "y", "z"]})
            >>> df.describe().show()
            ╭─────────────┬────────╮
            │ column_name ┆ type   │
            │ ---         ┆ ---    │
            │ String      ┆ String │
            ╞═════════════╪════════╡
            │ a           ┆ Int64  │
            ├╌╌╌╌╌╌╌╌╌╌╌╌╌┼╌╌╌╌╌╌╌╌┤
            │ b           ┆ String │
            ╰─────────────┴────────╯
            <BLANKLINE>
            (Showing first 2 of 2 rows)
        """
        builder = self.__builder.describe()
        return DataFrame(builder)

    @DataframePublicAPI
    def summarize(self) -> "DataFrame":
        """Returns column statistics for the DataFrame.

        Returns:
            DataFrame: new DataFrame with the computed column statistics.

        Examples:
            >>> import daft
            >>> df = daft.from_pydict({"x": [1, 2, 3], "y": [4, 5, 6], "z": [7, 8, 9]})
            >>> df.summarize().show()  # doctest: +SKIP
            ╭────────┬────────┬────────┬────────────┬────────┬─────────────┬───────────────────────╮
            │ column ┆ type   ┆ min    ┆      …     ┆ count  ┆ count_nulls ┆ approx_count_distinct │
            │ ---    ┆ ---    ┆ ---    ┆            ┆ ---    ┆ ---         ┆ ---                   │
            │ String ┆ String ┆ String ┆ (1 hidden) ┆ UInt64 ┆ UInt64      ┆ UInt64                │
            ╞════════╪════════╪════════╪════════════╪════════╪═════════════╪═══════════════════════╡
            │ x      ┆ Int64  ┆ 1      ┆ …          ┆ 3      ┆ 0           ┆ 3                     │
            ├╌╌╌╌╌╌╌╌┼╌╌╌╌╌╌╌╌┼╌╌╌╌╌╌╌╌┼╌╌╌╌╌╌╌╌╌╌╌╌┼╌╌╌╌╌╌╌╌┼╌╌╌╌╌╌╌╌╌╌╌╌╌┼╌╌╌╌╌╌╌╌╌╌╌╌╌╌╌╌╌╌╌╌╌╌╌┤
            │ y      ┆ Int64  ┆ 4      ┆ …          ┆ 3      ┆ 0           ┆ 3                     │
            ├╌╌╌╌╌╌╌╌┼╌╌╌╌╌╌╌╌┼╌╌╌╌╌╌╌╌┼╌╌╌╌╌╌╌╌╌╌╌╌┼╌╌╌╌╌╌╌╌┼╌╌╌╌╌╌╌╌╌╌╌╌╌┼╌╌╌╌╌╌╌╌╌╌╌╌╌╌╌╌╌╌╌╌╌╌╌┤
            │ z      ┆ Int64  ┆ 7      ┆ …          ┆ 3      ┆ 0           ┆ 3                     │
            ╰────────┴────────┴────────┴────────────┴────────┴─────────────┴───────────────────────╯
            <BLANKLINE>
            (Showing first 3 of 3 rows)
        """
        builder = self._builder.summarize()
        return DataFrame(builder)

    @DataframePublicAPI
    def distinct(self, *on: ColumnInputType) -> "DataFrame":
        """Computes distinct rows, dropping duplicates.

        Optionally, specify a subset of columns to perform distinct on.

        Args:
            *on (Union[str, Expression]): columns to perform distinct on. Defaults to all columns.

        Returns:
            DataFrame: DataFrame that has only distinct rows.

        Examples:
            >>> import daft
            >>> df = daft.from_pydict({"x": [1, 2, 2], "y": [4, 5, 5], "z": [7, 8, 8]})
            >>> distinct_df = df.distinct()
            >>> distinct_df = distinct_df.sort("x")
            >>> distinct_df.show()
            ╭───────┬───────┬───────╮
            │ x     ┆ y     ┆ z     │
            │ ---   ┆ ---   ┆ ---   │
            │ Int64 ┆ Int64 ┆ Int64 │
            ╞═══════╪═══════╪═══════╡
            │ 1     ┆ 4     ┆ 7     │
            ├╌╌╌╌╌╌╌┼╌╌╌╌╌╌╌┼╌╌╌╌╌╌╌┤
            │ 2     ┆ 5     ┆ 8     │
            ╰───────┴───────┴───────╯
            <BLANKLINE>
            (Showing first 2 of 2 rows)
            >>> # Pass a subset of columns to perform distinct on
            >>> # Note that output for z is non-deterministic. Both 8 and 9 are possible.
            >>> df = daft.from_pydict({"x": [1, 2, 2], "y": [4, 5, 5], "z": [7, 8, 9]})
            >>> df.distinct("x", daft.col("y")).sort("x").show()
            ╭───────┬───────┬───────╮
            │ x     ┆ y     ┆ z     │
            │ ---   ┆ ---   ┆ ---   │
            │ Int64 ┆ Int64 ┆ Int64 │
            ╞═══════╪═══════╪═══════╡
            │ 1     ┆ 4     ┆ 7     │
            ├╌╌╌╌╌╌╌┼╌╌╌╌╌╌╌┼╌╌╌╌╌╌╌┤
            │ 2     ┆ 5     ┆ 8     │
            ╰───────┴───────┴───────╯
            <BLANKLINE>
            (Showing first 2 of 2 rows)
        """
        builder = self._builder.distinct(self.__column_input_to_expression(on))
        return DataFrame(builder)

    @DataframePublicAPI
    def unique(self, *by: ColumnInputType) -> "DataFrame":
        """Computes distinct rows, dropping duplicates.

        Alias for [DataFrame.distinct][daft.DataFrame.distinct].

        Args:
            *by (Union[str, Expression]): columns to perform distinct on. Defaults to all columns.

        Returns:
            DataFrame: DataFrame that has only distinct rows.

        Examples:
            >>> import daft
            >>> df = daft.from_pydict({"x": [1, 2, 2], "y": [4, 5, 5], "z": [7, 8, 8]})
            >>> distinct_df = df.unique()
            >>> distinct_df = distinct_df.sort("x")
            >>> distinct_df.show()
            ╭───────┬───────┬───────╮
            │ x     ┆ y     ┆ z     │
            │ ---   ┆ ---   ┆ ---   │
            │ Int64 ┆ Int64 ┆ Int64 │
            ╞═══════╪═══════╪═══════╡
            │ 1     ┆ 4     ┆ 7     │
            ├╌╌╌╌╌╌╌┼╌╌╌╌╌╌╌┼╌╌╌╌╌╌╌┤
            │ 2     ┆ 5     ┆ 8     │
            ╰───────┴───────┴───────╯
            <BLANKLINE>
            (Showing first 2 of 2 rows)
        """
        return self.distinct(*by)

    @DataframePublicAPI
    def drop_duplicates(self, *subset: ColumnInputType) -> "DataFrame":
        """Computes distinct rows, dropping duplicates.

        Alias for [DataFrame.distinct][daft.DataFrame.distinct].

        Args:
            *subset (Union[str, Expression]): columns to perform distinct on. Defaults to all columns.

        Returns:
            DataFrame: DataFrame that has only distinct rows.

        Examples:
            >>> import daft
            >>> df = daft.from_pydict({"x": [1, 2, 2], "y": [4, 5, 5], "z": [7, 8, 8]})
            >>> distinct_df = df.drop_duplicates()
            >>> distinct_df = distinct_df.sort("x")
            >>> distinct_df.show()
            ╭───────┬───────┬───────╮
            │ x     ┆ y     ┆ z     │
            │ ---   ┆ ---   ┆ ---   │
            │ Int64 ┆ Int64 ┆ Int64 │
            ╞═══════╪═══════╪═══════╡
            │ 1     ┆ 4     ┆ 7     │
            ├╌╌╌╌╌╌╌┼╌╌╌╌╌╌╌┼╌╌╌╌╌╌╌┤
            │ 2     ┆ 5     ┆ 8     │
            ╰───────┴───────┴───────╯
            <BLANKLINE>
            (Showing first 2 of 2 rows)
        """
        return self.distinct(*subset)

    @DataframePublicAPI
    def sample(
        self,
        fraction: float,
        with_replacement: bool = False,
        seed: Optional[int] = None,
    ) -> "DataFrame":
        """Samples a fraction of rows from the DataFrame.

        Args:
            fraction (float): fraction of rows to sample.
            with_replacement (bool, optional): whether to sample with replacement. Defaults to False.
            seed (Optional[int], optional): random seed. Defaults to None.

        Returns:
            DataFrame: DataFrame with a fraction of rows.

        Examples:
            >>> import daft
            >>> df = daft.from_pydict({"x": [1, 2, 3], "y": [4, 5, 6], "z": [7, 8, 9]})
            >>> sampled_df = df.sample(0.5)
            >>> sampled_df = sampled_df.collect()
            >>> # sampled_df.show()
            >>> # ╭───────┬───────┬───────╮
            >>> # │ x     ┆ y     ┆ z     │
            >>> # │ ---   ┆ ---   ┆ ---   │
            >>> # │ Int64 ┆ Int64 ┆ Int64 │
            >>> # ╞═══════╪═══════╪═══════╡
            >>> # │ 3     ┆ 6     ┆ 9     │
            >>> # ├╌╌╌╌╌╌╌┼╌╌╌╌╌╌╌┼╌╌╌╌╌╌╌┤
            >>> # │ 1     ┆ 4     ┆ 7     │
            >>> # ╰───────┴───────┴───────╯
            >>> # <BLANKLINE>
            >>> # (Showing first 2 of 2 rows)
            >>> # Samples will vary from output to output
            >>> # here is a sample output
            >>> # ╭───────┬───────┬───────╮
            >>> # │ x     ┆ y     ┆ z     │
            >>> # │ ---   ┆ ---   ┆ ---   │
            >>> # │ Int64 ┆ Int64 ┆ Int64 │
            >>> # |═══════╪═══════╪═══════╡
            >>> # │ 2     ┆ 5     ┆ 8     │
            >>> # ├╌╌╌╌╌╌╌┼╌╌╌╌╌╌╌┼╌╌╌╌╌╌╌┤
            >>> # │ 3     ┆ 6     ┆ 9     │
            >>> # ╰───────┴───────┴───────╯
        """
        if fraction < 0.0 or fraction > 1.0:
            raise ValueError(f"fraction should be between 0.0 and 1.0, but got {fraction}")

        builder = self._builder.sample(fraction, with_replacement, seed)
        return DataFrame(builder)

    @DataframePublicAPI
    def exclude(self, *names: str) -> "DataFrame":
        """Drops columns from the current DataFrame by name.

        This is equivalent of performing a select with all the columns but the ones excluded.

        Args:
            *names (str): names to exclude

        Returns:
            DataFrame: DataFrame with some columns excluded.

        Examples:
            >>> import daft
            >>> df = daft.from_pydict({"x": [1, 2, 3], "y": [4, 5, 6], "z": [7, 8, 9]})
            >>> df_without_x = df.exclude("x")
            >>> df_without_x.show()
            ╭───────┬───────╮
            │ y     ┆ z     │
            │ ---   ┆ ---   │
            │ Int64 ┆ Int64 │
            ╞═══════╪═══════╡
            │ 4     ┆ 7     │
            ├╌╌╌╌╌╌╌┼╌╌╌╌╌╌╌┤
            │ 5     ┆ 8     │
            ├╌╌╌╌╌╌╌┼╌╌╌╌╌╌╌┤
            │ 6     ┆ 9     │
            ╰───────┴───────╯
            <BLANKLINE>
            (Showing first 3 of 3 rows)
        """
        builder = self._builder.exclude(list(names))
        return DataFrame(builder)

    @DataframePublicAPI
    def filter(self, predicate: Union[Expression, str]) -> "DataFrame":
        """Filters rows via a predicate expression, similar to SQL ``WHERE``.

        Alias for [daft.DataFrame.where][daft.DataFrame.where].

        Args:
            predicate (Expression): expression that keeps row if evaluates to True.

        Returns:
            DataFrame: Filtered DataFrame.

        Tip:
            See also [.where(predicate)][daft.DataFrame.where]

        Examples:
            >>> import daft
            >>> df = daft.from_pydict({"x": [1, 2, 3], "y": [4, 6, 6], "z": [7, 8, 9]})
            >>> df.filter((df["x"] > 1) & (df["y"] > 1)).collect()
            ╭───────┬───────┬───────╮
            │ x     ┆ y     ┆ z     │
            │ ---   ┆ ---   ┆ ---   │
            │ Int64 ┆ Int64 ┆ Int64 │
            ╞═══════╪═══════╪═══════╡
            │ 2     ┆ 6     ┆ 8     │
            ├╌╌╌╌╌╌╌┼╌╌╌╌╌╌╌┼╌╌╌╌╌╌╌┤
            │ 3     ┆ 6     ┆ 9     │
            ╰───────┴───────┴───────╯
            <BLANKLINE>
            (Showing first 2 of 2 rows)

        """
        return self.where(predicate)

    @DataframePublicAPI
    def where(self, predicate: Union[Expression, str]) -> "DataFrame":
        """Filters rows via a predicate expression, similar to SQL ``WHERE``.

        Args:
            predicate (Expression): expression that keeps row if evaluates to True.

        Returns:
            DataFrame: Filtered DataFrame.

        Examples:
            >>> import daft
            >>> df = daft.from_pydict({"x": [1, 2, 3], "y": [4, 6, 6], "z": [7, 8, 9]})
            >>> df.where((df["x"] > 1) & (df["y"] > 1)).collect()
            ╭───────┬───────┬───────╮
            │ x     ┆ y     ┆ z     │
            │ ---   ┆ ---   ┆ ---   │
            │ Int64 ┆ Int64 ┆ Int64 │
            ╞═══════╪═══════╪═══════╡
            │ 2     ┆ 6     ┆ 8     │
            ├╌╌╌╌╌╌╌┼╌╌╌╌╌╌╌┼╌╌╌╌╌╌╌┤
            │ 3     ┆ 6     ┆ 9     │
            ╰───────┴───────┴───────╯
            <BLANKLINE>
            (Showing first 2 of 2 rows)

            You can also use a string expression as a predicate.

            Note: this will use the method `sql_expr` to parse the string into an expression
            this may raise an error if the expression is not yet supported in the sql engine.

            >>> import daft
            >>> df = daft.from_pydict({"x": [1, 2, 3], "y": [4, 5, 6], "z": [7, 9, 9]})
            >>> df.where("z = 9 AND y > 5").collect()
            ╭───────┬───────┬───────╮
            │ x     ┆ y     ┆ z     │
            │ ---   ┆ ---   ┆ ---   │
            │ Int64 ┆ Int64 ┆ Int64 │
            ╞═══════╪═══════╪═══════╡
            │ 3     ┆ 6     ┆ 9     │
            ╰───────┴───────┴───────╯
            <BLANKLINE>
            (Showing first 1 of 1 rows)
        """
        if isinstance(predicate, str):
            from daft.sql.sql import sql_expr

            predicate = sql_expr(predicate)
        builder = self._builder.filter(predicate)
        return DataFrame(builder)

    @DataframePublicAPI
    def with_column(
        self,
        column_name: str,
        expr: Expression,
    ) -> "DataFrame":
        """Adds a column to the current DataFrame with an Expression, equivalent to a ``select`` with all current columns and the new one.

        Args:
            column_name (str): name of new column
            expr (Expression): expression of the new column.

        Returns:
            DataFrame: DataFrame with new column.

        Examples:
            >>> import daft
            >>> df = daft.from_pydict({"x": [1, 2, 3]})
            >>> new_df = df.with_column("x+1", df["x"] + 1)
            >>> new_df.show()
            ╭───────┬───────╮
            │ x     ┆ x+1   │
            │ ---   ┆ ---   │
            │ Int64 ┆ Int64 │
            ╞═══════╪═══════╡
            │ 1     ┆ 2     │
            ├╌╌╌╌╌╌╌┼╌╌╌╌╌╌╌┤
            │ 2     ┆ 3     │
            ├╌╌╌╌╌╌╌┼╌╌╌╌╌╌╌┤
            │ 3     ┆ 4     │
            ╰───────┴───────╯
            <BLANKLINE>
            (Showing first 3 of 3 rows)
        """
        return self.with_columns({column_name: expr})

    @DataframePublicAPI
    def with_columns(
        self,
        columns: dict[str, Expression],
    ) -> "DataFrame":
        """Adds columns to the current DataFrame with Expressions, equivalent to a ``select`` with all current columns and the new ones.

        Args:
            columns (Dict[str, Expression]): Dictionary of new columns in the format { name: expression }

        Returns:
            DataFrame: DataFrame with new columns.

        Examples:
            >>> import daft
            >>> df = daft.from_pydict({"x": [1, 2, 3], "y": [4, 5, 6]})
            >>> new_df = df.with_columns({"foo": df["x"] + 1, "bar": df["y"] - df["x"]})
            >>> new_df.show()
            ╭───────┬───────┬───────┬───────╮
            │ x     ┆ y     ┆ foo   ┆ bar   │
            │ ---   ┆ ---   ┆ ---   ┆ ---   │
            │ Int64 ┆ Int64 ┆ Int64 ┆ Int64 │
            ╞═══════╪═══════╪═══════╪═══════╡
            │ 1     ┆ 4     ┆ 2     ┆ 3     │
            ├╌╌╌╌╌╌╌┼╌╌╌╌╌╌╌┼╌╌╌╌╌╌╌┼╌╌╌╌╌╌╌┤
            │ 2     ┆ 5     ┆ 3     ┆ 3     │
            ├╌╌╌╌╌╌╌┼╌╌╌╌╌╌╌┼╌╌╌╌╌╌╌┼╌╌╌╌╌╌╌┤
            │ 3     ┆ 6     ┆ 4     ┆ 3     │
            ╰───────┴───────┴───────┴───────╯
            <BLANKLINE>
            (Showing first 3 of 3 rows)
        """
        new_columns = [col.alias(name) for name, col in columns.items()]

        builder = self._builder.with_columns(new_columns)
        return DataFrame(builder)

    @DataframePublicAPI
    def with_column_renamed(self, existing: str, new: str) -> "DataFrame":
        """Renames a column in the current DataFrame.

        If the column in the DataFrame schema does not exist, this will be a no-op.

        Args:
            existing (str): name of the existing column to rename
            new (str): new name for the column

        Returns:
            DataFrame: DataFrame with the column renamed.

        Examples:
            >>> import daft
            >>> df = daft.from_pydict({"x": [1, 2, 3], "y": [4, 5, 6]})
            >>> df.with_column_renamed("x", "foo").show()
            ╭───────┬───────╮
            │ foo   ┆ y     │
            │ ---   ┆ ---   │
            │ Int64 ┆ Int64 │
            ╞═══════╪═══════╡
            │ 1     ┆ 4     │
            ├╌╌╌╌╌╌╌┼╌╌╌╌╌╌╌┤
            │ 2     ┆ 5     │
            ├╌╌╌╌╌╌╌┼╌╌╌╌╌╌╌┤
            │ 3     ┆ 6     │
            ╰───────┴───────╯
            <BLANKLINE>
            (Showing first 3 of 3 rows)
        """
        builder = self._builder.with_column_renamed(existing, new)
        return DataFrame(builder)

    @DataframePublicAPI
    def with_columns_renamed(self, cols_map: dict[str, str]) -> "DataFrame":
        """Renames multiple columns in the current DataFrame.

        If the columns in the DataFrame schema do not exist, this will be a no-op.

        Args:
            cols_map (Dict[str, str]): Dictionary of columns to rename in the format { existing: new }

        Returns:
            DataFrame: DataFrame with the columns renamed.

        Examples:
            >>> import daft
            >>> df = daft.from_pydict({"x": [1, 2, 3], "y": [4, 5, 6]})
            >>> df.with_columns_renamed({"x": "foo", "y": "bar"}).show()
            ╭───────┬───────╮
            │ foo   ┆ bar   │
            │ ---   ┆ ---   │
            │ Int64 ┆ Int64 │
            ╞═══════╪═══════╡
            │ 1     ┆ 4     │
            ├╌╌╌╌╌╌╌┼╌╌╌╌╌╌╌┤
            │ 2     ┆ 5     │
            ├╌╌╌╌╌╌╌┼╌╌╌╌╌╌╌┤
            │ 3     ┆ 6     │
            ╰───────┴───────╯
            <BLANKLINE>
            (Showing first 3 of 3 rows)
        """
        builder = self._builder.with_columns_renamed(cols_map)
        return DataFrame(builder)

    @DataframePublicAPI
    def sort(
        self,
        by: Union[ColumnInputType, list[ColumnInputType]],
        desc: Union[bool, list[bool]] = False,
        nulls_first: Optional[Union[bool, list[bool]]] = None,
    ) -> "DataFrame":
        """Sorts DataFrame globally.

        Args:
            by (Union[ColumnInputType, List[ColumnInputType]]): column to sort by. Can be `str` or expression as well as a list of either.
            desc (Union[bool, List[bool]), optional): Sort by descending order. Defaults to False.
            nulls_first (Union[bool, List[bool]), optional): Sort by nulls first. Defaults to nulls being treated as the greatest value.

        Returns:
            DataFrame: Sorted DataFrame.

        Note:
            * Since this a global sort, this requires an expensive repartition which can be quite slow.
            * Supports multicolumn sorts and can have unique `descending` and `nulls_first` flags per column.

        Examples:
            >>> import daft
            >>> df = daft.from_pydict({"x": [3, 2, 1], "y": [6, 4, 5]})
            >>> sorted_df = df.sort(df["x"] + df["y"])
            >>> sorted_df.show()
            ╭───────┬───────╮
            │ x     ┆ y     │
            │ ---   ┆ ---   │
            │ Int64 ┆ Int64 │
            ╞═══════╪═══════╡
            │ 2     ┆ 4     │
            ├╌╌╌╌╌╌╌┼╌╌╌╌╌╌╌┤
            │ 1     ┆ 5     │
            ├╌╌╌╌╌╌╌┼╌╌╌╌╌╌╌┤
            │ 3     ┆ 6     │
            ╰───────┴───────╯
            <BLANKLINE>
            (Showing first 3 of 3 rows)

            You can also sort by multiple columns, and specify the 'descending' flag for each column:

            >>> df = daft.from_pydict({"x": [1, 2, 1, 2], "y": [9, 8, 7, 6]})
            >>> sorted_df = df.sort(["x", "y"], [True, False])
            >>> sorted_df.show()
            ╭───────┬───────╮
            │ x     ┆ y     │
            │ ---   ┆ ---   │
            │ Int64 ┆ Int64 │
            ╞═══════╪═══════╡
            │ 2     ┆ 6     │
            ├╌╌╌╌╌╌╌┼╌╌╌╌╌╌╌┤
            │ 2     ┆ 8     │
            ├╌╌╌╌╌╌╌┼╌╌╌╌╌╌╌┤
            │ 1     ┆ 7     │
            ├╌╌╌╌╌╌╌┼╌╌╌╌╌╌╌┤
            │ 1     ┆ 9     │
            ╰───────┴───────╯
            <BLANKLINE>
            (Showing first 4 of 4 rows)

            You can also specify null positioning (first/last) for each column

            >>> df = daft.from_pydict({"x": [1, 2, 1, 2, None], "y": [9, 8, None, 6, None]})
            >>> sorted_df = df.sort(["x", "y"], [True, False], nulls_first=[True, True])
            >>> sorted_df.show()
            ╭───────┬───────╮
            │ x     ┆ y     │
            │ ---   ┆ ---   │
            │ Int64 ┆ Int64 │
            ╞═══════╪═══════╡
            │ None  ┆ None  │
            ├╌╌╌╌╌╌╌┼╌╌╌╌╌╌╌┤
            │ 2     ┆ 6     │
            ├╌╌╌╌╌╌╌┼╌╌╌╌╌╌╌┤
            │ 2     ┆ 8     │
            ├╌╌╌╌╌╌╌┼╌╌╌╌╌╌╌┤
            │ 1     ┆ None  │
            ├╌╌╌╌╌╌╌┼╌╌╌╌╌╌╌┤
            │ 1     ┆ 9     │
            ╰───────┴───────╯
            <BLANKLINE>
            (Showing first 5 of 5 rows)
        """
        if not isinstance(by, list):
            by = [
                by,
            ]

        if nulls_first is None:
            nulls_first = desc

        sort_by = self.__column_input_to_expression(by)

        builder = self._builder.sort(sort_by=sort_by, descending=desc, nulls_first=nulls_first)
        return DataFrame(builder)

    @DataframePublicAPI
    def limit(self, num: int) -> "DataFrame":
        """Limits the rows in the DataFrame to the first ``N`` rows, similar to a SQL ``LIMIT``.

        Args:
            num (int): maximum rows to allow.

        Returns:
            DataFrame: Limited DataFrame

        Examples:
            >>> import daft
            >>> df = daft.from_pydict({"x": [1, 2, 3, 4, 5, 6, 7]})
            >>> df_limited = df.limit(5)  # returns 5 rows
            >>> df_limited.show()
            ╭───────╮
            │ x     │
            │ ---   │
            │ Int64 │
            ╞═══════╡
            │ 1     │
            ├╌╌╌╌╌╌╌┤
            │ 2     │
            ├╌╌╌╌╌╌╌┤
            │ 3     │
            ├╌╌╌╌╌╌╌┤
            │ 4     │
            ├╌╌╌╌╌╌╌┤
            │ 5     │
            ╰───────╯
            <BLANKLINE>
            (Showing first 5 of 5 rows)

        """
        builder = self._builder.limit(num, eager=False)
        return DataFrame(builder)

    @DataframePublicAPI
    def offset(self, num: int) -> "DataFrame":
        """Returns a new DataFrame by skipping the first ``N`` rows, similar to a SQL ``Offset``.

        Args:
            num (int): the number of rows to skip

        Returns:
            DataFrame: A new DataFrame by skipping the first ``N`` rows

        Examples:
            >>> import daft
            >>> df = daft.from_pydict({"x": [1, 2, 3, 4, 5, 6, 7]})
            >>> df = df.offset(1).limit(5)  # skip the first row and return 5 rows
            >>> df.show()
            ╭───────╮
            │ x     │
            │ ---   │
            │ Int64 │
            ╞═══════╡
            │ 2     │
            ├╌╌╌╌╌╌╌┤
            │ 3     │
            ├╌╌╌╌╌╌╌┤
            │ 4     │
            ├╌╌╌╌╌╌╌┤
            │ 5     │
            ├╌╌╌╌╌╌╌┤
            │ 6     │
            ╰───────╯
            <BLANKLINE>
            (Showing first 5 of 5 rows)

        """
        builder = self._builder.offset(num)
        return DataFrame(builder)

    def _shard(self, strategy: Literal["file"], world_size: int, rank: int) -> "DataFrame":
        """Shards the descendent scan node of the dataframe using the given sharding strategy.

        If there are more than one scan nodes that are descendents of this shard operator,
        this will not work.

        Only "file" strategy is supported for now for file-based sharding.

        This is currently an internal API that should be used with dataloading APIs like .to_torch_iter_dataset().
        """
        if strategy != "file":
            raise ValueError("Only file-based sharding is supported")
        if world_size <= 0:
            raise ValueError("World size for sharding must be greater than zero")
        if rank >= world_size:
            raise ValueError("Rank must be less than the world size for sharding")
        builder = self._builder.shard(strategy, world_size, rank)
        return DataFrame(builder)

    @DataframePublicAPI
    def count_rows(self) -> int:
        """Executes the Dataframe to count the number of rows.

        Returns:
            int: count of the number of rows in this DataFrame.

        Examples:
            >>> import daft
            >>> df = daft.from_pydict({"x": [1, 2, 3], "y": [4, 5, 6], "z": [7, 8, 9]})
            >>> df.count_rows()
            3

        Note:
            This will execute the DataFrame and return the number of rows in it.

        """
        if self._result is not None:
            return len(self._result)
        builder = self._builder.count()
        count_df = DataFrame(builder)
        # Expects builder to produce a single-partition, single-row DataFrame containing
        # a "count" column, where the lone value represents the row count for the DataFrame.
        return count_df.to_pydict()["count"][0]

    @DataframePublicAPI
    def repartition(self, num: Optional[int], *partition_by: ColumnInputType) -> "DataFrame":
        """Repartitions DataFrame to ``num`` partitions.

        If columns are passed in, then DataFrame will be repartitioned by those, otherwise
        random repartitioning will occur.

        Args:
            num (Optional[int]): Number of target partitions; if None, the number of partitions will not be changed.
            *partition_by (Union[str, Expression]): Optional columns to partition by.

        Returns:
            DataFrame: Repartitioned DataFrame.

        Note: This function will globally shuffle your data, which is potentially a very expensive operation.
            If instead you merely wish to "split" or "coalesce" partitions to obtain a target number of partitions,
            you mean instead wish to consider using [DataFrame.into_partitions][daft.DataFrame.into_partitions] which
            avoids shuffling of data in favor of splitting/coalescing adjacent partitions where appropriate.

        Examples:
            >>> import daft
            >>> df = daft.from_pydict({"x": [1, 2, 3], "y": [4, 5, 6], "z": [7, 8, 9]})
            >>> repartitioned_df = df.repartition(3)

        """
        if get_or_create_runner().name == "native":
            warnings.warn(
                "DataFrame.repartition not supported on the NativeRunner. This will be a no-op. Please use the RayRunner via `daft.context.set_runner_ray()` instead if you need to repartition."
            )
        if len(partition_by) == 0:
            warnings.warn(
                "No columns specified for repartition, so doing a random shuffle. If you do not require rebalancing of "
                "partitions, you may instead prefer using `df.into_partitions(N)` which is a cheaper operation that "
                "avoids shuffling data."
            )
            builder = self._builder.random_shuffle(num)
        else:
            builder = self._builder.hash_repartition(num, self.__column_input_to_expression(partition_by))
        return DataFrame(builder)

    @DataframePublicAPI
    def into_partitions(self, num: int) -> "DataFrame":
        """Splits or coalesces DataFrame to ``num`` partitions. Order is preserved.

        This will naively greedily split partitions in a round-robin fashion to hit the targeted number of partitions.
        The number of rows/size in a given partition is not taken into account during the splitting.

        Args:
            num (int): number of target partitions.

        Returns:
            DataFrame: Dataframe with `num` partitions.
        """
        if get_or_create_runner().name == "native":
            warnings.warn(
                "DataFrame.into_partitions not supported on the NativeRunner. This will be a no-op. Please use the RayRunner via `daft.context.set_runner_ray()` instead if you need to repartition."
            )

        builder = self._builder.into_partitions(num)
        return DataFrame(builder)

    @DataframePublicAPI
    def into_batches(self, batch_size: int) -> "DataFrame":
        """Splits or coalesces DataFrame to partitions of size ``batch_size``.

        Note:
            Batch sizing is performed on a best-effort basis.
            The heuristic is to emit a batch when we have enough rows to fill `batch_size * 0.8` rows.
            This approach prioritizes processing efficiency over uniform batch sizes, especially when using the Ray Runner, as batches can be distributed over the cluster.
            The exception to this is that the last batch will be the remainder of the total number of rows in the DataFrame.

        Args:
            batch_size (int): number of target rows per partition.

        Returns:
            DataFrame: Dataframe with `batch_size` rows per partition.

        Examples:
            >>> import daft
            >>> df = daft.from_pydict({"x": [1, 2, 3, 4, 5, 6, 7, 8, 9, 10]})
            >>> df = df.into_batches(2)
            >>> for i, block in enumerate(df.to_arrow_iter()):
            ...     assert len(block) == 2, f"Expected batch size 2, got {len(block)}"
        """
        if batch_size <= 0:
            raise ValueError("batch_size must be greater than 0")

        builder = self._builder.into_batches(batch_size)
        return DataFrame(builder)

    @DataframePublicAPI
    def join(
        self,
        other: "DataFrame",
        on: Optional[Union[list[ColumnInputType], ColumnInputType]] = None,
        left_on: Optional[Union[list[ColumnInputType], ColumnInputType]] = None,
        right_on: Optional[Union[list[ColumnInputType], ColumnInputType]] = None,
        how: Literal["inner", "inner", "left", "right", "outer", "anti", "semi", "cross"] = "inner",
        strategy: Optional[Literal["hash", "sort_merge", "broadcast"]] = None,
        prefix: Optional[str] = None,
        suffix: Optional[str] = None,
    ) -> "DataFrame":
        """Column-wise join of the current DataFrame with an ``other`` DataFrame, similar to a SQL ``JOIN``.

        If the two DataFrames have duplicate non-join key column names, "right." will be prepended to the conflicting right columns. You can change the behavior by passing either (or both) `prefix` or `suffix` to the function.
        If `prefix` is passed, it will be prepended to the conflicting right columns. If `suffix` is passed, it will be appended to the conflicting right columns.

        Args:
            other (DataFrame): the right DataFrame to join on.
            on (Optional[Union[List[ColumnInputType], ColumnInputType]]): key or keys to join on [use if the keys on the left and right side match.]. Defaults to None.
            left_on (Optional[Union[List[ColumnInputType], ColumnInputType]], optional): key or keys to join on left DataFrame. Defaults to None.
            right_on (Optional[Union[List[ColumnInputType], ColumnInputType]], optional): key or keys to join on right DataFrame. Defaults to None.
            how (str, optional): what type of join to perform; currently "inner", "left", "right", "outer", "anti", "semi", and "cross" are supported. Defaults to "inner".
            strategy (Optional[str]): The join strategy (algorithm) to use; currently "hash", "sort_merge", "broadcast", and None are supported, where None
                chooses the join strategy automatically during query optimization. The default is None.
            suffix (Optional[str], optional): Suffix to add to the column names in case of a name collision. Defaults to "".
            prefix (Optional[str], optional): Prefix to add to the column names in case of a name collision. Defaults to "right.".

        Returns:
            DataFrame: Joined DataFrame.

        Raises:
            ValueError: if `on` is passed in and `left_on` or `right_on` is not None.
            ValueError: if `on` is None but both `left_on` and `right_on` are not defined.

        Note:
            Although self joins are supported, we currently duplicate the logical plan for the right side
            and recompute the entire tree. Caching for this is on the roadmap.

        Examples:
            >>> import daft
            >>> from daft import col
            >>> df1 = daft.from_pydict({"a": ["w", "x", "y"], "b": [1, 2, 3]})
            >>> df2 = daft.from_pydict({"a": ["x", "y", "z"], "b": [20, 30, 40]})
            >>> joined_df = df1.join(df2, left_on=df1["a"], right_on=df2["a"])
            >>> joined_df.show()
            ╭────────┬───────┬─────────╮
            │ a      ┆ b     ┆ right.b │
            │ ---    ┆ ---   ┆ ---     │
            │ String ┆ Int64 ┆ Int64   │
            ╞════════╪═══════╪═════════╡
            │ x      ┆ 2     ┆ 20      │
            ├╌╌╌╌╌╌╌╌┼╌╌╌╌╌╌╌┼╌╌╌╌╌╌╌╌╌┤
            │ y      ┆ 3     ┆ 30      │
            ╰────────┴───────┴─────────╯
            <BLANKLINE>
            (Showing first 2 of 2 rows)
        """
        if how == "cross":
            if any(side_on is not None for side_on in [on, left_on, right_on]):
                raise ValueError("In a cross join, `on`, `left_on`, and `right_on` cannot be set")
            if strategy is not None:
                raise ValueError("In a cross join, `strategy` cannot be set")
            left_on = []
            right_on = []
        elif on is None:
            if left_on is None or right_on is None:
                raise ValueError("If `on` is None then both `left_on` and `right_on` must not be None")
        else:
            if left_on is not None or right_on is not None:
                raise ValueError("If `on` is not None then both `left_on` and `right_on` must be None")
            left_on = on
            right_on = on

        join_type = JoinType.from_join_type_str(how)
        join_strategy = JoinStrategy.from_join_strategy_str(strategy) if strategy is not None else None

        if join_strategy == JoinStrategy.SortMerge and join_type != JoinType.Inner:
            raise ValueError("Sort merge join only supports inner joins")
        elif join_strategy == JoinStrategy.Broadcast and join_type == JoinType.Outer:
            raise ValueError("Broadcast join does not support outer joins")

        left_exprs = self.__column_input_to_expression(tuple(left_on) if isinstance(left_on, list) else (left_on,))
        right_exprs = self.__column_input_to_expression(tuple(right_on) if isinstance(right_on, list) else (right_on,))
        builder = self._builder.join(
            other._builder,
            left_on=left_exprs,
            right_on=right_exprs,
            how=join_type,
            strategy=join_strategy,
            prefix=prefix,
            suffix=suffix,
        )
        return DataFrame(builder)

    @DataframePublicAPI
    def concat(self, other: "DataFrame") -> "DataFrame":
        """Concatenates two DataFrames together in a "vertical" concatenation.

        The resulting DataFrame has number of rows equal to the sum of the number of rows of the input DataFrames.

        Args:
            other (DataFrame): other DataFrame to concatenate

        Returns:
            DataFrame: DataFrame with rows from `self` on top and rows from `other` at the bottom.

        Note:
            DataFrames being concatenated **must have exactly the same schema**. You may wish to use the
            [df.select()][daft.DataFrame.select] and [expr.cast()][daft.expressions.Expression.cast] methods
            to ensure schema compatibility before concatenation.

        Examples:
            >>> import daft
            >>> df1 = daft.from_pydict({"a": [1, 2], "b": [3, 4]})
            >>> df2 = daft.from_pydict({"a": [5, 6], "b": [7, 8]})
            >>> concatenated_df = df1.concat(df2)
            >>> concatenated_df.show()
            ╭───────┬───────╮
            │ a     ┆ b     │
            │ ---   ┆ ---   │
            │ Int64 ┆ Int64 │
            ╞═══════╪═══════╡
            │ 1     ┆ 3     │
            ├╌╌╌╌╌╌╌┼╌╌╌╌╌╌╌┤
            │ 2     ┆ 4     │
            ├╌╌╌╌╌╌╌┼╌╌╌╌╌╌╌┤
            │ 5     ┆ 7     │
            ├╌╌╌╌╌╌╌┼╌╌╌╌╌╌╌┤
            │ 6     ┆ 8     │
            ╰───────┴───────╯
            <BLANKLINE>
            (Showing first 4 of 4 rows)
        """
        if self.schema() != other.schema():
            raise ValueError(
                f"DataFrames must have exactly the same schema for concatenation!\nExpected:\n{self.schema()}\n\nReceived:\n{other.schema()}"
            )
        builder = self._builder.concat(other._builder)
        return DataFrame(builder)

    @DataframePublicAPI
    def drop_nan(self, *cols: ColumnInputType) -> "DataFrame":
        """Drops rows that contains NaNs. If cols is None it will drop rows with any NaN value.

        If column names are supplied, it will drop only those rows that contains NaNs in one of these columns.

        Args:
            *cols (str): column names by which rows containing nans/NULLs should be filtered

        Returns:
            DataFrame: DataFrame without NaNs in specified/all columns

        Examples:
            >>> import daft
            >>> df = daft.from_pydict({"a": [1.0, 2.2, 3.5, float("nan")]})
            >>> df.drop_nan().collect()  # drops rows where any column contains NaN values
            ╭─────────╮
            │ a       │
            │ ---     │
            │ Float64 │
            ╞═════════╡
            │ 1       │
            ├╌╌╌╌╌╌╌╌╌┤
            │ 2.2     │
            ├╌╌╌╌╌╌╌╌╌┤
            │ 3.5     │
            ╰─────────╯
            <BLANKLINE>
            (Showing first 3 of 3 rows)

            >>> import daft
            >>> df = daft.from_pydict({"a": [1.6, 2.5, 3.3, float("nan")]})
            >>> df.drop_nan("a").collect()  # drops rows where column `a` contains NaN values
            ╭─────────╮
            │ a       │
            │ ---     │
            │ Float64 │
            ╞═════════╡
            │ 1.6     │
            ├╌╌╌╌╌╌╌╌╌┤
            │ 2.5     │
            ├╌╌╌╌╌╌╌╌╌┤
            │ 3.3     │
            ╰─────────╯
            <BLANKLINE>
            (Showing first 3 of 3 rows)

        """
        if len(cols) == 0:
            columns = self.__column_input_to_expression(self.column_names)
        else:
            columns = self.__column_input_to_expression(cols)
        float_columns = [
            column
            for column in columns
            if (
                column._to_field(self.schema()).dtype == DataType.float32()
                or column._to_field(self.schema()).dtype == DataType.float64()
            )
        ]

        # avoid superfluous .where with empty iterable when nothing to filter.
        if not float_columns:
            return self

        return self.where(
            ~reduce(
                lambda x, y: x.is_null().if_else(lit(False), x) | y.is_null().if_else(lit(False), y),
                (x.float.is_nan() for x in float_columns),
            )
        )

    @DataframePublicAPI
    def drop_null(self, *cols: ColumnInputType) -> "DataFrame":
        """Drops rows that contains NaNs or NULLs. If cols is None it will drop rows with any NULL value.

        If column names are supplied, it will drop only those rows that contains NULLs in one of these columns.

        Args:
            *cols (str): column names by which rows containing nans should be filtered

        Returns:
            DataFrame: DataFrame without missing values in specified/all columns

        Examples:
            >>> import daft
            >>> df = daft.from_pydict({"a": [1.6, 2.5, None, float("NaN")]})
            >>> df.drop_null("a").collect()
            ╭─────────╮
            │ a       │
            │ ---     │
            │ Float64 │
            ╞═════════╡
            │ 1.6     │
            ├╌╌╌╌╌╌╌╌╌┤
            │ 2.5     │
            ├╌╌╌╌╌╌╌╌╌┤
            │ NaN     │
            ╰─────────╯
            <BLANKLINE>
            (Showing first 3 of 3 rows)


        """
        if len(cols) == 0:
            columns = self.__column_input_to_expression(self.column_names)
        else:
            columns = self.__column_input_to_expression(cols)
        return self.where(~reduce(lambda x, y: x | y, (x.is_null() for x in columns)))

    @DataframePublicAPI
    def explode(self, *columns: ColumnInputType) -> "DataFrame":
        """Explodes a List column, where every element in each row's List becomes its own row, and all other columns in the DataFrame are duplicated across rows.

        If multiple columns are specified, each row must contain the same number of items in each specified column.

        Exploding Null values or empty lists will create a single Null entry (see example below).

        Args:
            *columns (ColumnInputType): columns to explode

        Returns:
            DataFrame: DataFrame with exploded column

        Examples:
            >>> import daft
            >>> df = daft.from_pydict(
            ...     {
            ...         "x": [[1], [2, 3]],
            ...         "y": [["a"], ["b", "c"]],
            ...         "z": [
            ...             [1.0],
            ...             [2.0, 2.0],
            ...         ],
            ...     }
            ... )
            >>> df.collect()
            ╭─────────────┬──────────────┬───────────────╮
            │ x           ┆ y            ┆ z             │
            │ ---         ┆ ---          ┆ ---           │
            │ List[Int64] ┆ List[String] ┆ List[Float64] │
            ╞═════════════╪══════════════╪═══════════════╡
            │ [1]         ┆ [a]          ┆ [1]           │
            ├╌╌╌╌╌╌╌╌╌╌╌╌╌┼╌╌╌╌╌╌╌╌╌╌╌╌╌╌┼╌╌╌╌╌╌╌╌╌╌╌╌╌╌╌┤
            │ [2, 3]      ┆ [b, c]       ┆ [2, 2]        │
            ╰─────────────┴──────────────┴───────────────╯
            <BLANKLINE>
            (Showing first 2 of 2 rows)
            >>> df.explode(df["x"], df["y"]).collect()
            ╭───────┬────────┬───────────────╮
            │ x     ┆ y      ┆ z             │
            │ ---   ┆ ---    ┆ ---           │
            │ Int64 ┆ String ┆ List[Float64] │
            ╞═══════╪════════╪═══════════════╡
            │ 1     ┆ a      ┆ [1]           │
            ├╌╌╌╌╌╌╌┼╌╌╌╌╌╌╌╌┼╌╌╌╌╌╌╌╌╌╌╌╌╌╌╌┤
            │ 2     ┆ b      ┆ [2, 2]        │
            ├╌╌╌╌╌╌╌┼╌╌╌╌╌╌╌╌┼╌╌╌╌╌╌╌╌╌╌╌╌╌╌╌┤
            │ 3     ┆ c      ┆ [2, 2]        │
            ╰───────┴────────┴───────────────╯
            <BLANKLINE>
            (Showing first 3 of 3 rows)

            Example with Null values and empty lists:

            >>> df2 = daft.from_pydict(
            ...     {"id": [1, 2, 3, 4], "values": [[1, 2], [], None, [3]], "labels": [["a", "b"], [], None, ["c"]]}
            ... )
            >>> df2.collect()
            ╭───────┬─────────────┬──────────────╮
            │ id    ┆ values      ┆ labels       │
            │ ---   ┆ ---         ┆ ---          │
            │ Int64 ┆ List[Int64] ┆ List[String] │
            ╞═══════╪═════════════╪══════════════╡
            │ 1     ┆ [1, 2]      ┆ [a, b]       │
            ├╌╌╌╌╌╌╌┼╌╌╌╌╌╌╌╌╌╌╌╌╌┼╌╌╌╌╌╌╌╌╌╌╌╌╌╌┤
            │ 2     ┆ []          ┆ []           │
            ├╌╌╌╌╌╌╌┼╌╌╌╌╌╌╌╌╌╌╌╌╌┼╌╌╌╌╌╌╌╌╌╌╌╌╌╌┤
            │ 3     ┆ None        ┆ None         │
            ├╌╌╌╌╌╌╌┼╌╌╌╌╌╌╌╌╌╌╌╌╌┼╌╌╌╌╌╌╌╌╌╌╌╌╌╌┤
            │ 4     ┆ [3]         ┆ [c]          │
            ╰───────┴─────────────┴──────────────╯
            <BLANKLINE>
            (Showing first 4 of 4 rows)
            >>> df2.explode(df2["values"], df2["labels"]).collect()
            ╭───────┬────────┬────────╮
            │ id    ┆ values ┆ labels │
            │ ---   ┆ ---    ┆ ---    │
            │ Int64 ┆ Int64  ┆ String │
            ╞═══════╪════════╪════════╡
            │ 1     ┆ 1      ┆ a      │
            ├╌╌╌╌╌╌╌┼╌╌╌╌╌╌╌╌┼╌╌╌╌╌╌╌╌┤
            │ 1     ┆ 2      ┆ b      │
            ├╌╌╌╌╌╌╌┼╌╌╌╌╌╌╌╌┼╌╌╌╌╌╌╌╌┤
            │ 2     ┆ None   ┆ None   │
            ├╌╌╌╌╌╌╌┼╌╌╌╌╌╌╌╌┼╌╌╌╌╌╌╌╌┤
            │ 3     ┆ None   ┆ None   │
            ├╌╌╌╌╌╌╌┼╌╌╌╌╌╌╌╌┼╌╌╌╌╌╌╌╌┤
            │ 4     ┆ 3      ┆ c      │
            ╰───────┴────────┴────────╯
            <BLANKLINE>
            (Showing first 5 of 5 rows)

        """
        parsed_exprs = self.__column_input_to_expression(columns)
        builder = self._builder.explode(parsed_exprs)
        return DataFrame(builder)

    @DataframePublicAPI
    def unpivot(
        self,
        ids: ManyColumnsInputType,
        values: ManyColumnsInputType = [],
        variable_name: str = "variable",
        value_name: str = "value",
    ) -> "DataFrame":
        """Unpivots a DataFrame from wide to long format.

        Args:
            ids (ManyColumnsInputType): Columns to keep as identifiers
            values (Optional[ManyColumnsInputType]): Columns to unpivot. If not specified, all columns except ids will be unpivoted.
            variable_name (Optional[str]): Name of the variable column. Defaults to "variable".
            value_name (Optional[str]): Name of the value column. Defaults to "value".

        Returns:
            DataFrame: Unpivoted DataFrame

        Tip:
            See also [melt][daft.DataFrame.melt]

        Examples:
            >>> import daft
            >>> df = daft.from_pydict(
            ...     {
            ...         "year": [2020, 2021, 2022],
            ...         "Jan": [10, 30, 50],
            ...         "Feb": [20, 40, 60],
            ...     }
            ... )
            >>> df = df.unpivot("year", ["Jan", "Feb"], variable_name="month", value_name="inventory")
            >>> df = df.sort("year")
            >>> df.show()
            ╭───────┬────────┬───────────╮
            │ year  ┆ month  ┆ inventory │
            │ ---   ┆ ---    ┆ ---       │
            │ Int64 ┆ String ┆ Int64     │
            ╞═══════╪════════╪═══════════╡
            │ 2020  ┆ Jan    ┆ 10        │
            ├╌╌╌╌╌╌╌┼╌╌╌╌╌╌╌╌┼╌╌╌╌╌╌╌╌╌╌╌┤
            │ 2020  ┆ Feb    ┆ 20        │
            ├╌╌╌╌╌╌╌┼╌╌╌╌╌╌╌╌┼╌╌╌╌╌╌╌╌╌╌╌┤
            │ 2021  ┆ Jan    ┆ 30        │
            ├╌╌╌╌╌╌╌┼╌╌╌╌╌╌╌╌┼╌╌╌╌╌╌╌╌╌╌╌┤
            │ 2021  ┆ Feb    ┆ 40        │
            ├╌╌╌╌╌╌╌┼╌╌╌╌╌╌╌╌┼╌╌╌╌╌╌╌╌╌╌╌┤
            │ 2022  ┆ Jan    ┆ 50        │
            ├╌╌╌╌╌╌╌┼╌╌╌╌╌╌╌╌┼╌╌╌╌╌╌╌╌╌╌╌┤
            │ 2022  ┆ Feb    ┆ 60        │
            ╰───────┴────────┴───────────╯
            <BLANKLINE>
            (Showing first 6 of 6 rows)

        """
        ids_exprs = column_inputs_to_expressions(ids)
        values_exprs = column_inputs_to_expressions(values)

        builder = self._builder.unpivot(ids_exprs, values_exprs, variable_name, value_name)
        return DataFrame(builder)

    @DataframePublicAPI
    def melt(
        self,
        ids: ManyColumnsInputType,
        values: ManyColumnsInputType = [],
        variable_name: str = "variable",
        value_name: str = "value",
    ) -> "DataFrame":
        """Alias for unpivot.

        Args:
            ids (ManyColumnsInputType): Columns to keep as identifiers
            values (Optional[ManyColumnsInputType]): Columns to unpivot. If not specified, all columns except ids will be unpivoted.
            variable_name (Optional[str]): Name of the variable column. Defaults to "variable".
            value_name (Optional[str]): Name of the value column. Defaults to "value".

        Returns:
            DataFrame: Unpivoted DataFrame

        Examples:
            >>> import daft
            >>> df = daft.from_pydict(
            ...     {
            ...         "year": [2020, 2021, 2022],
            ...         "Jan": [10, 30, 50],
            ...         "Feb": [20, 40, 60],
            ...     }
            ... )
            >>> df = df.melt("year", ["Jan", "Feb"], variable_name="month", value_name="inventory")
            >>> df = df.sort("year")
            >>> df.show()
            ╭───────┬────────┬───────────╮
            │ year  ┆ month  ┆ inventory │
            │ ---   ┆ ---    ┆ ---       │
            │ Int64 ┆ String ┆ Int64     │
            ╞═══════╪════════╪═══════════╡
            │ 2020  ┆ Jan    ┆ 10        │
            ├╌╌╌╌╌╌╌┼╌╌╌╌╌╌╌╌┼╌╌╌╌╌╌╌╌╌╌╌┤
            │ 2020  ┆ Feb    ┆ 20        │
            ├╌╌╌╌╌╌╌┼╌╌╌╌╌╌╌╌┼╌╌╌╌╌╌╌╌╌╌╌┤
            │ 2021  ┆ Jan    ┆ 30        │
            ├╌╌╌╌╌╌╌┼╌╌╌╌╌╌╌╌┼╌╌╌╌╌╌╌╌╌╌╌┤
            │ 2021  ┆ Feb    ┆ 40        │
            ├╌╌╌╌╌╌╌┼╌╌╌╌╌╌╌╌┼╌╌╌╌╌╌╌╌╌╌╌┤
            │ 2022  ┆ Jan    ┆ 50        │
            ├╌╌╌╌╌╌╌┼╌╌╌╌╌╌╌╌┼╌╌╌╌╌╌╌╌╌╌╌┤
            │ 2022  ┆ Feb    ┆ 60        │
            ╰───────┴────────┴───────────╯
            <BLANKLINE>
            (Showing first 6 of 6 rows)

        Tip:
            See also [unpivot][daft.DataFrame.unpivot]
        """
        return self.unpivot(ids, values, variable_name, value_name)

    @DataframePublicAPI
    def transform(self, func: Callable[..., "DataFrame"], *args: Any, **kwargs: Any) -> "DataFrame":
        """Apply a function that takes and returns a DataFrame.

        Allow splitting your transformation into different units of work (functions) while preserving the syntax for chaining transformations.

        Examples:
            >>> import daft
            >>> df = daft.from_pydict({"col_a": [1, 2, 3, 4]})
            >>> def add_1(df):
            ...     df = df.select(daft.col("col_a") + 1)
            ...     return df
            >>> def multiply_x(df, x):
            ...     df = df.select(daft.col("col_a") * x)
            ...     return df
            >>> df = df.transform(add_1).transform(multiply_x, 4)
            >>> df.show()
            ╭───────╮
            │ col_a │
            │ ---   │
            │ Int64 │
            ╞═══════╡
            │ 8     │
            ├╌╌╌╌╌╌╌┤
            │ 12    │
            ├╌╌╌╌╌╌╌┤
            │ 16    │
            ├╌╌╌╌╌╌╌┤
            │ 20    │
            ╰───────╯
            <BLANKLINE>
            (Showing first 4 of 4 rows)

        Args:
            func: A function that takes and returns a DataFrame.
            *args: Positional arguments to pass to func.
            **kwargs: Keyword arguments to pass to func.

        Returns:
            DataFrame: Transformed DataFrame.
        """
        result = func(self, *args, **kwargs)
        assert isinstance(
            result, DataFrame
        ), f"Func returned an instance of type [{type(result)}], should have been DataFrame."
        return result

    def _agg(
        self,
        to_agg: Iterable[Expression],
        group_by: Optional[ExpressionsProjection] = None,
    ) -> "DataFrame":
        builder = self._builder.agg(list(to_agg), list(group_by) if group_by is not None else None)
        return DataFrame(builder)

    def _map_agg_string_to_expr(self, expr: Expression, op: str) -> Expression:
        if op == "sum":
            return expr.sum()
        elif op == "count":
            return expr.count()
        elif op == "min":
            return expr.min()
        elif op == "max":
            return expr.max()
        elif op == "mean":
            return expr.mean()
        elif op == "any_value":
            return expr.any_value()
        elif op == "list":
            return expr.agg_list()
        elif op == "set":
            return expr.agg_set()
        elif op == "concat":
            return expr.agg_concat()
        elif op == "skew":
            return expr.skew()

        raise NotImplementedError(f"Aggregation {op} is not implemented.")

    def _apply_agg_fn(
        self,
        fn: Callable[[Expression], Expression],
        cols: tuple[ManyColumnsInputType, ...],
        group_by: Optional[ExpressionsProjection] = None,
    ) -> "DataFrame":
        if len(cols) == 0:
            warnings.warn("No columns specified; performing aggregation on all columns.")

            groupby_name_set = set() if group_by is None else group_by.to_name_set()
            cols = tuple(c for c in self.column_names if c not in groupby_name_set)
        exprs = self._wildcard_inputs_to_expressions(cols)
        return self._agg([fn(c) for c in exprs], group_by)

    def _map_groups(self, udf: Expression, group_by: Optional[ExpressionsProjection] = None) -> "DataFrame":
        builder = self._builder.map_groups(udf, list(group_by) if group_by is not None else None)
        return DataFrame(builder)

    @DataframePublicAPI
    def sum(self, *cols: ManyColumnsInputType) -> "DataFrame":
        """Performs a global sum on the DataFrame.

        Args:
            *cols (Union[str, Expression]): columns to sum
        Returns:
            DataFrame: Globally aggregated sums. Should be a single row.

        Examples:
            >>> import daft
            >>> df = daft.from_pydict({"col_a": [1, 2, 3]})
            >>> df = df.sum("col_a")
            >>> df.show()
            ╭───────╮
            │ col_a │
            │ ---   │
            │ Int64 │
            ╞═══════╡
            │ 6     │
            ╰───────╯
            <BLANKLINE>
            (Showing first 1 of 1 rows)
        """
        return self._apply_agg_fn(Expression.sum, cols)

    @DataframePublicAPI
    def mean(self, *cols: ColumnInputType) -> "DataFrame":
        """Performs a global mean on the DataFrame.

        Args:
            *cols (Union[str, Expression]): columns to mean
        Returns:
            DataFrame: Globally aggregated mean. Should be a single row.

        Examples:
            >>> import daft
            >>> df = daft.from_pydict({"col_a": [1, 2, 3]})
            >>> df = df.mean("col_a")
            >>> df.show()
            ╭─────────╮
            │ col_a   │
            │ ---     │
            │ Float64 │
            ╞═════════╡
            │ 2       │
            ╰─────────╯
            <BLANKLINE>
            (Showing first 1 of 1 rows)
        """
        return self._apply_agg_fn(Expression.mean, cols)

    @DataframePublicAPI
    def stddev(self, *cols: ColumnInputType) -> "DataFrame":
        """Performs a global standard deviation on the DataFrame.

        Args:
            *cols (Union[str, Expression]): columns to stddev
        Returns:
            DataFrame: Globally aggregated standard deviation. Should be a single row.

        Examples:
            >>> import daft
            >>> df = daft.from_pydict({"col_a": [0, 1, 2]})
            >>> df = df.stddev("col_a")
            >>> df.show()
            ╭───────────────────╮
            │ col_a             │
            │ ---               │
            │ Float64           │
            ╞═══════════════════╡
            │ 0.816496580927726 │
            ╰───────────────────╯
            <BLANKLINE>
            (Showing first 1 of 1 rows)

        """
        return self._apply_agg_fn(Expression.stddev, cols)

    @DataframePublicAPI
    def min(self, *cols: ColumnInputType) -> "DataFrame":
        """Performs a global min on the DataFrame.

        Args:
            *cols (Union[str, Expression]): columns to min
        Returns:
            DataFrame: Globally aggregated min. Should be a single row.

        Examples:
            >>> import daft
            >>> df = daft.from_pydict({"col_a": [1, 2, 3]})
            >>> df = df.min("col_a")
            >>> df.show()
            ╭───────╮
            │ col_a │
            │ ---   │
            │ Int64 │
            ╞═══════╡
            │ 1     │
            ╰───────╯
            <BLANKLINE>
            (Showing first 1 of 1 rows)
        """
        return self._apply_agg_fn(Expression.min, cols)

    @DataframePublicAPI
    def max(self, *cols: ColumnInputType) -> "DataFrame":
        """Performs a global max on the DataFrame.

        Args:
            *cols (Union[str, Expression]): columns to max
        Returns:
            DataFrame: Globally aggregated max. Should be a single row.

        Examples:
            >>> import daft
            >>> df = daft.from_pydict({"col_a": [1, 2, 3]})
            >>> df = df.max("col_a")
            >>> df.show()
            ╭───────╮
            │ col_a │
            │ ---   │
            │ Int64 │
            ╞═══════╡
            │ 3     │
            ╰───────╯
            <BLANKLINE>
            (Showing first 1 of 1 rows)
        """
        return self._apply_agg_fn(Expression.max, cols)

    @DataframePublicAPI
    def any_value(self, *cols: ColumnInputType) -> "DataFrame":
        """Returns an arbitrary value on this DataFrame.

        Values for each column are not guaranteed to be from the same row.

        Args:
            *cols (Union[str, Expression]): columns to get an arbitrary value from
        Returns:
            DataFrame: DataFrame with any values.

        Examples:
            >>> import daft
            >>> df = daft.from_pydict({"col_a": [1, 2, 3]})
            >>> df = df.any_value("col_a")
            >>> df.show()
            ╭───────╮
            │ col_a │
            │ ---   │
            │ Int64 │
            ╞═══════╡
            │ 1     │
            ╰───────╯
            <BLANKLINE>
            (Showing first 1 of 1 rows)
        """
        return self._apply_agg_fn(Expression.any_value, cols)

    @DataframePublicAPI
    def count(self, *cols: ColumnInputType) -> "DataFrame":
        """Performs a global count on the DataFrame.

        Args:
            *cols (Union[str, Expression]): columns to count
        Returns:
            DataFrame: Globally aggregated count. Should be a single row.


        Examples:
            If no columns are specified (i.e. in the case you call `df.count()`), or only the literal string "*",
            this functions very similarly to a COUNT(*) operation in SQL and will return a new dataframe with a
            single column with the name "count".

            >>> import daft
            >>> from daft import col
            >>> df = daft.from_pydict({"foo": [1, None, None], "bar": [None, 2, 2], "baz": [3, 4, 5]})
            >>> df.count().show()  # equivalent to df.count("*").show()
            ╭────────╮
            │ count  │
            │ ---    │
            │ UInt64 │
            ╞════════╡
            │ 3      │
            ╰────────╯
            <BLANKLINE>
            (Showing first 1 of 1 rows)

            However, specifying some column names would instead change the behavior to count all non-null values,
            similar to a SQL command for `SELECT COUNT(foo), COUNT(bar) FROM df`. Also, using `df.count(col("*"))`
            will expand out into count() for each column.

            >>> df.count("foo", "bar").show()
            ╭────────┬────────╮
            │ foo    ┆ bar    │
            │ ---    ┆ ---    │
            │ UInt64 ┆ UInt64 │
            ╞════════╪════════╡
            │ 1      ┆ 2      │
            ╰────────┴────────╯
            <BLANKLINE>
            (Showing first 1 of 1 rows)

            >>> df.count(df["*"]).show()
            ╭────────┬────────┬────────╮
            │ foo    ┆ bar    ┆ baz    │
            │ ---    ┆ ---    ┆ ---    │
            │ UInt64 ┆ UInt64 ┆ UInt64 │
            ╞════════╪════════╪════════╡
            │ 1      ┆ 2      ┆ 3      │
            ╰────────┴────────┴────────╯
            <BLANKLINE>
            (Showing first 1 of 1 rows)

        """
        # Special case: treat this as a COUNT(*) operation which is likely what most people would expect
        # If user passes in "*", also do this behavior (by default it would count each column individually)
        if (
            len(cols) == 0
            or (len(cols) == 1 and isinstance(cols[0], str) and cols[0] == "*")
            or (len(cols) == 1 and isinstance(cols[0], int))
        ):
            builder = self._builder.count()
            return DataFrame(builder)

        if any(isinstance(c, str) and c == "*" for c in cols):
            # we do not support hybrid count-all and count-nonnull
            raise ValueError("Cannot call count() with both * and column names")

        # Otherwise, perform a column-wise count on the specified columns
        return self._apply_agg_fn(Expression.count, cols)

    @DataframePublicAPI
    def agg_list(self, *cols: ColumnInputType) -> "DataFrame":
        """Performs a global list agg on the DataFrame.

        Args:
            *cols (Union[str, Expression]): columns to form into a list
        Returns:
            DataFrame: Globally aggregated list. Should be a single row.

        Examples:
            >>> import daft
            >>> from daft import col
            >>> df = daft.from_pydict({"col_a": [1, 2, 3]})
            >>> df = df.agg_list("col_a")
            >>> df.show()
            ╭─────────────╮
            │ col_a       │
            │ ---         │
            │ List[Int64] │
            ╞═════════════╡
            │ [1, 2, 3]   │
            ╰─────────────╯
            <BLANKLINE>
            (Showing first 1 of 1 rows)
        """
        return self._apply_agg_fn(Expression.agg_list, cols)

    @DataframePublicAPI
    def agg_set(self, *cols: ColumnInputType) -> "DataFrame":
        """Performs a global set agg on the DataFrame (ignoring nulls).

        Args:
            *cols (Union[str, Expression]): columns to form into a set

        Returns:
            DataFrame: Globally aggregated set. Should be a single row.

        Examples:
            >>> import daft
            >>> from daft import col
            >>> df = daft.from_pydict({"col_a": [1, 2, 2, 3]})
            >>> df = df.agg_set("col_a")
            >>> df.show()
            ╭─────────────╮
            │ col_a       │
            │ ---         │
            │ List[Int64] │
            ╞═════════════╡
            │ [1, 2, 3]   │
            ╰─────────────╯
            <BLANKLINE>
            (Showing first 1 of 1 rows)
        """
        return self._apply_agg_fn(Expression.agg_set, cols)

    @DataframePublicAPI
    def agg_concat(self, *cols: ColumnInputType) -> "DataFrame":
        """Performs a global list concatenation agg on the DataFrame.

        Args:
            *cols (Union[str, Expression]): columns that are lists to concatenate
        Returns:
            DataFrame: Globally aggregated list. Should be a single row.

        Examples:
            >>> import daft
            >>> from daft import col
            >>> df = daft.from_pydict({"col_a": [[1, 2], [3, 4]]})
            >>> df = df.agg_concat("col_a")
            >>> df.show()
            ╭──────────────╮
            │ col_a        │
            │ ---          │
            │ List[Int64]  │
            ╞══════════════╡
            │ [1, 2, 3, 4] │
            ╰──────────────╯
            <BLANKLINE>
            (Showing first 1 of 1 rows)
        """
        return self._apply_agg_fn(Expression.agg_concat, cols)

    @DataframePublicAPI
    def agg(self, *to_agg: Union[Expression, Iterable[Expression]]) -> "DataFrame":
        """Perform aggregations on this DataFrame.

        Allows for mixed aggregations for multiple columns and will return a single row that aggregated the entire DataFrame.

        Args:
            *to_agg (Expression): aggregation expressions

        Returns:
            DataFrame: DataFrame with aggregated results

        Examples:
            >>> import daft
            >>> from daft import col
            >>> df = daft.from_pydict(
            ...     {"student_id": [1, 2, 3, 4], "test1": [0.5, 0.4, 0.6, 0.7], "test2": [0.9, 0.8, 0.7, 1.0]}
            ... )
            >>> agg_df = df.agg(
            ...     df["test1"].mean(),
            ...     df["test2"].mean(),
            ...     ((df["test1"] + df["test2"]) / 2).min().alias("total_min"),
            ...     ((df["test1"] + df["test2"]) / 2).max().alias("total_max"),
            ... )
            >>> agg_df.show()
            ╭─────────┬────────────────────┬────────────────────┬───────────╮
            │ test1   ┆ test2              ┆ total_min          ┆ total_max │
            │ ---     ┆ ---                ┆ ---                ┆ ---       │
            │ Float64 ┆ Float64            ┆ Float64            ┆ Float64   │
            ╞═════════╪════════════════════╪════════════════════╪═══════════╡
            │ 0.55    ┆ 0.8500000000000001 ┆ 0.6000000000000001 ┆ 0.85      │
            ╰─────────┴────────────────────┴────────────────────┴───────────╯
            <BLANKLINE>
            (Showing first 1 of 1 rows)

        """
        to_agg_list = (
            list(to_agg[0])
            if (len(to_agg) == 1 and not isinstance(to_agg[0], Expression))
            else list(typing.cast("tuple[Expression]", to_agg))
        )

        for expr in to_agg_list:
            if not isinstance(expr, Expression):
                raise ValueError(f"DataFrame.agg() only accepts expression type, received: {type(expr)}")

        return self._agg(to_agg_list, group_by=None)

    @DataframePublicAPI
    def groupby(self, *group_by: ManyColumnsInputType) -> "GroupedDataFrame":
        """Performs a GroupBy on the DataFrame for aggregation.

        Args:
            *group_by (Union[str, Expression]): columns to group by

        Returns:
            GroupedDataFrame: DataFrame to Aggregate

        Examples:
            >>> import daft
            >>> from daft import col
            >>> df = daft.from_pydict(
            ...     {
            ...         "pet": ["cat", "dog", "dog", "cat"],
            ...         "age": [1, 2, 3, 4],
            ...         "name": ["Alex", "Jordan", "Sam", "Riley"],
            ...     }
            ... )
            >>> grouped_df = df.groupby("pet").agg(
            ...     df["age"].min().alias("min_age"),
            ...     df["age"].max().alias("max_age"),
            ...     df["pet"].count().alias("count"),
            ...     df["name"].any_value(),
            ... )
            >>> grouped_df = grouped_df.sort("pet")
            >>> grouped_df.show()
            ╭────────┬─────────┬─────────┬────────┬────────╮
            │ pet    ┆ min_age ┆ max_age ┆ count  ┆ name   │
            │ ---    ┆ ---     ┆ ---     ┆ ---    ┆ ---    │
            │ String ┆ Int64   ┆ Int64   ┆ UInt64 ┆ String │
            ╞════════╪═════════╪═════════╪════════╪════════╡
            │ cat    ┆ 1       ┆ 4       ┆ 2      ┆ Alex   │
            ├╌╌╌╌╌╌╌╌┼╌╌╌╌╌╌╌╌╌┼╌╌╌╌╌╌╌╌╌┼╌╌╌╌╌╌╌╌┼╌╌╌╌╌╌╌╌┤
            │ dog    ┆ 2       ┆ 3       ┆ 2      ┆ Jordan │
            ╰────────┴─────────┴─────────┴────────┴────────╯
            <BLANKLINE>
            (Showing first 2 of 2 rows)

        """
        return GroupedDataFrame(self, ExpressionsProjection(self._wildcard_inputs_to_expressions(group_by)))

    @DataframePublicAPI
    def pivot(
        self,
        group_by: ManyColumnsInputType,
        pivot_col: ColumnInputType,
        value_col: ColumnInputType,
        agg_fn: str,
        names: Optional[list[str]] = None,
    ) -> "DataFrame":
        """Pivots a column of the DataFrame and performs an aggregation on the values.

        Args:
            group_by (ManyColumnsInputType): columns to group by
            pivot_col (Union[str, Expression]): column to pivot
            value_col (Union[str, Expression]): column to aggregate
            agg_fn (str): aggregation function to apply
            names (Optional[List[str]]): names of the pivoted columns

        Returns:
            DataFrame: DataFrame with pivoted columns

        Note:
            You may wish to provide a list of distinct values to pivot on, which is more efficient as it avoids
            a distinct operation. Without this list, Daft will perform a distinct operation on the pivot column to
            determine the unique values to pivot on.

        Examples:
            >>> import daft
            >>> data = {
            ...     "id": [1, 2, 3, 4],
            ...     "version": ["3.8", "3.8", "3.9", "3.9"],
            ...     "platform": ["macos", "macos", "macos", "windows"],
            ...     "downloads": [100, 200, 150, 250],
            ... }
            >>> df = daft.from_pydict(data)
            >>> df = df.pivot("version", "platform", "downloads", "sum")
            >>>
            >>> df = df.sort("version").select("version", "windows", "macos")
            >>> df.show()
            ╭─────────┬─────────┬───────╮
            │ version ┆ windows ┆ macos │
            │ ---     ┆ ---     ┆ ---   │
            │ String  ┆ Int64   ┆ Int64 │
            ╞═════════╪═════════╪═══════╡
            │ 3.8     ┆ None    ┆ 300   │
            ├╌╌╌╌╌╌╌╌╌┼╌╌╌╌╌╌╌╌╌┼╌╌╌╌╌╌╌┤
            │ 3.9     ┆ 250     ┆ 150   │
            ╰─────────┴─────────┴───────╯
            <BLANKLINE>
            (Showing first 2 of 2 rows)


        """
        group_by_expr = column_inputs_to_expressions(group_by)
        [pivot_col_expr, value_col_expr] = column_inputs_to_expressions([pivot_col, value_col])
        agg_expr = self._map_agg_string_to_expr(value_col_expr, agg_fn)

        if names is None:
            names = self.select(pivot_col_expr).distinct().to_pydict()[pivot_col_expr.name()]
            names = [str(x) for x in names]
        builder = self._builder.pivot(group_by_expr, pivot_col_expr, value_col_expr, agg_expr, names)
        return DataFrame(builder)

    @DataframePublicAPI
    def union(self, other: "DataFrame") -> "DataFrame":
        """Returns the distinct union of two DataFrames.

        Args:
            other (DataFrame): The DataFrame to union with this one.

        Returns:
            DataFrame: A new DataFrame containing the distinct rows from both DataFrames.

        Examples:
            >>> import daft
            >>> df1 = daft.from_pydict({"x": [1, 2, 3], "y": [4, 5, 6]})
            >>> df2 = daft.from_pydict({"x": [3, 4, 5], "y": [6, 7, 8]})
            >>> df1.union(df2).sort("x").show()
            ╭───────┬───────╮
            │ x     ┆ y     │
            │ ---   ┆ ---   │
            │ Int64 ┆ Int64 │
            ╞═══════╪═══════╡
            │ 1     ┆ 4     │
            ├╌╌╌╌╌╌╌┼╌╌╌╌╌╌╌┤
            │ 2     ┆ 5     │
            ├╌╌╌╌╌╌╌┼╌╌╌╌╌╌╌┤
            │ 3     ┆ 6     │
            ├╌╌╌╌╌╌╌┼╌╌╌╌╌╌╌┤
            │ 4     ┆ 7     │
            ├╌╌╌╌╌╌╌┼╌╌╌╌╌╌╌┤
            │ 5     ┆ 8     │
            ╰───────┴───────╯
            <BLANKLINE>
            (Showing first 5 of 5 rows)
        """
        builder = self._builder.union(other._builder)
        return DataFrame(builder)

    @DataframePublicAPI
    def union_all(self, other: "DataFrame") -> "DataFrame":
        """Returns the union of two DataFrames, including duplicates.

        Args:
            other (DataFrame): The DataFrame to union with this one.

        Returns:
            DataFrame: A new DataFrame containing all rows from both DataFrames, including duplicates.

        Examples:
            >>> import daft
            >>> df1 = daft.from_pydict({"x": [1, 2, 3], "y": [4, 5, 6]})
            >>> df2 = daft.from_pydict({"x": [3, 2, 1], "y": [6, 5, 4]})
            >>> df1.union_all(df2).sort("x").show()
            ╭───────┬───────╮
            │ x     ┆ y     │
            │ ---   ┆ ---   │
            │ Int64 ┆ Int64 │
            ╞═══════╪═══════╡
            │ 1     ┆ 4     │
            ├╌╌╌╌╌╌╌┼╌╌╌╌╌╌╌┤
            │ 1     ┆ 4     │
            ├╌╌╌╌╌╌╌┼╌╌╌╌╌╌╌┤
            │ 2     ┆ 5     │
            ├╌╌╌╌╌╌╌┼╌╌╌╌╌╌╌┤
            │ 2     ┆ 5     │
            ├╌╌╌╌╌╌╌┼╌╌╌╌╌╌╌┤
            │ 3     ┆ 6     │
            ├╌╌╌╌╌╌╌┼╌╌╌╌╌╌╌┤
            │ 3     ┆ 6     │
            ╰───────┴───────╯
            <BLANKLINE>
            (Showing first 6 of 6 rows)
        """
        builder = self._builder.union(other._builder, is_all=True)
        return DataFrame(builder)

    @DataframePublicAPI
    def union_by_name(self, other: "DataFrame") -> "DataFrame":
        """Returns the distinct union by name.

        Args:
            other (DataFrame): The DataFrame to union with this one, matching columns by name.

        Returns:
            DataFrame: A new DataFrame containing the distinct rows from both DataFrames, with columns matched by name.

        Examples:
            >>> import daft
            >>> df1 = daft.from_pydict({"x": [1, 2], "y": [4, 5], "w": [9, 10]})
            >>> df2 = daft.from_pydict({"y": [6, 7], "z": ["a", "b"]})
            >>> df1.union_by_name(df2).sort("y").show()
            ╭───────┬───────┬───────┬────────╮
            │ x     ┆ y     ┆ w     ┆ z      │
            │ ---   ┆ ---   ┆ ---   ┆ ---    │
            │ Int64 ┆ Int64 ┆ Int64 ┆ String │
            ╞═══════╪═══════╪═══════╪════════╡
            │ 1     ┆ 4     ┆ 9     ┆ None   │
            ├╌╌╌╌╌╌╌┼╌╌╌╌╌╌╌┼╌╌╌╌╌╌╌┼╌╌╌╌╌╌╌╌┤
            │ 2     ┆ 5     ┆ 10    ┆ None   │
            ├╌╌╌╌╌╌╌┼╌╌╌╌╌╌╌┼╌╌╌╌╌╌╌┼╌╌╌╌╌╌╌╌┤
            │ None  ┆ 6     ┆ None  ┆ a      │
            ├╌╌╌╌╌╌╌┼╌╌╌╌╌╌╌┼╌╌╌╌╌╌╌┼╌╌╌╌╌╌╌╌┤
            │ None  ┆ 7     ┆ None  ┆ b      │
            ╰───────┴───────┴───────┴────────╯
            <BLANKLINE>
            (Showing first 4 of 4 rows)
        """
        builder = self._builder.union(other._builder, is_all=False, is_by_name=True)
        return DataFrame(builder)

    @DataframePublicAPI
    def union_all_by_name(self, other: "DataFrame") -> "DataFrame":
        """Returns the union of two DataFrames, including duplicates, with columns matched by name.

        Args:
            other (DataFrame): The DataFrame to union with this one, matching columns by name.

        Returns:
            DataFrame: A new DataFrame containing all rows from both DataFrames, including duplicates, with columns matched by name.

        Examples:
            >>> import daft
            >>> df1 = daft.from_pydict({"x": [1, 2], "y": [4, 5], "w": [9, 10]})
            >>> df2 = daft.from_pydict({"y": [6, 6, 7, 7], "z": ["a", "a", "b", "b"]})
            >>> df1.union_all_by_name(df2).sort("y").show()
            ╭───────┬───────┬───────┬────────╮
            │ x     ┆ y     ┆ w     ┆ z      │
            │ ---   ┆ ---   ┆ ---   ┆ ---    │
            │ Int64 ┆ Int64 ┆ Int64 ┆ String │
            ╞═══════╪═══════╪═══════╪════════╡
            │ 1     ┆ 4     ┆ 9     ┆ None   │
            ├╌╌╌╌╌╌╌┼╌╌╌╌╌╌╌┼╌╌╌╌╌╌╌┼╌╌╌╌╌╌╌╌┤
            │ 2     ┆ 5     ┆ 10    ┆ None   │
            ├╌╌╌╌╌╌╌┼╌╌╌╌╌╌╌┼╌╌╌╌╌╌╌┼╌╌╌╌╌╌╌╌┤
            │ None  ┆ 6     ┆ None  ┆ a      │
            ├╌╌╌╌╌╌╌┼╌╌╌╌╌╌╌┼╌╌╌╌╌╌╌┼╌╌╌╌╌╌╌╌┤
            │ None  ┆ 6     ┆ None  ┆ a      │
            ├╌╌╌╌╌╌╌┼╌╌╌╌╌╌╌┼╌╌╌╌╌╌╌┼╌╌╌╌╌╌╌╌┤
            │ None  ┆ 7     ┆ None  ┆ b      │
            ├╌╌╌╌╌╌╌┼╌╌╌╌╌╌╌┼╌╌╌╌╌╌╌┼╌╌╌╌╌╌╌╌┤
            │ None  ┆ 7     ┆ None  ┆ b      │
            ╰───────┴───────┴───────┴────────╯
            <BLANKLINE>
            (Showing first 6 of 6 rows)
        """
        builder = self._builder.union(other._builder, is_all=True, is_by_name=True)
        return DataFrame(builder)

    @DataframePublicAPI
    def intersect(self, other: "DataFrame") -> "DataFrame":
        """Returns the intersection of two DataFrames.

        Args:
            other (DataFrame): DataFrame to intersect with

        Returns:
            DataFrame: DataFrame with the intersection of the two DataFrames

        Examples:
            >>> import daft
            >>> df1 = daft.from_pydict({"a": [1, 2, 3], "b": [4, 5, 6]})
            >>> df2 = daft.from_pydict({"a": [1, 2, 3], "b": [4, 8, 6]})
            >>> df = df1.intersect(df2)
            >>> df = df.sort("a")
            >>> df.show()
            ╭───────┬───────╮
            │ a     ┆ b     │
            │ ---   ┆ ---   │
            │ Int64 ┆ Int64 │
            ╞═══════╪═══════╡
            │ 1     ┆ 4     │
            ├╌╌╌╌╌╌╌┼╌╌╌╌╌╌╌┤
            │ 3     ┆ 6     │
            ╰───────┴───────╯
            <BLANKLINE>
            (Showing first 2 of 2 rows)

        """
        builder = self._builder.intersect(other._builder)
        return DataFrame(builder)

    @DataframePublicAPI
    def intersect_all(self, other: "DataFrame") -> "DataFrame":
        """Returns the intersection of two DataFrames, including duplicates.

        Args:
            other (DataFrame): DataFrame to intersect with

        Returns:
            DataFrame: DataFrame with the intersection of the two DataFrames, including duplicates

        Examples:
            >>> import daft
            >>> df1 = daft.from_pydict({"a": [1, 2, 2], "b": [4, 6, 6]})
            >>> df2 = daft.from_pydict({"a": [1, 1, 2, 2], "b": [4, 4, 6, 6]})
            >>> df1.intersect_all(df2).sort("a").collect()
            ╭───────┬───────╮
            │ a     ┆ b     │
            │ ---   ┆ ---   │
            │ Int64 ┆ Int64 │
            ╞═══════╪═══════╡
            │ 1     ┆ 4     │
            ├╌╌╌╌╌╌╌┼╌╌╌╌╌╌╌┤
            │ 2     ┆ 6     │
            ├╌╌╌╌╌╌╌┼╌╌╌╌╌╌╌┤
            │ 2     ┆ 6     │
            ╰───────┴───────╯
            <BLANKLINE>
            (Showing first 3 of 3 rows)

        """
        builder = self._builder.intersect_all(other._builder)
        return DataFrame(builder)

    @DataframePublicAPI
    def except_distinct(self, other: "DataFrame") -> "DataFrame":
        """Returns the set difference of two DataFrames.

        Args:
            other (DataFrame): DataFrame to except with

        Returns:
            DataFrame: DataFrame with the set difference of the two DataFrames

        Examples:
            >>> import daft
            >>> df1 = daft.from_pydict({"a": [1, 2, 3], "b": [4, 5, 6]})
            >>> df2 = daft.from_pydict({"a": [1, 2, 3], "b": [4, 8, 6]})
            >>> df1.except_distinct(df2).collect()
            ╭───────┬───────╮
            │ a     ┆ b     │
            │ ---   ┆ ---   │
            │ Int64 ┆ Int64 │
            ╞═══════╪═══════╡
            │ 2     ┆ 5     │
            ╰───────┴───────╯
            <BLANKLINE>
            (Showing first 1 of 1 rows)

        """
        builder = self._builder.except_distinct(other._builder)
        return DataFrame(builder)

    @DataframePublicAPI
    def except_all(self, other: "DataFrame") -> "DataFrame":
        """Returns the set difference of two DataFrames, considering duplicates.

        Args:
            other (DataFrame): DataFrame to except with

        Returns:
            DataFrame: DataFrame with the set difference of the two DataFrames, considering duplicates

        Examples:
            >>> import daft
            >>> df1 = daft.from_pydict({"a": [1, 1, 2, 2], "b": [4, 4, 6, 6]})
            >>> df2 = daft.from_pydict({"a": [1, 2, 2], "b": [4, 6, 6]})
            >>> df1.except_all(df2).collect()
            ╭───────┬───────╮
            │ a     ┆ b     │
            │ ---   ┆ ---   │
            │ Int64 ┆ Int64 │
            ╞═══════╪═══════╡
            │ 1     ┆ 4     │
            ╰───────┴───────╯
            <BLANKLINE>
            (Showing first 1 of 1 rows)

        """
        builder = self._builder.except_all(other._builder)
        return DataFrame(builder)

    def _materialize_results(self) -> None:
        """Materializes the results of for this DataFrame and hold a pointer to the results."""
        if self._result is None:
            self._result_cache = get_or_create_runner().run(self._builder)
            result = self._result
            assert result is not None
            result.wait()

    @DataframePublicAPI
    def collect(self, num_preview_rows: Optional[int] = 8) -> "DataFrame":
        """Executes the entire DataFrame and materializes the results.

        Args:
            num_preview_rows: Number of rows to preview. Defaults to 8.

        Returns:
            DataFrame: DataFrame with materialized results.

        Note:
            This call is **blocking** and will execute the DataFrame when called

        Examples:
            >>> import daft
            >>> df = daft.from_pydict({"x": [1, 2, 3], "y": [4, 5, 6]})
            >>> df = df.collect()
            >>> df.show()
            ╭───────┬───────╮
            │ x     ┆ y     │
            │ ---   ┆ ---   │
            │ Int64 ┆ Int64 │
            ╞═══════╪═══════╡
            │ 1     ┆ 4     │
            ├╌╌╌╌╌╌╌┼╌╌╌╌╌╌╌┤
            │ 2     ┆ 5     │
            ├╌╌╌╌╌╌╌┼╌╌╌╌╌╌╌┤
            │ 3     ┆ 6     │
            ╰───────┴───────╯
            <BLANKLINE>
            (Showing first 3 of 3 rows)
        """
        self._materialize_results()
        assert self._result is not None
        dataframe_len = len(self._result)
        if num_preview_rows is not None:
            self._num_preview_rows = num_preview_rows
        else:
            self._num_preview_rows = dataframe_len
        return self

    def _construct_show_preview(self, n: int) -> Preview:
        """Helper for .show() which will construct the underlying Preview object."""
        preview_partition = self._preview.partition
        total_rows = self._preview.total_rows

        # Truncate n to the length of the DataFrame, if we have it.
        if total_rows is not None and n > total_rows:
            n = total_rows

        # Construct the PreviewPartition
        if preview_partition is None or len(preview_partition) < n:
            # Preview partition doesn't exist or doesn't contain enough rows, so we need to compute a
            # new one from scratch.
            builder = self._builder.limit(n, eager=True)

            # Iteratively retrieve partitions until enough data has been materialized
            tables = []
            seen = 0
            for table in get_or_create_runner().run_iter_tables(builder, results_buffer_size=1):
                tables.append(table)
                seen += len(table)
                if seen >= n:
                    break

            preview_partition = MicroPartition.concat_or_empty(tables, self.schema())
            if len(preview_partition) > n:
                preview_partition = preview_partition.slice(0, n)
            elif len(preview_partition) < n:
                # Iterator short-circuited before reaching n, so we know that we have the full DataFrame.
                total_rows = n = len(preview_partition)
            preview = Preview(
                partition=preview_partition,
                total_rows=total_rows,
            )
        elif len(preview_partition) > n:
            # Preview partition is cached but has more rows that we need, so use the appropriate slice.
            truncated_preview_partition = preview_partition.slice(0, n)
            preview = Preview(
                partition=truncated_preview_partition,
                total_rows=total_rows,
            )
        else:
            assert len(preview_partition) == n
            # Preview partition is cached and has exactly the number of rows that we need, so use it directly.
            preview = self._preview

        return preview

    @DataframePublicAPI
    def show(
        self,
        n: int = 8,
        format: Optional[PreviewFormat] = None,
        verbose: bool = False,
        max_width: int = 30,
        align: PreviewAlign = "left",
        columns: Optional[list[PreviewColumn]] = None,
    ) -> None:
        """Executes enough of the DataFrame in order to display the first ``n`` rows.

        If IPython is installed, this will use IPython's `display` utility to pretty-print in a
        notebook/REPL environment. Otherwise, this will fall back onto a naive Python `print`.

        If no format is given, then daft's truncating preview format is used.
            - The output is a 'fancy' table with rounded corners.
            - Headers contain the column's data type.
            - Columns are truncated to 30 characters.
            - The table's overall width is limited to 10 columns.

        Args:
            n: number of rows to show. Defaults to 8.
            format (PreviewFormat): the box-drawing format e.g. "fancy" or "markdown".
            verbose (bool): verbose will print header info
            max_width (int): global max column width
            align (PreviewAlign): global column align
            columns (list[PreviewColumn]): column overrides

        Note:
            This call is **blocking** and will execute the DataFrame when called

        Examples:
            >>> import daft
            >>> df = daft.from_pydict({"x": [1, 2, 3], "y": [4, 5, 6], "z": [7, 8, 9]})
            >>> df.show()  # doctest: +SKIP
            >>> df.show(format="markdown")  # doctest: +SKIP
            >>> df.show(max_width=50)  # doctest: +SKIP
            >>> df.show(align="left")  # doctest: +SKIP

        Tip: Usage
            - If columns are given, their length MUST match the schema.
            - If columns are given, their settings override any global settings.

        """
        schema = self.schema()
        preview = self._construct_show_preview(n)
        preview_formatter = PreviewFormatter(
            preview,
            schema,
            format,
            **{
                "verbose": verbose,
                "max_width": max_width,
                "align": align,
                "columns": columns,
            },
        )

        try:
            from IPython.display import HTML, display

            if in_notebook() and preview.partition is not None:
                try:
                    interactive_html = preview_formatter._generate_interactive_html()
                    display(HTML(interactive_html), clear=True)
                    return None
                except Exception:
                    pass

            display(preview_formatter, clear=True)
        except ImportError:
            print(preview_formatter)
        return None

    def __len__(self) -> int:
        """Returns the count of rows when dataframe is materialized.

        If dataframe is not materialized yet, raises a runtime error.

        Returns:
            int: count of rows.

        Examples:
            >>> import daft
            >>> df = daft.from_pydict({"x": [1, 2, 3], "y": [4, 5, 6]})
            >>> df = df.collect()
            >>> len(df)
            3

        """
        if self._result is not None:
            return len(self._result)

        message = (
            "Cannot call len() on an unmaterialized dataframe:"
            " either materialize your dataframe with df.collect() first before calling len(),"
            " or use `df.count_rows()` instead which will calculate the total number of rows."
        )
        raise RuntimeError(message)

    def __contains__(self, col_name: str) -> bool:
        """Returns whether the column exists in the dataframe.

        Args:
            col_name (str): column name

        Returns:
            bool: whether the column exists in the dataframe.

        Examples:
            >>> import daft
            >>> df = daft.from_pydict({"x": [1, 2, 3], "y": [4, 5, 6], "z": [7, 8, 9]})
            >>> "x" in df
            True

        """
        return col_name in self.column_names

    @DataframePublicAPI
    def to_pandas(self, coerce_temporal_nanoseconds: bool = False) -> "pandas.DataFrame":
        """Converts the current DataFrame to a [pandas DataFrame](https://pandas.pydata.org/docs/reference/api/pandas.DataFrame.html).

        If results have not computed yet, collect will be called.

        Args:
            coerce_temporal_nanoseconds (bool): Whether to coerce temporal columns to nanoseconds. Only applicable to pandas version >= 2.0 and pyarrow version >= 13.0.0. Defaults to False. See `pyarrow.Table.to_pandas <https://arrow.apache.org/docs/python/generated/pyarrow.Table.html#pyarrow.Table.to_pandas>`__ for more information.

        Returns:
            pandas.DataFrame: [pandas DataFrame](https://pandas.pydata.org/docs/reference/api/pandas.DataFrame.html) converted from a Daft DataFrame

        Note:
            This call is **blocking** and will execute the DataFrame when called

        Examples:
            >>> import daft
            >>> df = daft.from_pydict({"a": [1, 2, 3], "b": [4, 5, 6]})
            >>> pd_df = df.to_pandas()
            >>> print(pd_df)
               a  b
            0  1  4
            1  2  5
            2  3  6
        """
        self.collect()
        result = self._result
        assert result is not None

        pd_df = result.to_pandas(
            schema=self._builder.schema(),
            coerce_temporal_nanoseconds=coerce_temporal_nanoseconds,
        )
        return pd_df

    @DataframePublicAPI
    def to_arrow(self) -> "pyarrow.Table":
        """Converts the current DataFrame to a [pyarrow Table](https://arrow.apache.org/docs/python/generated/pyarrow.Table.html).

        If results have not computed yet, collect will be called.

        Returns:
            pyarrow.Table: [pyarrow Table](https://arrow.apache.org/docs/python/generated/pyarrow.Table.html) converted from a Daft DataFrame

        Note:
            This call is **blocking** and will execute the DataFrame when called

        Examples:
            >>> import daft
            >>> df = daft.from_pydict({"a": [1, 2, 3], "b": [4, 5, 6]})
            >>> arrow_table = df.to_arrow()
            >>> print(arrow_table)
            pyarrow.Table
            a: int64
            b: int64
            ----
            a: [[1,2,3]]
            b: [[4,5,6]]

        Tip:
            See also [DataFrame.to_arrow_iter()][daft.DataFrame.to_arrow_iter] for
            a streaming iterator over the rows of the DataFrame as Arrow RecordBatches.
        """
        import pyarrow as pa

        arrow_rb_iter = self.to_arrow_iter(results_buffer_size=None)
        return pa.Table.from_batches(arrow_rb_iter, schema=self.schema().to_pyarrow_schema())

    @DataframePublicAPI
    def to_pydict(self) -> dict[str, list[Any]]:
        """Converts the current DataFrame to a python dictionary. The dictionary contains Python lists of Python objects for each column.

        If results have not computed yet, collect will be called.

        Returns:
            dict[str, list[Any]]: python dict converted from a Daft DataFrame

        Note:
            This call is **blocking** and will execute the DataFrame when called

        Examples:
            >>> import daft
            >>> df = daft.from_pydict({"a": [1, 2, 3, 4], "b": [2, 4, 3, 1]})
            >>> print(df.to_pydict())
            {'a': [1, 2, 3, 4], 'b': [2, 4, 3, 1]}

        Tip:
            See also [DataFrame.to_pylist()][daft.DataFrame.to_pylist] for
            a convenience method that converts the DataFrame to a list of Python dict objects.
        """
        self.collect()
        result = self._result
        assert result is not None
        return result.to_pydict(schema=self.schema())

    @DataframePublicAPI
    def to_pylist(self) -> list[Any]:
        """Converts the current Dataframe into a python list.

        Returns:
            List[dict[str, Any]]: List of python dict objects.

        Warning:
            This is a convenience method over [DataFrame.iter_rows()][daft.DataFrame.iter_rows]. Users should prefer using `.iter_rows()` directly instead for lower memory utilization if they are streaming rows out of a DataFrame and don't require full materialization of the Python list.

        Examples:
            >>> import daft
            >>> from daft import col
            >>> df = daft.from_pydict({"a": [1, 2, 3, 4], "b": [2, 4, 3, 1]})
            >>> print(df.to_pylist())
            [{'a': 1, 'b': 2}, {'a': 2, 'b': 4}, {'a': 3, 'b': 3}, {'a': 4, 'b': 1}]

        Tip: See also
            [df.iter_rows()][daft.DataFrame.iter_rows]: streaming iterator over individual rows in a DataFrame
        """
        return list(self.iter_rows())

    @DataframePublicAPI
    def to_torch_map_dataset(
        self,
        shard_strategy: Optional[Literal["file"]] = None,
        world_size: Optional[int] = None,
        rank: Optional[int] = None,
    ) -> "torch.utils.data.Dataset":
        """Convert the current DataFrame into a map-style [Torch Dataset](https://pytorch.org/docs/stable/data.html#map-style-datasets) for use with PyTorch.

        This method will materialize the entire DataFrame and block on completion.

        Items will be returned in pydict format: a dict of `{"column name": value}` for each row in the data.

        Note:
            If you do not need random access, you may get better performance out of an IterableDataset,
            which streams data items in as soon as they are ready and does not block on full materialization.

        Tip:
            This method returns results locally.
            For distributed training, you may want to use [DataFrame.to_ray_dataset()][daft.DataFrame.to_ray_dataset].

        Args:
            shard_strategy (Optional[Literal["file"]]): Strategy to use for sharding the dataset. Currently only "file" is supported.
            world_size (Optional[int]): Total number of workers for sharding. Required if shard_strategy is specified.
            rank (Optional[int]): Rank of current worker for sharding. Required if shard_strategy is specified.

        Returns:
            torch.utils.data.Dataset: A PyTorch Dataset containing the data from the DataFrame.

        Note:
            The produced dataset is meant to be used with the single-process DataLoader,
            and does not support data sharding hooks for multi-process data loading.

        Examples:
            >>> import daft
            >>> import torch  # doctest: +SKIP
            >>> df = daft.from_pydict({"x": [1, 2, 3], "y": [4, 5, 6]})
            >>> torch_dataset = df.to_torch_map_dataset()  # doctest: +SKIP

        Tip:
            This method returns results locally.
            For distributed training, you may want to use [DataFrame.to_ray_dataset()][daft.DataFrame.to_ray_dataset].
        """
        from daft.dataframe.to_torch import DaftTorchDataset

        if shard_strategy is not None:
            if world_size is None or rank is None:
                raise ValueError("world_size and rank must be specified when using sharding")
            df = self._shard(shard_strategy, world_size, rank)
        else:
            df = self

        return DaftTorchDataset(df.to_pydict(), len(df))

    @DataframePublicAPI
    def to_torch_iter_dataset(
        self,
        shard_strategy: Optional[Literal["file"]] = None,
        world_size: Optional[int] = None,
        rank: Optional[int] = None,
    ) -> "torch.utils.data.IterableDataset":
        """Convert the current DataFrame into a `Torch IterableDataset <https://pytorch.org/docs/stable/data.html#torch.utils.data.IterableDataset>`__ for use with PyTorch.

        Begins execution of the DataFrame if it is not yet executed.

        Items will be returned in pydict format: a dict of `{"column name": value}` for each row in the data.

        Args:
            shard_strategy (Optional[Literal["file"]]): Strategy to use for sharding the dataset. Currently only "file" is supported.
            world_size (Optional[int]): Total number of workers for sharding. Required if shard_strategy is specified.
            rank (Optional[int]): Rank of current worker for sharding. Required if shard_strategy is specified.

        Returns:
            torch.utils.data.IterableDataset: A PyTorch IterableDataset containing the data from the DataFrame.

        Examples:
            >>> import daft
            >>> import torch  # doctest: +SKIP
            >>> df = daft.from_pydict({"x": [1, 2, 3], "y": [4, 5, 6]})
            >>> torch_iter_dataset = df.to_torch_iter_dataset()  # doctest: +SKIP
            >>> list(torch.utils.data.DataLoader(torch_iter_dataset))  # doctest: +SKIP
            [{'x': tensor([1]), 'y': tensor([4])}, {'x': tensor([2]), 'y': tensor([5])}, {'x': tensor([3]), 'y': tensor([6])}]

        Note:
            The produced dataset is meant to be used with the single-process DataLoader,
            and does not support data sharding hooks for multi-process data loading.

            Do keep in mind that Daft is already using multithreading or multiprocessing under the hood
            to compute the data stream that feeds this dataset.

        Tip:
            This method returns results locally.
            For distributed training, you may want to use [DataFrame.to_ray_dataset()][daft.DataFrame.to_ray_dataset].
        """
        from daft.dataframe.to_torch import DaftTorchIterableDataset

        # TODO(desmond): We need to take in the batch size and number of epochs. So that when we shard, we can ensure that each shard produces
        # the same number of batches without coordination.

        if shard_strategy is not None:
            if world_size is None or rank is None:
                raise ValueError("world_size and rank must be specified when using sharding")
            df = self._shard(shard_strategy, world_size, rank)
        else:
            df = self

        return DaftTorchIterableDataset(df)

    @DataframePublicAPI
    def to_ray_dataset(self) -> "ray.data.dataset.DataSet":
        """Converts the current DataFrame to a [Ray Dataset](https://docs.ray.io/en/latest/data/api/dataset.html#ray.data.Dataset) which is useful for running distributed ML model training in Ray.

        Returns:
            ray.data.dataset.DataSet: [Ray dataset](https://docs.ray.io/en/latest/data/api/dataset.html#ray.data.Dataset)

        Examples:
            >>> import daft
            >>> daft.context.set_runner_ray()  # doctest: +SKIP
            >>> df = daft.from_pydict({"x": [1, 2, 3], "y": [4, 5, 6]})
            >>> ray_dataset = df.to_ray_dataset()  # doctest: +SKIP

        Note:
            This function can only work if Daft is running using the RayRunner
        """
        from daft.runners.ray_runner import RayPartitionSet

        self.collect()
        partition_set = self._result
        assert partition_set is not None
        if not isinstance(partition_set, RayPartitionSet):
            raise ValueError("Cannot convert to Ray Dataset if not running on Ray backend")
        return partition_set.to_ray_dataset()

    @classmethod
    def _from_ray_dataset(cls, ds: "ray.data.dataset.DataSet") -> "DataFrame":
        """Creates a DataFrame from a [Ray Dataset](https://docs.ray.io/en/latest/data/api/dataset.html#ray.data.Dataset)."""
        from ray.exceptions import RayTaskError

        if get_or_create_runner().name != "ray":
            raise ValueError("Daft needs to be running on the Ray Runner for this operation")

        from daft.runners.ray_runner import RayRunnerIO

        ray_runner_io = get_or_create_runner().runner_io()
        assert isinstance(ray_runner_io, RayRunnerIO)

        partition_set, schema = ray_runner_io.partition_set_from_ray_dataset(ds)
        cache_entry = get_or_create_runner().put_partition_set_into_cache(partition_set)
        try:
            size_bytes = partition_set.size_bytes()
        except RayTaskError as e:
            import pyarrow as pa
            from packaging.version import parse

            if "extension<arrow.fixed_shape_tensor>" in str(e) and parse(pa.__version__) < parse("13.0.0"):
                raise ValueError(
                    f"Reading Ray Dataset tensors is only supported with PyArrow >= 13.0.0, found {pa.__version__}. See this issue for more information: https://github.com/apache/arrow/pull/35933"
                ) from e
            raise e

        num_rows = len(partition_set)
        assert size_bytes is not None, "In-memory data should always have non-None size in bytes"
        builder = LogicalPlanBuilder.from_in_memory_scan(
            cache_entry,
            schema=schema,
            num_partitions=partition_set.num_partitions(),
            size_bytes=size_bytes,
            num_rows=num_rows,
        )
        df = cls(builder)
        df._result_cache = cache_entry

        # build preview
        context = get_context()
        num_preview_rows = context.daft_execution_config.num_preview_rows
        dataframe_num_rows = len(df)
        if dataframe_num_rows > num_preview_rows:
            preview_results, _ = ray_runner_io.partition_set_from_ray_dataset(ds.limit(num_preview_rows))
        else:
            preview_results = partition_set

        # set preview
        preview_partition = preview_results._get_merged_micropartition(df.schema())
        df._preview = Preview(
            partition=preview_partition,
            total_rows=dataframe_num_rows,
        )
        return df

    @DataframePublicAPI
    def to_dask_dataframe(
        self,
        meta: Union[
            "pandas.DataFrame",
            "pandas.Series[Any]",
            dict[str, Any],
            Iterable[Any],
            tuple[Any],
            None,
        ] = None,
    ) -> "dask.DataFrame":
        """Converts the current Daft DataFrame to a Dask DataFrame.

        The returned Dask DataFrame will use [Dask-on-Ray](https://docs.ray.io/en/latest/ray-more-libs/dask-on-ray.html)
        to execute operations on a Ray cluster.

        Args:
            meta: An empty [pandas DataFrame](https://pandas.pydata.org/docs/reference/api/pandas.DataFrame.html)or [Series](https://pandas.pydata.org/pandas-docs/stable/reference/api/pandas.Series.html) that matches the dtypes and column
                names of the stream. This metadata is necessary for many algorithms in
                dask dataframe to work. For ease of use, some alternative inputs are
                also available. Instead of a DataFrame, a dict of ``{name: dtype}`` or
                iterable of ``(name, dtype)`` can be provided (note that the order of
                the names should match the order of the columns). Instead of a series, a
                tuple of ``(name, dtype)`` can be used.
                By default, this will be inferred from the underlying Daft DataFrame schema,
                with this argument supplying an optional override.

        Returns:
            dask.DataFrame: A Dask DataFrame stored on a Ray cluster.

        Note:
            This function can only work if Daft is running using the RayRunner.

        Examples:
            >>> import daft
            >>> daft.context.set_runner_ray()  # doctest: +SKIP
            >>> df = daft.from_pydict({"a": [1, 2, 3], "b": [4, 5, 6]})
            >>> dask_df = df.to_dask_dataframe()  # doctest: +SKIP

        """
        from daft.runners.ray_runner import RayPartitionSet

        self.collect()
        partition_set = self._result
        assert partition_set is not None
        # TODO(Clark): Support Dask DataFrame conversion for the local runner if
        # Dask is using a non-distributed scheduler.
        if not isinstance(partition_set, RayPartitionSet):
            raise ValueError("Cannot convert to Dask DataFrame if not running on Ray backend")
        return partition_set.to_dask_dataframe(meta)

    @classmethod
    @DataframePublicAPI
    def _from_dask_dataframe(cls, ddf: "dask.DataFrame") -> "DataFrame":
        """Creates a Daft DataFrame from a Dask DataFrame."""
        # TODO(Clark): Support Dask DataFrame conversion for the local runner if
        # Dask is using a non-distributed scheduler.
        if get_or_create_runner().name != "ray":
            raise ValueError("Daft needs to be running on the Ray Runner for this operation")

        from daft.runners.ray_runner import RayRunnerIO

        ray_runner_io = get_or_create_runner().runner_io()
        assert isinstance(ray_runner_io, RayRunnerIO)

        partition_set, schema = ray_runner_io.partition_set_from_dask_dataframe(ddf)
        cache_entry = get_or_create_runner().put_partition_set_into_cache(partition_set)
        size_bytes = partition_set.size_bytes()
        num_rows = len(partition_set)
        assert size_bytes is not None, "In-memory data should always have non-None size in bytes"
        builder = LogicalPlanBuilder.from_in_memory_scan(
            cache_entry,
            schema=schema,
            num_partitions=partition_set.num_partitions(),
            size_bytes=size_bytes,
            num_rows=num_rows,
        )

        df = cls(builder)
        df._result_cache = cache_entry

        # build preview
        context = get_context()
        num_preview_rows = context.daft_execution_config.num_preview_rows
        dataframe_num_rows = len(df)
        if dataframe_num_rows > num_preview_rows:
            preview_results, _ = ray_runner_io.partition_set_from_dask_dataframe(ddf.loc[: num_preview_rows - 1])
        else:
            preview_results = partition_set

        # set preview
        preview_partition = preview_results._get_merged_micropartition(df.schema())
        df._preview = Preview(
            partition=preview_partition,
            total_rows=dataframe_num_rows,
        )
        return df


@dataclass
class GroupedDataFrame:
    df: DataFrame
    group_by: ExpressionsProjection

    def __post_init__(self) -> None:
        resolved_groupby_schema = self.group_by.resolve_schema(self.df._builder.schema())
        for field, e in zip(resolved_groupby_schema, self.group_by):
            if field.dtype == DataType.null():
                raise ExpressionTypeError(f"Cannot groupby on null type expression: {e}")

    if TYPE_CHECKING:

        @overload
        def __getitem__(self, item: int) -> Expression: ...
        @overload
        def __getitem__(self, item: str) -> Expression: ...
        @overload
        def __getitem__(self, item: slice) -> DataFrame: ...
        @overload
        def __getitem__(self, item: Iterable) -> "DataFrame": ...  # type: ignore

    def __getitem__(self, item: Union[int, str, slice, Iterable[Union[str, int]]]) -> Union[Expression, DataFrame]:
        """Gets a column from the DataFrame as an Expression."""
        return self.df.__getitem__(item)

    def sum(self, *cols: ColumnInputType) -> DataFrame:
        """Perform grouped sum on this GroupedDataFrame.

        Args:
            *cols (Union[str, Expression]): columns to sum

        Returns:
            DataFrame: DataFrame with grouped sums.
        """
        return self.df._apply_agg_fn(Expression.sum, cols, self.group_by)

    def mean(self, *cols: ColumnInputType) -> DataFrame:
        """Performs grouped mean on this GroupedDataFrame.

        Args:
            *cols (Union[str, Expression]): columns to mean

        Returns:
            DataFrame: DataFrame with grouped mean.
        """
        return self.df._apply_agg_fn(Expression.mean, cols, self.group_by)

    def stddev(self, *cols: ColumnInputType) -> DataFrame:
        """Performs grouped standard deviation on this GroupedDataFrame.

        Args:
            *cols (Union[str, Expression]): columns to stddev

        Returns:
            DataFrame: DataFrame with grouped standard deviation.

        Examples:
            >>> import daft
            >>> df = daft.from_pydict({"keys": ["a", "a", "a", "b"], "col_a": [0, 1, 2, 100]})
            >>> df = df.groupby("keys").stddev()
            >>> df = df.sort("keys")
            >>> df.show()
            ╭────────┬───────────────────╮
            │ keys   ┆ col_a             │
            │ ---    ┆ ---               │
            │ String ┆ Float64           │
            ╞════════╪═══════════════════╡
            │ a      ┆ 0.816496580927726 │
            ├╌╌╌╌╌╌╌╌┼╌╌╌╌╌╌╌╌╌╌╌╌╌╌╌╌╌╌╌┤
            │ b      ┆ 0                 │
            ╰────────┴───────────────────╯
            <BLANKLINE>
            (Showing first 2 of 2 rows)

        """
        return self.df._apply_agg_fn(Expression.stddev, cols, self.group_by)

    def min(self, *cols: ColumnInputType) -> DataFrame:
        """Perform grouped min on this GroupedDataFrame.

        Args:
            *cols (Union[str, Expression]): columns to min

        Returns:
            DataFrame: DataFrame with grouped min.
        """
        return self.df._apply_agg_fn(Expression.min, cols, self.group_by)

    def max(self, *cols: ColumnInputType) -> DataFrame:
        """Performs grouped max on this GroupedDataFrame.

        Args:
            *cols (Union[str, Expression]): columns to max

        Returns:
            DataFrame: DataFrame with grouped max.
        """
        return self.df._apply_agg_fn(Expression.max, cols, self.group_by)

    def any_value(self, *cols: ColumnInputType) -> DataFrame:
        """Returns an arbitrary value on this GroupedDataFrame.

        Values for each column are not guaranteed to be from the same row.

        Args:
            *cols (Union[str, Expression]): columns to get

        Returns:
            DataFrame: DataFrame with any values.
        """
        return self.df._apply_agg_fn(Expression.any_value, cols, self.group_by)

    def count(self, *cols: ColumnInputType) -> DataFrame:
        """Performs grouped count on this GroupedDataFrame.

        Returns:
            DataFrame: DataFrame with grouped count per column.
        """
        return self.df._apply_agg_fn(Expression.count, cols, self.group_by)

    def skew(self, *cols: ColumnInputType) -> DataFrame:
        """Performs grouped skew on this GroupedDataFrame.

        Returns:
            DataFrame: DataFrame with the grouped skew per column.
        """
        return self.df._apply_agg_fn(Expression.skew, cols, self.group_by)

    def list_agg(self, *cols: ColumnInputType) -> DataFrame:
        """Performs grouped list on this GroupedDataFrame.

        Returns:
            DataFrame: DataFrame with grouped list per column.
        """
        return self.df._apply_agg_fn(Expression.list_agg, cols, self.group_by)

    def agg_list(self, *cols: ColumnInputType) -> DataFrame:
        """(DEPRECATED) Please use `DataFrame.list_agg` instead."""
        warnings.warn(
            "`DataFrame.agg_list` is deprecated since Daft version >= 0.6.0 and will be removed in >= 0.7.0. Please use `DataFrame.list_agg` instead.",
            category=DeprecationWarning,
        )
        return self.list_agg(*cols)

    def list_agg_distinct(self, *cols: ColumnInputType) -> DataFrame:
        """Performs grouped list distinct on this GroupedDataFrame (ignoring nulls).

        Args:
            *cols (Union[str, Expression]): columns to form into a set

        Returns:
            DataFrame: DataFrame with grouped list distinct per column.
        """
        return self.df._apply_agg_fn(Expression.list_agg_distinct, cols, self.group_by)

    def agg_set(self, *cols: ColumnInputType) -> DataFrame:
        """(DEPRECATED) Please use `DataFrame.list_agg_distinct` instead."""
        warnings.warn(
            "`DataFrame.agg_set` is deprecated since Daft version >= 0.6.0 and will be removed in >= 0.7.0. Please use `DataFrame.list_agg_distinct` instead.",
            category=DeprecationWarning,
        )
        return self.list_agg_distinct(*cols)

    def string_agg(self, *cols: ColumnInputType) -> DataFrame:
        """Performs grouped string concat on this GroupedDataFrame.

        Returns:
            DataFrame: DataFrame with grouped string concatenated per column.
        """
        return self.df._apply_agg_fn(Expression.string_agg, cols, self.group_by)

    def agg_concat(self, *cols: ColumnInputType) -> DataFrame:
        """(DEPRECATED) Please use `DataFrame.string_agg` instead."""
        warnings.warn(
            "`DataFrame.agg_concat` is deprecated since Daft version >= 0.6.0 and will be removed in >= 0.7.0. Please use `DataFrame.string_agg` instead.",
            category=DeprecationWarning,
        )
        return self.string_agg(*cols)

    def agg(self, *to_agg: Union[Expression, Iterable[Expression]]) -> DataFrame:
        """Perform aggregations on this GroupedDataFrame. Allows for mixed aggregations.

        Args:
            *to_agg (Union[Expression, Iterable[Expression]]): aggregation expressions

        Returns:
            DataFrame: DataFrame with grouped aggregations

        Examples:
            >>> import daft
            >>> from daft import col
            >>> df = daft.from_pydict(
            ...     {
            ...         "pet": ["cat", "dog", "dog", "cat"],
            ...         "age": [1, 2, 3, 4],
            ...         "name": ["Alex", "Jordan", "Sam", "Riley"],
            ...     }
            ... )
            >>> grouped_df = df.groupby("pet").agg(
            ...     df["age"].min().alias("min_age"),
            ...     df["age"].max().alias("max_age"),
            ...     df["pet"].count().alias("count"),
            ...     df["name"].any_value(),
            ... )
            >>> grouped_df = grouped_df.sort("pet")
            >>> grouped_df.show()
            ╭────────┬─────────┬─────────┬────────┬────────╮
            │ pet    ┆ min_age ┆ max_age ┆ count  ┆ name   │
            │ ---    ┆ ---     ┆ ---     ┆ ---    ┆ ---    │
            │ String ┆ Int64   ┆ Int64   ┆ UInt64 ┆ String │
            ╞════════╪═════════╪═════════╪════════╪════════╡
            │ cat    ┆ 1       ┆ 4       ┆ 2      ┆ Alex   │
            ├╌╌╌╌╌╌╌╌┼╌╌╌╌╌╌╌╌╌┼╌╌╌╌╌╌╌╌╌┼╌╌╌╌╌╌╌╌┼╌╌╌╌╌╌╌╌┤
            │ dog    ┆ 2       ┆ 3       ┆ 2      ┆ Jordan │
            ╰────────┴─────────┴─────────┴────────┴────────╯
            <BLANKLINE>
            (Showing first 2 of 2 rows)

        """
        to_agg_list = (
            list(to_agg[0])
            if (len(to_agg) == 1 and not isinstance(to_agg[0], Expression))
            else list(typing.cast("tuple[Expression]", to_agg))
        )

        for expr in to_agg_list:
            if not isinstance(expr, Expression):
                raise ValueError(f"GroupedDataFrame.agg() only accepts expression type, received: {type(expr)}")

        return self.df._agg(to_agg_list, group_by=self.group_by)

    def map_groups(self, udf: Expression) -> DataFrame:
        """Apply a user-defined function to each group. The name of the resultant column will default to the name of the first input column.

        Args:
            udf (Expression): User-defined function to apply to each group.

        Returns:
            DataFrame: DataFrame with grouped aggregations

        Examples:
            >>> import daft, statistics
            >>>
            >>> df = daft.from_pydict({"group": ["a", "a", "a", "b", "b", "b"], "data": [1, 20, 30, 4, 50, 600]})
            >>>
            >>> @daft.udf(return_dtype=daft.DataType.float64())
            ... def std_dev(data):
            ...     return [statistics.stdev(data)]
            >>>
            >>> df = df.groupby("group").map_groups(std_dev(df["data"]))
            >>> df = df.sort("group")
            >>> df.show()
            ╭────────┬────────────────────╮
            │ group  ┆ data               │
            │ ---    ┆ ---                │
            │ String ┆ Float64            │
            ╞════════╪════════════════════╡
            │ a      ┆ 14.730919862656235 │
            ├╌╌╌╌╌╌╌╌┼╌╌╌╌╌╌╌╌╌╌╌╌╌╌╌╌╌╌╌╌┤
            │ b      ┆ 331.62026476076517 │
            ╰────────┴────────────────────╯
            <BLANKLINE>
            (Showing first 2 of 2 rows)

        """
        return self.df._map_groups(udf, group_by=self.group_by)<|MERGE_RESOLUTION|>--- conflicted
+++ resolved
@@ -20,7 +20,7 @@
 from daft.api_annotations import DataframePublicAPI
 from daft.context import get_context
 from daft.convert import InputListType
-from daft.daft import FileFormat, IOConfig, JoinStrategy, JoinType, WriteMode
+from daft.daft import DistributedPhysicalPlan, FileFormat, IOConfig, JoinStrategy, JoinType, WriteMode
 from daft.dataframe.display import MermaidOptions
 from daft.dataframe.preview import Preview, PreviewAlign, PreviewColumn, PreviewFormat, PreviewFormatter
 from daft.datatype import DataType
@@ -280,32 +280,15 @@
             print_to_file(builder.pretty_print(simple))
             print_to_file("\n== Physical Plan ==\n")
             if get_or_create_runner().name != "native":
-<<<<<<< HEAD
-                daft_execution_config = get_context().daft_execution_config
                 from daft.daft import DistributedPhysicalPlan
 
                 distributed_plan = DistributedPhysicalPlan.from_logical_plan_builder(
-                    builder._builder, daft_execution_config
+                    builder._builder, "<tmp>", execution_config
                 )
                 if format == "ascii":
                     print_to_file(distributed_plan.repr_ascii(simple))
                 elif format == "mermaid":
                     print_to_file(distributed_plan.repr_mermaid(MermaidOptions(simple)))
-=======
-                if execution_config.use_legacy_ray_runner:
-                    physical_plan_scheduler = builder.to_physical_plan_scheduler(execution_config)
-                    print_to_file(physical_plan_scheduler.pretty_print(simple, format=format))
-                else:
-                    from daft.daft import DistributedPhysicalPlan
-
-                    distributed_plan = DistributedPhysicalPlan.from_logical_plan_builder(
-                        builder._builder, "<tmp>", execution_config
-                    )
-                    if format == "ascii":
-                        print_to_file(distributed_plan.repr_ascii(simple))
-                    elif format == "mermaid":
-                        print_to_file(distributed_plan.repr_mermaid(MermaidOptions(simple)))
->>>>>>> e28e97fd
             else:
                 native_executor = NativeExecutor()
                 print_to_file(
@@ -317,9 +300,7 @@
             )
         return None
 
-<<<<<<< HEAD
-=======
-    def num_partitions(self) -> int:
+    def num_partitions(self) -> int | None:
         """Returns the number of partitions that will be used to execute this DataFrame.
 
         The query optimizer may change the partitioning strategy. This method runs the optimizer
@@ -344,11 +325,17 @@
             >>> df2.num_partitions()
             10
         """
-        # We need to run the optimizer since that could change the number of partitions
-        execution_config = get_context().daft_execution_config
-        return self.__builder.optimize(execution_config).to_physical_plan_scheduler(execution_config).num_partitions()
-
->>>>>>> e28e97fd
+        runner_name = get_or_create_runner().name
+        # Native runner does not support num_partitions
+        if runner_name == "native":
+            return None
+        else:
+            execution_config = get_context().daft_execution_config
+            distributed_plan = DistributedPhysicalPlan.from_logical_plan_builder(
+                self._builder._builder, "<tmp>", execution_config
+            )
+            return distributed_plan.num_partitions()
+
     @DataframePublicAPI
     def schema(self) -> Schema:
         """Returns the Schema of the DataFrame, which provides information about each column, as a Python object.
