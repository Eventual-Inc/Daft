--- conflicted
+++ resolved
@@ -577,11 +577,7 @@
         return cls._from_pydict(data={header: [row.get(header, None) for row in data] for header in headers_ordered})
 
     @classmethod
-<<<<<<< HEAD
-    def _from_pydict(cls, data: dict[str, InputListType]) -> "DataFrame":
-=======
     def _from_pydict(cls, data: Mapping[str, InputListType]) -> "DataFrame":
->>>>>>> 75cfc69f
         """Creates a DataFrame from a Python dictionary."""
         column_lengths = {key: len(data[key]) for key in data}
         if len(set(column_lengths.values())) > 1:
@@ -655,11 +651,7 @@
         Returns:
             DataFrame: Daft DataFrame with "column_name" and "type" fields.
         """
-<<<<<<< HEAD
-        pydict: dict = {"column_name": [], "type": []}
-=======
         pydict: dict[str, list[str]] = {"column_name": [], "type": []}
->>>>>>> 75cfc69f
         for field in schema:
             pydict["column_name"].append(field.name)
             pydict["type"].append(str(field.dtype))
@@ -874,13 +866,9 @@
             deleted_files = []
 
         schema = table.schema()
-<<<<<<< HEAD
-        partitioning: dict[str, list] = {schema.find_field(field.source_id).name: [] for field in table.spec().fields}
-=======
-        partitioning: Dict[str, list[Any]] = {
+        partitioning: dict[str, list[Any]] = {
             schema.find_field(field.source_id).name: [] for field in table.spec().fields
         }
->>>>>>> 75cfc69f
 
         for data_file in data_files:
             operations.append("ADD")
@@ -1018,11 +1006,7 @@
         from daft.io._deltalake import large_dtypes_kwargs
         from daft.io.object_store_options import io_config_to_storage_options
 
-<<<<<<< HEAD
-        def _create_metadata_param(metadata: Optional[dict[str, str]]):
-=======
-        def _create_metadata_param(metadata: Optional[Dict[str, str]]) -> Any:
->>>>>>> 75cfc69f
+        def _create_metadata_param(metadata: Optional[dict[str, str]]) -> Any:
             """From deltalake>=0.20.0 onwards, custom_metadata has to be passed as CommitProperties.
 
             Args:
@@ -3472,13 +3456,8 @@
         self,
         meta: Union[
             "pandas.DataFrame",
-<<<<<<< HEAD
-            "pandas.Series",
+            "pandas.Series[Any]",
             dict[str, Any],
-=======
-            "pandas.Series[Any]",
-            Dict[str, Any],
->>>>>>> 75cfc69f
             Iterable[Any],
             tuple[Any],
             None,
