# isort: dont-add-import: from __future__ import annotations
#
# This file uses strings for forward type annotations in public APIs,
# in order to support runtime typechecking across different Python versions.
# For technical details, see https://github.com/Eventual-Inc/Daft/pull/630

import io
import multiprocessing
import os
import pathlib
import typing
import warnings
from dataclasses import dataclass
from datetime import datetime, timezone
from functools import partial, reduce
from typing import (
    TYPE_CHECKING,
    Any,
    Callable,
    Dict,
    Iterable,
    Iterator,
    List,
    Literal,
    Mapping,
    Optional,
    Set,
    Tuple,
    TypeVar,
    Union,
)

from daft.api_annotations import DataframePublicAPI
from daft.context import get_context
from daft.convert import InputListType
from daft.daft import FileFormat, IOConfig, JoinStrategy, JoinType, WriteMode
from daft.dataframe.preview import Preview, PreviewAlign, PreviewColumn, PreviewFormat, PreviewFormatter
from daft.datatype import DataType
from daft.errors import ExpressionTypeError
from daft.execution.native_executor import NativeExecutor
from daft.expressions import Expression, ExpressionsProjection, col, lit
from daft.logical.builder import LogicalPlanBuilder
from daft.recordbatch import MicroPartition
from daft.runners.partitioning import LocalPartitionSet, PartitionCacheEntry, PartitionSet
from daft.utils import ColumnInputType, ManyColumnsInputType, column_inputs_to_expressions

if TYPE_CHECKING:
    import dask
    import deltalake
    import pandas
    import pyarrow
    import pyiceberg
    import ray
    import torch

    from daft.io import DataCatalogTable
    from daft.unity_catalog import UnityCatalogTable

from daft.logical.schema import Schema

UDFReturnType = TypeVar("UDFReturnType", covariant=True)


def to_logical_plan_builder(*parts: MicroPartition) -> LogicalPlanBuilder:
    """Creates a Daft DataFrame from a single RecordBatch.

    Args:
        parts: The Tables that we wish to convert into a Daft DataFrame.

    Returns:
        DataFrame: Daft DataFrame created from the provided Table.
    """
    if not parts:
        raise ValueError("Can't create a DataFrame from an empty list of tables.")

    result_pset = LocalPartitionSet()

    for i, part in enumerate(parts):
        result_pset.set_partition_from_table(i, part)

    context = get_context()
    cache_entry = context.get_or_create_runner().put_partition_set_into_cache(result_pset)
    size_bytes = result_pset.size_bytes()
    num_rows = len(result_pset)

    assert size_bytes is not None, "In-memory data should always have non-None size in bytes"
    return LogicalPlanBuilder.from_in_memory_scan(
        cache_entry, parts[0].schema(), result_pset.num_partitions(), size_bytes, num_rows=num_rows
    )


def _utc_now() -> datetime:
    return datetime.now(timezone.utc)


class DataFrame:
    # """A Daft DataFrame is a table of data.
    # It has columns, where each column has a type and the same number of items (rows) as all other columns.
    # """

    def __init__(self, builder: LogicalPlanBuilder) -> None:
        """Constructs a DataFrame according to a given LogicalPlan.

        Users are expected instead to call the classmethods on DataFrame to create a DataFrame.

        Args:
            plan: LogicalPlan describing the steps required to arrive at this DataFrame
        """
        if not isinstance(builder, LogicalPlanBuilder):
            if isinstance(builder, dict):
                raise ValueError(
                    "DataFrames should be constructed with a dictionary of columns using `daft.from_pydict`"
                )
            if isinstance(builder, list):
                raise ValueError(
                    "DataFrames should be constructed with a list of dictionaries using `daft.from_pylist`"
                )
            raise ValueError(f"Expected DataFrame to be constructed with a LogicalPlanBuilder, received: {builder}")

        self.__builder = builder
        self._result_cache: Optional[PartitionCacheEntry] = None
        self._preview = Preview(partition=None, total_rows=None)
        self._num_preview_rows = get_context().daft_execution_config.num_preview_rows

    @property
    def _builder(self) -> LogicalPlanBuilder:
        if self._result_cache is None:
            return self.__builder
        else:
            num_partitions = self._result_cache.num_partitions()
            size_bytes = self._result_cache.size_bytes()
            num_rows = self._result_cache.num_rows()

            # Partition set should always be set on cache entry.
            assert (
                num_partitions is not None and size_bytes is not None and num_rows is not None
            ), "Partition set should always be set on cache entry"

            return self.__builder.from_in_memory_scan(
                self._result_cache,
                self.__builder.schema(),
                num_partitions=num_partitions,
                size_bytes=size_bytes,
                num_rows=num_rows,
            )

    def _get_current_builder(self) -> LogicalPlanBuilder:
        """Returns the current logical plan builder, without any caching optimizations."""
        return self.__builder

    @property
    def _result(self) -> Optional[PartitionSet]:
        if self._result_cache is None:
            return None
        else:
            return self._result_cache.value

    def _broadcast_query_plan(self, plan_time_start: datetime, plan_time_end: datetime):
        from daft import dashboard
        from daft.dataframe.display import MermaidFormatter

        if not dashboard._should_run():
            return

        is_cached = self._result_cache is not None
        mermaid_plan: str = MermaidFormatter(
            builder=self.__builder,
            show_all=True,
            simple=False,
            is_cached=is_cached,
        )._repr_markdown_()

        dashboard.broadcast_query_information(
            mermaid_plan=mermaid_plan,
            plan_time_start=plan_time_start,
            plan_time_end=plan_time_end,
        )

    @DataframePublicAPI
    def explain(
        self, show_all: bool = False, format: str = "ascii", simple: bool = False, file: Optional[io.IOBase] = None
    ) -> Any:
        """Prints the (logical and physical) plans that will be executed to produce this DataFrame.

        Defaults to showing the unoptimized logical plan. Use `show_all=True` to show the unoptimized logical plan,
        the optimized logical plan, and the physical plan.

        Args:
            show_all (bool): Whether to show the optimized logical plan and the physical plan in addition to the
                unoptimized logical plan.
            format (str): The format to print the plan in. one of 'ascii' or 'mermaid'
            simple (bool): Whether to only show the type of op for each node in the plan, rather than showing details
                of how each op is configured.

            file (Optional[io.IOBase]): Location to print the output to, or defaults to None which defaults to the default location for
                print (in Python, that should be sys.stdout)
        """
        is_cached = self._result_cache is not None
        if format == "mermaid":
            from daft.dataframe.display import MermaidFormatter
            from daft.utils import in_notebook

            instance = MermaidFormatter(self.__builder, show_all, simple, is_cached)
            if file is not None:
                # if we are printing to a file, we print the markdown representation of the plan
                text = instance._repr_markdown_()
                print(text, file=file)
            if in_notebook():
                # if in a notebook, we return the class instance and let jupyter display it
                return instance
            else:
                # if we are not in a notebook, we return the raw markdown instead of the class instance
                return repr(instance)

        print_to_file = partial(print, file=file)

        if self._result_cache is not None:
            print_to_file("Result is cached and will skip computation\n")
            print_to_file(self._builder.pretty_print(simple, format=format))

            print_to_file("However here is the logical plan used to produce this result:\n", file=file)

        builder = self.__builder
        print_to_file("== Unoptimized Logical Plan ==\n")
        print_to_file(builder.pretty_print(simple, format=format))
        if show_all:
            print_to_file("\n== Optimized Logical Plan ==\n")
            builder = builder.optimize()
            print_to_file(builder.pretty_print(simple))
            print_to_file("\n== Physical Plan ==\n")
            if get_context().get_or_create_runner().name != "native":
                physical_plan_scheduler = builder.to_physical_plan_scheduler(get_context().daft_execution_config)
                print_to_file(physical_plan_scheduler.pretty_print(simple, format=format))
            else:
                native_executor = NativeExecutor()
                print_to_file(
                    native_executor.pretty_print(builder, get_context().daft_execution_config, simple, format=format)
                )
        else:
            print_to_file(
                "\n \nSet `show_all=True` to also see the Optimized and Physical plans. This will run the query optimizer.",
            )
        return None

    def num_partitions(self) -> int:
        # We need to run the optimizer since that could change the number of partitions
        return (
            self.__builder.optimize().to_physical_plan_scheduler(get_context().daft_execution_config).num_partitions()
        )

    @DataframePublicAPI
    def schema(self) -> Schema:
        """Returns the Schema of the DataFrame, which provides information about each column, as a Python object.

        Returns:
            Schema: schema of the DataFrame
        """
        return self.__builder.schema()

    @property
    def column_names(self) -> List[str]:
        """Returns column names of DataFrame as a list of strings.

        Returns:
            List[str]: Column names of this DataFrame.
        """
        return self.__builder.schema().column_names()

    @property
    def columns(self) -> List[Expression]:
        """Returns column of DataFrame as a list of Expressions.

        Returns:
            List[Expression]: Columns of this DataFrame.
        """
        return [col(field.name) for field in self.__builder.schema()]

    @DataframePublicAPI
    def __iter__(self) -> Iterator[Dict[str, Any]]:
        """Alias of `self.iter_rows()` with default arguments for convenient access of data."""
        return self.iter_rows(results_buffer_size=None)

    @DataframePublicAPI
    def iter_rows(
        self,
        results_buffer_size: Union[Optional[int], Literal["num_cpus"]] = "num_cpus",
        column_format: Literal["python", "arrow"] = "python",
    ) -> Iterator[Dict[str, Any]]:
        """Return an iterator of rows for this dataframe.

        Each row will be a Python dictionary of the form `{ "key" : value, ...}`. If you are instead looking to iterate over
        entire partitions of data, see [`df.iter_partitions()`][daft.DataFrame.iter_partitions].

        By default, Daft will convert the columns to Python lists for easy consumption. Datatypes with Python equivalents will be converted accordingly, e.g. timestamps to datetime, tensors to numpy arrays.
        For nested data such as List or Struct arrays, however, this can be expensive. You may wish to set `column_format` to "arrow" such that the nested data is returned as Arrow scalars.

        Args:
            results_buffer_size: how many partitions to allow in the results buffer (defaults to the total number of CPUs
                available on the machine).
            column_format: the format of the columns to iterate over. One of "python" or "arrow". Defaults to "python".

        !!! note "A quick note on configuring asynchronous/parallel execution using `results_buffer_size`."

            The `results_buffer_size` kwarg controls how many results Daft will allow to be in the buffer while iterating.
            Once this buffer is filled, Daft will not run any more work until some partition is consumed from the buffer.

            * Increasing this value means the iterator will consume more memory and CPU resources but have higher throughput
            * Decreasing this value means the iterator will consume lower memory and CPU resources, but have lower throughput
            * Setting this value to `None` means the iterator will consume as much resources as it deems appropriate per-iteration

            The default value is the total number of CPUs available on the current machine.

        Example:
            ``` py linenums="1"
            import daft

            df = daft.from_pydict({"foo": [1, 2, 3], "bar": ["a", "b", "c"]})
            for row in df.iter_rows():
                print(row)
            ```
            ```
            {"foo": 1, "bar": "a"}
            {"foo": 2, "bar": "b"}
            {"foo": 3, "bar": "c"}
            ```

        !!! tip "See also [`df.iter_partitions()`][daft.DataFrame.iter_partitions]: iterator over entire partitions instead of single rows"
        """
        if results_buffer_size == "num_cpus":
            results_buffer_size = multiprocessing.cpu_count()

        def arrow_iter_rows(table: "pyarrow.Table") -> Iterator[Dict[str, Any]]:
            columns = table.columns
            for i in range(len(table)):
                row = {col._name: col[i] for col in columns}
                yield row

        def python_iter_rows(pydict: Dict[str, List[Any]], num_rows: int) -> Iterator[Dict[str, Any]]:
            for i in range(num_rows):
                row = {key: value[i] for (key, value) in pydict.items()}
                yield row

        if self._result is not None:
            # If the dataframe has already finished executing,
            # use the precomputed results.
            if column_format == "python":
                yield from python_iter_rows(self.to_pydict(), len(self))
            elif column_format == "arrow":
                yield from arrow_iter_rows(self.to_arrow())
            else:
                raise ValueError(
                    f"Unsupported column_format: {column_format}, supported formats are 'python' and 'arrow'"
                )
        else:
            # Execute the dataframe in a streaming fashion.
            context = get_context()
            partitions_iter = context.get_or_create_runner().run_iter_tables(
                self._builder, results_buffer_size=results_buffer_size
            )

            # Iterate through partitions.
            for partition in partitions_iter:
                if column_format == "python":
                    yield from python_iter_rows(partition.to_pydict(), len(partition))
                elif column_format == "arrow":
                    yield from arrow_iter_rows(partition.to_arrow())
                else:
                    raise ValueError(
                        f"Unsupported column_format: {column_format}, supported formats are 'python' and 'arrow'"
                    )

    @DataframePublicAPI
    def to_arrow_iter(
        self,
        results_buffer_size: Union[Optional[int], Literal["num_cpus"]] = "num_cpus",
    ) -> Iterator["pyarrow.RecordBatch"]:
        """Return an iterator of pyarrow recordbatches for this dataframe."""
        for name in self.schema().column_names():
            if self.schema()[name].dtype.is_python():
                raise ValueError(
                    f"Cannot convert column {name} to Arrow type, found Python type: {self.schema()[name].dtype}"
                )

        if results_buffer_size == "num_cpus":
            results_buffer_size = multiprocessing.cpu_count()
        if results_buffer_size is not None and not results_buffer_size > 0:
            raise ValueError(f"Provided `results_buffer_size` value must be > 0, received: {results_buffer_size}")
        if self._result is not None:
            # If the dataframe has already finished executing,
            # use the precomputed results.
            for _, result in self._result.items():
                yield from (result.micropartition().to_arrow().to_batches())
        else:
            # Execute the dataframe in a streaming fashion.
            context = get_context()
            partitions_iter = context.get_or_create_runner().run_iter_tables(
                self._builder, results_buffer_size=results_buffer_size
            )

            # Iterate through partitions.
            for partition in partitions_iter:
                yield from partition.to_arrow().to_batches()

    @DataframePublicAPI
    def iter_partitions(
        self, results_buffer_size: Union[Optional[int], Literal["num_cpus"]] = "num_cpus"
    ) -> Iterator[Union[MicroPartition, "ray.ObjectRef[MicroPartition]"]]:
        """Begin executing this dataframe and return an iterator over the partitions.

        Each partition will be returned as a daft.recordbatch object (if using Python runner backend)
        or a ray ObjectRef (if using Ray runner backend).

        Args:
            results_buffer_size: how many partitions to allow in the results buffer (defaults to the total number of CPUs
                available on the machine).

        !!! note "A quick note on configuring asynchronous/parallel execution using `results_buffer_size`."

            The `results_buffer_size` kwarg controls how many results Daft will allow to be in the buffer while iterating.
            Once this buffer is filled, Daft will not run any more work until some partition is consumed from the buffer.

            * Increasing this value means the iterator will consume more memory and CPU resources but have higher throughput
            * Decreasing this value means the iterator will consume lower memory and CPU resources, but have lower throughput
            * Setting this value to `None` means the iterator will consume as much resources as it deems appropriate per-iteration

            The default value is the total number of CPUs available on the current machine.

        Args:
            results_buffer_size: how many partitions to allow in the results buffer (defaults to the total number of CPUs
                available on the machine).

        >>> import daft
        >>>
        >>> daft.context.set_runner_ray()  # doctest: +SKIP
        >>>
        >>> df = daft.from_pydict({"foo": [1, 2, 3], "bar": ["a", "b", "c"]}).into_partitions(2)
        >>> for part in df.iter_partitions():
        ...     print(part)  # doctest: +SKIP
        MicroPartition with 2 rows:
        TableState: Loaded. 1 tables
        ╭───────┬──────╮
        │ foo   ┆ bar  │
        │ ---   ┆ ---  │
        │ Int64 ┆ Utf8 │
        ╞═══════╪══════╡
        │ 1     ┆ a    │
        ├╌╌╌╌╌╌╌┼╌╌╌╌╌╌┤
        │ 2     ┆ b    │
        ╰───────┴──────╯


        Statistics: missing

        MicroPartition with 1 rows:
        TableState: Loaded. 1 tables
        ╭───────┬──────╮
        │ foo   ┆ bar  │
        │ ---   ┆ ---  │
        │ Int64 ┆ Utf8 │
        ╞═══════╪══════╡
        │ 3     ┆ c    │
        ╰───────┴──────╯


        Statistics: missing
        ```
        """
        if results_buffer_size == "num_cpus":
            results_buffer_size = multiprocessing.cpu_count()
        elif results_buffer_size is not None and not results_buffer_size > 0:
            raise ValueError(f"Provided `results_buffer_size` value must be > 0, received: {results_buffer_size}")

        if self._result is not None:
            # If the dataframe has already finished executing,
            # use the precomputed results.
            for mat_result in self._result.values():
                yield mat_result.partition()

        else:
            # Execute the dataframe in a streaming fashion.
            context = get_context()
            results_iter = context.get_or_create_runner().run_iter(
                self._builder, results_buffer_size=results_buffer_size
            )
            for result in results_iter:
                yield result.partition()

    def _populate_preview(self) -> None:
        """Populates the preview of the DataFrame, if it is not already populated."""
        if self._result is None:
            return

        preview_partition_invalid = (
            self._preview.partition is None or len(self._preview.partition) < self._num_preview_rows
        )
        if preview_partition_invalid:
            preview_parts = self._result._get_preview_micropartitions(self._num_preview_rows)
            preview_results = LocalPartitionSet()
            for i, part in enumerate(preview_parts):
                preview_results.set_partition_from_table(i, part)
            preview_partition = preview_results._get_merged_micropartition()
            self._preview = Preview(
                partition=preview_partition,
                total_rows=len(self),
            )

    @DataframePublicAPI
    def __repr__(self) -> str:
        self._populate_preview()
        preview = PreviewFormatter(self._preview, self.schema())
        return preview.__repr__()

    @DataframePublicAPI
    def _repr_html_(self) -> str:
        self._populate_preview()
        preview = PreviewFormatter(self._preview, self.schema())
        return preview._repr_html_()

    ###
    # Creation methods
    ###

    @classmethod
    def _from_pylist(cls, data: List[Dict[str, Any]]) -> "DataFrame":
        """Creates a DataFrame from a list of dictionaries."""
        headers: Set[str] = set()
        for row in data:
            if not isinstance(row, dict):
                raise ValueError(f"Expected list of dictionaries of {{column_name: value}}, received: {type(row)}")
            headers.update(row.keys())
        headers_ordered = sorted(list(headers))
        return cls._from_pydict(data={header: [row.get(header, None) for row in data] for header in headers_ordered})

    @classmethod
    def _from_pydict(cls, data: Dict[str, InputListType]) -> "DataFrame":
        """Creates a DataFrame from a Python dictionary."""
        column_lengths = {key: len(data[key]) for key in data}
        if len(set(column_lengths.values())) > 1:
            raise ValueError(
                f"Expected all columns to be of the same length, but received columns with lengths: {column_lengths}"
            )

        data_micropartition = MicroPartition.from_pydict(data)
        return cls._from_micropartitions(data_micropartition)

    @classmethod
    def _from_arrow(cls, data: Union["pyarrow.Table", List["pyarrow.Table"], Iterable["pyarrow.Table"]]) -> "DataFrame":
        """Creates a DataFrame from a `pyarrow Table <https://arrow.apache.org/docs/python/generated/pyarrow.Table.html>`__."""
        if isinstance(data, Iterable):
            data = list(data)
        if not isinstance(data, list):
            data = [data]
        parts = [MicroPartition.from_arrow(table) for table in data]
        return cls._from_micropartitions(*parts)

    @classmethod
    def _from_pandas(cls, data: Union["pandas.DataFrame", List["pandas.DataFrame"]]) -> "DataFrame":
        """Creates a Daft DataFrame from a `pandas DataFrame <https://pandas.pydata.org/docs/reference/api/pandas.DataFrame.html>`__."""
        if not isinstance(data, list):
            data = [data]
        parts = [MicroPartition.from_pandas(df) for df in data]
        return cls._from_micropartitions(*parts)

    @classmethod
    def _from_micropartitions(cls, *parts: MicroPartition) -> "DataFrame":
        """Creates a Daft DataFrame from MicroPartition(s).

        Args:
            parts: The Tables that we wish to convert into a Daft DataFrame.

        Returns:
            DataFrame: Daft DataFrame created from the provided Table.
        """
        if not parts:
            raise ValueError("Can't create a DataFrame from an empty list of tables.")

        result_pset = LocalPartitionSet()

        for i, part in enumerate(parts):
            result_pset.set_partition_from_table(i, part)

        context = get_context()
        cache_entry = context.get_or_create_runner().put_partition_set_into_cache(result_pset)
        size_bytes = result_pset.size_bytes()
        num_rows = len(result_pset)

        assert size_bytes is not None, "In-memory data should always have non-None size in bytes"
        builder = LogicalPlanBuilder.from_in_memory_scan(
            cache_entry, parts[0].schema(), result_pset.num_partitions(), size_bytes, num_rows=num_rows
        )

        df = cls(builder)
        df._result_cache = cache_entry

        # build preview
        df._populate_preview()
        return df

    @classmethod
    def _from_schema(cls, schema: Schema) -> "DataFrame":
        """Creates a Daft DataFrom from a Schema.

        Args:
            schema: The Schema to convert into a DataFrame.

        Returns:
            DataFrame: Daft DataFrame with "column_name" and "type" fields.
        """
        pydict: Dict = {"column_name": [], "type": []}
        for field in schema:
            pydict["column_name"].append(field.name)
            pydict["type"].append(str(field.dtype))
        return DataFrame._from_pydict(pydict)

    ###
    # Write methods
    ###

    @DataframePublicAPI
    def write_parquet(
        self,
        root_dir: Union[str, pathlib.Path],
        compression: str = "snappy",
        write_mode: Literal["append", "overwrite", "overwrite-partitions"] = "append",
        partition_cols: Optional[List[ColumnInputType]] = None,
        io_config: Optional[IOConfig] = None,
    ) -> "DataFrame":
        """Writes the DataFrame as parquet files, returning a new DataFrame with paths to the files that were written.

        Files will be written to `<root_dir>/*` with randomly generated UUIDs as the file names.

        !!! note "This call is **blocking** and will execute the DataFrame when called"

        Args:
            root_dir (str): root file path to write parquet files to.
            compression (str, optional): compression algorithm. Defaults to "snappy".
            write_mode (str, optional): Operation mode of the write. `append` will add new data, `overwrite` will replace the contents of the root directory with new data. `overwrite-partitions` will replace only the contents in the partitions that are being written to. Defaults to "append".
            partition_cols (Optional[List[ColumnInputType]], optional): How to subpartition each partition further. Defaults to None.
            io_config (Optional[IOConfig], optional): configurations to use when interacting with remote storage.

        Returns:
            DataFrame: The filenames that were written out as strings.
        """
        if write_mode not in ["append", "overwrite", "overwrite-partitions"]:
            raise ValueError(
                f"Only support `append`, `overwrite`, or `overwrite-partitions` mode. {write_mode} is unsupported"
            )
        if write_mode == "overwrite-partitions" and partition_cols is None:
            raise ValueError("Partition columns must be specified to use `overwrite-partitions` mode.")

        io_config = get_context().daft_planning_config.default_io_config if io_config is None else io_config

        cols: Optional[List[Expression]] = None
        if partition_cols is not None:
            cols = self.__column_input_to_expression(tuple(partition_cols))

        builder = self._builder.write_tabular(
            root_dir=root_dir,
            partition_cols=cols,
            write_mode=WriteMode.from_str(write_mode),
            file_format=FileFormat.Parquet,
            compression=compression,
            io_config=io_config,
        )
        # Block and write, then retrieve data
        write_df = DataFrame(builder)
        write_df.collect()
        assert write_df._result is not None

        if len(write_df) > 0:
            # Populate and return a new disconnected DataFrame
            result_df = DataFrame(write_df._builder)
            result_df._result_cache = write_df._result_cache
            result_df._preview = write_df._preview
            return result_df
        else:
            from daft import from_pydict
            from daft.recordbatch.recordbatch_io import write_empty_tabular

            file_path = write_empty_tabular(
                root_dir, FileFormat.Parquet, self.schema(), compression=compression, io_config=io_config
            )

            return from_pydict(
                {
                    "path": [file_path],
                }
            )

    @DataframePublicAPI
    def write_csv(
        self,
        root_dir: Union[str, pathlib.Path],
        write_mode: Literal["append", "overwrite", "overwrite-partitions"] = "append",
        partition_cols: Optional[List[ColumnInputType]] = None,
        io_config: Optional[IOConfig] = None,
    ) -> "DataFrame":
        """Writes the DataFrame as CSV files, returning a new DataFrame with paths to the files that were written.

        Files will be written to `<root_dir>/*` with randomly generated UUIDs as the file names.

        !!! note "This call is **blocking** and will execute the DataFrame when called"

        Args:
            root_dir (str): root file path to write parquet files to.
            write_mode (str, optional): Operation mode of the write. `append` will add new data, `overwrite` will replace the contents of the root directory with new data. `overwrite-partitions` will replace only the contents in the partitions that are being written to. Defaults to "append".
            partition_cols (Optional[List[ColumnInputType]], optional): How to subpartition each partition further. Defaults to None.
            io_config (Optional[IOConfig], optional): configurations to use when interacting with remote storage.

        Returns:
            DataFrame: The filenames that were written out as strings.
        """
        if write_mode not in ["append", "overwrite", "overwrite-partitions"]:
            raise ValueError(
                f"Only support `append`, `overwrite`, or `overwrite-partitions` mode. {write_mode} is unsupported"
            )
        if write_mode == "overwrite-partitions" and partition_cols is None:
            raise ValueError("Partition columns must be specified to use `overwrite-partitions` mode.")

        io_config = get_context().daft_planning_config.default_io_config if io_config is None else io_config

        cols: Optional[List[Expression]] = None
        if partition_cols is not None:
            cols = self.__column_input_to_expression(tuple(partition_cols))

        builder = self._builder.write_tabular(
            root_dir=root_dir,
            partition_cols=cols,
            write_mode=WriteMode.from_str(write_mode),
            file_format=FileFormat.Csv,
            io_config=io_config,
        )

        # Block and write, then retrieve data
        write_df = DataFrame(builder)
        write_df.collect()
        assert write_df._result is not None

        if len(write_df) > 0:
            # Populate and return a new disconnected DataFrame
            result_df = DataFrame(write_df._builder)
            result_df._result_cache = write_df._result_cache
            result_df._preview = write_df._preview
            return result_df
        else:
            from daft import from_pydict
            from daft.recordbatch.recordbatch_io import write_empty_tabular

            file_path = write_empty_tabular(root_dir, FileFormat.Csv, self.schema(), io_config=io_config)

            return from_pydict(
                {
                    "path": [file_path],
                }
            )

    @DataframePublicAPI
    def write_iceberg(
        self, table: "pyiceberg.table.Table", mode: str = "append", io_config: Optional[IOConfig] = None
    ) -> "DataFrame":
        """Writes the DataFrame to an [Iceberg](https://iceberg.apache.org/docs/nightly/) table, returning a new DataFrame with the operations that occurred.

        Can be run in either `append` or `overwrite` mode which will either appends the rows in the DataFrame or will delete the existing rows and then append the DataFrame rows respectively.

        !!! note "This call is **blocking** and will execute the DataFrame when called"

        Args:
            table (pyiceberg.table.Table): Destination [PyIceberg Table](https://py.iceberg.apache.org/reference/pyiceberg/table/#pyiceberg.table.Table) to write dataframe to.
            mode (str, optional): Operation mode of the write. `append` or `overwrite` Iceberg Table. Defaults to `append`.
            io_config (IOConfig, optional): A custom IOConfig to use when accessing Iceberg object storage data. If provided, configurations set in `table` are ignored.

        Returns:
            DataFrame: The operations that occurred with this write.

        """
        import pyarrow as pa
        import pyiceberg
        from packaging.version import parse

        from daft.io._iceberg import _convert_iceberg_file_io_properties_to_io_config

        if len(table.spec().fields) > 0 and parse(pyiceberg.__version__) < parse("0.7.0"):
            raise ValueError("pyiceberg>=0.7.0 is required to write to a partitioned table")

        if parse(pyiceberg.__version__) < parse("0.6.0"):
            raise ValueError(f"Write Iceberg is only supported on pyiceberg>=0.6.0, found {pyiceberg.__version__}")

        if parse(pa.__version__) < parse("12.0.1"):
            raise ValueError(
                f"Write Iceberg is only supported on pyarrow>=12.0.1, found {pa.__version__}. See this issue for more information: https://github.com/apache/arrow/issues/37054#issuecomment-1668644887"
            )

        if mode not in ["append", "overwrite"]:
            raise ValueError(f"Only support `append` or `overwrite` mode. {mode} is unsupported")

        io_config = (
            _convert_iceberg_file_io_properties_to_io_config(table.io.properties) if io_config is None else io_config
        )
        io_config = get_context().daft_planning_config.default_io_config if io_config is None else io_config

        operations = []
        path = []
        rows = []
        size = []

        builder = self._builder.write_iceberg(table, io_config)
        write_df = DataFrame(builder)
        write_df.collect()

        write_result = write_df.to_pydict()
        assert "data_file" in write_result
        data_files = write_result["data_file"]

        if mode == "overwrite":
            deleted_files = table.scan().plan_files()
        else:
            deleted_files = []

        schema = table.schema()
        partitioning: Dict[str, list] = {schema.find_field(field.source_id).name: [] for field in table.spec().fields}

        for data_file in data_files:
            operations.append("ADD")
            path.append(data_file.file_path)
            rows.append(data_file.record_count)
            size.append(data_file.file_size_in_bytes)

            for field in partitioning.keys():
                partitioning[field].append(getattr(data_file.partition, field, None))

        for pf in deleted_files:
            data_file = pf.file
            operations.append("DELETE")
            path.append(data_file.file_path)
            rows.append(data_file.record_count)
            size.append(data_file.file_size_in_bytes)

            for field in partitioning.keys():
                partitioning[field].append(getattr(data_file.partition, field, None))

        if parse(pyiceberg.__version__) >= parse("0.7.0"):
            from pyiceberg.table import ALWAYS_TRUE, TableProperties

            if parse(pyiceberg.__version__) >= parse("0.8.0"):
                from pyiceberg.utils.properties import property_as_bool

                property_as_bool = property_as_bool
            else:
                from pyiceberg.table import PropertyUtil

                property_as_bool = PropertyUtil.property_as_bool

            tx = table.transaction()

            if mode == "overwrite":
                tx.delete(delete_filter=ALWAYS_TRUE)

            update_snapshot = tx.update_snapshot()

            manifest_merge_enabled = mode == "append" and property_as_bool(
                tx.table_metadata.properties,
                TableProperties.MANIFEST_MERGE_ENABLED,
                TableProperties.MANIFEST_MERGE_ENABLED_DEFAULT,
            )

            append_method = update_snapshot.merge_append if manifest_merge_enabled else update_snapshot.fast_append

            with append_method() as append_files:
                for data_file in data_files:
                    append_files.append_data_file(data_file)

            tx.commit_transaction()
        else:
            from pyiceberg.table import _MergingSnapshotProducer
            from pyiceberg.table.snapshots import Operation

            operations_map = {
                "append": Operation.APPEND,
                "overwrite": Operation.OVERWRITE,
            }

            merge = _MergingSnapshotProducer(operation=operations_map[mode], table=table)

            for data_file in data_files:
                merge.append_data_file(data_file)

            merge.commit()

        with_operations = {
            "operation": pa.array(operations, type=pa.string()),
            "rows": pa.array(rows, type=pa.int64()),
            "file_size": pa.array(size, type=pa.int64()),
            "file_name": pa.array([fp for fp in path], type=pa.string()),
        }

        if partitioning:
            with_operations["partitioning"] = pa.StructArray.from_arrays(
                partitioning.values(), names=partitioning.keys()
            )

        from daft import from_pydict

        # NOTE: We are losing the history of the plan here.
        # This is due to the fact that the logical plan of the write_iceberg returns datafiles but we want to return the above data
        return from_pydict(with_operations)

    @DataframePublicAPI
    def write_deltalake(
        self,
        table: Union[str, pathlib.Path, "DataCatalogTable", "deltalake.DeltaTable", "UnityCatalogTable"],
        partition_cols: Optional[List[str]] = None,
        mode: Literal["append", "overwrite", "error", "ignore"] = "append",
        schema_mode: Optional[Literal["merge", "overwrite"]] = None,
        name: Optional[str] = None,
        description: Optional[str] = None,
        configuration: Optional[Mapping[str, Optional[str]]] = None,
        custom_metadata: Optional[Dict[str, str]] = None,
        dynamo_table_name: Optional[str] = None,
        allow_unsafe_rename: bool = False,
        io_config: Optional[IOConfig] = None,
    ) -> "DataFrame":
        """Writes the DataFrame to a [Delta Lake](https://docs.delta.io/latest/index.html) table, returning a new DataFrame with the operations that occurred.

        Args:
            table (Union[str, pathlib.Path, DataCatalogTable, deltalake.DeltaTable, UnityCatalogTable]): Destination [Delta Lake Table](https://delta-io.github.io/delta-rs/api/delta_table/) or table URI to write dataframe to.
            partition_cols (List[str], optional): How to subpartition each partition further. If table exists, expected to match table's existing partitioning scheme, otherwise creates the table with specified partition columns. Defaults to None.
            mode (str, optional): Operation mode of the write. `append` will add new data, `overwrite` will replace table with new data, `error` will raise an error if table already exists, and `ignore` will not write anything if table already exists. Defaults to `append`.
            schema_mode (str, optional): Schema mode of the write. If set to `overwrite`, allows replacing the schema of the table when doing `mode=overwrite`. Schema mode `merge` is currently not supported.
            name (str, optional): User-provided identifier for this table.
            description (str, optional): User-provided description for this table.
            configuration (Mapping[str, Optional[str]], optional): A map containing configuration options for the metadata action.
            custom_metadata (Dict[str, str], optional): Custom metadata to add to the commit info.
            dynamo_table_name (str, optional): Name of the DynamoDB table to be used as the locking provider if writing to S3.
            allow_unsafe_rename (bool, optional): Whether to allow unsafe rename when writing to S3 or local disk. Defaults to False.
            io_config (IOConfig, optional): configurations to use when interacting with remote storage.

        Returns:
            DataFrame: The operations that occurred with this write.

        !!! note "This call is **blocking** and will execute the DataFrame when called"
        """
        import json

        import deltalake
        import pyarrow as pa
        from deltalake.schema import _convert_pa_schema_to_delta
        from deltalake.writer import AddAction, try_get_deltatable, write_deltalake_pyarrow
        from packaging.version import parse

        from daft import from_pydict
        from daft.dependencies import unity_catalog
        from daft.filesystem import get_protocol_from_path
        from daft.io import DataCatalogTable
        from daft.io._deltalake import large_dtypes_kwargs
        from daft.io.object_store_options import io_config_to_storage_options

        def _create_metadata_param(metadata: Optional[Dict[str, str]]):
            """From deltalake>=0.20.0 onwards, custom_metadata has to be passed as CommitProperties.

            Args:
                metadata

            Returns:
                DataFrame: metadata for deltalake<0.20.0, otherwise CommitProperties with custom_metadata
            """
            if parse(deltalake.__version__) < parse("0.20.0"):
                return metadata
            else:
                from deltalake import CommitProperties

                return CommitProperties(custom_metadata=metadata)

        if schema_mode == "merge":
            raise ValueError("Schema mode' merge' is not currently supported for write_deltalake.")

        if parse(deltalake.__version__) < parse("0.14.0"):
            raise ValueError(f"Write delta lake is only supported on deltalake>=0.14.0, found {deltalake.__version__}")

        io_config = get_context().daft_planning_config.default_io_config if io_config is None else io_config

        # Retrieve table_uri and storage_options from various backends
        table_uri: str
        storage_options: dict

        if isinstance(table, deltalake.DeltaTable):
            table_uri = table.table_uri
            storage_options = table._storage_options or {}
            new_storage_options = io_config_to_storage_options(io_config, table_uri)
            storage_options.update(new_storage_options or {})
        else:
            if isinstance(table, str):
                table_uri = table
            elif isinstance(table, pathlib.Path):
                table_uri = str(table)
            elif unity_catalog.module_available() and isinstance(table, unity_catalog.UnityCatalogTable):
                table_uri = table.table_uri
                io_config = table.io_config
            elif isinstance(table, DataCatalogTable):
                table_uri = table.table_uri(io_config)
            else:
                raise ValueError(f"Expected table to be a path or a DeltaTable, received: {type(table)}")

            if io_config is None:
                raise ValueError(
                    "io_config was not provided to write_deltalake and could not be retrieved from defaults."
                )

            storage_options = io_config_to_storage_options(io_config, table_uri) or {}
            table = try_get_deltatable(table_uri, storage_options=storage_options)

        # see: https://delta-io.github.io/delta-rs/usage/writing/writing-to-s3-with-locking-provider/
        scheme = get_protocol_from_path(table_uri)
        if scheme == "s3" or scheme == "s3a":
            if dynamo_table_name is not None:
                storage_options["AWS_S3_LOCKING_PROVIDER"] = "dynamodb"
                storage_options["DELTA_DYNAMO_TABLE_NAME"] = dynamo_table_name
            else:
                storage_options["AWS_S3_ALLOW_UNSAFE_RENAME"] = "true"

                if not allow_unsafe_rename:
                    warnings.warn("No DynamoDB table specified for Delta Lake locking. Defaulting to unsafe writes.")
        elif scheme == "file":
            if allow_unsafe_rename:
                storage_options["MOUNT_ALLOW_UNSAFE_RENAME"] = "true"

        pyarrow_schema = pa.schema((f.name, f.dtype.to_arrow_dtype()) for f in self.schema())

        large_dtypes = True
        delta_schema = _convert_pa_schema_to_delta(pyarrow_schema, **large_dtypes_kwargs(large_dtypes))

        if table:
            if partition_cols and partition_cols != table.metadata().partition_columns:
                raise ValueError(
                    f"Expected partition columns to match that of the existing table ({table.metadata().partition_columns}), but received: {partition_cols}"
                )
            else:
                partition_cols = table.metadata().partition_columns

            table.update_incremental()

            table_schema = table.schema().to_pyarrow(as_large_types=large_dtypes)
            if delta_schema != table_schema and not (mode == "overwrite" and schema_mode == "overwrite"):
                raise ValueError(
                    "Schema of data does not match table schema\n"
                    f"Data schema:\n{delta_schema}\nTable Schema:\n{table_schema}"
                )
            if mode == "error":
                raise AssertionError("Delta table already exists, write mode set to error.")
            elif mode == "ignore":
                return from_pydict(
                    {
                        "operation": pa.array([], type=pa.string()),
                        "rows": pa.array([], type=pa.int64()),
                        "file_size": pa.array([], type=pa.int64()),
                        "file_name": pa.array([], type=pa.string()),
                    }
                )
            version = table.version() + 1
        else:
            version = 0

        if partition_cols is not None:
            for c in partition_cols:
                if self.schema()[c].dtype == DataType.binary():
                    raise NotImplementedError("Binary partition columns are not yet supported for Delta Lake writes")

        builder = self._builder.write_deltalake(
            table_uri,
            mode,
            version,
            large_dtypes,
            io_config=io_config,
            partition_cols=partition_cols,
        )
        write_df = DataFrame(builder)
        write_df.collect()

        write_result = write_df.to_pydict()
        assert "add_action" in write_result
        add_actions: List[AddAction] = write_result["add_action"]

        operations = []
        paths = []
        rows = []
        sizes = []

        for add_action in add_actions:
            stats = json.loads(add_action.stats)
            operations.append("ADD")
            paths.append(add_action.path)
            rows.append(stats["numRecords"])
            sizes.append(add_action.size)

        if table is None:
            write_deltalake_pyarrow(
                table_uri,
                delta_schema,
                add_actions,
                mode,
                partition_cols or [],
                name,
                description,
                configuration,
                storage_options,
                custom_metadata,
            )
        else:
            if mode == "overwrite":
                old_actions = table.get_add_actions()
                old_actions_dict = old_actions.to_pydict()
                for i in range(old_actions.num_rows):
                    operations.append("DELETE")
                    paths.append(old_actions_dict["path"][i])
                    rows.append(old_actions_dict["num_records"][i])
                    sizes.append(old_actions_dict["size_bytes"][i])

            metadata_param = _create_metadata_param(custom_metadata)
            table._table.create_write_transaction(
                add_actions, mode, partition_cols or [], delta_schema, None, metadata_param
            )
            table.update_incremental()

        with_operations = from_pydict(
            {
                "operation": pa.array(operations, type=pa.string()),
                "rows": pa.array(rows, type=pa.int64()),
                "file_size": pa.array(sizes, type=pa.int64()),
                "file_name": pa.array([os.path.basename(fp) for fp in paths], type=pa.string()),
            }
        )

        return with_operations

    @DataframePublicAPI
    def write_lance(
        self,
        uri: Union[str, pathlib.Path],
        mode: Literal["create", "append", "overwrite"] = "create",
        io_config: Optional[IOConfig] = None,
        **kwargs,
    ) -> "DataFrame":
        """Writes the DataFrame to a Lance table.

        !!! note "`write_lance` requires python 3.9 or higher"

        Args:
          uri: The URI of the Lance table to write to
          mode: The write mode. One of "create", "append", or "overwrite"
          io_config (IOConfig, optional): configurations to use when interacting with remote storage.
          **kwargs: Additional keyword arguments to pass to the Lance writer.

        Example:
            ``` py linenums="1"
            import daft

            df = daft.from_pydict({"a": [1, 2, 3, 4]})
            df.write_lance("/tmp/lance/my_table.lance")  # doctest: +SKIP
            ```
            ```
            ╭───────────────┬──────────────────┬─────────────────┬─────────╮
            │ num_fragments ┆ num_deleted_rows ┆ num_small_files ┆ version │
            │ ---           ┆ ---              ┆ ---             ┆ ---     │
            │ Int64         ┆ Int64            ┆ Int64           ┆ Int64   │
            ╞═══════════════╪══════════════════╪═════════════════╪═════════╡
            │ 1             ┆ 0                ┆ 1               ┆ 1       │
            ╰───────────────┴──────────────────┴─────────────────┴─────────╯

            (Showing first 1 of 1 rows)
            ```

            ``` py linenums="1"
            daft.read_lance("/tmp/lance/my_table.lance").collect()  # doctest: +SKIP
            ```
            ```
            ╭───────╮
            │ a     │
            │ ---   │
            │ Int64 │
            ╞═══════╡
            │ 1     │
            ├╌╌╌╌╌╌╌┤
            │ 2     │
            ├╌╌╌╌╌╌╌┤
            │ 3     │
            ├╌╌╌╌╌╌╌┤
            │ 4     │
            ╰───────╯

            (Showing first 4 of 4 rows)
            ```

            ``` py linenums="1"
            # Pass additional keyword arguments to the Lance writer
            # All additional keyword arguments are passed to `lance.write_fragments`
            df.write_lance("/tmp/lance/my_table.lance", mode="overwrite", max_bytes_per_file=1024)  # doctest: +SKIP
            ```
            ```
            ╭───────────────┬──────────────────┬─────────────────┬─────────╮
            │ num_fragments ┆ num_deleted_rows ┆ num_small_files ┆ version │
            │ ---           ┆ ---              ┆ ---             ┆ ---     │
            │ Int64         ┆ Int64            ┆ Int64           ┆ Int64   │
            ╞═══════════════╪══════════════════╪═════════════════╪═════════╡
            │ 1             ┆ 0                ┆ 1               ┆ 2       │
            ╰───────────────┴──────────────────┴─────────────────┴─────────╯

            (Showing first 1 of 1 rows)
            ```
        """
        from daft import from_pydict
        from daft.io.object_store_options import io_config_to_storage_options

        try:
            import lance
            import pyarrow as pa

        except ImportError:
            raise ImportError("lance is not installed. Please install lance using `pip install daft[lance]`")

        io_config = get_context().daft_planning_config.default_io_config if io_config is None else io_config

        if isinstance(uri, (str, pathlib.Path)):
            if isinstance(uri, str):
                table_uri = uri
            elif isinstance(uri, pathlib.Path):
                table_uri = str(uri)
            else:
                table_uri = uri
        pyarrow_schema = pa.schema((f.name, f.dtype.to_arrow_dtype()) for f in self.schema())

        storage_options = io_config_to_storage_options(io_config, table_uri)

        try:
            table = lance.dataset(table_uri, storage_options=storage_options)

        except ValueError:
            table = None

        version = 0
        if table:
            table_schema = table.schema
            version = table.latest_version
            if pyarrow_schema != table_schema and not (mode == "overwrite"):
                raise ValueError(
                    "Schema of data does not match table schema\n"
                    f"Data schema:\n{pyarrow_schema}\nTable Schema:\n{table_schema}"
                )

        builder = self._builder.write_lance(
            table_uri,
            mode,
            io_config=io_config,
            kwargs=kwargs,
        )
        write_df = DataFrame(builder)
        write_df.collect()

        write_result = write_df.to_pydict()
        assert "fragments" in write_result
        fragments = write_result["fragments"]

        if mode == "create" or mode == "overwrite":
            operation = lance.LanceOperation.Overwrite(pyarrow_schema, fragments)
        elif mode == "append":
            operation = lance.LanceOperation.Append(fragments)

        dataset = lance.LanceDataset.commit(table_uri, operation, read_version=version, storage_options=storage_options)
        stats = dataset.stats.dataset_stats()

        tbl = from_pydict(
            {
                "num_fragments": pa.array([stats["num_fragments"]], type=pa.int64()),
                "num_deleted_rows": pa.array([stats["num_deleted_rows"]], type=pa.int64()),
                "num_small_files": pa.array([stats["num_small_files"]], type=pa.int64()),
                "version": pa.array([dataset.version], type=pa.int64()),
            }
        )
        return tbl

    ###
    # DataFrame operations
    ###

    def __column_input_to_expression(self, columns: Iterable[ColumnInputType]) -> List[Expression]:
        # TODO(Kevin): remove this method and use _column_inputs_to_expressions
        return [col(c) if isinstance(c, str) else c for c in columns]

    def _wildcard_inputs_to_expressions(self, columns: Tuple[ManyColumnsInputType, ...]) -> List[Expression]:
        """Handles wildcard argument column inputs."""
        column_input: Iterable[ColumnInputType] = columns[0] if len(columns) == 1 else columns  # type: ignore
        return column_inputs_to_expressions(column_input)

    def __getitem__(self, item: Union[slice, int, str, Iterable[Union[str, int]]]) -> Union[Expression, "DataFrame"]:
        """Gets a column from the DataFrame as an Expression (``df["mycol"]``)."""
        result: Optional[Expression]

        if isinstance(item, int):
            schema = self._builder.schema()
            if item < -len(schema) or item >= len(schema):
                raise ValueError(f"{item} out of bounds for {schema}")
            result = ExpressionsProjection.from_schema(schema)[item]
            assert result is not None
            return result
        elif isinstance(item, str):
            schema = self._builder.schema()
            if item not in schema.column_names() and item != "*":
                raise ValueError(f"{item} does not exist in schema {schema}")

            return col(item)
        elif isinstance(item, Iterable):
            schema = self._builder.schema()

            columns = []
            for it in item:
                if isinstance(it, str):
                    result = col(schema[it].name)
                    columns.append(result)
                elif isinstance(it, int):
                    if it < -len(schema) or it >= len(schema):
                        raise ValueError(f"{it} out of bounds for {schema}")
                    field = list(self._builder.schema())[it]
                    columns.append(col(field.name))
                else:
                    raise ValueError(f"unknown indexing type: {type(it)}")
            return self.select(*columns)
        elif isinstance(item, slice):
            schema = self._builder.schema()
            columns_exprs: ExpressionsProjection = ExpressionsProjection.from_schema(schema)
            selected_columns = columns_exprs[item]
            return self.select(*selected_columns)
        else:
            raise ValueError(f"unknown indexing type: {type(item)}")

    def _add_monotonically_increasing_id(self, column_name: Optional[str] = None) -> "DataFrame":
        """Generates a column of monotonically increasing unique ids for the DataFrame.

        The implementation of this method puts the partition number in the upper 28 bits, and the row number in each partition
        in the lower 36 bits. This allows for 2^28 ≈ 268 million partitions and 2^40 ≈ 68 billion rows per partition.

        Example:
            >>> import daft
            >>> daft.context.set_runner_ray()  # doctest: +SKIP
            >>>
            >>> df = daft.from_pydict({"a": [1, 2, 3, 4]}).into_partitions(2)
            >>> df = df._add_monotonically_increasing_id()
            >>> df.show()  # doctest: +SKIP
            ╭─────────────┬───────╮
            │ id          ┆ a     │
            │ ---         ┆ ---   │
            │ UInt64      ┆ Int64 │
            ╞═════════════╪═══════╡
            │ 0           ┆ 1     │
            ├╌╌╌╌╌╌╌╌╌╌╌╌╌┼╌╌╌╌╌╌╌┤
            │ 1           ┆ 2     │
            ├╌╌╌╌╌╌╌╌╌╌╌╌╌┼╌╌╌╌╌╌╌┤
            │ 68719476736 ┆ 3     │
            ├╌╌╌╌╌╌╌╌╌╌╌╌╌┼╌╌╌╌╌╌╌┤
            │ 68719476737 ┆ 4     │
            ╰─────────────┴───────╯
            <BLANKLINE>
            (Showing first 4 of 4 rows)

        Args:
            column_name (Optional[str], optional): name of the new column. Defaults to "id".

        Returns:
            DataFrame: DataFrame with a new column of monotonically increasing ids.
        """
        builder = self._builder.add_monotonically_increasing_id(column_name)
        return DataFrame(builder)

    @DataframePublicAPI
    def select(self, *columns: ColumnInputType) -> "DataFrame":
        """Creates a new DataFrame from the provided expressions, similar to a SQL ``SELECT``.

        Args:
            *columns (Union[str, Expression]): columns to select from the current DataFrame

        Returns:
            DataFrame: new DataFrame that will select the passed in columns

        Example:
            ``` py linenums="1"
            import daft

            df = daft.from_pydict({"x": [1, 2, 3], "y": [4, 5, 6], "z": [7, 8, 9]})
            df = df.select("x", daft.col("y"), daft.col("z") + 1)
            df.show()
            ```
            ```
            ╭───────┬───────┬───────╮
            │ x     ┆ y     ┆ z     │
            │ ---   ┆ ---   ┆ ---   │
            │ Int64 ┆ Int64 ┆ Int64 │
            ╞═══════╪═══════╪═══════╡
            │ 1     ┆ 4     ┆ 8     │
            ├╌╌╌╌╌╌╌┼╌╌╌╌╌╌╌┼╌╌╌╌╌╌╌┤
            │ 2     ┆ 5     ┆ 9     │
            ├╌╌╌╌╌╌╌┼╌╌╌╌╌╌╌┼╌╌╌╌╌╌╌┤
            │ 3     ┆ 6     ┆ 10    │
            ╰───────┴───────┴───────╯

            (Showing first 3 of 3 rows)
            ```
        """
        assert len(columns) > 0
        builder = self._builder.select(self.__column_input_to_expression(columns))
        return DataFrame(builder)

    @DataframePublicAPI
    def describe(self) -> "DataFrame":
        """Returns the Schema of the DataFrame, which provides information about each column, as a new DataFrame.

        Returns:
            DataFrame: A dataframe where each row is a column name and its corresponding type.

        Example:
            ``` py linenums="1"
            import daft

            df = daft.from_pydict({"a": [1, 2, 3], "b": ["x", "y", "z"]})
            df.describe().show()
            ```
            ```
            ╭─────────────┬───────╮
            │ column_name ┆ type  │
            │ ---         ┆ ---   │
            │ Utf8        ┆ Utf8  │
            ╞═════════════╪═══════╡
            │ a           ┆ Int64 │
            ├╌╌╌╌╌╌╌╌╌╌╌╌╌┼╌╌╌╌╌╌╌┤
            │ b           ┆ Utf8  │
            ╰─────────────┴───────╯

            (Showing first 2 of 2 rows)
            ```
        """
        builder = self.__builder.describe()
        return DataFrame(builder)

    @DataframePublicAPI
    def summarize(self) -> "DataFrame":
        """Returns column statistics for the DataFrame.

        Returns:
            DataFrame: new DataFrame with the computed column statistics.
        """
        builder = self._builder.summarize()
        return DataFrame(builder)

    @DataframePublicAPI
    def distinct(self) -> "DataFrame":
        """Computes distinct rows, dropping duplicates.

        Example:
            >>> import daft
            >>> df = daft.from_pydict({"x": [1, 2, 2], "y": [4, 5, 5], "z": [7, 8, 8]})
            >>> distinct_df = df.distinct()
            >>> distinct_df = distinct_df.sort("x")
            >>> distinct_df.show()
            ╭───────┬───────┬───────╮
            │ x     ┆ y     ┆ z     │
            │ ---   ┆ ---   ┆ ---   │
            │ Int64 ┆ Int64 ┆ Int64 │
            ╞═══════╪═══════╪═══════╡
            │ 1     ┆ 4     ┆ 7     │
            ├╌╌╌╌╌╌╌┼╌╌╌╌╌╌╌┼╌╌╌╌╌╌╌┤
            │ 2     ┆ 5     ┆ 8     │
            ╰───────┴───────┴───────╯

        Returns:
            DataFrame: DataFrame that has only distinct rows.
        """
        ExpressionsProjection.from_schema(self._builder.schema())
        builder = self._builder.distinct()
        return DataFrame(builder)

    @DataframePublicAPI
    def unique(self) -> "DataFrame":
        """Computes distinct rows, dropping duplicates.

        Alias for :func:`DataFrame.distinct`.

        Example:
            >>> import daft
            >>> df = daft.from_pydict({"x": [1, 2, 2], "y": [4, 5, 5], "z": [7, 8, 8]})
            >>> distinct_df = df.unique()
            >>> distinct_df = distinct_df.sort("x")
            >>> distinct_df.show()
            ╭───────┬───────┬───────╮
            │ x     ┆ y     ┆ z     │
            │ ---   ┆ ---   ┆ ---   │
            │ Int64 ┆ Int64 ┆ Int64 │
            ╞═══════╪═══════╪═══════╡
            │ 1     ┆ 4     ┆ 7     │
            ├╌╌╌╌╌╌╌┼╌╌╌╌╌╌╌┼╌╌╌╌╌╌╌┤
            │ 2     ┆ 5     ┆ 8     │
            ╰───────┴───────┴───────╯
            <BLANKLINE>
            (Showing first 2 of 2 rows)

        Returns:
            DataFrame: DataFrame that has only distinct rows.
        """
        return self.distinct()

    @DataframePublicAPI
    def sample(
        self,
        fraction: float,
        with_replacement: bool = False,
        seed: Optional[int] = None,
    ) -> "DataFrame":
        """Samples a fraction of rows from the DataFrame.

        Args:
            fraction (float): fraction of rows to sample.
            with_replacement (bool, optional): whether to sample with replacement. Defaults to False.
            seed (Optional[int], optional): random seed. Defaults to None.

        Returns:
            DataFrame: DataFrame with a fraction of rows.

        Example:
            ``` py linenums="1"
            import daft

            df = daft.from_pydict({"x": [1, 2, 3], "y": [4, 5, 6], "z": [7, 8, 9]})
            sampled_df = df.sample(0.5)
            ```
            ```
            # Samples will vary from output to output, here is a sample output
            ╭───────┬───────┬───────╮
            │ x     ┆ y     ┆ z     │
            │ ---   ┆ ---   ┆ ---   │
            │ Int64 ┆ Int64 ┆ Int64 │
            |═══════╪═══════╪═══════╡
            │ 2     ┆ 5     ┆ 8     │
            ├╌╌╌╌╌╌╌┼╌╌╌╌╌╌╌┼╌╌╌╌╌╌╌┤
            │ 3     ┆ 6     ┆ 9     │
            ╰───────┴───────┴───────╯
            ```
        """
        if fraction < 0.0 or fraction > 1.0:
            raise ValueError(f"fraction should be between 0.0 and 1.0, but got {fraction}")

        builder = self._builder.sample(fraction, with_replacement, seed)
        return DataFrame(builder)

    @DataframePublicAPI
    def exclude(self, *names: str) -> "DataFrame":
        """Drops columns from the current DataFrame by name.

        This is equivalent of performing a select with all the columns but the ones excluded.

        Args:
            *names (str): names to exclude

        Returns:
            DataFrame: DataFrame with some columns excluded.

        Example:
            ``` py linenums="1"
            import daft

            df = daft.from_pydict({"x": [1, 2, 3], "y": [4, 5, 6], "z": [7, 8, 9]})
            df_without_x = df.exclude("x")
            df_without_x.show()
            ```
            ```
            ╭───────┬───────╮
            │ y     ┆ z     │
            │ ---   ┆ ---   │
            │ Int64 ┆ Int64 │
            ╞═══════╪═══════╡
            │ 4     ┆ 7     │
            ├╌╌╌╌╌╌╌┼╌╌╌╌╌╌╌┤
            │ 5     ┆ 8     │
            ├╌╌╌╌╌╌╌┼╌╌╌╌╌╌╌┤
            │ 6     ┆ 9     │
            ╰───────┴───────╯

            (Showing first 3 of 3 rows)
            ```
        """
        builder = self._builder.exclude(list(names))
        return DataFrame(builder)

    @DataframePublicAPI
    def filter(self, predicate: Union[Expression, str]) -> "DataFrame":
        """Filters rows via a predicate expression, similar to SQL ``WHERE``.

        Alias for [daft.DataFrame.where][daft.DataFrame.where].

        !!! tip "See also [.where(predicate)][daft.DataFrame.where]"

        Args:
            predicate (Expression): expression that keeps row if evaluates to True.

        Returns:
            DataFrame: Filtered DataFrame.
        """
        return self.where(predicate)

    @DataframePublicAPI
    def where(self, predicate: Union[Expression, str]) -> "DataFrame":
        """Filters rows via a predicate expression, similar to SQL ``WHERE``.

        Args:
            predicate (Expression): expression that keeps row if evaluates to True.

        Returns:
            DataFrame: Filtered DataFrame.

        Example:
            ``` py linenums="1"
            import daft

            df = daft.from_pydict({"x": [1, 2, 3], "y": [4, 6, 6], "z": [7, 8, 9]})
            df.where((col("x") > 1) & (col("y") > 1)).collect()
            ```
            ```
            ╭───────┬───────┬───────╮
            │ x     ┆ y     ┆ z     │
            │ ---   ┆ ---   ┆ ---   │
            │ Int64 ┆ Int64 ┆ Int64 │
            ╞═══════╪═══════╪═══════╡
            │ 2     ┆ 6     ┆ 8     │
            ├╌╌╌╌╌╌╌┼╌╌╌╌╌╌╌┼╌╌╌╌╌╌╌┤
            │ 3     ┆ 6     ┆ 9     │
            ╰───────┴───────┴───────╯

            (Showing first 2 of 2 rows)
            ```

            You can also use a string expression as a predicate.

            Note: this will use the method [sql_expr][daft.sql.sql_expr] to parse the string into an expression
            this may raise an error if the expression is not yet supported in the sql engine.

            ``` py linenums="1"
            import daft

            df = daft.from_pydict({"x": [1, 2, 3], "y": [4, 5, 6], "z": [7, 9, 9]})
            df.where("z = 9 AND y > 5").collect()
            ```
            ```
            ╭───────┬───────┬───────╮
            │ x     ┆ y     ┆ z     │
            │ ---   ┆ ---   ┆ ---   │
            │ Int64 ┆ Int64 ┆ Int64 │
            ╞═══════╪═══════╪═══════╡
            │ 3     ┆ 6     ┆ 9     │
            ╰───────┴───────┴───────╯

            (Showing first 1 of 1 rows)
            ```
        """
        if isinstance(predicate, str):
            from daft.sql.sql import sql_expr

            predicate = sql_expr(predicate)
        builder = self._builder.filter(predicate)
        return DataFrame(builder)

    @DataframePublicAPI
    def with_column(
        self,
        column_name: str,
        expr: Expression,
    ) -> "DataFrame":
        """Adds a column to the current DataFrame with an Expression, equivalent to a ``select`` with all current columns and the new one.

        Args:
            column_name (str): name of new column
            expr (Expression): expression of the new column.

        Returns:
            DataFrame: DataFrame with new column.

        Example:
            ``` py linenums="1"
            import daft

            df = daft.from_pydict({"x": [1, 2, 3]})
            new_df = df.with_column("x+1", col("x") + 1)
            new_df.show()
            ```
            ```
            ╭───────┬───────╮
            │ x     ┆ x+1   │
            │ ---   ┆ ---   │
            │ Int64 ┆ Int64 │
            ╞═══════╪═══════╡
            │ 1     ┆ 2     │
            ├╌╌╌╌╌╌╌┼╌╌╌╌╌╌╌┤
            │ 2     ┆ 3     │
            ├╌╌╌╌╌╌╌┼╌╌╌╌╌╌╌┤
            │ 3     ┆ 4     │
            ╰───────┴───────╯

            (Showing first 3 of 3 rows)
            ```
        """
        return self.with_columns({column_name: expr})

    @DataframePublicAPI
    def with_columns(
        self,
        columns: Dict[str, Expression],
    ) -> "DataFrame":
        """Adds columns to the current DataFrame with Expressions, equivalent to a ``select`` with all current columns and the new ones.

        Args:
            columns (Dict[str, Expression]): Dictionary of new columns in the format { name: expression }

        Returns:
            DataFrame: DataFrame with new columns.

        Example:
            ``` py linenums="1"
            import daft

            df = daft.from_pydict({"x": [1, 2, 3], "y": [4, 5, 6]})
            new_df = df.with_columns({"foo": df["x"] + 1, "bar": df["y"] - df["x"]})
            new_df.show()
            ```
            ```
            ╭───────┬───────┬───────┬───────╮
            │ x     ┆ y     ┆ foo   ┆ bar   │
            │ ---   ┆ ---   ┆ ---   ┆ ---   │
            │ Int64 ┆ Int64 ┆ Int64 ┆ Int64 │
            ╞═══════╪═══════╪═══════╪═══════╡
            │ 1     ┆ 4     ┆ 2     ┆ 3     │
            ├╌╌╌╌╌╌╌┼╌╌╌╌╌╌╌┼╌╌╌╌╌╌╌┼╌╌╌╌╌╌╌┤
            │ 2     ┆ 5     ┆ 3     ┆ 3     │
            ├╌╌╌╌╌╌╌┼╌╌╌╌╌╌╌┼╌╌╌╌╌╌╌┼╌╌╌╌╌╌╌┤
            │ 3     ┆ 6     ┆ 4     ┆ 3     │
            ╰───────┴───────┴───────┴───────╯

            (Showing first 3 of 3 rows)
            ```
        """
        new_columns = [col.alias(name) for name, col in columns.items()]

        builder = self._builder.with_columns(new_columns)
        return DataFrame(builder)

    @DataframePublicAPI
    def with_column_renamed(self, existing: str, new: str) -> "DataFrame":
        """Renames a column in the current DataFrame.

        If the column in the DataFrame schema does not exist, this will be a no-op.

        Args:
            existing (str): name of the existing column to rename
            new (str): new name for the column

        Returns:
            DataFrame: DataFrame with the column renamed.

        Example:
            ``` py linenums="1"
            import daft

            df = daft.from_pydict({"x": [1, 2, 3], "y": [4, 5, 6]})
            df.with_column_renamed("x", "foo").show()
            ```
            ```
            ╭───────┬───────╮
            │ foo   ┆ y     │
            │ ---   ┆ ---   │
            │ Int64 ┆ Int64 │
            ╞═══════╪═══════╡
            │ 1     ┆ 4     │
            ├╌╌╌╌╌╌╌┼╌╌╌╌╌╌╌┤
            │ 2     ┆ 5     │
            ├╌╌╌╌╌╌╌┼╌╌╌╌╌╌╌┤
            │ 3     ┆ 6     │
            ╰───────┴───────╯

            (Showing first 3 of 3 rows)
            ```
        """
        builder = self._builder.with_column_renamed(existing, new)
        return DataFrame(builder)

    @DataframePublicAPI
    def with_columns_renamed(self, cols_map: Dict[str, str]) -> "DataFrame":
        """Renames multiple columns in the current DataFrame.

        If the columns in the DataFrame schema do not exist, this will be a no-op.

        Args:
            cols_map (Dict[str, str]): Dictionary of columns to rename in the format { existing: new }

        Returns:
            DataFrame: DataFrame with the columns renamed.

        Example:
            ``` py linenums="1"
            import daft

            df = daft.from_pydict({"x": [1, 2, 3], "y": [4, 5, 6]})
            df.with_columns_renamed({"x": "foo", "y": "bar"}).show()
            ```
            ```
            ╭───────┬───────╮
            │ foo   ┆ bar   │
            │ ---   ┆ ---   │
            │ Int64 ┆ Int64 │
            ╞═══════╪═══════╡
            │ 1     ┆ 4     │
            ├╌╌╌╌╌╌╌┼╌╌╌╌╌╌╌┤
            │ 2     ┆ 5     │
            ├╌╌╌╌╌╌╌┼╌╌╌╌╌╌╌┤
            │ 3     ┆ 6     │
            ╰───────┴───────╯

            (Showing first 3 of 3 rows)
            ```
        """
        builder = self._builder.with_columns_renamed(cols_map)
        return DataFrame(builder)

    @DataframePublicAPI
    def sort(
        self,
        by: Union[ColumnInputType, List[ColumnInputType]],
        desc: Union[bool, List[bool]] = False,
        nulls_first: Optional[Union[bool, List[bool]]] = None,
    ) -> "DataFrame":
        """Sorts DataFrame globally.

        Args:
            column (Union[ColumnInputType, List[ColumnInputType]]): column to sort by. Can be `str` or expression as well as a list of either.
            desc (Union[bool, List[bool]), optional): Sort by descending order. Defaults to False.

        Returns:
            DataFrame: Sorted DataFrame.

        !!! note
            * Since this a global sort, this requires an expensive repartition which can be quite slow.
            * Supports multicolumn sorts and can have unique `descending` flag per column.

        Example:
            ``` py linenums="1"
            import daft

            df = daft.from_pydict({"x": [3, 2, 1], "y": [6, 4, 5]})
            sorted_df = df.sort(col("x") + col("y"))
            sorted_df.show()
            ```
            ```
            ╭───────┬───────╮
            │ x     ┆ y     │
            │ ---   ┆ ---   │
            │ Int64 ┆ Int64 │
            ╞═══════╪═══════╡
            │ 2     ┆ 4     │
            ├╌╌╌╌╌╌╌┼╌╌╌╌╌╌╌┤
            │ 1     ┆ 5     │
            ├╌╌╌╌╌╌╌┼╌╌╌╌╌╌╌┤
            │ 3     ┆ 6     │
            ╰───────┴───────╯

            (Showing first 3 of 3 rows)
            ```

            You can also sort by multiple columns, and specify the 'descending' flag for each column:

            ``` py linenums="1"
            df = daft.from_pydict({"x": [1, 2, 1, 2], "y": [9, 8, 7, 6]})
            sorted_df = df.sort(["x", "y"], [True, False])
            sorted_df.show()
            ```
            ```
            ╭───────┬───────╮
            │ x     ┆ y     │
            │ ---   ┆ ---   │
            │ Int64 ┆ Int64 │
            ╞═══════╪═══════╡
            │ 2     ┆ 6     │
            ├╌╌╌╌╌╌╌┼╌╌╌╌╌╌╌┤
            │ 2     ┆ 8     │
            ├╌╌╌╌╌╌╌┼╌╌╌╌╌╌╌┤
            │ 1     ┆ 7     │
            ├╌╌╌╌╌╌╌┼╌╌╌╌╌╌╌┤
            │ 1     ┆ 9     │
            ╰───────┴───────╯
<<<<<<< HEAD
=======
            <BLANKLINE>
            (Showing first 4 of 4 rows)


            You can also specify null positioning (first/last) for each column

            >>> df = daft.from_pydict({"x": [1, 2, 1, 2, None], "y": [9, 8, None, 6, None]})
            >>> sorted_df = df.sort(["x", "y"], [True, False], nulls_first=[True, True])
            >>> sorted_df.show()
            ╭───────┬───────╮
            │ x     ┆ y     │
            │ ---   ┆ ---   │
            │ Int64 ┆ Int64 │
            ╞═══════╪═══════╡
            │ None  ┆ None  │
            ├╌╌╌╌╌╌╌┼╌╌╌╌╌╌╌┤
            │ 2     ┆ 6     │
            ├╌╌╌╌╌╌╌┼╌╌╌╌╌╌╌┤
            │ 2     ┆ 8     │
            ├╌╌╌╌╌╌╌┼╌╌╌╌╌╌╌┤
            │ 1     ┆ None  │
            ├╌╌╌╌╌╌╌┼╌╌╌╌╌╌╌┤
            │ 1     ┆ 9     │
            ╰───────┴───────╯
            <BLANKLINE>
            (Showing first 5 of 5 rows)

        Args:
            column (Union[ColumnInputType, List[ColumnInputType]]): column to sort by. Can be `str` or expression as well as a list of either.
            desc (Union[bool, List[bool]), optional): Sort by descending order. Defaults to False.
            nulls_first (Union[bool, List[bool]), optional): Sort by nulls first. Defaults to nulls being treated as the greatest value.
>>>>>>> 301f732d

            (Showing first 4 of 4 rows)
            ```
        """
        if not isinstance(by, list):
            by = [
                by,
            ]

        if nulls_first is None:
            nulls_first = desc

        sort_by = self.__column_input_to_expression(by)

        builder = self._builder.sort(sort_by=sort_by, descending=desc, nulls_first=nulls_first)
        return DataFrame(builder)

    @DataframePublicAPI
    def limit(self, num: int) -> "DataFrame":
        """Limits the rows in the DataFrame to the first ``N`` rows, similar to a SQL ``LIMIT``.

        Args:
            num (int): maximum rows to allow.
            eager (bool): whether to maximize for latency (time to first result) by eagerly executing
                only one partition at a time, or throughput by executing multiple limits at a time

        Returns:
            DataFrame: Limited DataFrame

        Example:
            ``` py linenums="1"
            import daft

            df = df = daft.from_pydict({"x": [1, 2, 3, 4, 5, 6, 7]})
            df_limited = df.limit(5)  # returns 5 rows
            df_limited.show()
            ```
            ```
            ╭───────╮
            │ x     │
            │ ---   │
            │ Int64 │
            ╞═══════╡
            │ 1     │
            ├╌╌╌╌╌╌╌┤
            │ 2     │
            ├╌╌╌╌╌╌╌┤
            │ 3     │
            ├╌╌╌╌╌╌╌┤
            │ 4     │
            ├╌╌╌╌╌╌╌┤
            │ 5     │
            ╰───────╯

            (Showing first 5 of 5 rows)
            ```

        """
        builder = self._builder.limit(num, eager=False)
        return DataFrame(builder)

    @DataframePublicAPI
    def count_rows(self) -> int:
        """Executes the Dataframe to count the number of rows.

        Returns:
            int: count of the number of rows in this DataFrame.
        """
        builder = self._builder.count()
        count_df = DataFrame(builder)
        # Expects builder to produce a single-partition, single-row DataFrame containing
        # a "count" column, where the lone value represents the row count for the DataFrame.
        return count_df.to_pydict()["count"][0]

    @DataframePublicAPI
    def repartition(self, num: Optional[int], *partition_by: ColumnInputType) -> "DataFrame":
        """Repartitions DataFrame to ``num`` partitions.

        If columns are passed in, then DataFrame will be repartitioned by those, otherwise
        random repartitioning will occur.

        Args:
            num (Optional[int]): Number of target partitions; if None, the number of partitions will not be changed.
            *partition_by (Union[str, Expression]): Optional columns to partition by.

        Returns:
            DataFrame: Repartitioned DataFrame.

        !!! note
            This function will globally shuffle your data, which is potentially a very expensive operation.

            If instead you merely wish to "split" or "coalesce" partitions to obtain a target number of partitions,
            you mean instead wish to consider using [DataFrame.into_partitions][daft.DataFrame.into_partitions] which
            avoids shuffling of data in favor of splitting/coalescing adjacent partitions where appropriate.

        Example:
            ``` py linenums="1"
            import daft

            df = daft.from_pydict({"x": [1, 2, 3], "y": [4, 5, 6], "z": [7, 8, 9]})
            repartitioned_df = df.repartition(3)
            repartitioned_df.num_partitions()
            ```
            ```
            3
            ```
        """
        if len(partition_by) == 0:
            warnings.warn(
                "No columns specified for repartition, so doing a random shuffle. If you do not require rebalancing of "
                "partitions, you may instead prefer using `df.into_partitions(N)` which is a cheaper operation that "
                "avoids shuffling data."
            )
            builder = self._builder.random_shuffle(num)
        else:
            builder = self._builder.hash_repartition(num, self.__column_input_to_expression(partition_by))
        return DataFrame(builder)

    @DataframePublicAPI
    def into_partitions(self, num: int) -> "DataFrame":
        """Splits or coalesces DataFrame to ``num`` partitions. Order is preserved.

        This will naively greedily split partitions in a round-robin fashion to hit the targeted number of partitions.
        The number of rows/size in a given partition is not taken into account during the splitting.

        Args:
            num (int): number of target partitions.

        Returns:
            DataFrame: Dataframe with `num` partitions.

        Example:
            ``` py linenums="1"
            import daft

            df = daft.from_pydict({"x": [1, 2, 3], "y": [4, 5, 6], "z": [7, 8, 9]})
            df_with_5_partitions = df.into_partitions(5)
            df_with_5_partitions.num_partitions()
            ```
            ```
            5
            ```
        """
        builder = self._builder.into_partitions(num)
        return DataFrame(builder)

    @DataframePublicAPI
    def join(
        self,
        other: "DataFrame",
        on: Optional[Union[List[ColumnInputType], ColumnInputType]] = None,
        left_on: Optional[Union[List[ColumnInputType], ColumnInputType]] = None,
        right_on: Optional[Union[List[ColumnInputType], ColumnInputType]] = None,
        how: Literal["inner", "inner", "left", "right", "outer", "anti", "semi", "cross"] = "inner",
        strategy: Optional[Literal["hash", "sort_merge", "broadcast"]] = None,
        prefix: Optional[str] = None,
        suffix: Optional[str] = None,
    ) -> "DataFrame":
        """Column-wise join of the current DataFrame with an ``other`` DataFrame, similar to a SQL ``JOIN``.

        If the two DataFrames have duplicate non-join key column names, "right." will be prepended to the conflicting right columns. You can change the behavior by passing either (or both) `prefix` or `suffix` to the function.
        If `prefix` is passed, it will be prepended to the conflicting right columns. If `suffix` is passed, it will be appended to the conflicting right columns.

        .. NOTE::
            Although self joins are supported, we currently duplicate the logical plan for the right side
            and recompute the entire tree. Caching for this is on the roadmap.

        Example:
            >>> import daft
            >>> from daft import col
            >>> df1 = daft.from_pydict({"a": ["w", "x", "y"], "b": [1, 2, 3]})
            >>> df2 = daft.from_pydict({"a": ["x", "y", "z"], "b": [20, 30, 40]})
            >>> joined_df = df1.join(df2, left_on=[col("a"), col("b")], right_on=[col("a"), col("b") / 10])
            >>> joined_df.show()
            ╭──────┬───────┬─────────╮
            │ a    ┆ b     ┆ right.b │
            │ ---  ┆ ---   ┆ ---     │
            │ Utf8 ┆ Int64 ┆ Int64   │
            ╞══════╪═══════╪═════════╡
            │ x    ┆ 2     ┆ 20      │
            ├╌╌╌╌╌╌┼╌╌╌╌╌╌╌┼╌╌╌╌╌╌╌╌╌┤
            │ y    ┆ 3     ┆ 30      │
            ╰──────┴───────┴─────────╯
            <BLANKLINE>
            (Showing first 2 of 2 rows)

            >>> import daft
            >>> from daft import col
            >>> df1 = daft.from_pydict({"a": ["w", "x", "y"], "b": [1, 2, 3]})
            >>> df2 = daft.from_pydict({"a": ["x", "y", "z"], "b": [20, 30, 40]})
            >>> joined_df = df1.join(df2, left_on=[col("a"), col("b")], right_on=[col("a"), col("b") / 10], prefix="right_")
            >>> joined_df.show()
            ╭──────┬───────┬─────────╮
            │ a    ┆ b     ┆ right_b │
            │ ---  ┆ ---   ┆ ---     │
            │ Utf8 ┆ Int64 ┆ Int64   │
            ╞══════╪═══════╪═════════╡
            │ x    ┆ 2     ┆ 20      │
            ├╌╌╌╌╌╌┼╌╌╌╌╌╌╌┼╌╌╌╌╌╌╌╌╌┤
            │ y    ┆ 3     ┆ 30      │
            ╰──────┴───────┴─────────╯
            <BLANKLINE>
            (Showing first 2 of 2 rows)

            >>> import daft
            >>> from daft import col
            >>> df1 = daft.from_pydict({"a": ["w", "x", "y"], "b": [1, 2, 3]})
            >>> df2 = daft.from_pydict({"a": ["x", "y", "z"], "b": [20, 30, 40]})
            >>> joined_df = df1.join(df2, left_on=[col("a"), col("b")], right_on=[col("a"), col("b") / 10], suffix="_right")
            >>> joined_df.show()
            ╭──────┬───────┬─────────╮
            │ a    ┆ b     ┆ b_right │
            │ ---  ┆ ---   ┆ ---     │
            │ Utf8 ┆ Int64 ┆ Int64   │
            ╞══════╪═══════╪═════════╡
            │ x    ┆ 2     ┆ 20      │
            ├╌╌╌╌╌╌┼╌╌╌╌╌╌╌┼╌╌╌╌╌╌╌╌╌┤
            │ y    ┆ 3     ┆ 30      │
            ╰──────┴───────┴─────────╯
            <BLANKLINE>
            (Showing first 2 of 2 rows)

        Args:
            other (DataFrame): the right DataFrame to join on.
            on (Optional[Union[List[ColumnInputType], ColumnInputType]], optional): key or keys to join on [use if the keys on the left and right side match.]. Defaults to None.
            left_on (Optional[Union[List[ColumnInputType], ColumnInputType]], optional): key or keys to join on left DataFrame. Defaults to None.
            right_on (Optional[Union[List[ColumnInputType], ColumnInputType]], optional): key or keys to join on right DataFrame. Defaults to None.
            how (str, optional): what type of join to perform; currently "inner", "left", "right", "outer", "anti", "semi", and "cross" are supported. Defaults to "inner".
            strategy (Optional[str]): The join strategy (algorithm) to use; currently "hash", "sort_merge", "broadcast", and None are supported, where None
                chooses the join strategy automatically during query optimization. The default is None.
            suffix (Optional[str], optional): Suffix to add to the column names in case of a name collision. Defaults to "".
            prefix (Optional[str], optional): Prefix to add to the column names in case of a name collision. Defaults to "right.".

        Raises:
            ValueError: if `on` is passed in and `left_on` or `right_on` is not None.
            ValueError: if `on` is None but both `left_on` and `right_on` are not defined.

        Returns:
            DataFrame: Joined DataFrame.
        """
        if how == "cross":
            if any(side_on is not None for side_on in [on, left_on, right_on]):
                raise ValueError("In a cross join, `on`, `left_on`, and `right_on` cannot be set")

            left_on = []
            right_on = []
        elif on is None:
            if left_on is None or right_on is None:
                raise ValueError("If `on` is None then both `left_on` and `right_on` must not be None")
        else:
            if left_on is not None or right_on is not None:
                raise ValueError("If `on` is not None then both `left_on` and `right_on` must be None")
            left_on = on
            right_on = on

        join_type = JoinType.from_join_type_str(how)
        join_strategy = JoinStrategy.from_join_strategy_str(strategy) if strategy is not None else None

        if join_strategy == JoinStrategy.SortMerge and join_type != JoinType.Inner:
            raise ValueError("Sort merge join only supports inner joins")
        elif join_strategy == JoinStrategy.Broadcast and join_type == JoinType.Outer:
            raise ValueError("Broadcast join does not support outer joins")

        left_exprs = self.__column_input_to_expression(tuple(left_on) if isinstance(left_on, list) else (left_on,))
        right_exprs = self.__column_input_to_expression(tuple(right_on) if isinstance(right_on, list) else (right_on,))
        builder = self._builder.join(
            other._builder,
            left_on=left_exprs,
            right_on=right_exprs,
            how=join_type,
            strategy=join_strategy,
            prefix=prefix,
            suffix=suffix,
        )
        return DataFrame(builder)

    @DataframePublicAPI
    def concat(self, other: "DataFrame") -> "DataFrame":
        """Concatenates two DataFrames together in a "vertical" concatenation.

        The resulting DataFrame
        has number of rows equal to the sum of the number of rows of the input DataFrames.

        .. NOTE::
            DataFrames being concatenated **must have exactly the same schema**. You may wish to use the
            :meth:`df.select() <daft.DataFrame.select>` and :meth:`expr.cast() <daft.Expression.cast>` methods
            to ensure schema compatibility before concatenation.

        Args:
            other (DataFrame): other DataFrame to concatenate

        Returns:
            DataFrame: DataFrame with rows from `self` on top and rows from `other` at the bottom.
        """
        if self.schema() != other.schema():
            raise ValueError(
                f"DataFrames must have exactly the same schema for concatenation!\nExpected:\n{self.schema()}\n\nReceived:\n{other.schema()}"
            )
        builder = self._builder.concat(other._builder)
        return DataFrame(builder)

    @DataframePublicAPI
    def drop_nan(self, *cols: ColumnInputType):
        """Drops rows that contains NaNs. If cols is None it will drop rows with any NaN value.

        If column names are supplied, it will drop only those rows that contains NaNs in one of these columns.

        Example:
            >>> import daft
            >>> df = daft.from_pydict({"a": [1.0, 2.2, 3.5, float("nan")]})
            >>> df.drop_nan().collect()  # drops rows where any column contains NaN values
            ╭─────────╮
            │ a       │
            │ ---     │
            │ Float64 │
            ╞═════════╡
            │ 1       │
            ├╌╌╌╌╌╌╌╌╌┤
            │ 2.2     │
            ├╌╌╌╌╌╌╌╌╌┤
            │ 3.5     │
            ╰─────────╯
            <BLANKLINE>
            (Showing first 3 of 3 rows)

            >>> import daft
            >>> df = daft.from_pydict({"a": [1.6, 2.5, 3.3, float("nan")]})
            >>> df.drop_nan("a").collect()  # drops rows where column a contains NaN values
            ╭─────────╮
            │ a       │
            │ ---     │
            │ Float64 │
            ╞═════════╡
            │ 1.6     │
            ├╌╌╌╌╌╌╌╌╌┤
            │ 2.5     │
            ├╌╌╌╌╌╌╌╌╌┤
            │ 3.3     │
            ╰─────────╯
            <BLANKLINE>
            (Showing first 3 of 3 rows)

        Args:
            *cols (str): column names by which rows containing nans/NULLs should be filtered

        Returns:
            DataFrame: DataFrame without NaNs in specified/all columns

        """
        if len(cols) == 0:
            columns = self.__column_input_to_expression(self.column_names)
        else:
            columns = self.__column_input_to_expression(cols)
        float_columns = [
            column
            for column in columns
            if (
                column._to_field(self.schema()).dtype == DataType.float32()
                or column._to_field(self.schema()).dtype == DataType.float64()
            )
        ]

        # avoid superfluous .where with empty iterable when nothing to filter.
        if not float_columns:
            return self

        return self.where(
            ~reduce(
                lambda x, y: x.is_null().if_else(lit(False), x) | y.is_null().if_else(lit(False), y),
                (x.float.is_nan() for x in float_columns),
            )
        )

    @DataframePublicAPI
    def drop_null(self, *cols: ColumnInputType):
        """Drops rows that contains NaNs or NULLs. If cols is None it will drop rows with any NULL value.

        If column names are supplied, it will drop only those rows that contains NULLs in one of these columns.

        Example:
            >>> import daft
            >>> df = daft.from_pydict({"a": [1.6, 2.5, None, float("NaN")]})
            >>> df.drop_null("a").collect()
            ╭─────────╮
            │ a       │
            │ ---     │
            │ Float64 │
            ╞═════════╡
            │ 1.6     │
            ├╌╌╌╌╌╌╌╌╌┤
            │ 2.5     │
            ├╌╌╌╌╌╌╌╌╌┤
            │ NaN     │
            ╰─────────╯
            <BLANKLINE>
            (Showing first 3 of 3 rows)

        Args:
            *cols (str): column names by which rows containing nans should be filtered

        Returns:
            DataFrame: DataFrame without missing values in specified/all columns
        """
        if len(cols) == 0:
            columns = self.__column_input_to_expression(self.column_names)
        else:
            columns = self.__column_input_to_expression(cols)
        return self.where(~reduce(lambda x, y: x | y, (x.is_null() for x in columns)))

    @DataframePublicAPI
    def explode(self, *columns: ColumnInputType) -> "DataFrame":
        """Explodes a List column, where every element in each row's List becomes its own row, and all other columns in the DataFrame are duplicated across rows.

        If multiple columns are specified, each row must contain the same number of
        items in each specified column.

        Exploding Null values or empty lists will create a single Null entry (see example below).

        Example:
            >>> import daft
            >>> df = daft.from_pydict(
            ...     {
            ...         "x": [[1], [2, 3]],
            ...         "y": [["a"], ["b", "c"]],
            ...         "z": [
            ...             [1.0],
            ...             [2.0, 2.0],
            ...         ],
            ...     }
            ... )
            >>> df.explode(col("x"), col("y")).collect()
            ╭───────┬──────┬───────────────╮
            │ x     ┆ y    ┆ z             │
            │ ---   ┆ ---  ┆ ---           │
            │ Int64 ┆ Utf8 ┆ List[Float64] │
            ╞═══════╪══════╪═══════════════╡
            │ 1     ┆ a    ┆ [1]           │
            ├╌╌╌╌╌╌╌┼╌╌╌╌╌╌┼╌╌╌╌╌╌╌╌╌╌╌╌╌╌╌┤
            │ 2     ┆ b    ┆ [2, 2]        │
            ├╌╌╌╌╌╌╌┼╌╌╌╌╌╌┼╌╌╌╌╌╌╌╌╌╌╌╌╌╌╌┤
            │ 3     ┆ c    ┆ [2, 2]        │
            ╰───────┴──────┴───────────────╯
            <BLANKLINE>
            (Showing first 3 of 3 rows)

        Args:
            *columns (ColumnInputType): columns to explode

        Returns:
            DataFrame: DataFrame with exploded column
        """
        parsed_exprs = self.__column_input_to_expression(columns)
        builder = self._builder.explode(parsed_exprs)
        return DataFrame(builder)

    @DataframePublicAPI
    def unpivot(
        self,
        ids: ManyColumnsInputType,
        values: ManyColumnsInputType = [],
        variable_name: str = "variable",
        value_name: str = "value",
    ) -> "DataFrame":
        """Unpivots a DataFrame from wide to long format.

        Example:
            >>> import daft
            >>> df = daft.from_pydict(
            ...     {
            ...         "year": [2020, 2021, 2022],
            ...         "Jan": [10, 30, 50],
            ...         "Feb": [20, 40, 60],
            ...     }
            ... )
            >>> df = df.unpivot("year", ["Jan", "Feb"], variable_name="month", value_name="inventory")
            >>> df = df.sort("year")
            >>> df.show()
            ╭───────┬───────┬───────────╮
            │ year  ┆ month ┆ inventory │
            │ ---   ┆ ---   ┆ ---       │
            │ Int64 ┆ Utf8  ┆ Int64     │
            ╞═══════╪═══════╪═══════════╡
            │ 2020  ┆ Jan   ┆ 10        │
            ├╌╌╌╌╌╌╌┼╌╌╌╌╌╌╌┼╌╌╌╌╌╌╌╌╌╌╌┤
            │ 2020  ┆ Feb   ┆ 20        │
            ├╌╌╌╌╌╌╌┼╌╌╌╌╌╌╌┼╌╌╌╌╌╌╌╌╌╌╌┤
            │ 2021  ┆ Jan   ┆ 30        │
            ├╌╌╌╌╌╌╌┼╌╌╌╌╌╌╌┼╌╌╌╌╌╌╌╌╌╌╌┤
            │ 2021  ┆ Feb   ┆ 40        │
            ├╌╌╌╌╌╌╌┼╌╌╌╌╌╌╌┼╌╌╌╌╌╌╌╌╌╌╌┤
            │ 2022  ┆ Jan   ┆ 50        │
            ├╌╌╌╌╌╌╌┼╌╌╌╌╌╌╌┼╌╌╌╌╌╌╌╌╌╌╌┤
            │ 2022  ┆ Feb   ┆ 60        │
            ╰───────┴───────┴───────────╯
            <BLANKLINE>
            (Showing first 6 of 6 rows)

        Args:
            ids (ManyColumnsInputType): Columns to keep as identifiers
            values (Optional[ManyColumnsInputType]): Columns to unpivot. If not specified, all columns except ids will be unpivoted.
            variable_name (Optional[str]): Name of the variable column. Defaults to "variable".
            value_name (Optional[str]): Name of the value column. Defaults to "value".

        Returns:
            DataFrame: Unpivoted DataFrame

        See Also:
            `melt`
        """
        ids_exprs = column_inputs_to_expressions(ids)
        values_exprs = column_inputs_to_expressions(values)

        builder = self._builder.unpivot(ids_exprs, values_exprs, variable_name, value_name)
        return DataFrame(builder)

    @DataframePublicAPI
    def melt(
        self,
        ids: ManyColumnsInputType,
        values: ManyColumnsInputType = [],
        variable_name: str = "variable",
        value_name: str = "value",
    ) -> "DataFrame":
        """Alias for unpivot.

        See Also:
            `unpivot`
        """
        return self.unpivot(ids, values, variable_name, value_name)

    @DataframePublicAPI
    def transform(self, func: Callable[..., "DataFrame"], *args: Any, **kwargs: Any) -> "DataFrame":
        """Apply a function that takes and returns a DataFrame.

        Allow splitting your transformation into different units of work (functions) while preserving the syntax for chaining transformations.

        Example:
            >>> import daft
            >>> df = daft.from_pydict({"col_a": [1, 2, 3, 4]})
            >>> def add_1(df):
            ...     df = df.select(daft.col("col_a") + 1)
            ...     return df
            >>> def multiply_x(df, x):
            ...     df = df.select(daft.col("col_a") * x)
            ...     return df
            >>> df = df.transform(add_1).transform(multiply_x, 4)
            >>> df.show()
            ╭───────╮
            │ col_a │
            │ ---   │
            │ Int64 │
            ╞═══════╡
            │ 8     │
            ├╌╌╌╌╌╌╌┤
            │ 12    │
            ├╌╌╌╌╌╌╌┤
            │ 16    │
            ├╌╌╌╌╌╌╌┤
            │ 20    │
            ╰───────╯
            <BLANKLINE>
            (Showing first 4 of 4 rows)

        Args:
            func: A function that takes and returns a DataFrame.
            *args: Positional arguments to pass to func.
            **kwargs: Keyword arguments to pass to func.

        Returns:
            DataFrame: Transformed DataFrame.
        """
        result = func(self, *args, **kwargs)
        assert isinstance(
            result, DataFrame
        ), f"Func returned an instance of type [{type(result)}], should have been DataFrame."
        return result

    def _agg(
        self,
        to_agg: Iterable[Expression],
        group_by: Optional[ExpressionsProjection] = None,
    ) -> "DataFrame":
        builder = self._builder.agg(list(to_agg), list(group_by) if group_by is not None else None)
        return DataFrame(builder)

    def _map_agg_string_to_expr(self, expr: Expression, op: str) -> Expression:
        if op == "sum":
            return expr.sum()
        elif op == "count":
            return expr.count()
        elif op == "min":
            return expr.min()
        elif op == "max":
            return expr.max()
        elif op == "mean":
            return expr.mean()
        elif op == "any_value":
            return expr.any_value()
        elif op == "list":
            return expr.agg_list()
        elif op == "set":
            return expr.agg_set()
        elif op == "concat":
            return expr.agg_concat()

        raise NotImplementedError(f"Aggregation {op} is not implemented.")

    def _apply_agg_fn(
        self,
        fn: Callable[[Expression], Expression],
        cols: Tuple[ManyColumnsInputType, ...],
        group_by: Optional[ExpressionsProjection] = None,
    ) -> "DataFrame":
        if len(cols) == 0:
            warnings.warn("No columns specified; performing aggregation on all columns.")

            groupby_name_set = set() if group_by is None else group_by.to_name_set()
            cols = tuple(c for c in self.column_names if c not in groupby_name_set)
        exprs = self._wildcard_inputs_to_expressions(cols)
        return self._agg([fn(c) for c in exprs], group_by)

    def _map_groups(self, udf: Expression, group_by: Optional[ExpressionsProjection] = None) -> "DataFrame":
        builder = self._builder.map_groups(udf, list(group_by) if group_by is not None else None)
        return DataFrame(builder)

    @DataframePublicAPI
    def sum(self, *cols: ManyColumnsInputType) -> "DataFrame":
        """Performs a global sum on the DataFrame.

        Args:
            *cols (Union[str, Expression]): columns to sum
        Returns:
            DataFrame: Globally aggregated sums. Should be a single row.
        """
        return self._apply_agg_fn(Expression.sum, cols)

    @DataframePublicAPI
    def mean(self, *cols: ColumnInputType) -> "DataFrame":
        """Performs a global mean on the DataFrame.

        Args:
            *cols (Union[str, Expression]): columns to mean
        Returns:
            DataFrame: Globally aggregated mean. Should be a single row.
        """
        return self._apply_agg_fn(Expression.mean, cols)

    @DataframePublicAPI
    def stddev(self, *cols: ColumnInputType) -> "DataFrame":
        """Performs a global standard deviation on the DataFrame.

        Example:
            >>> import daft
            >>> df = daft.from_pydict({"col_a": [0, 1, 2]})
            >>> df = df.stddev("col_a")
            >>> df.show()
            ╭───────────────────╮
            │ col_a             │
            │ ---               │
            │ Float64           │
            ╞═══════════════════╡
            │ 0.816496580927726 │
            ╰───────────────────╯
            <BLANKLINE>
            (Showing first 1 of 1 rows)


        Args:
            *cols (Union[str, Expression]): columns to stddev
        Returns:
            DataFrame: Globally aggregated standard deviation. Should be a single row.
        """
        return self._apply_agg_fn(Expression.stddev, cols)

    @DataframePublicAPI
    def min(self, *cols: ColumnInputType) -> "DataFrame":
        """Performs a global min on the DataFrame.

        Args:
            *cols (Union[str, Expression]): columns to min
        Returns:
            DataFrame: Globally aggregated min. Should be a single row.
        """
        return self._apply_agg_fn(Expression.min, cols)

    @DataframePublicAPI
    def max(self, *cols: ColumnInputType) -> "DataFrame":
        """Performs a global max on the DataFrame.

        Args:
            *cols (Union[str, Expression]): columns to max
        Returns:
            DataFrame: Globally aggregated max. Should be a single row.
        """
        return self._apply_agg_fn(Expression.max, cols)

    @DataframePublicAPI
    def any_value(self, *cols: ColumnInputType) -> "DataFrame":
        """Returns an arbitrary value on this DataFrame.

        Values for each column are not guaranteed to be from the same row.

        Args:
            *cols (Union[str, Expression]): columns to get an arbitrary value from
        Returns:
            DataFrame: DataFrame with any values.
        """
        return self._apply_agg_fn(Expression.any_value, cols)

    @DataframePublicAPI
    def count(self, *cols: ColumnInputType) -> "DataFrame":
        """Performs a global count on the DataFrame.

        If no columns are specified (i.e. in the case you call `df.count()`), or only the literal string "*",
        this functions very similarly to a COUNT(*) operation in SQL and will return a new dataframe with a
        single column with the name "count".

            >>> import daft
            >>> from daft import col
            >>> df = daft.from_pydict({"foo": [1, None, None], "bar": [None, 2, 2], "baz": [3, 4, 5]})
            >>> df.count().show()  # equivalent to df.count("*").show()
            ╭────────╮
            │ count  │
            │ ---    │
            │ UInt64 │
            ╞════════╡
            │ 3      │
            ╰────────╯
            <BLANKLINE>
            (Showing first 1 of 1 rows)

        However, specifying some column names would instead change the behavior to count all non-null values,
        similar to a SQL command for `SELECT COUNT(foo), COUNT(bar) FROM df`. Also, using `df.count(col("*"))`
        will expand out into count() for each column.

            >>> df.count("foo", "bar").show()
            ╭────────┬────────╮
            │ foo    ┆ bar    │
            │ ---    ┆ ---    │
            │ UInt64 ┆ UInt64 │
            ╞════════╪════════╡
            │ 1      ┆ 2      │
            ╰────────┴────────╯
            <BLANKLINE>
            (Showing first 1 of 1 rows)
            >>> df.count(col("*")).show()
            ╭────────┬────────┬────────╮
            │ foo    ┆ bar    ┆ baz    │
            │ ---    ┆ ---    ┆ ---    │
            │ UInt64 ┆ UInt64 ┆ UInt64 │
            ╞════════╪════════╪════════╡
            │ 1      ┆ 2      ┆ 3      │
            ╰────────┴────────┴────────╯
            <BLANKLINE>
            (Showing first 1 of 1 rows)

        Args:
            *cols (Union[str, Expression]): columns to count
        Returns:
            DataFrame: Globally aggregated count. Should be a single row.
        """
        # Special case: treat this as a COUNT(*) operation which is likely what most people would expect
        # If user passes in "*", also do this behavior (by default it would count each column individually)
        if len(cols) == 0 or (len(cols) == 1 and isinstance(cols[0], str) and cols[0] == "*"):
            builder = self._builder.count()
            return DataFrame(builder)

        if any(isinstance(c, str) and c == "*" for c in cols):
            # we do not support hybrid count-all and count-nonnull
            raise ValueError("Cannot call count() with both * and column names")

        # Otherwise, perform a column-wise count on the specified columns
        return self._apply_agg_fn(Expression.count, cols)

    @DataframePublicAPI
    def agg_list(self, *cols: ColumnInputType) -> "DataFrame":
        """Performs a global list agg on the DataFrame.

        Args:
            *cols (Union[str, Expression]): columns to form into a list
        Returns:
            DataFrame: Globally aggregated list. Should be a single row.
        """
        return self._apply_agg_fn(Expression.agg_list, cols)

    @DataframePublicAPI
    def agg_set(self, *cols: ColumnInputType) -> "DataFrame":
        """Performs a global set agg on the DataFrame (ignoring nulls).

        Args:
            *cols (Union[str, Expression]): columns to form into a set

        Returns:
            DataFrame: Globally aggregated set. Should be a single row.
        """
        return self._apply_agg_fn(Expression.agg_set, cols)

    @DataframePublicAPI
    def agg_concat(self, *cols: ColumnInputType) -> "DataFrame":
        """Performs a global list concatenation agg on the DataFrame.

        Args:
            *cols (Union[str, Expression]): columns that are lists to concatenate
        Returns:
            DataFrame: Globally aggregated list. Should be a single row.
        """
        return self._apply_agg_fn(Expression.agg_concat, cols)

    @DataframePublicAPI
    def agg(self, *to_agg: Union[Expression, Iterable[Expression]]) -> "DataFrame":
        """Perform aggregations on this DataFrame.

        Allows for mixed aggregations for multiple columns.
        Will return a single row that aggregated the entire DataFrame.

        For a full list of aggregation expressions, see :ref:`Aggregation Expressions <api=aggregation-expression>`

        Example:
            >>> import daft
            >>> from daft import col
            >>> df = daft.from_pydict(
            ...     {"student_id": [1, 2, 3, 4], "test1": [0.5, 0.4, 0.6, 0.7], "test2": [0.9, 0.8, 0.7, 1.0]}
            ... )
            >>> agg_df = df.agg(
            ...     col("test1").mean(),
            ...     col("test2").mean(),
            ...     ((col("test1") + col("test2")) / 2).min().alias("total_min"),
            ...     ((col("test1") + col("test2")) / 2).max().alias("total_max"),
            ... )
            >>> agg_df.show()
            ╭─────────┬────────────────────┬────────────────────┬───────────╮
            │ test1   ┆ test2              ┆ total_min          ┆ total_max │
            │ ---     ┆ ---                ┆ ---                ┆ ---       │
            │ Float64 ┆ Float64            ┆ Float64            ┆ Float64   │
            ╞═════════╪════════════════════╪════════════════════╪═══════════╡
            │ 0.55    ┆ 0.8500000000000001 ┆ 0.6000000000000001 ┆ 0.85      │
            ╰─────────┴────────────────────┴────────────────────┴───────────╯
            <BLANKLINE>
            (Showing first 1 of 1 rows)

        Args:
            *to_agg (Expression): aggregation expressions

        Returns:
            DataFrame: DataFrame with aggregated results
        """
        to_agg_list = (
            list(to_agg[0])
            if (len(to_agg) == 1 and not isinstance(to_agg[0], Expression))
            else list(typing.cast("Tuple[Expression]", to_agg))
        )

        for expr in to_agg_list:
            if not isinstance(expr, Expression):
                raise ValueError(f"DataFrame.agg() only accepts expression type, received: {type(expr)}")

        return self._agg(to_agg_list, group_by=None)

    @DataframePublicAPI
    def groupby(self, *group_by: ManyColumnsInputType) -> "GroupedDataFrame":
        """Performs a GroupBy on the DataFrame for aggregation.

        Example:
            >>> import daft
            >>> from daft import col
            >>> df = daft.from_pydict(
            ...     {
            ...         "pet": ["cat", "dog", "dog", "cat"],
            ...         "age": [1, 2, 3, 4],
            ...         "name": ["Alex", "Jordan", "Sam", "Riley"],
            ...     }
            ... )
            >>> grouped_df = df.groupby("pet").agg(
            ...     col("age").min().alias("min_age"),
            ...     col("age").max().alias("max_age"),
            ...     col("pet").count().alias("count"),
            ...     col("name").any_value(),
            ... )
            >>> grouped_df = grouped_df.sort("pet")
            >>> grouped_df.show()
            ╭──────┬─────────┬─────────┬────────┬────────╮
            │ pet  ┆ min_age ┆ max_age ┆ count  ┆ name   │
            │ ---  ┆ ---     ┆ ---     ┆ ---    ┆ ---    │
            │ Utf8 ┆ Int64   ┆ Int64   ┆ UInt64 ┆ Utf8   │
            ╞══════╪═════════╪═════════╪════════╪════════╡
            │ cat  ┆ 1       ┆ 4       ┆ 2      ┆ Alex   │
            ├╌╌╌╌╌╌┼╌╌╌╌╌╌╌╌╌┼╌╌╌╌╌╌╌╌╌┼╌╌╌╌╌╌╌╌┼╌╌╌╌╌╌╌╌┤
            │ dog  ┆ 2       ┆ 3       ┆ 2      ┆ Jordan │
            ╰──────┴─────────┴─────────┴────────┴────────╯
            <BLANKLINE>
            (Showing first 2 of 2 rows)

        Args:
            *group_by (Union[str, Expression]): columns to group by

        Returns:
            GroupedDataFrame: DataFrame to Aggregate
        """
        return GroupedDataFrame(self, ExpressionsProjection(self._wildcard_inputs_to_expressions(group_by)))

    @DataframePublicAPI
    def pivot(
        self,
        group_by: ManyColumnsInputType,
        pivot_col: ColumnInputType,
        value_col: ColumnInputType,
        agg_fn: str,
        names: Optional[List[str]] = None,
    ) -> "DataFrame":
        """Pivots a column of the DataFrame and performs an aggregation on the values.

        .. NOTE::
            You may wish to provide a list of distinct values to pivot on, which is more efficient as it avoids
            a distinct operation. Without this list, Daft will perform a distinct operation on the pivot column to
            determine the unique values to pivot on.

        Example:
            >>> import daft
            >>> data = {
            ...     "id": [1, 2, 3, 4],
            ...     "version": ["3.8", "3.8", "3.9", "3.9"],
            ...     "platform": ["macos", "macos", "macos", "windows"],
            ...     "downloads": [100, 200, 150, 250],
            ... }
            >>> df = daft.from_pydict(data)
            >>> df = df.pivot("version", "platform", "downloads", "sum")
            >>>
            >>> df = df.sort("version").select("version", "windows", "macos")
            >>> df.show()
            ╭─────────┬─────────┬───────╮
            │ version ┆ windows ┆ macos │
            │ ---     ┆ ---     ┆ ---   │
            │ Utf8    ┆ Int64   ┆ Int64 │
            ╞═════════╪═════════╪═══════╡
            │ 3.8     ┆ None    ┆ 300   │
            ├╌╌╌╌╌╌╌╌╌┼╌╌╌╌╌╌╌╌╌┼╌╌╌╌╌╌╌┤
            │ 3.9     ┆ 250     ┆ 150   │
            ╰─────────┴─────────┴───────╯
            <BLANKLINE>
            (Showing first 2 of 2 rows)

        Args:
            group_by (ManyColumnsInputType): columns to group by
            pivot_col (Union[str, Expression]): column to pivot
            value_col (Union[str, Expression]): column to aggregate
            agg_fn (str): aggregation function to apply
            names (Optional[List[str]]): names of the pivoted columns

        Returns:
            DataFrame: DataFrame with pivoted columns

        """
        group_by_expr = column_inputs_to_expressions(group_by)
        [pivot_col_expr, value_col_expr] = column_inputs_to_expressions([pivot_col, value_col])
        agg_expr = self._map_agg_string_to_expr(value_col_expr, agg_fn)

        if names is None:
            names = self.select(pivot_col_expr).distinct().to_pydict()[pivot_col_expr.name()]
            names = [str(x) for x in names]
        builder = self._builder.pivot(group_by_expr, pivot_col_expr, value_col_expr, agg_expr, names)
        return DataFrame(builder)

    @DataframePublicAPI
    def union(self, other: "DataFrame") -> "DataFrame":
        """Returns the distinct union of two DataFrames.

        Example:
            >>> import daft
            >>> df1 = daft.from_pydict({"x": [1, 2, 3], "y": [4, 5, 6]})
            >>> df2 = daft.from_pydict({"x": [3, 4, 5], "y": [6, 7, 8]})
            >>> df1.union(df2).sort("x").show()
            ╭───────┬───────╮
            │ x     ┆ y     │
            │ ---   ┆ ---   │
            │ Int64 ┆ Int64 │
            ╞═══════╪═══════╡
            │ 1     ┆ 4     │
            ├╌╌╌╌╌╌╌┼╌╌╌╌╌╌╌┤
            │ 2     ┆ 5     │
            ├╌╌╌╌╌╌╌┼╌╌╌╌╌╌╌┤
            │ 3     ┆ 6     │
            ├╌╌╌╌╌╌╌┼╌╌╌╌╌╌╌┤
            │ 4     ┆ 7     │
            ├╌╌╌╌╌╌╌┼╌╌╌╌╌╌╌┤
            │ 5     ┆ 8     │
            ╰───────┴───────╯
            <BLANKLINE>
            (Showing first 5 of 5 rows)
        """
        builder = self._builder.union(other._builder)
        return DataFrame(builder)

    @DataframePublicAPI
    def union_all(self, other: "DataFrame") -> "DataFrame":
        """Returns the union of two DataFrames, including duplicates.

        Example:
            >>> import daft
            >>> df1 = daft.from_pydict({"x": [1, 2, 3], "y": [4, 5, 6]})
            >>> df2 = daft.from_pydict({"x": [3, 2, 1], "y": [6, 5, 4]})
            >>> df1.union_all(df2).sort("x").show()
            ╭───────┬───────╮
            │ x     ┆ y     │
            │ ---   ┆ ---   │
            │ Int64 ┆ Int64 │
            ╞═══════╪═══════╡
            │ 1     ┆ 4     │
            ├╌╌╌╌╌╌╌┼╌╌╌╌╌╌╌┤
            │ 1     ┆ 4     │
            ├╌╌╌╌╌╌╌┼╌╌╌╌╌╌╌┤
            │ 2     ┆ 5     │
            ├╌╌╌╌╌╌╌┼╌╌╌╌╌╌╌┤
            │ 2     ┆ 5     │
            ├╌╌╌╌╌╌╌┼╌╌╌╌╌╌╌┤
            │ 3     ┆ 6     │
            ├╌╌╌╌╌╌╌┼╌╌╌╌╌╌╌┤
            │ 3     ┆ 6     │
            ╰───────┴───────╯
            <BLANKLINE>
            (Showing first 6 of 6 rows)
        """
        builder = self._builder.union(other._builder, is_all=True)
        return DataFrame(builder)

    @DataframePublicAPI
    def union_by_name(self, other: "DataFrame") -> "DataFrame":
        """Returns the distinct union by name.

        Example:
            >>> import daft
            >>> df1 = daft.from_pydict({"x": [1, 2], "y": [4, 5], "w": [9, 10]})
            >>> df2 = daft.from_pydict({"y": [6, 7], "z": ["a", "b"]})
            >>> df1.union_by_name(df2).sort("y").show()
            ╭───────┬───────┬───────┬──────╮
            │ x     ┆ y     ┆ w     ┆ z    │
            │ ---   ┆ ---   ┆ ---   ┆ ---  │
            │ Int64 ┆ Int64 ┆ Int64 ┆ Utf8 │
            ╞═══════╪═══════╪═══════╪══════╡
            │ 1     ┆ 4     ┆ 9     ┆ None │
            ├╌╌╌╌╌╌╌┼╌╌╌╌╌╌╌┼╌╌╌╌╌╌╌┼╌╌╌╌╌╌┤
            │ 2     ┆ 5     ┆ 10    ┆ None │
            ├╌╌╌╌╌╌╌┼╌╌╌╌╌╌╌┼╌╌╌╌╌╌╌┼╌╌╌╌╌╌┤
            │ None  ┆ 6     ┆ None  ┆ a    │
            ├╌╌╌╌╌╌╌┼╌╌╌╌╌╌╌┼╌╌╌╌╌╌╌┼╌╌╌╌╌╌┤
            │ None  ┆ 7     ┆ None  ┆ b    │
            ╰───────┴───────┴───────┴──────╯
            <BLANKLINE>
            (Showing first 4 of 4 rows)
        """
        builder = self._builder.union(other._builder, is_all=False, is_by_name=True)
        return DataFrame(builder)

    @DataframePublicAPI
    def union_all_by_name(self, other: "DataFrame") -> "DataFrame":
        """Returns the union of two DataFrames, including duplicates, with columns matched by name.

        Example:
            >>> import daft
            >>> df1 = daft.from_pydict({"x": [1, 2], "y": [4, 5], "w": [9, 10]})
            >>> df2 = daft.from_pydict({"y": [6, 6, 7, 7], "z": ["a", "a", "b", "b"]})
            >>> df1.union_all_by_name(df2).sort("y").show()
            ╭───────┬───────┬───────┬──────╮
            │ x     ┆ y     ┆ w     ┆ z    │
            │ ---   ┆ ---   ┆ ---   ┆ ---  │
            │ Int64 ┆ Int64 ┆ Int64 ┆ Utf8 │
            ╞═══════╪═══════╪═══════╪══════╡
            │ 1     ┆ 4     ┆ 9     ┆ None │
            ├╌╌╌╌╌╌╌┼╌╌╌╌╌╌╌┼╌╌╌╌╌╌╌┼╌╌╌╌╌╌┤
            │ 2     ┆ 5     ┆ 10    ┆ None │
            ├╌╌╌╌╌╌╌┼╌╌╌╌╌╌╌┼╌╌╌╌╌╌╌┼╌╌╌╌╌╌┤
            │ None  ┆ 6     ┆ None  ┆ a    │
            ├╌╌╌╌╌╌╌┼╌╌╌╌╌╌╌┼╌╌╌╌╌╌╌┼╌╌╌╌╌╌┤
            │ None  ┆ 6     ┆ None  ┆ a    │
            ├╌╌╌╌╌╌╌┼╌╌╌╌╌╌╌┼╌╌╌╌╌╌╌┼╌╌╌╌╌╌┤
            │ None  ┆ 7     ┆ None  ┆ b    │
            ├╌╌╌╌╌╌╌┼╌╌╌╌╌╌╌┼╌╌╌╌╌╌╌┼╌╌╌╌╌╌┤
            │ None  ┆ 7     ┆ None  ┆ b    │
            ╰───────┴───────┴───────┴──────╯
            <BLANKLINE>
            (Showing first 6 of 6 rows)
        """
        builder = self._builder.union(other._builder, is_all=True, is_by_name=True)
        return DataFrame(builder)

    @DataframePublicAPI
    def intersect(self, other: "DataFrame") -> "DataFrame":
        """Returns the intersection of two DataFrames.

        Example:
            >>> import daft
            >>> df1 = daft.from_pydict({"a": [1, 2, 3], "b": [4, 5, 6]})
            >>> df2 = daft.from_pydict({"a": [1, 2, 3], "b": [4, 8, 6]})
            >>> df = df1.intersect(df2)
            >>> df = df.sort("a")
            >>> df.show()
            ╭───────┬───────╮
            │ a     ┆ b     │
            │ ---   ┆ ---   │
            │ Int64 ┆ Int64 │
            ╞═══════╪═══════╡
            │ 1     ┆ 4     │
            ├╌╌╌╌╌╌╌┼╌╌╌╌╌╌╌┤
            │ 3     ┆ 6     │
            ╰───────┴───────╯
            <BLANKLINE>
            (Showing first 2 of 2 rows)

        Args:
            other (DataFrame): DataFrame to intersect with

        Returns:
            DataFrame: DataFrame with the intersection of the two DataFrames
        """
        builder = self._builder.intersect(other._builder)
        return DataFrame(builder)

    @DataframePublicAPI
    def intersect_all(self, other: "DataFrame") -> "DataFrame":
        """Returns the intersection of two DataFrames, including duplicates.

        Example:
            >>> import daft
            >>> df1 = daft.from_pydict({"a": [1, 2, 2], "b": [4, 6, 6]})
            >>> df2 = daft.from_pydict({"a": [1, 1, 2, 2], "b": [4, 4, 6, 6]})
            >>> df1.intersect_all(df2).sort("a").collect()
            ╭───────┬───────╮
            │ a     ┆ b     │
            │ ---   ┆ ---   │
            │ Int64 ┆ Int64 │
            ╞═══════╪═══════╡
            │ 1     ┆ 4     │
            ├╌╌╌╌╌╌╌┼╌╌╌╌╌╌╌┤
            │ 2     ┆ 6     │
            ├╌╌╌╌╌╌╌┼╌╌╌╌╌╌╌┤
            │ 2     ┆ 6     │
            ╰───────┴───────╯
            <BLANKLINE>
            (Showing first 3 of 3 rows)

        Args:
            other (DataFrame): DataFrame to intersect with

        Returns:
            DataFrame: DataFrame with the intersection of the two DataFrames, including duplicates
        """
        builder = self._builder.intersect_all(other._builder)
        return DataFrame(builder)

    @DataframePublicAPI
    def except_distinct(self, other: "DataFrame") -> "DataFrame":
        """Returns the set difference of two DataFrames.

        Example:
            >>> import daft
            >>> df1 = daft.from_pydict({"a": [1, 2, 3], "b": [4, 5, 6]})
            >>> df2 = daft.from_pydict({"a": [1, 2, 3], "b": [4, 8, 6]})
            >>> df1.except_distinct(df2).collect()
            ╭───────┬───────╮
            │ a     ┆ b     │
            │ ---   ┆ ---   │
            │ Int64 ┆ Int64 │
            ╞═══════╪═══════╡
            │ 2     ┆ 5     │
            ╰───────┴───────╯
            <BLANKLINE>
            (Showing first 1 of 1 rows)

        Args:
            other (DataFrame): DataFrame to except with

        Returns:
            DataFrame: DataFrame with the set difference of the two DataFrames
        """
        builder = self._builder.except_distinct(other._builder)
        return DataFrame(builder)

    @DataframePublicAPI
    def except_all(self, other: "DataFrame") -> "DataFrame":
        """Returns the set difference of two DataFrames, considering duplicates.

        Example:
            >>> import daft
            >>> df1 = daft.from_pydict({"a": [1, 1, 2, 2], "b": [4, 4, 6, 6]})
            >>> df2 = daft.from_pydict({"a": [1, 2, 2], "b": [4, 6, 6]})
            >>> df1.except_all(df2).collect()
            ╭───────┬───────╮
            │ a     ┆ b     │
            │ ---   ┆ ---   │
            │ Int64 ┆ Int64 │
            ╞═══════╪═══════╡
            │ 1     ┆ 4     │
            ╰───────┴───────╯
            <BLANKLINE>
            (Showing first 1 of 1 rows)

        Args:
            other (DataFrame): DataFrame to except with

        Returns:
            DataFrame: DataFrame with the set difference of the two DataFrames, considering duplicates
        """
        builder = self._builder.except_all(other._builder)
        return DataFrame(builder)

    def _materialize_results(self) -> None:
        """Materializes the results of for this DataFrame and hold a pointer to the results."""
        context = get_context()
        if self._result is None:
            self._result_cache = context.get_or_create_runner().run(self._builder)
            result = self._result
            assert result is not None
            result.wait()

    @DataframePublicAPI
    def collect(self, num_preview_rows: Optional[int] = 8) -> "DataFrame":
        """Executes the entire DataFrame and materializes the results.

        .. NOTE::
            This call is **blocking** and will execute the DataFrame when called

        Args:
            num_preview_rows: Number of rows to preview. Defaults to 8.

        Returns:
            DataFrame: DataFrame with materialized results.
        """
        plan_time_start = _utc_now()
        self._materialize_results()
        plan_time_end = _utc_now()
        self._broadcast_query_plan(plan_time_start, plan_time_end)
        assert self._result is not None
        dataframe_len = len(self._result)
        if num_preview_rows is not None:
            self._num_preview_rows = num_preview_rows
        else:
            self._num_preview_rows = dataframe_len
        return self

    def _construct_show_preview(self, n: int) -> "Preview":
        """Helper for .show() which will construct the underlying Preview object."""
        preview_partition = self._preview.partition
        total_rows = self._preview.total_rows

        # Truncate n to the length of the DataFrame, if we have it.
        if total_rows is not None and n > total_rows:
            n = total_rows

        # Construct the PreviewPartition
        if preview_partition is None or len(preview_partition) < n:
            # Preview partition doesn't exist or doesn't contain enough rows, so we need to compute a
            # new one from scratch.
            builder = self._builder.limit(n, eager=True)

            # Iteratively retrieve partitions until enough data has been materialized
            tables = []
            seen = 0
            for table in get_context().get_or_create_runner().run_iter_tables(builder, results_buffer_size=1):
                tables.append(table)
                seen += len(table)
                if seen >= n:
                    break

            preview_partition = MicroPartition.concat(tables)
            if len(preview_partition) > n:
                preview_partition = preview_partition.slice(0, n)
            elif len(preview_partition) < n:
                # Iterator short-circuited before reaching n, so we know that we have the full DataFrame.
                total_rows = n = len(preview_partition)
            preview = Preview(
                partition=preview_partition,
                total_rows=total_rows,
            )
        elif len(preview_partition) > n:
            # Preview partition is cached but has more rows that we need, so use the appropriate slice.
            truncated_preview_partition = preview_partition.slice(0, n)
            preview = Preview(
                partition=truncated_preview_partition,
                total_rows=total_rows,
            )
        else:
            assert len(preview_partition) == n
            # Preview partition is cached and has exactly the number of rows that we need, so use it directly.
            preview = self._preview

        return preview

    @DataframePublicAPI
    def show(
        self,
        n: int = 8,
        format: Optional[PreviewFormat] = None,
        verbose: bool = False,
        max_width: int = 30,
        align: PreviewAlign = "left",
        columns: Optional[List[PreviewColumn]] = None,
    ) -> None:
        """Executes enough of the DataFrame in order to display the first ``n`` rows.

        If IPython is installed, this will use IPython's `display` utility to pretty-print in a
        notebook/REPL environment. Otherwise, this will fall back onto a naive Python `print`.

        If no format is given, then daft's truncating preview format is used.
            - The output is a 'fancy' table with rounded corners.
            - Headers contain the column's data type.
            - Columns are truncated to 30 characters.
            - The table's overall width is limited to 10 columns.

        .. NOTE::
            This call is **blocking** and will execute the DataFrame when called

        Examples:
            >>> import daft
            >>> df = daft.from_pydict({"x": [1, 2, 3], "y": [4, 5, 6], "z": [7, 8, 9]})
            >>> df.show()  # doctest: +SKIP
            >>> df.show(format="markdown")  # doctest: +SKIP
            >>> df.show(max_width=50)  # doctest: +SKIP
            >>> df.show(align="left")  # doctest: +SKIP

        Args:
            n: number of rows to show. Defaults to 8.
            format (PreviewFormat): the box-drawing format e.g. "fancy" or "markdown".
            **options: keyword arguments to modify the formatting, please see the options section.

        Usage:
            - If columns are given, their length MUST match the schema.
            - If columns are given, their settings override any global settings.

        Options:
            verbose     (bool)                      : verbose will print header info
            max_width   (int)                       : global max column width
            align       (PreviewAlign)              : global column align
            columns     (list[PreviewColumn])       : column overrides

        """
        schema = self.schema()
        preview = self._construct_show_preview(n)
        preview_formatter = PreviewFormatter(
            preview,
            schema,
            format,
            **{
                "verbose": verbose,
                "max_width": max_width,
                "align": align,
                "columns": columns,
            },
        )

        try:
            from IPython.display import display

            display(preview_formatter, clear=True)
        except ImportError:
            print(preview_formatter)
        return None

    def __len__(self):
        """Returns the count of rows when dataframe is materialized.

        If dataframe is not materialized yet, raises a runtime error.

        Returns:
            int: count of rows.

        """
        if self._result is not None:
            return len(self._result)

        message = (
            "Cannot call len() on an unmaterialized dataframe:"
            " either materialize your dataframe with df.collect() first before calling len(),"
            " or use `df.count_rows()` instead which will calculate the total number of rows."
        )
        raise RuntimeError(message)

    def __contains__(self, col_name: str) -> bool:
        """Returns whether the column exists in the dataframe.

        Example:
            >>> import daft
            >>> df = daft.from_pydict({"x": [1, 2, 3], "y": [4, 5, 6], "z": [7, 8, 9]})
            >>> "x" in df
            True

        Args:
            col_name (str): column name

        Returns:
            bool: whether the column exists in the dataframe.
        """
        return col_name in self.column_names

    @DataframePublicAPI
    def to_pandas(self, coerce_temporal_nanoseconds: bool = False) -> "pandas.DataFrame":
        """Converts the current DataFrame to a `pandas DataFrame <https://pandas.pydata.org/docs/reference/api/pandas.DataFrame.html>`__.

        If results have not computed yet, collect will be called.

        Args:
            coerce_temporal_nanoseconds (bool): Whether to coerce temporal columns to nanoseconds. Only applicable to pandas version >= 2.0 and pyarrow version >= 13.0.0. Defaults to False. See `pyarrow.Table.to_pandas <https://arrow.apache.org/docs/python/generated/pyarrow.Table.html#pyarrow.Table.to_pandas>`__ for more information.

        Returns:
            pandas.DataFrame: `pandas DataFrame <https://pandas.pydata.org/docs/reference/api/pandas.DataFrame.html>`__ converted from a Daft DataFrame

            .. NOTE::
                This call is **blocking** and will execute the DataFrame when called
        """
        self.collect()
        result = self._result
        assert result is not None

        pd_df = result.to_pandas(
            schema=self._builder.schema(),
            coerce_temporal_nanoseconds=coerce_temporal_nanoseconds,
        )
        return pd_df

    @DataframePublicAPI
    def to_arrow(self) -> "pyarrow.Table":
        """Converts the current DataFrame to a `pyarrow Table <https://arrow.apache.org/docs/python/generated/pyarrow.Table.html>`__.

        If results have not computed yet, collect will be called.

        Returns:
            pyarrow.Table: `pyarrow Table <https://arrow.apache.org/docs/python/generated/pyarrow.Table.html>`__ converted from a Daft DataFrame

            .. NOTE::
                This call is **blocking** and will execute the DataFrame when called
        """
        import pyarrow as pa

        arrow_rb_iter = self.to_arrow_iter(results_buffer_size=None)
        return pa.Table.from_batches(arrow_rb_iter, schema=self.schema().to_pyarrow_schema())

    @DataframePublicAPI
    def to_pydict(self) -> Dict[str, List[Any]]:
        """Converts the current DataFrame to a python dictionary. The dictionary contains Python lists of Python objects for each column.

        If results have not computed yet, collect will be called.

        Returns:
            dict[str, list[Any]]: python dict converted from a Daft DataFrame

            .. NOTE::
                This call is **blocking** and will execute the DataFrame when called
        """
        self.collect()
        result = self._result
        assert result is not None
        return result.to_pydict()

    @DataframePublicAPI
    def to_pylist(self) -> List[Any]:
        """Converts the current Dataframe into a python list.

        .. WARNING::

            This is a convenience method over :meth:`DataFrame.iter_rows() <daft.DataFrame.iter_rows>`. Users should prefer using `.iter_rows()` directly instead for lower memory utilization if they are streaming rows out of a DataFrame and don't require full materialization of the Python list.

        .. seealso::
            :meth:`df.iter_rows() <daft.DataFrame.iter_rows>`: streaming iterator over individual rows in a DataFrame
        Example:
            >>> import daft
            >>> from daft import col
            >>> df = daft.from_pydict({"a": [1, 2, 3, 4], "b": [2, 4, 3, 1]})
            >>> print(df.to_pylist())
            [{'a': 1, 'b': 2}, {'a': 2, 'b': 4}, {'a': 3, 'b': 3}, {'a': 4, 'b': 1}]

        Returns:
            List[dict[str, Any]]: List of python dict objects.
        """
        return list(self.iter_rows())

    @DataframePublicAPI
    def to_torch_map_dataset(self) -> "torch.utils.data.Dataset":
        """Convert the current DataFrame into a map-style `Torch Dataset <https://pytorch.org/docs/stable/data.html#map-style-datasets>`__ for use with PyTorch.

        This method will materialize the entire DataFrame and block on completion.

        Items will be returned in pydict format: a dict of `{"column name": value}` for each row in the data.

        .. NOTE::
            If you do not need random access, you may get better performance out of an IterableDataset,
            which streams data items in as soon as they are ready and does not block on full materialization.

        .. NOTE::
            This method returns results locally.
            For distributed training, you may want to use ``DataFrame.to_ray_dataset()``.
        """
        from daft.dataframe.to_torch import DaftTorchDataset

        return DaftTorchDataset(self.to_pydict(), len(self))

    @DataframePublicAPI
    def to_torch_iter_dataset(self) -> "torch.utils.data.IterableDataset":
        """Convert the current DataFrame into a `Torch IterableDataset <https://pytorch.org/docs/stable/data.html#torch.utils.data.IterableDataset>`__ for use with PyTorch.

        Begins execution of the DataFrame if it is not yet executed.

        Items will be returned in pydict format: a dict of `{"column name": value}` for each row in the data.

        .. NOTE::
            The produced dataset is meant to be used with the single-process DataLoader,
            and does not support data sharding hooks for multi-process data loading.

            Do keep in mind that Daft is already using multithreading or multiprocessing under the hood
            to compute the data stream that feeds this dataset.

        .. NOTE::
            This method returns results locally.
            For distributed training, you may want to use ``DataFrame.to_ray_dataset()``.
        """
        from daft.dataframe.to_torch import DaftTorchIterableDataset

        return DaftTorchIterableDataset(self)

    @DataframePublicAPI
    def to_ray_dataset(self) -> "ray.data.dataset.DataSet":
        """Converts the current DataFrame to a `Ray Dataset <https://docs.ray.io/en/latest/data/api/dataset.html#ray.data.Dataset>`__ which is useful for running distributed ML model training in Ray.

        .. NOTE::
            This function can only work if Daft is running using the RayRunner

        Returns:
            ray.data.dataset.DataSet: `Ray dataset <https://docs.ray.io/en/latest/data/api/dataset.html#ray.data.Dataset>`__
        """
        from daft.runners.ray_runner import RayPartitionSet

        self.collect()
        partition_set = self._result
        assert partition_set is not None
        if not isinstance(partition_set, RayPartitionSet):
            raise ValueError("Cannot convert to Ray Dataset if not running on Ray backend")
        return partition_set.to_ray_dataset()

    @classmethod
    def _from_ray_dataset(cls, ds: "ray.data.dataset.DataSet") -> "DataFrame":
        """Creates a DataFrame from a `Ray Dataset <https://docs.ray.io/en/latest/data/api/dataset.html#ray.data.Dataset>`__."""
        from ray.exceptions import RayTaskError

        context = get_context()
        if context.get_or_create_runner().name != "ray":
            raise ValueError("Daft needs to be running on the Ray Runner for this operation")

        from daft.runners.ray_runner import RayRunnerIO

        ray_runner_io = context.get_or_create_runner().runner_io()
        assert isinstance(ray_runner_io, RayRunnerIO)

        partition_set, schema = ray_runner_io.partition_set_from_ray_dataset(ds)
        cache_entry = context.get_or_create_runner().put_partition_set_into_cache(partition_set)
        try:
            size_bytes = partition_set.size_bytes()
        except RayTaskError as e:
            import pyarrow as pa
            from packaging.version import parse

            if "extension<arrow.fixed_shape_tensor>" in str(e) and parse(pa.__version__) < parse("13.0.0"):
                raise ValueError(
                    f"Reading Ray Dataset tensors is only supported with PyArrow >= 13.0.0, found {pa.__version__}. See this issue for more information: https://github.com/apache/arrow/pull/35933"
                ) from e
            raise e

        num_rows = len(partition_set)
        assert size_bytes is not None, "In-memory data should always have non-None size in bytes"
        builder = LogicalPlanBuilder.from_in_memory_scan(
            cache_entry,
            schema=schema,
            num_partitions=partition_set.num_partitions(),
            size_bytes=size_bytes,
            num_rows=num_rows,
        )
        df = cls(builder)
        df._result_cache = cache_entry

        # build preview
        num_preview_rows = context.daft_execution_config.num_preview_rows
        dataframe_num_rows = len(df)
        if dataframe_num_rows > num_preview_rows:
            preview_results, _ = ray_runner_io.partition_set_from_ray_dataset(ds.limit(num_preview_rows))
        else:
            preview_results = partition_set

        # set preview
        preview_partition = preview_results._get_merged_micropartition()
        df._preview = Preview(
            partition=preview_partition,
            total_rows=dataframe_num_rows,
        )
        return df

    @DataframePublicAPI
    def to_dask_dataframe(
        self,
        meta: Union[
            "pandas.DataFrame",
            "pandas.Series",
            Dict[str, Any],
            Iterable[Any],
            Tuple[Any],
            None,
        ] = None,
    ) -> "dask.DataFrame":
        """Converts the current Daft DataFrame to a Dask DataFrame.

        The returned Dask DataFrame will use `Dask-on-Ray <https://docs.ray.io/en/latest/ray-more-libs/dask-on-ray.html>`__
        to execute operations on a Ray cluster.

        .. NOTE::
            This function can only work if Daft is running using the RayRunner.

        Args:
            meta: An empty pandas `DataFrame <https://pandas.pydata.org/docs/reference/api/pandas.DataFrame.html>`__ or `Series <https://pandas.pydata.org/pandas-docs/stable/reference/api/pandas.Series.html>`__ that matches the dtypes and column
                names of the stream. This metadata is necessary for many algorithms in
                dask dataframe to work. For ease of use, some alternative inputs are
                also available. Instead of a DataFrame, a dict of ``{name: dtype}`` or
                iterable of ``(name, dtype)`` can be provided (note that the order of
                the names should match the order of the columns). Instead of a series, a
                tuple of ``(name, dtype)`` can be used.
                By default, this will be inferred from the underlying Daft DataFrame schema,
                with this argument supplying an optional override.

        Returns:
            dask.DataFrame: A Dask DataFrame stored on a Ray cluster.
        """
        from daft.runners.ray_runner import RayPartitionSet

        self.collect()
        partition_set = self._result
        assert partition_set is not None
        # TODO(Clark): Support Dask DataFrame conversion for the local runner if
        # Dask is using a non-distributed scheduler.
        if not isinstance(partition_set, RayPartitionSet):
            raise ValueError("Cannot convert to Dask DataFrame if not running on Ray backend")
        return partition_set.to_dask_dataframe(meta)

    @classmethod
    @DataframePublicAPI
    def _from_dask_dataframe(cls, ddf: "dask.DataFrame") -> "DataFrame":
        """Creates a Daft DataFrame from a Dask DataFrame."""
        # TODO(Clark): Support Dask DataFrame conversion for the local runner if
        # Dask is using a non-distributed scheduler.
        context = get_context()
        if context.get_or_create_runner().name != "ray":
            raise ValueError("Daft needs to be running on the Ray Runner for this operation")

        from daft.runners.ray_runner import RayRunnerIO

        ray_runner_io = context.get_or_create_runner().runner_io()
        assert isinstance(ray_runner_io, RayRunnerIO)

        partition_set, schema = ray_runner_io.partition_set_from_dask_dataframe(ddf)
        cache_entry = context.get_or_create_runner().put_partition_set_into_cache(partition_set)
        size_bytes = partition_set.size_bytes()
        num_rows = len(partition_set)
        assert size_bytes is not None, "In-memory data should always have non-None size in bytes"
        builder = LogicalPlanBuilder.from_in_memory_scan(
            cache_entry,
            schema=schema,
            num_partitions=partition_set.num_partitions(),
            size_bytes=size_bytes,
            num_rows=num_rows,
        )

        df = cls(builder)
        df._result_cache = cache_entry

        # build preview
        num_preview_rows = context.daft_execution_config.num_preview_rows
        dataframe_num_rows = len(df)
        if dataframe_num_rows > num_preview_rows:
            preview_results, _ = ray_runner_io.partition_set_from_dask_dataframe(ddf.loc[: num_preview_rows - 1])
        else:
            preview_results = partition_set

        # set preview
        preview_partition = preview_results._get_merged_micropartition()
        df._preview = Preview(
            partition=preview_partition,
            total_rows=dataframe_num_rows,
        )
        return df


@dataclass
class GroupedDataFrame:
    df: DataFrame
    group_by: ExpressionsProjection

    def __post_init__(self):
        resolved_groupby_schema = self.group_by.resolve_schema(self.df._builder.schema())
        for field, e in zip(resolved_groupby_schema, self.group_by):
            if field.dtype == DataType.null():
                raise ExpressionTypeError(f"Cannot groupby on null type expression: {e}")

    def __getitem__(self, item: Union[slice, int, str, Iterable[Union[str, int]]]) -> Union[Expression, "DataFrame"]:
        """Gets a column from the DataFrame as an Expression."""
        return self.df.__getitem__(item)

    def sum(self, *cols: ColumnInputType) -> "DataFrame":
        """Perform grouped sum on this GroupedDataFrame.

        Args:
            *cols (Union[str, Expression]): columns to sum

        Returns:
            DataFrame: DataFrame with grouped sums.
        """
        return self.df._apply_agg_fn(Expression.sum, cols, self.group_by)

    def mean(self, *cols: ColumnInputType) -> "DataFrame":
        """Performs grouped mean on this GroupedDataFrame.

        Args:
            *cols (Union[str, Expression]): columns to mean

        Returns:
            DataFrame: DataFrame with grouped mean.
        """
        return self.df._apply_agg_fn(Expression.mean, cols, self.group_by)

    def stddev(self, *cols: ColumnInputType) -> "DataFrame":
        """Performs grouped standard deviation on this GroupedDataFrame.

        Example:
            >>> import daft
            >>> df = daft.from_pydict({"keys": ["a", "a", "a", "b"], "col_a": [0, 1, 2, 100]})
            >>> df = df.groupby("keys").stddev()
            >>> df = df.sort("keys")
            >>> df.show()
            ╭──────┬───────────────────╮
            │ keys ┆ col_a             │
            │ ---  ┆ ---               │
            │ Utf8 ┆ Float64           │
            ╞══════╪═══════════════════╡
            │ a    ┆ 0.816496580927726 │
            ├╌╌╌╌╌╌┼╌╌╌╌╌╌╌╌╌╌╌╌╌╌╌╌╌╌╌┤
            │ b    ┆ 0                 │
            ╰──────┴───────────────────╯
            <BLANKLINE>
            (Showing first 2 of 2 rows)

        Args:
            *cols (Union[str, Expression]): columns to stddev

        Returns:
            DataFrame: DataFrame with grouped standard deviation.
        """
        return self.df._apply_agg_fn(Expression.stddev, cols, self.group_by)

    def min(self, *cols: ColumnInputType) -> "DataFrame":
        """Perform grouped min on this GroupedDataFrame.

        Args:
            *cols (Union[str, Expression]): columns to min

        Returns:
            DataFrame: DataFrame with grouped min.
        """
        return self.df._apply_agg_fn(Expression.min, cols, self.group_by)

    def max(self, *cols: ColumnInputType) -> "DataFrame":
        """Performs grouped max on this GroupedDataFrame.

        Args:
            *cols (Union[str, Expression]): columns to max

        Returns:
            DataFrame: DataFrame with grouped max.
        """
        return self.df._apply_agg_fn(Expression.max, cols, self.group_by)

    def any_value(self, *cols: ColumnInputType) -> "DataFrame":
        """Returns an arbitrary value on this GroupedDataFrame.

        Values for each column are not guaranteed to be from the same row.

        Args:
            *cols (Union[str, Expression]): columns to get

        Returns:
            DataFrame: DataFrame with any values.
        """
        return self.df._apply_agg_fn(Expression.any_value, cols, self.group_by)

    def count(self, *cols: ColumnInputType) -> "DataFrame":
        """Performs grouped count on this GroupedDataFrame.

        Returns:
            DataFrame: DataFrame with grouped count per column.
        """
        return self.df._apply_agg_fn(Expression.count, cols, self.group_by)

    def agg_list(self, *cols: ColumnInputType) -> "DataFrame":
        """Performs grouped list on this GroupedDataFrame.

        Returns:
            DataFrame: DataFrame with grouped list per column.
        """
        return self.df._apply_agg_fn(Expression.agg_list, cols, self.group_by)

    def agg_set(self, *cols: ColumnInputType) -> "DataFrame":
        """Performs grouped set on this GroupedDataFrame (ignoring nulls).

        Args:
            *cols (Union[str, Expression]): columns to form into a set

        Returns:
            DataFrame: DataFrame with grouped set per column.
        """
        return self.df._apply_agg_fn(Expression.agg_set, cols, self.group_by)

    def agg_concat(self, *cols: ColumnInputType) -> "DataFrame":
        """Performs grouped concat on this GroupedDataFrame.

        Returns:
            DataFrame: DataFrame with grouped concatenated list per column.
        """
        return self.df._apply_agg_fn(Expression.agg_concat, cols, self.group_by)

    def agg(self, *to_agg: Union[Expression, Iterable[Expression]]) -> "DataFrame":
        """Perform aggregations on this GroupedDataFrame. Allows for mixed aggregations.

        For a full list of aggregation expressions, see :ref:`Aggregation Expressions <api=aggregation-expression>`

        Example:
            >>> import daft
            >>> from daft import col
            >>> df = daft.from_pydict(
            ...     {
            ...         "pet": ["cat", "dog", "dog", "cat"],
            ...         "age": [1, 2, 3, 4],
            ...         "name": ["Alex", "Jordan", "Sam", "Riley"],
            ...     }
            ... )
            >>> grouped_df = df.groupby("pet").agg(
            ...     col("age").min().alias("min_age"),
            ...     col("age").max().alias("max_age"),
            ...     col("pet").count().alias("count"),
            ...     col("name").any_value(),
            ... )
            >>> grouped_df = grouped_df.sort("pet")
            >>> grouped_df.show()
            ╭──────┬─────────┬─────────┬────────┬────────╮
            │ pet  ┆ min_age ┆ max_age ┆ count  ┆ name   │
            │ ---  ┆ ---     ┆ ---     ┆ ---    ┆ ---    │
            │ Utf8 ┆ Int64   ┆ Int64   ┆ UInt64 ┆ Utf8   │
            ╞══════╪═════════╪═════════╪════════╪════════╡
            │ cat  ┆ 1       ┆ 4       ┆ 2      ┆ Alex   │
            ├╌╌╌╌╌╌┼╌╌╌╌╌╌╌╌╌┼╌╌╌╌╌╌╌╌╌┼╌╌╌╌╌╌╌╌┼╌╌╌╌╌╌╌╌┤
            │ dog  ┆ 2       ┆ 3       ┆ 2      ┆ Jordan │
            ╰──────┴─────────┴─────────┴────────┴────────╯
            <BLANKLINE>
            (Showing first 2 of 2 rows)

        Args:
            *to_agg (Union[Expression, Iterable[Expression]]): aggregation expressions

        Returns:
            DataFrame: DataFrame with grouped aggregations
        """
        to_agg_list = (
            list(to_agg[0])
            if (len(to_agg) == 1 and not isinstance(to_agg[0], Expression))
            else list(typing.cast("Tuple[Expression]", to_agg))
        )

        for expr in to_agg_list:
            if not isinstance(expr, Expression):
                raise ValueError(f"GroupedDataFrame.agg() only accepts expression type, received: {type(expr)}")

        return self.df._agg(to_agg_list, group_by=self.group_by)

    def map_groups(self, udf: Expression) -> "DataFrame":
        """Apply a user-defined function to each group. The name of the resultant column will default to the name of the first input column.

        Example:
            >>> import daft, statistics
            >>>
            >>> df = daft.from_pydict({"group": ["a", "a", "a", "b", "b", "b"], "data": [1, 20, 30, 4, 50, 600]})
            >>>
            >>> @daft.udf(return_dtype=daft.DataType.float64())
            ... def std_dev(data):
            ...     return [statistics.stdev(data)]
            >>>
            >>> df = df.groupby("group").map_groups(std_dev(df["data"]))
            >>> df = df.sort("group")
            >>> df.show()
            ╭───────┬────────────────────╮
            │ group ┆ data               │
            │ ---   ┆ ---                │
            │ Utf8  ┆ Float64            │
            ╞═══════╪════════════════════╡
            │ a     ┆ 14.730919862656235 │
            ├╌╌╌╌╌╌╌┼╌╌╌╌╌╌╌╌╌╌╌╌╌╌╌╌╌╌╌╌┤
            │ b     ┆ 331.62026476076517 │
            ╰───────┴────────────────────╯
            <BLANKLINE>
            (Showing first 2 of 2 rows)

        Args:
            udf (Expression): User-defined function to apply to each group.

        Returns:
            DataFrame: DataFrame with grouped aggregations
        """
        return self.df._map_groups(udf, group_by=self.group_by)<|MERGE_RESOLUTION|>--- conflicted
+++ resolved
@@ -1887,9 +1887,7 @@
             ├╌╌╌╌╌╌╌┼╌╌╌╌╌╌╌┤
             │ 1     ┆ 9     │
             ╰───────┴───────╯
-<<<<<<< HEAD
-=======
-            <BLANKLINE>
+
             (Showing first 4 of 4 rows)
 
 
@@ -1920,10 +1918,9 @@
             column (Union[ColumnInputType, List[ColumnInputType]]): column to sort by. Can be `str` or expression as well as a list of either.
             desc (Union[bool, List[bool]), optional): Sort by descending order. Defaults to False.
             nulls_first (Union[bool, List[bool]), optional): Sort by nulls first. Defaults to nulls being treated as the greatest value.
->>>>>>> 301f732d
-
-            (Showing first 4 of 4 rows)
-            ```
+
+        Returns:
+            DataFrame: Sorted DataFrame.
         """
         if not isinstance(by, list):
             by = [
