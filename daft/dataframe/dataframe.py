# isort: dont-add-import: from __future__ import annotations
#
# This file uses strings for forward type annotations in public APIs,
# in order to support runtime typechecking across different Python versions.
# For technical details, see https://github.com/Eventual-Inc/Daft/pull/630

import io
import multiprocessing
import os
import pathlib
import sys
import typing
import warnings
from dataclasses import dataclass
from datetime import datetime, timezone
from functools import partial, reduce
from typing import (
    TYPE_CHECKING,
    Any,
    Callable,
    Dict,
    Iterable,
    Iterator,
    List,
    Literal,
    Mapping,
    Optional,
    Set,
    Tuple,
    TypeVar,
    Union,
)

from daft.api_annotations import DataframePublicAPI
from daft.context import get_context
from daft.convert import InputListType
from daft.daft import FileFormat, IOConfig, JoinStrategy, JoinType, WriteMode
from daft.dataframe.preview import Preview, PreviewAlign, PreviewColumn, PreviewFormat, PreviewFormatter
from daft.datatype import DataType
from daft.errors import ExpressionTypeError
from daft.execution.native_executor import NativeExecutor
from daft.expressions import Expression, ExpressionsProjection, col, lit
from daft.logical.builder import LogicalPlanBuilder
from daft.recordbatch import MicroPartition
from daft.runners.partitioning import (
    LocalPartitionSet,
    MaterializedResult,
    PartitionCacheEntry,
    PartitionSet,
    PartitionT,
)
from daft.utils import ColumnInputType, ManyColumnsInputType, column_inputs_to_expressions

if TYPE_CHECKING:
    import dask
    import deltalake
    import pandas
    import pyarrow
    import pyiceberg
    import ray
    import torch

    from daft.io import DataCatalogTable, DataSink
    from daft.unity_catalog import UnityCatalogTable

if sys.version_info < (3, 10):
    from typing_extensions import Concatenate, ParamSpec
else:
    from typing import Concatenate, ParamSpec

from daft.schema import Schema

UDFReturnType = TypeVar("UDFReturnType", covariant=True)
T = TypeVar("T")
R = TypeVar("R")
P = ParamSpec("P")


def to_logical_plan_builder(*parts: MicroPartition) -> LogicalPlanBuilder:
    """Creates a Daft DataFrame from a single RecordBatch.

    Args:
        parts: The Tables that we wish to convert into a Daft DataFrame.

    Returns:
        DataFrame: Daft DataFrame created from the provided Table.
    """
    if not parts:
        raise ValueError("Can't create a DataFrame from an empty list of tables.")

    result_pset = LocalPartitionSet()

    for i, part in enumerate(parts):
        result_pset.set_partition_from_table(i, part)

    context = get_context()
    cache_entry = context.get_or_create_runner().put_partition_set_into_cache(result_pset)
    size_bytes = result_pset.size_bytes()
    num_rows = len(result_pset)

    assert size_bytes is not None, "In-memory data should always have non-None size in bytes"
    return LogicalPlanBuilder.from_in_memory_scan(
        cache_entry, parts[0].schema(), result_pset.num_partitions(), size_bytes, num_rows=num_rows
    )


def _utc_now() -> datetime:
    return datetime.now(timezone.utc)


class DataFrame:
    """A Daft DataFrame is a table of data.

    It has columns, where each column has a type and the same number of items (rows) as all other columns.
    """

    def __init__(self, builder: LogicalPlanBuilder) -> None:
        """Constructs a DataFrame according to a given LogicalPlan.

        Users are expected instead to call the classmethods on DataFrame to create a DataFrame.

        Args:
            plan: LogicalPlan describing the steps required to arrive at this DataFrame
        """
        if not isinstance(builder, LogicalPlanBuilder):
            if isinstance(builder, dict):
                raise ValueError(
                    "DataFrames should be constructed with a dictionary of columns using `daft.from_pydict`"
                )
            if isinstance(builder, list):
                raise ValueError(
                    "DataFrames should be constructed with a list of dictionaries using `daft.from_pylist`"
                )
            raise ValueError(f"Expected DataFrame to be constructed with a LogicalPlanBuilder, received: {builder}")

        self.__builder = builder
        self._result_cache: Optional[PartitionCacheEntry] = None
        self._preview = Preview(partition=None, total_rows=None)
        self._num_preview_rows = get_context().daft_execution_config.num_preview_rows

    @property
    def _builder(self) -> LogicalPlanBuilder:
        if self._result_cache is None:
            return self.__builder
        else:
            num_partitions = self._result_cache.num_partitions()
            size_bytes = self._result_cache.size_bytes()
            num_rows = self._result_cache.num_rows()

            # Partition set should always be set on cache entry.
            assert (
                num_partitions is not None and size_bytes is not None and num_rows is not None
            ), "Partition set should always be set on cache entry"

            return self.__builder.from_in_memory_scan(
                self._result_cache,
                self.__builder.schema(),
                num_partitions=num_partitions,
                size_bytes=size_bytes,
                num_rows=num_rows,
            )

    def _get_current_builder(self) -> LogicalPlanBuilder:
        """Returns the current logical plan builder, without any caching optimizations."""
        return self.__builder

    @property
    def _result(self) -> Optional[PartitionSet[PartitionT]]:
        if self._result_cache is None:
            return None
        else:
            return self._result_cache.value

<<<<<<< HEAD
    def _broadcast_query_plan(self):
=======
    def _broadcast_query_plan(self, plan_time_start: datetime, plan_time_end: datetime) -> None:
>>>>>>> b6db3757
        from daft import dashboard
        from daft.dataframe.display import MermaidFormatter

        if not dashboard._should_run():
            return
        unoptimized_plan = self._builder._builder.repr_json(True)
        plan_time_start = _utc_now()
        optimized_plan = self._builder.optimize()._builder.repr_json(True)
        plan_time_end = _utc_now()
        is_cached = self._result_cache is not None
        mermaid_plan: str = MermaidFormatter(
            builder=self.__builder,
            show_all=True,
            simple=False,
            is_cached=is_cached,
        )._repr_markdown_()

        dashboard.broadcast_query_information(
            unoptimized_plan=unoptimized_plan,
            optimized_plan=optimized_plan,
            mermaid_plan=mermaid_plan,
            plan_time_start=plan_time_start,
            plan_time_end=plan_time_end,
        )

    def pipe(
        self,
        function: Callable[Concatenate["DataFrame", P], T],
        *args: P.args,
        **kwargs: P.kwargs,
    ) -> T:
        """Apply the function to this DataFrame.

        Args:
            function (Callable[Concatenate["DataFrame", P], T]): Function to apply.
            *args (P.args): Positional arguments to pass to the function.
            **kwargs (P.kwargs): Keyword arguments to pass to the function.

        Returns:
            Result of applying the function on this DataFrame.

        Examples:
            >>> import daft
            >>>
            >>> df = daft.from_pydict({"x": [1, 2, 3]})
            >>>
            >>> def double(df, column: str):
            ...     return df.select((df[column] * df[column]).alias(column))
            >>>
            >>> df.pipe(double, "x").show()
            ╭───────╮
            │ x     │
            │ ---   │
            │ Int64 │
            ╞═══════╡
            │ 1     │
            ├╌╌╌╌╌╌╌┤
            │ 4     │
            ├╌╌╌╌╌╌╌┤
            │ 9     │
            ╰───────╯
            <BLANKLINE>
            (Showing first 3 of 3 rows)
        """
        return function(self, *args, **kwargs)

    @DataframePublicAPI
    def explain(
        self, show_all: bool = False, format: str = "ascii", simple: bool = False, file: Optional[io.IOBase] = None
    ) -> Any:
        """Prints the (logical and physical) plans that will be executed to produce this DataFrame.

        Defaults to showing the unoptimized logical plan. Use `show_all=True` to show the unoptimized logical plan,
        the optimized logical plan, and the physical plan.

        Args:
            show_all (bool): Whether to show the optimized logical plan and the physical plan in addition to the
                unoptimized logical plan.
            format (str): The format to print the plan in. one of 'ascii' or 'mermaid'
            simple (bool): Whether to only show the type of op for each node in the plan, rather than showing details
                of how each op is configured.

            file (Optional[io.IOBase]): Location to print the output to, or defaults to None which defaults to the default location for
                print (in Python, that should be sys.stdout)
        """
        is_cached = self._result_cache is not None
        if format == "mermaid":
            from daft.dataframe.display import MermaidFormatter
            from daft.utils import in_notebook

            instance = MermaidFormatter(self.__builder, show_all, simple, is_cached)
            if file is not None:
                # if we are printing to a file, we print the markdown representation of the plan
                text = instance._repr_markdown_()
                print(text, file=file)
            if in_notebook():
                # if in a notebook, we return the class instance and let jupyter display it
                return instance
            else:
                # if we are not in a notebook, we return the raw markdown instead of the class instance
                return repr(instance)

        print_to_file = partial(print, file=file)

        if self._result_cache is not None:
            print_to_file("Result is cached and will skip computation\n")
            print_to_file(self._builder.pretty_print(simple, format=format))

            print_to_file("However here is the logical plan used to produce this result:\n", file=file)

        builder = self.__builder
        print_to_file("== Unoptimized Logical Plan ==\n")
        print_to_file(builder.pretty_print(simple, format=format))
        if show_all:
            print_to_file("\n== Optimized Logical Plan ==\n")
            builder = builder.optimize()
            print_to_file(builder.pretty_print(simple))
            print_to_file("\n== Physical Plan ==\n")
            if get_context().get_or_create_runner().name != "native":
                physical_plan_scheduler = builder.to_physical_plan_scheduler(get_context().daft_execution_config)
                print_to_file(physical_plan_scheduler.pretty_print(simple, format=format))
            else:
                native_executor = NativeExecutor()
                print_to_file(
                    native_executor.pretty_print(builder, get_context().daft_execution_config, simple, format=format)
                )
        else:
            print_to_file(
                "\n \nSet `show_all=True` to also see the Optimized and Physical plans. This will run the query optimizer.",
            )
        return None

    def num_partitions(self) -> int:
        # We need to run the optimizer since that could change the number of partitions
        return (
            self.__builder.optimize().to_physical_plan_scheduler(get_context().daft_execution_config).num_partitions()
        )

    @DataframePublicAPI
    def schema(self) -> Schema:
        """Returns the Schema of the DataFrame, which provides information about each column, as a Python object.

        Returns:
            Schema: schema of the DataFrame
        """
        return self.__builder.schema()

    @property
    def column_names(self) -> List[str]:
        """Returns column names of DataFrame as a list of strings.

        Returns:
            List[str]: Column names of this DataFrame.
        """
        return self.__builder.schema().column_names()

    @property
    def columns(self) -> List[Expression]:
        """Returns column of DataFrame as a list of Expressions.

        Returns:
            List[Expression]: Columns of this DataFrame.
        """
        return [col(field.name) for field in self.__builder.schema()]

    @DataframePublicAPI
    def __iter__(self) -> Iterator[Dict[str, Any]]:
        """Alias of `self.iter_rows()` with default arguments for convenient access of data."""
        return self.iter_rows(results_buffer_size=None)

    @DataframePublicAPI
    def iter_rows(
        self,
        results_buffer_size: Union[Optional[int], Literal["num_cpus"]] = "num_cpus",
        column_format: Literal["python", "arrow"] = "python",
    ) -> Iterator[Dict[str, Any]]:
        """Return an iterator of rows for this dataframe.

        Each row will be a Python dictionary of the form `{ "key" : value, ...}`. If you are instead looking to iterate over
        entire partitions of data, see [`df.iter_partitions()`][daft.DataFrame.iter_partitions].

        By default, Daft will convert the columns to Python lists for easy consumption. Datatypes with Python equivalents will be converted accordingly, e.g. timestamps to datetime, tensors to numpy arrays.
        For nested data such as List or Struct arrays, however, this can be expensive. You may wish to set `column_format` to "arrow" such that the nested data is returned as Arrow scalars.

        Args:
            results_buffer_size: how many partitions to allow in the results buffer (defaults to the total number of CPUs
                available on the machine).
            column_format: the format of the columns to iterate over. One of "python" or "arrow". Defaults to "python".

        Note: A quick note on configuring asynchronous/parallel execution using `results_buffer_size`.
            The `results_buffer_size` kwarg controls how many results Daft will allow to be in the buffer while iterating.
            Once this buffer is filled, Daft will not run any more work until some partition is consumed from the buffer.

            * Increasing this value means the iterator will consume more memory and CPU resources but have higher throughput
            * Decreasing this value means the iterator will consume lower memory and CPU resources, but have lower throughput
            * Setting this value to `None` means the iterator will consume as much resources as it deems appropriate per-iteration

            The default value is the total number of CPUs available on the current machine.

        Examples:
            >>> import daft
            >>>
            >>> df = daft.from_pydict({"foo": [1, 2, 3], "bar": ["a", "b", "c"]})
            >>> for row in df.iter_rows():
            ...     print(row)
            {'foo': 1, 'bar': 'a'}
            {'foo': 2, 'bar': 'b'}
            {'foo': 3, 'bar': 'c'}

        !!! tip "See also [`df.iter_partitions()`][daft.DataFrame.iter_partitions]: iterator over entire partitions instead of single rows"
        """
        if results_buffer_size == "num_cpus":
            results_buffer_size = multiprocessing.cpu_count()

        def arrow_iter_rows(table: "pyarrow.Table") -> Iterator[Dict[str, Any]]:
            columns = table.columns
            for i in range(len(table)):
                row = {col._name: col[i] for col in columns}
                yield row

        def python_iter_rows(pydict: Dict[str, List[Any]], num_rows: int) -> Iterator[Dict[str, Any]]:
            for i in range(num_rows):
                row = {key: value[i] for (key, value) in pydict.items()}
                yield row

        if self._result is not None:
            # If the dataframe has already finished executing,
            # use the precomputed results.
            if column_format == "python":
                yield from python_iter_rows(self.to_pydict(), len(self))
            elif column_format == "arrow":
                yield from arrow_iter_rows(self.to_arrow())
            else:
                raise ValueError(
                    f"Unsupported column_format: {column_format}, supported formats are 'python' and 'arrow'"
                )
        else:
            # Execute the dataframe in a streaming fashion.
            context = get_context()
            partitions_iter = context.get_or_create_runner().run_iter_tables(
                self._builder, results_buffer_size=results_buffer_size
            )

            # Iterate through partitions.
            for partition in partitions_iter:
                if column_format == "python":
                    yield from python_iter_rows(partition.to_pydict(), len(partition))
                elif column_format == "arrow":
                    yield from arrow_iter_rows(partition.to_arrow())
                else:
                    raise ValueError(
                        f"Unsupported column_format: {column_format}, supported formats are 'python' and 'arrow'"
                    )

    @DataframePublicAPI
    def to_arrow_iter(
        self,
        results_buffer_size: Union[Optional[int], Literal["num_cpus"]] = "num_cpus",
    ) -> Iterator["pyarrow.RecordBatch"]:
        """Return an iterator of pyarrow recordbatches for this dataframe."""
        for name in self.schema().column_names():
            if self.schema()[name].dtype.is_python():
                raise ValueError(
                    f"Cannot convert column {name} to Arrow type, found Python type: {self.schema()[name].dtype}"
                )

        if results_buffer_size == "num_cpus":
            results_buffer_size = multiprocessing.cpu_count()
        if results_buffer_size is not None and not results_buffer_size > 0:
            raise ValueError(f"Provided `results_buffer_size` value must be > 0, received: {results_buffer_size}")

        results = self._result
        if results is not None:
            # If the dataframe has already finished executing,
            # use the precomputed results.

            for _, result in results.items():
                yield from (result.micropartition().to_arrow().to_batches())
        else:
            # Execute the dataframe in a streaming fashion.
            context = get_context()
            partitions_iter = context.get_or_create_runner().run_iter_tables(
                self._builder, results_buffer_size=results_buffer_size
            )

            # Iterate through partitions.
            for partition in partitions_iter:
                yield from partition.to_arrow().to_batches()

    @DataframePublicAPI
    def iter_partitions(
        self, results_buffer_size: Union[Optional[int], Literal["num_cpus"]] = "num_cpus"
    ) -> Iterator[Union[MicroPartition, "ray.ObjectRef[MicroPartition]"]]:
        """Begin executing this dataframe and return an iterator over the partitions.

        Each partition will be returned as a daft.recordbatch object (if using Python runner backend)
        or a ray ObjectRef (if using Ray runner backend).

        Args:
            results_buffer_size: how many partitions to allow in the results buffer (defaults to the total number of CPUs
                available on the machine).

        Note: A quick note on configuring asynchronous/parallel execution using `results_buffer_size`.
            The `results_buffer_size` kwarg controls how many results Daft will allow to be in the buffer while iterating.
            Once this buffer is filled, Daft will not run any more work until some partition is consumed from the buffer.

            * Increasing this value means the iterator will consume more memory and CPU resources but have higher throughput
            * Decreasing this value means the iterator will consume lower memory and CPU resources, but have lower throughput
            * Setting this value to `None` means the iterator will consume as much resources as it deems appropriate per-iteration

            The default value is the total number of CPUs available on the current machine.

        Examples:
            >>> import daft
            >>>
            >>> daft.context.set_runner_ray()  # doctest: +SKIP
            >>>
            >>> df = daft.from_pydict({"foo": [1, 2, 3], "bar": ["a", "b", "c"]}).into_partitions(2)
            >>> for part in df.iter_partitions():
            ...     print(part)  # doctest: +SKIP
            MicroPartition with 2 rows:
            TableState: Loaded. 1 tables
            ╭───────┬──────╮
            │ foo   ┆ bar  │
            │ ---   ┆ ---  │
            │ Int64 ┆ Utf8 │
            ╞═══════╪══════╡
            │ 1     ┆ a    │
            ├╌╌╌╌╌╌╌┼╌╌╌╌╌╌┤
            │ 2     ┆ b    │
            ╰───────┴──────╯
            <BLANKLINE>
            <BLANKLINE>
            Statistics: missing
            <BLANKLINE>
            MicroPartition with 1 rows:
            TableState: Loaded. 1 tables
            ╭───────┬──────╮
            │ foo   ┆ bar  │
            │ ---   ┆ ---  │
            │ Int64 ┆ Utf8 │
            ╞═══════╪══════╡
            │ 3     ┆ c    │
            ╰───────┴──────╯
            <BLANKLINE>
            <BLANKLINE>
            Statistics: missing
            <BLANKLINE>
        """
        if results_buffer_size == "num_cpus":
            results_buffer_size = multiprocessing.cpu_count()
        elif results_buffer_size is not None and not results_buffer_size > 0:
            raise ValueError(f"Provided `results_buffer_size` value must be > 0, received: {results_buffer_size}")

        results = self._result
        if results is not None:
            # If the dataframe has already finished executing,
            # use the precomputed results.
            for mat_result in results.values():
                yield mat_result.partition()

        else:
            # Execute the dataframe in a streaming fashion.
            context = get_context()
            results_iter: Iterator[MaterializedResult[Any]] = context.get_or_create_runner().run_iter(
                self._builder, results_buffer_size=results_buffer_size
            )
            for result in results_iter:
                yield result.partition()

    def _populate_preview(self) -> None:
        """Populates the preview of the DataFrame, if it is not already populated."""
        results = self._result
        if results is None:
            return

        preview_partition_invalid = (
            self._preview.partition is None or len(self._preview.partition) < self._num_preview_rows
        )
        if preview_partition_invalid:
            preview_parts = results._get_preview_micropartitions(self._num_preview_rows)
            preview_results = LocalPartitionSet()
            for i, part in enumerate(preview_parts):
                preview_results.set_partition_from_table(i, part)
            preview_partition = preview_results._get_merged_micropartition()
            self._preview = Preview(
                partition=preview_partition,
                total_rows=len(self),
            )

    @DataframePublicAPI
    def __repr__(self) -> str:
        self._populate_preview()
        preview = PreviewFormatter(self._preview, self.schema())
        return preview.__repr__()

    @DataframePublicAPI
    def _repr_html_(self) -> str:
        self._populate_preview()
        preview = PreviewFormatter(self._preview, self.schema())
        return preview._repr_html_()

    ###
    # Creation methods
    ###

    @classmethod
    def _from_pylist(cls, data: List[Dict[str, Any]]) -> "DataFrame":
        """Creates a DataFrame from a list of dictionaries."""
        headers: Set[str] = set()
        for row in data:
            if not isinstance(row, dict):
                raise ValueError(f"Expected list of dictionaries of {{column_name: value}}, received: {type(row)}")
            headers.update(row.keys())
        headers_ordered = sorted(list(headers))
        return cls._from_pydict(data={header: [row.get(header, None) for row in data] for header in headers_ordered})

    @classmethod
    def _from_pydict(cls, data: Dict[str, InputListType]) -> "DataFrame":
        """Creates a DataFrame from a Python dictionary."""
        column_lengths = {key: len(data[key]) for key in data}
        if len(set(column_lengths.values())) > 1:
            raise ValueError(
                f"Expected all columns to be of the same length, but received columns with lengths: {column_lengths}"
            )

        data_micropartition = MicroPartition.from_pydict(data)
        return cls._from_micropartitions(data_micropartition)

    @classmethod
    def _from_arrow(cls, data: Union["pyarrow.Table", List["pyarrow.Table"], Iterable["pyarrow.Table"]]) -> "DataFrame":
        """Creates a DataFrame from a `pyarrow Table <https://arrow.apache.org/docs/python/generated/pyarrow.Table.html>`__."""
        if isinstance(data, Iterable):
            data = list(data)
        if not isinstance(data, list):
            data = [data]
        parts = [MicroPartition.from_arrow(table) for table in data]
        return cls._from_micropartitions(*parts)

    @classmethod
    def _from_pandas(cls, data: Union["pandas.DataFrame", List["pandas.DataFrame"]]) -> "DataFrame":
        """Creates a Daft DataFrame from a `pandas DataFrame <https://pandas.pydata.org/docs/reference/api/pandas.DataFrame.html>`__."""
        if not isinstance(data, list):
            data = [data]
        parts = [MicroPartition.from_pandas(df) for df in data]
        return cls._from_micropartitions(*parts)

    @classmethod
    def _from_micropartitions(cls, *parts: MicroPartition) -> "DataFrame":
        """Creates a Daft DataFrame from MicroPartition(s).

        Args:
            parts: The Tables that we wish to convert into a Daft DataFrame.

        Returns:
            DataFrame: Daft DataFrame created from the provided Table.
        """
        if not parts:
            raise ValueError("Can't create a DataFrame from an empty list of tables.")

        result_pset = LocalPartitionSet()

        for i, part in enumerate(parts):
            result_pset.set_partition_from_table(i, part)

        context = get_context()
        cache_entry = context.get_or_create_runner().put_partition_set_into_cache(result_pset)
        size_bytes = result_pset.size_bytes()
        num_rows = len(result_pset)

        assert size_bytes is not None, "In-memory data should always have non-None size in bytes"
        builder = LogicalPlanBuilder.from_in_memory_scan(
            cache_entry, parts[0].schema(), result_pset.num_partitions(), size_bytes, num_rows=num_rows
        )

        df = cls(builder)
        df._result_cache = cache_entry

        # build preview
        df._populate_preview()
        return df

    @classmethod
    def _from_schema(cls, schema: Schema) -> "DataFrame":
        """Creates a Daft DataFrom from a Schema.

        Args:
            schema: The Schema to convert into a DataFrame.

        Returns:
            DataFrame: Daft DataFrame with "column_name" and "type" fields.
        """
        pydict: Dict = {"column_name": [], "type": []}
        for field in schema:
            pydict["column_name"].append(field.name)
            pydict["type"].append(str(field.dtype))
        return DataFrame._from_pydict(pydict)

    ###
    # Write methods
    ###

    @DataframePublicAPI
    def write_parquet(
        self,
        root_dir: Union[str, pathlib.Path],
        compression: str = "snappy",
        write_mode: Literal["append", "overwrite", "overwrite-partitions"] = "append",
        partition_cols: Optional[List[ColumnInputType]] = None,
        io_config: Optional[IOConfig] = None,
    ) -> "DataFrame":
        """Writes the DataFrame as parquet files, returning a new DataFrame with paths to the files that were written.

        Files will be written to `<root_dir>/*` with randomly generated UUIDs as the file names.

        Args:
            root_dir (str): root file path to write parquet files to.
            compression (str, optional): compression algorithm. Defaults to "snappy".
            write_mode (str, optional): Operation mode of the write. `append` will add new data, `overwrite` will replace the contents of the root directory with new data. `overwrite-partitions` will replace only the contents in the partitions that are being written to. Defaults to "append".
            partition_cols (Optional[List[ColumnInputType]], optional): How to subpartition each partition further. Defaults to None.
            io_config (Optional[IOConfig], optional): configurations to use when interacting with remote storage.

        Returns:
            DataFrame: The filenames that were written out as strings.

        Note:
            This call is **blocking** and will execute the DataFrame when called
        """
        if write_mode not in ["append", "overwrite", "overwrite-partitions"]:
            raise ValueError(
                f"Only support `append`, `overwrite`, or `overwrite-partitions` mode. {write_mode} is unsupported"
            )
        if write_mode == "overwrite-partitions" and partition_cols is None:
            raise ValueError("Partition columns must be specified to use `overwrite-partitions` mode.")

        io_config = get_context().daft_planning_config.default_io_config if io_config is None else io_config

        cols: Optional[List[Expression]] = None
        if partition_cols is not None:
            cols = self.__column_input_to_expression(tuple(partition_cols))

        builder = self._builder.write_tabular(
            root_dir=root_dir,
            partition_cols=cols,
            write_mode=WriteMode.from_str(write_mode),
            file_format=FileFormat.Parquet,
            compression=compression,
            io_config=io_config,
        )
        # Block and write, then retrieve data
        write_df = DataFrame(builder)
        write_df.collect()
        assert write_df._result is not None

        if len(write_df) > 0:
            # Populate and return a new disconnected DataFrame
            result_df = DataFrame(write_df._builder)
            result_df._result_cache = write_df._result_cache
            result_df._preview = write_df._preview
            return result_df
        else:
            from daft import from_pydict
            from daft.recordbatch.recordbatch_io import write_empty_tabular

            file_path = write_empty_tabular(
                root_dir, FileFormat.Parquet, self.schema(), compression=compression, io_config=io_config
            )

            return from_pydict(
                {
                    "path": [file_path],
                }
            )

    @DataframePublicAPI
    def write_csv(
        self,
        root_dir: Union[str, pathlib.Path],
        write_mode: Literal["append", "overwrite", "overwrite-partitions"] = "append",
        partition_cols: Optional[List[ColumnInputType]] = None,
        io_config: Optional[IOConfig] = None,
    ) -> "DataFrame":
        """Writes the DataFrame as CSV files, returning a new DataFrame with paths to the files that were written.

        Files will be written to `<root_dir>/*` with randomly generated UUIDs as the file names.

        Args:
            root_dir (str): root file path to write parquet files to.
            write_mode (str, optional): Operation mode of the write. `append` will add new data, `overwrite` will replace the contents of the root directory with new data. `overwrite-partitions` will replace only the contents in the partitions that are being written to. Defaults to "append".
            partition_cols (Optional[List[ColumnInputType]], optional): How to subpartition each partition further. Defaults to None.
            io_config (Optional[IOConfig], optional): configurations to use when interacting with remote storage.

        Returns:
            DataFrame: The filenames that were written out as strings.

        Note:
            This call is **blocking** and will execute the DataFrame when called

        """
        if write_mode not in ["append", "overwrite", "overwrite-partitions"]:
            raise ValueError(
                f"Only support `append`, `overwrite`, or `overwrite-partitions` mode. {write_mode} is unsupported"
            )
        if write_mode == "overwrite-partitions" and partition_cols is None:
            raise ValueError("Partition columns must be specified to use `overwrite-partitions` mode.")

        io_config = get_context().daft_planning_config.default_io_config if io_config is None else io_config

        cols: Optional[List[Expression]] = None
        if partition_cols is not None:
            cols = self.__column_input_to_expression(tuple(partition_cols))

        builder = self._builder.write_tabular(
            root_dir=root_dir,
            partition_cols=cols,
            write_mode=WriteMode.from_str(write_mode),
            file_format=FileFormat.Csv,
            io_config=io_config,
        )

        # Block and write, then retrieve data
        write_df = DataFrame(builder)
        write_df.collect()
        assert write_df._result is not None

        if len(write_df) > 0:
            # Populate and return a new disconnected DataFrame
            result_df = DataFrame(write_df._builder)
            result_df._result_cache = write_df._result_cache
            result_df._preview = write_df._preview
            return result_df
        else:
            from daft import from_pydict
            from daft.recordbatch.recordbatch_io import write_empty_tabular

            file_path = write_empty_tabular(root_dir, FileFormat.Csv, self.schema(), io_config=io_config)

            return from_pydict(
                {
                    "path": [file_path],
                }
            )

    @DataframePublicAPI
    def write_iceberg(
        self, table: "pyiceberg.table.Table", mode: str = "append", io_config: Optional[IOConfig] = None
    ) -> "DataFrame":
        """Writes the DataFrame to an [Iceberg](https://iceberg.apache.org/docs/nightly/) table, returning a new DataFrame with the operations that occurred.

        Can be run in either `append` or `overwrite` mode which will either appends the rows in the DataFrame or will delete the existing rows and then append the DataFrame rows respectively.

        Args:
            table (pyiceberg.table.Table): Destination [PyIceberg Table](https://py.iceberg.apache.org/reference/pyiceberg/table/#pyiceberg.table.Table) to write dataframe to.
            mode (str, optional): Operation mode of the write. `append` or `overwrite` Iceberg Table. Defaults to `append`.
            io_config (IOConfig, optional): A custom IOConfig to use when accessing Iceberg object storage data. If provided, configurations set in `table` are ignored.

        Returns:
            DataFrame: The operations that occurred with this write.

        Note:
            This call is **blocking** and will execute the DataFrame when called

        """
        import pyarrow as pa
        import pyiceberg
        from packaging.version import parse

        from daft.io._iceberg import _convert_iceberg_file_io_properties_to_io_config

        if len(table.spec().fields) > 0 and parse(pyiceberg.__version__) < parse("0.7.0"):
            raise ValueError("pyiceberg>=0.7.0 is required to write to a partitioned table")

        if parse(pyiceberg.__version__) < parse("0.6.0"):
            raise ValueError(f"Write Iceberg is only supported on pyiceberg>=0.6.0, found {pyiceberg.__version__}")

        if parse(pa.__version__) < parse("12.0.1"):
            raise ValueError(
                f"Write Iceberg is only supported on pyarrow>=12.0.1, found {pa.__version__}. See this issue for more information: https://github.com/apache/arrow/issues/37054#issuecomment-1668644887"
            )

        if mode not in ["append", "overwrite"]:
            raise ValueError(f"Only support `append` or `overwrite` mode. {mode} is unsupported")

        io_config = (
            _convert_iceberg_file_io_properties_to_io_config(table.io.properties) if io_config is None else io_config
        )
        io_config = get_context().daft_planning_config.default_io_config if io_config is None else io_config

        operations = []
        path = []
        rows = []
        size = []

        builder = self._builder.write_iceberg(table, io_config)
        write_df = DataFrame(builder)
        write_df.collect()

        write_result = write_df.to_pydict()
        assert "data_file" in write_result
        data_files = write_result["data_file"]

        if mode == "overwrite":
            deleted_files = table.scan().plan_files()
        else:
            deleted_files = []

        schema = table.schema()
        partitioning: Dict[str, list] = {schema.find_field(field.source_id).name: [] for field in table.spec().fields}

        for data_file in data_files:
            operations.append("ADD")
            path.append(data_file.file_path)
            rows.append(data_file.record_count)
            size.append(data_file.file_size_in_bytes)

            for field in partitioning.keys():
                partitioning[field].append(getattr(data_file.partition, field, None))

        for pf in deleted_files:
            data_file = pf.file
            operations.append("DELETE")
            path.append(data_file.file_path)
            rows.append(data_file.record_count)
            size.append(data_file.file_size_in_bytes)

            for field in partitioning.keys():
                partitioning[field].append(getattr(data_file.partition, field, None))

        if parse(pyiceberg.__version__) >= parse("0.7.0"):
            from pyiceberg.table import ALWAYS_TRUE, TableProperties

            if parse(pyiceberg.__version__) >= parse("0.8.0"):
                from pyiceberg.utils.properties import property_as_bool

                property_as_bool = property_as_bool
            else:
                from pyiceberg.table import PropertyUtil

                property_as_bool = PropertyUtil.property_as_bool

            tx = table.transaction()

            if mode == "overwrite":
                tx.delete(delete_filter=ALWAYS_TRUE)

            update_snapshot = tx.update_snapshot()

            manifest_merge_enabled = mode == "append" and property_as_bool(
                tx.table_metadata.properties,
                TableProperties.MANIFEST_MERGE_ENABLED,
                TableProperties.MANIFEST_MERGE_ENABLED_DEFAULT,
            )

            append_method = update_snapshot.merge_append if manifest_merge_enabled else update_snapshot.fast_append

            with append_method() as append_files:
                for data_file in data_files:
                    append_files.append_data_file(data_file)

            tx.commit_transaction()
        else:
            from pyiceberg.table import _MergingSnapshotProducer
            from pyiceberg.table.snapshots import Operation

            operations_map = {
                "append": Operation.APPEND,
                "overwrite": Operation.OVERWRITE,
            }

            merge = _MergingSnapshotProducer(operation=operations_map[mode], table=table)

            for data_file in data_files:
                merge.append_data_file(data_file)

            merge.commit()

        with_operations = {
            "operation": pa.array(operations, type=pa.string()),
            "rows": pa.array(rows, type=pa.int64()),
            "file_size": pa.array(size, type=pa.int64()),
            "file_name": pa.array([fp for fp in path], type=pa.string()),
        }

        if partitioning:
            with_operations["partitioning"] = pa.StructArray.from_arrays(
                partitioning.values(), names=partitioning.keys()
            )

        from daft import from_pydict

        # NOTE: We are losing the history of the plan here.
        # This is due to the fact that the logical plan of the write_iceberg returns datafiles but we want to return the above data
        return from_pydict(with_operations)

    @DataframePublicAPI
    def write_deltalake(
        self,
        table: Union[str, pathlib.Path, "DataCatalogTable", "deltalake.DeltaTable", "UnityCatalogTable"],
        partition_cols: Optional[List[str]] = None,
        mode: Literal["append", "overwrite", "error", "ignore"] = "append",
        schema_mode: Optional[Literal["merge", "overwrite"]] = None,
        name: Optional[str] = None,
        description: Optional[str] = None,
        configuration: Optional[Mapping[str, Optional[str]]] = None,
        custom_metadata: Optional[Dict[str, str]] = None,
        dynamo_table_name: Optional[str] = None,
        allow_unsafe_rename: bool = False,
        io_config: Optional[IOConfig] = None,
    ) -> "DataFrame":
        """Writes the DataFrame to a [Delta Lake](https://docs.delta.io/latest/index.html) table, returning a new DataFrame with the operations that occurred.

        Args:
            table (Union[str, pathlib.Path, DataCatalogTable, deltalake.DeltaTable, UnityCatalogTable]): Destination [Delta Lake Table](https://delta-io.github.io/delta-rs/api/delta_table/) or table URI to write dataframe to.
            partition_cols (List[str], optional): How to subpartition each partition further. If table exists, expected to match table's existing partitioning scheme, otherwise creates the table with specified partition columns. Defaults to None.
            mode (str, optional): Operation mode of the write. `append` will add new data, `overwrite` will replace table with new data, `error` will raise an error if table already exists, and `ignore` will not write anything if table already exists. Defaults to `append`.
            schema_mode (str, optional): Schema mode of the write. If set to `overwrite`, allows replacing the schema of the table when doing `mode=overwrite`. Schema mode `merge` is currently not supported.
            name (str, optional): User-provided identifier for this table.
            description (str, optional): User-provided description for this table.
            configuration (Mapping[str, Optional[str]], optional): A map containing configuration options for the metadata action.
            custom_metadata (Dict[str, str], optional): Custom metadata to add to the commit info.
            dynamo_table_name (str, optional): Name of the DynamoDB table to be used as the locking provider if writing to S3.
            allow_unsafe_rename (bool, optional): Whether to allow unsafe rename when writing to S3 or local disk. Defaults to False.
            io_config (IOConfig, optional): configurations to use when interacting with remote storage.

        Returns:
            DataFrame: The operations that occurred with this write.

        Note:
            This call is **blocking** and will execute the DataFrame when called
        """
        import json

        import deltalake
        import pyarrow as pa
        from deltalake.schema import _convert_pa_schema_to_delta
        from deltalake.writer import AddAction, try_get_deltatable, write_deltalake_pyarrow
        from packaging.version import parse

        from daft import from_pydict
        from daft.dependencies import unity_catalog
        from daft.filesystem import get_protocol_from_path
        from daft.io import DataCatalogTable
        from daft.io._deltalake import large_dtypes_kwargs
        from daft.io.object_store_options import io_config_to_storage_options

        def _create_metadata_param(metadata: Optional[Dict[str, str]]):
            """From deltalake>=0.20.0 onwards, custom_metadata has to be passed as CommitProperties.

            Args:
                metadata

            Returns:
                DataFrame: metadata for deltalake<0.20.0, otherwise CommitProperties with custom_metadata
            """
            if parse(deltalake.__version__) < parse("0.20.0"):
                return metadata
            else:
                from deltalake import CommitProperties

                return CommitProperties(custom_metadata=metadata)

        if schema_mode == "merge":
            raise ValueError("Schema mode' merge' is not currently supported for write_deltalake.")

        if parse(deltalake.__version__) < parse("0.14.0"):
            raise ValueError(f"Write delta lake is only supported on deltalake>=0.14.0, found {deltalake.__version__}")

        io_config = get_context().daft_planning_config.default_io_config if io_config is None else io_config

        # Retrieve table_uri and storage_options from various backends
        table_uri: str
        storage_options: dict

        if isinstance(table, deltalake.DeltaTable):
            table_uri = table.table_uri
            storage_options = table._storage_options or {}
            new_storage_options = io_config_to_storage_options(io_config, table_uri)
            storage_options.update(new_storage_options or {})
        else:
            if isinstance(table, str):
                table_uri = table
            elif isinstance(table, pathlib.Path):
                table_uri = str(table)
            elif unity_catalog.module_available() and isinstance(table, unity_catalog.UnityCatalogTable):
                table_uri = table.table_uri
                io_config = table.io_config
            elif isinstance(table, DataCatalogTable):
                table_uri = table.table_uri(io_config)
            else:
                raise ValueError(f"Expected table to be a path or a DeltaTable, received: {type(table)}")

            if io_config is None:
                raise ValueError(
                    "io_config was not provided to write_deltalake and could not be retrieved from defaults."
                )

            storage_options = io_config_to_storage_options(io_config, table_uri) or {}
            table = try_get_deltatable(table_uri, storage_options=storage_options)

        # see: https://delta-io.github.io/delta-rs/usage/writing/writing-to-s3-with-locking-provider/
        scheme = get_protocol_from_path(table_uri)
        if scheme == "s3" or scheme == "s3a":
            if dynamo_table_name is not None:
                storage_options["AWS_S3_LOCKING_PROVIDER"] = "dynamodb"
                storage_options["DELTA_DYNAMO_TABLE_NAME"] = dynamo_table_name
            else:
                storage_options["AWS_S3_ALLOW_UNSAFE_RENAME"] = "true"

                if not allow_unsafe_rename:
                    warnings.warn("No DynamoDB table specified for Delta Lake locking. Defaulting to unsafe writes.")
        elif scheme == "file":
            if allow_unsafe_rename:
                storage_options["MOUNT_ALLOW_UNSAFE_RENAME"] = "true"

        pyarrow_schema = pa.schema((f.name, f.dtype.to_arrow_dtype()) for f in self.schema())

        large_dtypes = True
        delta_schema = _convert_pa_schema_to_delta(pyarrow_schema, **large_dtypes_kwargs(large_dtypes))

        if table:
            if partition_cols and partition_cols != table.metadata().partition_columns:
                raise ValueError(
                    f"Expected partition columns to match that of the existing table ({table.metadata().partition_columns}), but received: {partition_cols}"
                )
            else:
                partition_cols = table.metadata().partition_columns

            table.update_incremental()

            table_schema = table.schema().to_pyarrow(as_large_types=large_dtypes)
            if delta_schema != table_schema and not (mode == "overwrite" and schema_mode == "overwrite"):
                raise ValueError(
                    "Schema of data does not match table schema\n"
                    f"Data schema:\n{delta_schema}\nTable Schema:\n{table_schema}"
                )
            if mode == "error":
                raise AssertionError("Delta table already exists, write mode set to error.")
            elif mode == "ignore":
                return from_pydict(
                    {
                        "operation": pa.array([], type=pa.string()),
                        "rows": pa.array([], type=pa.int64()),
                        "file_size": pa.array([], type=pa.int64()),
                        "file_name": pa.array([], type=pa.string()),
                    }
                )
            version = table.version() + 1
        else:
            version = 0

        if partition_cols is not None:
            for c in partition_cols:
                if self.schema()[c].dtype == DataType.binary():
                    raise NotImplementedError("Binary partition columns are not yet supported for Delta Lake writes")

        builder = self._builder.write_deltalake(
            table_uri,
            mode,
            version,
            large_dtypes,
            io_config=io_config,
            partition_cols=partition_cols,
        )
        write_df = DataFrame(builder)
        write_df.collect()

        write_result = write_df.to_pydict()
        assert "add_action" in write_result
        add_actions: List[AddAction] = write_result["add_action"]

        operations = []
        paths = []
        rows = []
        sizes = []

        for add_action in add_actions:
            stats = json.loads(add_action.stats)
            operations.append("ADD")
            paths.append(add_action.path)
            rows.append(stats["numRecords"])
            sizes.append(add_action.size)

        if table is None:
            write_deltalake_pyarrow(
                table_uri,
                delta_schema,
                add_actions,
                mode,
                partition_cols or [],
                name,
                description,
                configuration,
                storage_options,
                custom_metadata,
            )
        else:
            if mode == "overwrite":
                old_actions = table.get_add_actions()
                old_actions_dict = old_actions.to_pydict()
                for i in range(old_actions.num_rows):
                    operations.append("DELETE")
                    paths.append(old_actions_dict["path"][i])
                    rows.append(old_actions_dict["num_records"][i])
                    sizes.append(old_actions_dict["size_bytes"][i])

            metadata_param = _create_metadata_param(custom_metadata)
            table._table.create_write_transaction(
                add_actions, mode, partition_cols or [], delta_schema, None, metadata_param
            )
            table.update_incremental()

        with_operations = from_pydict(
            {
                "operation": pa.array(operations, type=pa.string()),
                "rows": pa.array(rows, type=pa.int64()),
                "file_size": pa.array(sizes, type=pa.int64()),
                "file_name": pa.array([os.path.basename(fp) for fp in paths], type=pa.string()),
            }
        )

        return with_operations

    @DataframePublicAPI
    def write_sink(self, sink: "DataSink[T]") -> "DataFrame":
        """Writes the DataFrame to the given DataSink.

        Args:
            sink: The DataSink to write to.

        Returns:
            DataFrame: A dataframe from the micropartition returned by the DataSink's `.finalize()` method.
        """
        sink.start()

        builder = self._builder.write_datasink(sink.name(), sink)
        write_df = DataFrame(builder)
        write_df.collect()

        results = write_df.to_pydict()
        assert "write_results" in results
        micropartition = sink.finalize(results["write_results"])
        if micropartition.schema() != sink.schema():
            raise ValueError(
                f"Schema mismatch between the data sink's schema and the result's schema:\nSink schema:\n{sink.schema()}\nResult schema:\n{micropartition.schema()}"
            )
        # TODO(desmond): Connect the old and new logical plan builders so that a .explain() shows the
        # plan from the source all the way to the sink to the sink's results. In theory we can do this
        # for all other sinks too.
        write_plan_builder = to_logical_plan_builder(micropartition)
        return DataFrame(write_plan_builder)

    @DataframePublicAPI
    def write_lance(
        self,
        uri: Union[str, pathlib.Path],
        mode: Literal["create", "append", "overwrite"] = "create",
        io_config: Optional[IOConfig] = None,
        **kwargs,
    ) -> "DataFrame":
        """Writes the DataFrame to a Lance table.

        Args:
          uri: The URI of the Lance table to write to
          mode: The write mode. One of "create", "append", or "overwrite"
          io_config (IOConfig, optional): configurations to use when interacting with remote storage.
          **kwargs: Additional keyword arguments to pass to the Lance writer.

        Note:
            write_lance` requires python 3.9 or higher

        Examples:
            >>> import daft
            >>> df = daft.from_pydict({"a": [1, 2, 3, 4]})
            >>> df.write_lance("/tmp/lance/my_table.lance")  # doctest: +SKIP
            ╭───────────────┬──────────────────┬─────────────────┬─────────╮
            │ num_fragments ┆ num_deleted_rows ┆ num_small_files ┆ version │
            │ ---           ┆ ---              ┆ ---             ┆ ---     │
            │ Int64         ┆ Int64            ┆ Int64           ┆ Int64   │
            ╞═══════════════╪══════════════════╪═════════════════╪═════════╡
            │ 1             ┆ 0                ┆ 1               ┆ 1       │
            ╰───────────────┴──────────────────┴─────────────────┴─────────╯
            <BLANKLINE>
            (Showing first 1 of 1 rows)
            >>> daft.read_lance("/tmp/lance/my_table.lance").collect()  # doctest: +SKIP
            ╭───────╮
            │ a     │
            │ ---   │
            │ Int64 │
            ╞═══════╡
            │ 1     │
            ├╌╌╌╌╌╌╌┤
            │ 2     │
            ├╌╌╌╌╌╌╌┤
            │ 3     │
            ├╌╌╌╌╌╌╌┤
            │ 4     │
            ╰───────╯
            <BLANKLINE>
            (Showing first 4 of 4 rows)
            >>> # Pass additional keyword arguments to the Lance writer
            >>> # All additional keyword arguments are passed to `lance.write_fragments`
            >>> df.write_lance("/tmp/lance/my_table.lance", mode="overwrite", max_bytes_per_file=1024)  # doctest: +SKIP
            ╭───────────────┬──────────────────┬─────────────────┬─────────╮
            │ num_fragments ┆ num_deleted_rows ┆ num_small_files ┆ version │
            │ ---           ┆ ---              ┆ ---             ┆ ---     │
            │ Int64         ┆ Int64            ┆ Int64           ┆ Int64   │
            ╞═══════════════╪══════════════════╪═════════════════╪═════════╡
            │ 1             ┆ 0                ┆ 1               ┆ 2       │
            ╰───────────────┴──────────────────┴─────────────────┴─────────╯
            <BLANKLINE>
            (Showing first 1 of 1 rows)
        """
        from daft.dataframe.lance_data_sink import LanceDataSink

        sink = LanceDataSink(uri, self.schema(), mode, io_config, **kwargs)
        return self.write_sink(sink)

    ###
    # DataFrame operations
    ###

    def __column_input_to_expression(self, columns: Iterable[ColumnInputType]) -> List[Expression]:
        # TODO(Kevin): remove this method and use _column_inputs_to_expressions
        return [col(c) if isinstance(c, str) else c for c in columns]

    def _wildcard_inputs_to_expressions(self, columns: Tuple[ManyColumnsInputType, ...]) -> List[Expression]:
        """Handles wildcard argument column inputs."""
        column_input: Iterable[ColumnInputType] = columns[0] if len(columns) == 1 else columns  # type: ignore
        return column_inputs_to_expressions(column_input)

    def __getitem__(self, item: Union[slice, int, str, Iterable[Union[str, int]]]) -> Union[Expression, "DataFrame"]:
        """Gets a column from the DataFrame as an Expression (``df["mycol"]``)."""
        result: Optional[Expression]

        if isinstance(item, int):
            schema = self._builder.schema()
            if item < -len(schema) or item >= len(schema):
                raise ValueError(f"{item} out of bounds for {schema}")
            result = ExpressionsProjection.from_schema(schema)[item]
            assert result is not None
            return result
        elif isinstance(item, str):
            schema = self._builder.schema()
            if item not in schema.column_names() and item != "*":
                raise ValueError(f"{item} does not exist in schema {schema}")

            return col(item)
        elif isinstance(item, Iterable):
            schema = self._builder.schema()

            columns = []
            for it in item:
                if isinstance(it, str):
                    result = col(schema[it].name)
                    columns.append(result)
                elif isinstance(it, int):
                    if it < -len(schema) or it >= len(schema):
                        raise ValueError(f"{it} out of bounds for {schema}")
                    field = list(self._builder.schema())[it]
                    columns.append(col(field.name))
                else:
                    raise ValueError(f"unknown indexing type: {type(it)}")
            return self.select(*columns)
        elif isinstance(item, slice):
            schema = self._builder.schema()
            columns_exprs: ExpressionsProjection = ExpressionsProjection.from_schema(schema)
            selected_columns = columns_exprs[item]
            return self.select(*selected_columns)
        else:
            raise ValueError(f"unknown indexing type: {type(item)}")

    def _add_monotonically_increasing_id(self, column_name: Optional[str] = None) -> "DataFrame":
        """Generates a column of monotonically increasing unique ids for the DataFrame.

        The implementation of this method puts the partition number in the upper 28 bits, and the row number in each partition
        in the lower 36 bits. This allows for 2^28 ≈ 268 million partitions and 2^40 ≈ 68 billion rows per partition.

        Args:
            column_name (Optional[str], optional): name of the new column. Defaults to "id".

        Returns:
            DataFrame: DataFrame with a new column of monotonically increasing ids.

        Examples:
            >>> import daft
            >>> daft.context.set_runner_ray()  # doctest: +SKIP
            >>>
            >>> df = daft.from_pydict({"a": [1, 2, 3, 4]}).into_partitions(2)
            >>> df = df._add_monotonically_increasing_id()
            >>> df.show()  # doctest: +SKIP
            ╭─────────────┬───────╮
            │ id          ┆ a     │
            │ ---         ┆ ---   │
            │ UInt64      ┆ Int64 │
            ╞═════════════╪═══════╡
            │ 0           ┆ 1     │
            ├╌╌╌╌╌╌╌╌╌╌╌╌╌┼╌╌╌╌╌╌╌┤
            │ 1           ┆ 2     │
            ├╌╌╌╌╌╌╌╌╌╌╌╌╌┼╌╌╌╌╌╌╌┤
            │ 68719476736 ┆ 3     │
            ├╌╌╌╌╌╌╌╌╌╌╌╌╌┼╌╌╌╌╌╌╌┤
            │ 68719476737 ┆ 4     │
            ╰─────────────┴───────╯
            <BLANKLINE>
            (Showing first 4 of 4 rows)
        """
        builder = self._builder.add_monotonically_increasing_id(column_name)
        return DataFrame(builder)

    @DataframePublicAPI
    def select(self, *columns: ColumnInputType) -> "DataFrame":
        """Creates a new DataFrame from the provided expressions, similar to a SQL ``SELECT``.

        Args:
            *columns (Union[str, Expression]): columns to select from the current DataFrame

        Returns:
            DataFrame: new DataFrame that will select the passed in columns

        Examples:
            >>> import daft
            >>> df = daft.from_pydict({"x": [1, 2, 3], "y": [4, 5, 6], "z": [7, 8, 9]})
            >>> df = df.select("x", daft.col("y"), daft.col("z") + 1)
            >>> df.show()
            ╭───────┬───────┬───────╮
            │ x     ┆ y     ┆ z     │
            │ ---   ┆ ---   ┆ ---   │
            │ Int64 ┆ Int64 ┆ Int64 │
            ╞═══════╪═══════╪═══════╡
            │ 1     ┆ 4     ┆ 8     │
            ├╌╌╌╌╌╌╌┼╌╌╌╌╌╌╌┼╌╌╌╌╌╌╌┤
            │ 2     ┆ 5     ┆ 9     │
            ├╌╌╌╌╌╌╌┼╌╌╌╌╌╌╌┼╌╌╌╌╌╌╌┤
            │ 3     ┆ 6     ┆ 10    │
            ╰───────┴───────┴───────╯
            <BLANKLINE>
            (Showing first 3 of 3 rows)
        """
        assert len(columns) > 0
        builder = self._builder.select(self.__column_input_to_expression(columns))
        return DataFrame(builder)

    @DataframePublicAPI
    def describe(self) -> "DataFrame":
        """Returns the Schema of the DataFrame, which provides information about each column, as a new DataFrame.

        Returns:
            DataFrame: A dataframe where each row is a column name and its corresponding type.

        Examples:
            >>> import daft
            >>> df = daft.from_pydict({"a": [1, 2, 3], "b": ["x", "y", "z"]})
            >>> df.describe().show()
            ╭─────────────┬───────╮
            │ column_name ┆ type  │
            │ ---         ┆ ---   │
            │ Utf8        ┆ Utf8  │
            ╞═════════════╪═══════╡
            │ a           ┆ Int64 │
            ├╌╌╌╌╌╌╌╌╌╌╌╌╌┼╌╌╌╌╌╌╌┤
            │ b           ┆ Utf8  │
            ╰─────────────┴───────╯
            <BLANKLINE>
            (Showing first 2 of 2 rows)
        """
        builder = self.__builder.describe()
        return DataFrame(builder)

    @DataframePublicAPI
    def summarize(self) -> "DataFrame":
        """Returns column statistics for the DataFrame.

        Returns:
            DataFrame: new DataFrame with the computed column statistics.
        """
        builder = self._builder.summarize()
        return DataFrame(builder)

    @DataframePublicAPI
    def distinct(self) -> "DataFrame":
        """Computes distinct rows, dropping duplicates.

        Returns:
            DataFrame: DataFrame that has only distinct rows.

        Examples:
            >>> import daft
            >>> df = daft.from_pydict({"x": [1, 2, 2], "y": [4, 5, 5], "z": [7, 8, 8]})
            >>> distinct_df = df.distinct()
            >>> distinct_df = distinct_df.sort("x")
            >>> distinct_df.show()
            ╭───────┬───────┬───────╮
            │ x     ┆ y     ┆ z     │
            │ ---   ┆ ---   ┆ ---   │
            │ Int64 ┆ Int64 ┆ Int64 │
            ╞═══════╪═══════╪═══════╡
            │ 1     ┆ 4     ┆ 7     │
            ├╌╌╌╌╌╌╌┼╌╌╌╌╌╌╌┼╌╌╌╌╌╌╌┤
            │ 2     ┆ 5     ┆ 8     │
            ╰───────┴───────┴───────╯
            <BLANKLINE>
            (Showing first 2 of 2 rows)
        """
        ExpressionsProjection.from_schema(self._builder.schema())
        builder = self._builder.distinct()
        return DataFrame(builder)

    @DataframePublicAPI
    def unique(self) -> "DataFrame":
        """Computes distinct rows, dropping duplicates.

        Alias for [DataFrame.distinct][daft.DataFrame.distinct].

        Examples:
            >>> import daft
            >>> df = daft.from_pydict({"x": [1, 2, 2], "y": [4, 5, 5], "z": [7, 8, 8]})
            >>> distinct_df = df.unique()
            >>> distinct_df = distinct_df.sort("x")
            >>> distinct_df.show()
            ╭───────┬───────┬───────╮
            │ x     ┆ y     ┆ z     │
            │ ---   ┆ ---   ┆ ---   │
            │ Int64 ┆ Int64 ┆ Int64 │
            ╞═══════╪═══════╪═══════╡
            │ 1     ┆ 4     ┆ 7     │
            ├╌╌╌╌╌╌╌┼╌╌╌╌╌╌╌┼╌╌╌╌╌╌╌┤
            │ 2     ┆ 5     ┆ 8     │
            ╰───────┴───────┴───────╯
            <BLANKLINE>
            (Showing first 2 of 2 rows)

        Returns:
            DataFrame: DataFrame that has only distinct rows.
        """
        return self.distinct()

    @DataframePublicAPI
    def sample(
        self,
        fraction: float,
        with_replacement: bool = False,
        seed: Optional[int] = None,
    ) -> "DataFrame":
        """Samples a fraction of rows from the DataFrame.

        Args:
            fraction (float): fraction of rows to sample.
            with_replacement (bool, optional): whether to sample with replacement. Defaults to False.
            seed (Optional[int], optional): random seed. Defaults to None.

        Returns:
            DataFrame: DataFrame with a fraction of rows.

        Examples:
            >>> import daft
            >>> df = daft.from_pydict({"x": [1, 2, 3], "y": [4, 5, 6], "z": [7, 8, 9]})
            >>> sampled_df = df.sample(0.5)
            >>> # Samples will vary from output to output
            >>> # here is a sample output
            >>> # ╭───────┬───────┬───────╮
            >>> # │ x     ┆ y     ┆ z     │
            >>> # │ ---   ┆ ---   ┆ ---   │
            >>> # │ Int64 ┆ Int64 ┆ Int64 │
            >>> # |═══════╪═══════╪═══════╡
            >>> # │ 2     ┆ 5     ┆ 8     │
            >>> # ├╌╌╌╌╌╌╌┼╌╌╌╌╌╌╌┼╌╌╌╌╌╌╌┤
            >>> # │ 3     ┆ 6     ┆ 9     │
            >>> # ╰───────┴───────┴───────╯
        """
        if fraction < 0.0 or fraction > 1.0:
            raise ValueError(f"fraction should be between 0.0 and 1.0, but got {fraction}")

        builder = self._builder.sample(fraction, with_replacement, seed)
        return DataFrame(builder)

    @DataframePublicAPI
    def exclude(self, *names: str) -> "DataFrame":
        """Drops columns from the current DataFrame by name.

        This is equivalent of performing a select with all the columns but the ones excluded.

        Args:
            *names (str): names to exclude

        Returns:
            DataFrame: DataFrame with some columns excluded.

        Examples:
            >>> import daft
            >>> df = daft.from_pydict({"x": [1, 2, 3], "y": [4, 5, 6], "z": [7, 8, 9]})
            >>> df_without_x = df.exclude("x")
            >>> df_without_x.show()
            ╭───────┬───────╮
            │ y     ┆ z     │
            │ ---   ┆ ---   │
            │ Int64 ┆ Int64 │
            ╞═══════╪═══════╡
            │ 4     ┆ 7     │
            ├╌╌╌╌╌╌╌┼╌╌╌╌╌╌╌┤
            │ 5     ┆ 8     │
            ├╌╌╌╌╌╌╌┼╌╌╌╌╌╌╌┤
            │ 6     ┆ 9     │
            ╰───────┴───────╯
            <BLANKLINE>
            (Showing first 3 of 3 rows)
        """
        builder = self._builder.exclude(list(names))
        return DataFrame(builder)

    @DataframePublicAPI
    def filter(self, predicate: Union[Expression, str]) -> "DataFrame":
        """Filters rows via a predicate expression, similar to SQL ``WHERE``.

        Alias for [daft.DataFrame.where][daft.DataFrame.where].

        Args:
            predicate (Expression): expression that keeps row if evaluates to True.

        Returns:
            DataFrame: Filtered DataFrame.

        Tip:
            See also [.where(predicate)][daft.DataFrame.where]

        """
        return self.where(predicate)

    @DataframePublicAPI
    def where(self, predicate: Union[Expression, str]) -> "DataFrame":
        """Filters rows via a predicate expression, similar to SQL ``WHERE``.

        Args:
            predicate (Expression): expression that keeps row if evaluates to True.

        Returns:
            DataFrame: Filtered DataFrame.

        Examples:
            >>> import daft
            >>> df = daft.from_pydict({"x": [1, 2, 3], "y": [4, 6, 6], "z": [7, 8, 9]})
            >>> df.where((col("x") > 1) & (col("y") > 1)).collect()
            ╭───────┬───────┬───────╮
            │ x     ┆ y     ┆ z     │
            │ ---   ┆ ---   ┆ ---   │
            │ Int64 ┆ Int64 ┆ Int64 │
            ╞═══════╪═══════╪═══════╡
            │ 2     ┆ 6     ┆ 8     │
            ├╌╌╌╌╌╌╌┼╌╌╌╌╌╌╌┼╌╌╌╌╌╌╌┤
            │ 3     ┆ 6     ┆ 9     │
            ╰───────┴───────┴───────╯
            <BLANKLINE>
            (Showing first 2 of 2 rows)

            You can also use a string expression as a predicate.

            Note: this will use the method `sql_expr` to parse the string into an expression
            this may raise an error if the expression is not yet supported in the sql engine.

            >>> import daft
            >>> df = daft.from_pydict({"x": [1, 2, 3], "y": [4, 5, 6], "z": [7, 9, 9]})
            >>> df.where("z = 9 AND y > 5").collect()
            ╭───────┬───────┬───────╮
            │ x     ┆ y     ┆ z     │
            │ ---   ┆ ---   ┆ ---   │
            │ Int64 ┆ Int64 ┆ Int64 │
            ╞═══════╪═══════╪═══════╡
            │ 3     ┆ 6     ┆ 9     │
            ╰───────┴───────┴───────╯
            <BLANKLINE>
            (Showing first 1 of 1 rows)
        """
        if isinstance(predicate, str):
            from daft.sql.sql import sql_expr

            predicate = sql_expr(predicate)
        builder = self._builder.filter(predicate)
        return DataFrame(builder)

    @DataframePublicAPI
    def with_column(
        self,
        column_name: str,
        expr: Expression,
    ) -> "DataFrame":
        """Adds a column to the current DataFrame with an Expression, equivalent to a ``select`` with all current columns and the new one.

        Args:
            column_name (str): name of new column
            expr (Expression): expression of the new column.

        Returns:
            DataFrame: DataFrame with new column.

        Examples:
            >>> import daft
            >>> df = daft.from_pydict({"x": [1, 2, 3]})
            >>> new_df = df.with_column("x+1", col("x") + 1)
            >>> new_df.show()
            ╭───────┬───────╮
            │ x     ┆ x+1   │
            │ ---   ┆ ---   │
            │ Int64 ┆ Int64 │
            ╞═══════╪═══════╡
            │ 1     ┆ 2     │
            ├╌╌╌╌╌╌╌┼╌╌╌╌╌╌╌┤
            │ 2     ┆ 3     │
            ├╌╌╌╌╌╌╌┼╌╌╌╌╌╌╌┤
            │ 3     ┆ 4     │
            ╰───────┴───────╯
            <BLANKLINE>
            (Showing first 3 of 3 rows)
        """
        return self.with_columns({column_name: expr})

    @DataframePublicAPI
    def with_columns(
        self,
        columns: Dict[str, Expression],
    ) -> "DataFrame":
        """Adds columns to the current DataFrame with Expressions, equivalent to a ``select`` with all current columns and the new ones.

        Args:
            columns (Dict[str, Expression]): Dictionary of new columns in the format { name: expression }

        Returns:
            DataFrame: DataFrame with new columns.

        Examples:
            >>> import daft
            >>> df = daft.from_pydict({"x": [1, 2, 3], "y": [4, 5, 6]})
            >>> new_df = df.with_columns({"foo": df["x"] + 1, "bar": df["y"] - df["x"]})
            >>> new_df.show()
            ╭───────┬───────┬───────┬───────╮
            │ x     ┆ y     ┆ foo   ┆ bar   │
            │ ---   ┆ ---   ┆ ---   ┆ ---   │
            │ Int64 ┆ Int64 ┆ Int64 ┆ Int64 │
            ╞═══════╪═══════╪═══════╪═══════╡
            │ 1     ┆ 4     ┆ 2     ┆ 3     │
            ├╌╌╌╌╌╌╌┼╌╌╌╌╌╌╌┼╌╌╌╌╌╌╌┼╌╌╌╌╌╌╌┤
            │ 2     ┆ 5     ┆ 3     ┆ 3     │
            ├╌╌╌╌╌╌╌┼╌╌╌╌╌╌╌┼╌╌╌╌╌╌╌┼╌╌╌╌╌╌╌┤
            │ 3     ┆ 6     ┆ 4     ┆ 3     │
            ╰───────┴───────┴───────┴───────╯
            <BLANKLINE>
            (Showing first 3 of 3 rows)
        """
        new_columns = [col.alias(name) for name, col in columns.items()]

        builder = self._builder.with_columns(new_columns)
        return DataFrame(builder)

    @DataframePublicAPI
    def with_column_renamed(self, existing: str, new: str) -> "DataFrame":
        """Renames a column in the current DataFrame.

        If the column in the DataFrame schema does not exist, this will be a no-op.

        Args:
            existing (str): name of the existing column to rename
            new (str): new name for the column

        Returns:
            DataFrame: DataFrame with the column renamed.

        Examples:
            >>> import daft
            >>> df = daft.from_pydict({"x": [1, 2, 3], "y": [4, 5, 6]})
            >>> df.with_column_renamed("x", "foo").show()
            ╭───────┬───────╮
            │ foo   ┆ y     │
            │ ---   ┆ ---   │
            │ Int64 ┆ Int64 │
            ╞═══════╪═══════╡
            │ 1     ┆ 4     │
            ├╌╌╌╌╌╌╌┼╌╌╌╌╌╌╌┤
            │ 2     ┆ 5     │
            ├╌╌╌╌╌╌╌┼╌╌╌╌╌╌╌┤
            │ 3     ┆ 6     │
            ╰───────┴───────╯
            <BLANKLINE>
            (Showing first 3 of 3 rows)
        """
        builder = self._builder.with_column_renamed(existing, new)
        return DataFrame(builder)

    @DataframePublicAPI
    def with_columns_renamed(self, cols_map: Dict[str, str]) -> "DataFrame":
        """Renames multiple columns in the current DataFrame.

        If the columns in the DataFrame schema do not exist, this will be a no-op.

        Args:
            cols_map (Dict[str, str]): Dictionary of columns to rename in the format { existing: new }

        Returns:
            DataFrame: DataFrame with the columns renamed.

        Examples:
            >>> import daft
            >>> df = daft.from_pydict({"x": [1, 2, 3], "y": [4, 5, 6]})
            >>> df.with_columns_renamed({"x": "foo", "y": "bar"}).show()
            ╭───────┬───────╮
            │ foo   ┆ bar   │
            │ ---   ┆ ---   │
            │ Int64 ┆ Int64 │
            ╞═══════╪═══════╡
            │ 1     ┆ 4     │
            ├╌╌╌╌╌╌╌┼╌╌╌╌╌╌╌┤
            │ 2     ┆ 5     │
            ├╌╌╌╌╌╌╌┼╌╌╌╌╌╌╌┤
            │ 3     ┆ 6     │
            ╰───────┴───────╯
            <BLANKLINE>
            (Showing first 3 of 3 rows)
        """
        builder = self._builder.with_columns_renamed(cols_map)
        return DataFrame(builder)

    @DataframePublicAPI
    def sort(
        self,
        by: Union[ColumnInputType, List[ColumnInputType]],
        desc: Union[bool, List[bool]] = False,
        nulls_first: Optional[Union[bool, List[bool]]] = None,
    ) -> "DataFrame":
        """Sorts DataFrame globally.

        Args:
            column (Union[ColumnInputType, List[ColumnInputType]]): column to sort by. Can be `str` or expression as well as a list of either.
            desc (Union[bool, List[bool]), optional): Sort by descending order. Defaults to False.

        Returns:
            DataFrame: Sorted DataFrame.

        Note:
            * Since this a global sort, this requires an expensive repartition which can be quite slow.
            * Supports multicolumn sorts and can have unique `descending` flag per column.

        Examples:
            >>> import daft
            >>> df = daft.from_pydict({"x": [3, 2, 1], "y": [6, 4, 5]})
            >>> sorted_df = df.sort(col("x") + col("y"))
            >>> sorted_df.show()
            ╭───────┬───────╮
            │ x     ┆ y     │
            │ ---   ┆ ---   │
            │ Int64 ┆ Int64 │
            ╞═══════╪═══════╡
            │ 2     ┆ 4     │
            ├╌╌╌╌╌╌╌┼╌╌╌╌╌╌╌┤
            │ 1     ┆ 5     │
            ├╌╌╌╌╌╌╌┼╌╌╌╌╌╌╌┤
            │ 3     ┆ 6     │
            ╰───────┴───────╯
            <BLANKLINE>
            (Showing first 3 of 3 rows)

            You can also sort by multiple columns, and specify the 'descending' flag for each column:

            >>> df = daft.from_pydict({"x": [1, 2, 1, 2], "y": [9, 8, 7, 6]})
            >>> sorted_df = df.sort(["x", "y"], [True, False])
            >>> sorted_df.show()
            ╭───────┬───────╮
            │ x     ┆ y     │
            │ ---   ┆ ---   │
            │ Int64 ┆ Int64 │
            ╞═══════╪═══════╡
            │ 2     ┆ 6     │
            ├╌╌╌╌╌╌╌┼╌╌╌╌╌╌╌┤
            │ 2     ┆ 8     │
            ├╌╌╌╌╌╌╌┼╌╌╌╌╌╌╌┤
            │ 1     ┆ 7     │
            ├╌╌╌╌╌╌╌┼╌╌╌╌╌╌╌┤
            │ 1     ┆ 9     │
            ╰───────┴───────╯
            <BLANKLINE>
            (Showing first 4 of 4 rows)

            You can also specify null positioning (first/last) for each column

            >>> df = daft.from_pydict({"x": [1, 2, 1, 2, None], "y": [9, 8, None, 6, None]})
            >>> sorted_df = df.sort(["x", "y"], [True, False], nulls_first=[True, True])
            >>> sorted_df.show()
            ╭───────┬───────╮
            │ x     ┆ y     │
            │ ---   ┆ ---   │
            │ Int64 ┆ Int64 │
            ╞═══════╪═══════╡
            │ None  ┆ None  │
            ├╌╌╌╌╌╌╌┼╌╌╌╌╌╌╌┤
            │ 2     ┆ 6     │
            ├╌╌╌╌╌╌╌┼╌╌╌╌╌╌╌┤
            │ 2     ┆ 8     │
            ├╌╌╌╌╌╌╌┼╌╌╌╌╌╌╌┤
            │ 1     ┆ None  │
            ├╌╌╌╌╌╌╌┼╌╌╌╌╌╌╌┤
            │ 1     ┆ 9     │
            ╰───────┴───────╯
            <BLANKLINE>
            (Showing first 5 of 5 rows)

        Args:
            column (Union[ColumnInputType, List[ColumnInputType]]): column to sort by. Can be `str` or expression as well as a list of either.
            desc (Union[bool, List[bool]), optional): Sort by descending order. Defaults to False.
            nulls_first (Union[bool, List[bool]), optional): Sort by nulls first. Defaults to nulls being treated as the greatest value.

        Returns:
            DataFrame: Sorted DataFrame.
        """
        if not isinstance(by, list):
            by = [
                by,
            ]

        if nulls_first is None:
            nulls_first = desc

        sort_by = self.__column_input_to_expression(by)

        builder = self._builder.sort(sort_by=sort_by, descending=desc, nulls_first=nulls_first)
        return DataFrame(builder)

    @DataframePublicAPI
    def limit(self, num: int) -> "DataFrame":
        """Limits the rows in the DataFrame to the first ``N`` rows, similar to a SQL ``LIMIT``.

        Args:
            num (int): maximum rows to allow.
            eager (bool): whether to maximize for latency (time to first result) by eagerly executing
                only one partition at a time, or throughput by executing multiple limits at a time

        Returns:
            DataFrame: Limited DataFrame

        Examples:
            >>> import daft
            >>> df = df = daft.from_pydict({"x": [1, 2, 3, 4, 5, 6, 7]})
            >>> df_limited = df.limit(5)  # returns 5 rows
            >>> df_limited.show()
            ╭───────╮
            │ x     │
            │ ---   │
            │ Int64 │
            ╞═══════╡
            │ 1     │
            ├╌╌╌╌╌╌╌┤
            │ 2     │
            ├╌╌╌╌╌╌╌┤
            │ 3     │
            ├╌╌╌╌╌╌╌┤
            │ 4     │
            ├╌╌╌╌╌╌╌┤
            │ 5     │
            ╰───────╯
            <BLANKLINE>
            (Showing first 5 of 5 rows)

        """
        builder = self._builder.limit(num, eager=False)
        return DataFrame(builder)

    @DataframePublicAPI
    def count_rows(self) -> int:
        """Executes the Dataframe to count the number of rows.

        Returns:
            int: count of the number of rows in this DataFrame.
        """
        builder = self._builder.count()
        count_df = DataFrame(builder)
        # Expects builder to produce a single-partition, single-row DataFrame containing
        # a "count" column, where the lone value represents the row count for the DataFrame.
        return count_df.to_pydict()["count"][0]

    @DataframePublicAPI
    def repartition(self, num: Optional[int], *partition_by: ColumnInputType) -> "DataFrame":
        """Repartitions DataFrame to ``num`` partitions.

        If columns are passed in, then DataFrame will be repartitioned by those, otherwise
        random repartitioning will occur.

        Args:
            num (Optional[int]): Number of target partitions; if None, the number of partitions will not be changed.
            *partition_by (Union[str, Expression]): Optional columns to partition by.

        Returns:
            DataFrame: Repartitioned DataFrame.

        Note: This function will globally shuffle your data, which is potentially a very expensive operation.
            If instead you merely wish to "split" or "coalesce" partitions to obtain a target number of partitions,
            you mean instead wish to consider using [DataFrame.into_partitions][daft.DataFrame.into_partitions] which
            avoids shuffling of data in favor of splitting/coalescing adjacent partitions where appropriate.

        Examples:
            >>> import daft
            >>> df = daft.from_pydict({"x": [1, 2, 3], "y": [4, 5, 6], "z": [7, 8, 9]})
            >>> repartitioned_df = df.repartition(3)
            >>> repartitioned_df.num_partitions()
            3

        """
        if len(partition_by) == 0:
            warnings.warn(
                "No columns specified for repartition, so doing a random shuffle. If you do not require rebalancing of "
                "partitions, you may instead prefer using `df.into_partitions(N)` which is a cheaper operation that "
                "avoids shuffling data."
            )
            builder = self._builder.random_shuffle(num)
        else:
            builder = self._builder.hash_repartition(num, self.__column_input_to_expression(partition_by))
        return DataFrame(builder)

    @DataframePublicAPI
    def into_partitions(self, num: int) -> "DataFrame":
        """Splits or coalesces DataFrame to ``num`` partitions. Order is preserved.

        This will naively greedily split partitions in a round-robin fashion to hit the targeted number of partitions.
        The number of rows/size in a given partition is not taken into account during the splitting.

        Args:
            num (int): number of target partitions.

        Returns:
            DataFrame: Dataframe with `num` partitions.

        Examples:
            >>> import daft
            >>> df = daft.from_pydict({"x": [1, 2, 3], "y": [4, 5, 6], "z": [7, 8, 9]})
            >>> df_with_5_partitions = df.into_partitions(5)
            >>> df_with_5_partitions.num_partitions()
            5
        """
        builder = self._builder.into_partitions(num)
        return DataFrame(builder)

    @DataframePublicAPI
    def join(
        self,
        other: "DataFrame",
        on: Optional[Union[List[ColumnInputType], ColumnInputType]] = None,
        left_on: Optional[Union[List[ColumnInputType], ColumnInputType]] = None,
        right_on: Optional[Union[List[ColumnInputType], ColumnInputType]] = None,
        how: Literal["inner", "inner", "left", "right", "outer", "anti", "semi", "cross"] = "inner",
        strategy: Optional[Literal["hash", "sort_merge", "broadcast"]] = None,
        prefix: Optional[str] = None,
        suffix: Optional[str] = None,
    ) -> "DataFrame":
        """Column-wise join of the current DataFrame with an ``other`` DataFrame, similar to a SQL ``JOIN``.

        If the two DataFrames have duplicate non-join key column names, "right." will be prepended to the conflicting right columns. You can change the behavior by passing either (or both) `prefix` or `suffix` to the function.
        If `prefix` is passed, it will be prepended to the conflicting right columns. If `suffix` is passed, it will be appended to the conflicting right columns.

        Args:
            other (DataFrame): the right DataFrame to join on.
            on (Optional[Union[List[ColumnInputType], ColumnInputType]], optional): key or keys to join on [use if the keys on the left and right side match.]. Defaults to None.
            left_on (Optional[Union[List[ColumnInputType], ColumnInputType]], optional): key or keys to join on left DataFrame. Defaults to None.
            right_on (Optional[Union[List[ColumnInputType], ColumnInputType]], optional): key or keys to join on right DataFrame. Defaults to None.
            how (str, optional): what type of join to perform; currently "inner", "left", "right", "outer", "anti", "semi", and "cross" are supported. Defaults to "inner".
            strategy (Optional[str]): The join strategy (algorithm) to use; currently "hash", "sort_merge", "broadcast", and None are supported, where None
                chooses the join strategy automatically during query optimization. The default is None.
            suffix (Optional[str], optional): Suffix to add to the column names in case of a name collision. Defaults to "".
            prefix (Optional[str], optional): Prefix to add to the column names in case of a name collision. Defaults to "right.".

        Returns:
            DataFrame: Joined DataFrame.

        Raises:
            ValueError: if `on` is passed in and `left_on` or `right_on` is not None.
            ValueError: if `on` is None but both `left_on` and `right_on` are not defined.

        Note:
            Although self joins are supported, we currently duplicate the logical plan for the right side
            and recompute the entire tree. Caching for this is on the roadmap.

        Examples:
            >>> import daft
            >>> from daft import col
            >>> df1 = daft.from_pydict({"a": ["w", "x", "y"], "b": [1, 2, 3]})
            >>> df2 = daft.from_pydict({"a": ["x", "y", "z"], "b": [20, 30, 40]})
            >>> joined_df = df1.join(df2, left_on=[col("a"), col("b")], right_on=[col("a"), col("b") / 10])
            >>> joined_df.show()
            ╭──────┬───────┬─────────╮
            │ a    ┆ b     ┆ right.b │
            │ ---  ┆ ---   ┆ ---     │
            │ Utf8 ┆ Int64 ┆ Int64   │
            ╞══════╪═══════╪═════════╡
            │ x    ┆ 2     ┆ 20      │
            ├╌╌╌╌╌╌┼╌╌╌╌╌╌╌┼╌╌╌╌╌╌╌╌╌┤
            │ y    ┆ 3     ┆ 30      │
            ╰──────┴───────┴─────────╯
            <BLANKLINE>
            (Showing first 2 of 2 rows)

            >>> import daft
            >>> from daft import col
            >>> df1 = daft.from_pydict({"a": ["w", "x", "y"], "b": [1, 2, 3]})
            >>> df2 = daft.from_pydict({"a": ["x", "y", "z"], "b": [20, 30, 40]})
            >>> joined_df = df1.join(df2, left_on=[col("a"), col("b")], right_on=[col("a"), col("b") / 10], prefix="right_")
            >>> joined_df.show()
            ╭──────┬───────┬─────────╮
            │ a    ┆ b     ┆ right_b │
            │ ---  ┆ ---   ┆ ---     │
            │ Utf8 ┆ Int64 ┆ Int64   │
            ╞══════╪═══════╪═════════╡
            │ x    ┆ 2     ┆ 20      │
            ├╌╌╌╌╌╌┼╌╌╌╌╌╌╌┼╌╌╌╌╌╌╌╌╌┤
            │ y    ┆ 3     ┆ 30      │
            ╰──────┴───────┴─────────╯
            <BLANKLINE>
            (Showing first 2 of 2 rows)

            >>> import daft
            >>> from daft import col
            >>> df1 = daft.from_pydict({"a": ["w", "x", "y"], "b": [1, 2, 3]})
            >>> df2 = daft.from_pydict({"a": ["x", "y", "z"], "b": [20, 30, 40]})
            >>> joined_df = df1.join(df2, left_on=[col("a"), col("b")], right_on=[col("a"), col("b") / 10], suffix="_right")
            >>> joined_df.show()
            ╭──────┬───────┬─────────╮
            │ a    ┆ b     ┆ b_right │
            │ ---  ┆ ---   ┆ ---     │
            │ Utf8 ┆ Int64 ┆ Int64   │
            ╞══════╪═══════╪═════════╡
            │ x    ┆ 2     ┆ 20      │
            ├╌╌╌╌╌╌┼╌╌╌╌╌╌╌┼╌╌╌╌╌╌╌╌╌┤
            │ y    ┆ 3     ┆ 30      │
            ╰──────┴───────┴─────────╯
            <BLANKLINE>
            (Showing first 2 of 2 rows)
        """
        if how == "cross":
            if any(side_on is not None for side_on in [on, left_on, right_on]):
                raise ValueError("In a cross join, `on`, `left_on`, and `right_on` cannot be set")

            left_on = []
            right_on = []
        elif on is None:
            if left_on is None or right_on is None:
                raise ValueError("If `on` is None then both `left_on` and `right_on` must not be None")
        else:
            if left_on is not None or right_on is not None:
                raise ValueError("If `on` is not None then both `left_on` and `right_on` must be None")
            left_on = on
            right_on = on

        join_type = JoinType.from_join_type_str(how)
        join_strategy = JoinStrategy.from_join_strategy_str(strategy) if strategy is not None else None

        if join_strategy == JoinStrategy.SortMerge and join_type != JoinType.Inner:
            raise ValueError("Sort merge join only supports inner joins")
        elif join_strategy == JoinStrategy.Broadcast and join_type == JoinType.Outer:
            raise ValueError("Broadcast join does not support outer joins")

        left_exprs = self.__column_input_to_expression(tuple(left_on) if isinstance(left_on, list) else (left_on,))
        right_exprs = self.__column_input_to_expression(tuple(right_on) if isinstance(right_on, list) else (right_on,))
        builder = self._builder.join(
            other._builder,
            left_on=left_exprs,
            right_on=right_exprs,
            how=join_type,
            strategy=join_strategy,
            prefix=prefix,
            suffix=suffix,
        )
        return DataFrame(builder)

    @DataframePublicAPI
    def concat(self, other: "DataFrame") -> "DataFrame":
        """Concatenates two DataFrames together in a "vertical" concatenation.

        The resulting DataFrame has number of rows equal to the sum of the number of rows of the input DataFrames.

        Args:
            other (DataFrame): other DataFrame to concatenate

        Returns:
            DataFrame: DataFrame with rows from `self` on top and rows from `other` at the bottom.

        Note:
            DataFrames being concatenated **must have exactly the same schema**. You may wish to use the
            [df.select()][daft.DataFrame.select] and [expr.cast()][daft.expressions.Expression.cast] methods
            to ensure schema compatibility before concatenation.
        """
        if self.schema() != other.schema():
            raise ValueError(
                f"DataFrames must have exactly the same schema for concatenation!\nExpected:\n{self.schema()}\n\nReceived:\n{other.schema()}"
            )
        builder = self._builder.concat(other._builder)
        return DataFrame(builder)

    @DataframePublicAPI
    def drop_nan(self, *cols: ColumnInputType):
        """Drops rows that contains NaNs. If cols is None it will drop rows with any NaN value.

        If column names are supplied, it will drop only those rows that contains NaNs in one of these columns.

        Args:
            *cols (str): column names by which rows containing nans/NULLs should be filtered

        Returns:
            DataFrame: DataFrame without NaNs in specified/all columns

        Examples:
            >>> import daft
            >>> df = daft.from_pydict({"a": [1.0, 2.2, 3.5, float("nan")]})
            >>> df.drop_nan().collect()  # drops rows where any column contains NaN values
            ╭─────────╮
            │ a       │
            │ ---     │
            │ Float64 │
            ╞═════════╡
            │ 1       │
            ├╌╌╌╌╌╌╌╌╌┤
            │ 2.2     │
            ├╌╌╌╌╌╌╌╌╌┤
            │ 3.5     │
            ╰─────────╯
            <BLANKLINE>
            (Showing first 3 of 3 rows)

            >>> import daft
            >>> df = daft.from_pydict({"a": [1.6, 2.5, 3.3, float("nan")]})
            >>> df.drop_nan("a").collect()  # drops rows where column `a` contains NaN values
            ╭─────────╮
            │ a       │
            │ ---     │
            │ Float64 │
            ╞═════════╡
            │ 1.6     │
            ├╌╌╌╌╌╌╌╌╌┤
            │ 2.5     │
            ├╌╌╌╌╌╌╌╌╌┤
            │ 3.3     │
            ╰─────────╯
            <BLANKLINE>
            (Showing first 3 of 3 rows)

        """
        if len(cols) == 0:
            columns = self.__column_input_to_expression(self.column_names)
        else:
            columns = self.__column_input_to_expression(cols)
        float_columns = [
            column
            for column in columns
            if (
                column._to_field(self.schema()).dtype == DataType.float32()
                or column._to_field(self.schema()).dtype == DataType.float64()
            )
        ]

        # avoid superfluous .where with empty iterable when nothing to filter.
        if not float_columns:
            return self

        return self.where(
            ~reduce(
                lambda x, y: x.is_null().if_else(lit(False), x) | y.is_null().if_else(lit(False), y),
                (x.float.is_nan() for x in float_columns),
            )
        )

    @DataframePublicAPI
    def drop_null(self, *cols: ColumnInputType):
        """Drops rows that contains NaNs or NULLs. If cols is None it will drop rows with any NULL value.

        If column names are supplied, it will drop only those rows that contains NULLs in one of these columns.

        Args:
            *cols (str): column names by which rows containing nans should be filtered

        Returns:
            DataFrame: DataFrame without missing values in specified/all columns

        Examples:
            >>> import daft
            >>> df = daft.from_pydict({"a": [1.6, 2.5, None, float("NaN")]})
            >>> df.drop_null("a").collect()
            ╭─────────╮
            │ a       │
            │ ---     │
            │ Float64 │
            ╞═════════╡
            │ 1.6     │
            ├╌╌╌╌╌╌╌╌╌┤
            │ 2.5     │
            ├╌╌╌╌╌╌╌╌╌┤
            │ NaN     │
            ╰─────────╯
            <BLANKLINE>
            (Showing first 3 of 3 rows)


        """
        if len(cols) == 0:
            columns = self.__column_input_to_expression(self.column_names)
        else:
            columns = self.__column_input_to_expression(cols)
        return self.where(~reduce(lambda x, y: x | y, (x.is_null() for x in columns)))

    @DataframePublicAPI
    def explode(self, *columns: ColumnInputType) -> "DataFrame":
        """Explodes a List column, where every element in each row's List becomes its own row, and all other columns in the DataFrame are duplicated across rows.

        If multiple columns are specified, each row must contain the same number of items in each specified column.

        Exploding Null values or empty lists will create a single Null entry (see example below).

        Args:
            *columns (ColumnInputType): columns to explode

        Returns:
            DataFrame: DataFrame with exploded column

        Examples:
            >>> import daft
            >>> df = daft.from_pydict(
            ...     {
            ...         "x": [[1], [2, 3]],
            ...         "y": [["a"], ["b", "c"]],
            ...         "z": [
            ...             [1.0],
            ...             [2.0, 2.0],
            ...         ],
            ...     }
            ... )
            >>> df.explode(col("x"), col("y")).collect()
            ╭───────┬──────┬───────────────╮
            │ x     ┆ y    ┆ z             │
            │ ---   ┆ ---  ┆ ---           │
            │ Int64 ┆ Utf8 ┆ List[Float64] │
            ╞═══════╪══════╪═══════════════╡
            │ 1     ┆ a    ┆ [1]           │
            ├╌╌╌╌╌╌╌┼╌╌╌╌╌╌┼╌╌╌╌╌╌╌╌╌╌╌╌╌╌╌┤
            │ 2     ┆ b    ┆ [2, 2]        │
            ├╌╌╌╌╌╌╌┼╌╌╌╌╌╌┼╌╌╌╌╌╌╌╌╌╌╌╌╌╌╌┤
            │ 3     ┆ c    ┆ [2, 2]        │
            ╰───────┴──────┴───────────────╯
            <BLANKLINE>
            (Showing first 3 of 3 rows)

        """
        parsed_exprs = self.__column_input_to_expression(columns)
        builder = self._builder.explode(parsed_exprs)
        return DataFrame(builder)

    @DataframePublicAPI
    def unpivot(
        self,
        ids: ManyColumnsInputType,
        values: ManyColumnsInputType = [],
        variable_name: str = "variable",
        value_name: str = "value",
    ) -> "DataFrame":
        """Unpivots a DataFrame from wide to long format.

        Args:
            ids (ManyColumnsInputType): Columns to keep as identifiers
            values (Optional[ManyColumnsInputType]): Columns to unpivot. If not specified, all columns except ids will be unpivoted.
            variable_name (Optional[str]): Name of the variable column. Defaults to "variable".
            value_name (Optional[str]): Name of the value column. Defaults to "value".

        Returns:
            DataFrame: Unpivoted DataFrame

        Tip:
            See also [melt][daft.DataFrame.melt]

        Examples:
            >>> import daft
            >>> df = daft.from_pydict(
            ...     {
            ...         "year": [2020, 2021, 2022],
            ...         "Jan": [10, 30, 50],
            ...         "Feb": [20, 40, 60],
            ...     }
            ... )
            >>> df = df.unpivot("year", ["Jan", "Feb"], variable_name="month", value_name="inventory")
            >>> df = df.sort("year")
            >>> df.show()
            ╭───────┬───────┬───────────╮
            │ year  ┆ month ┆ inventory │
            │ ---   ┆ ---   ┆ ---       │
            │ Int64 ┆ Utf8  ┆ Int64     │
            ╞═══════╪═══════╪═══════════╡
            │ 2020  ┆ Jan   ┆ 10        │
            ├╌╌╌╌╌╌╌┼╌╌╌╌╌╌╌┼╌╌╌╌╌╌╌╌╌╌╌┤
            │ 2020  ┆ Feb   ┆ 20        │
            ├╌╌╌╌╌╌╌┼╌╌╌╌╌╌╌┼╌╌╌╌╌╌╌╌╌╌╌┤
            │ 2021  ┆ Jan   ┆ 30        │
            ├╌╌╌╌╌╌╌┼╌╌╌╌╌╌╌┼╌╌╌╌╌╌╌╌╌╌╌┤
            │ 2021  ┆ Feb   ┆ 40        │
            ├╌╌╌╌╌╌╌┼╌╌╌╌╌╌╌┼╌╌╌╌╌╌╌╌╌╌╌┤
            │ 2022  ┆ Jan   ┆ 50        │
            ├╌╌╌╌╌╌╌┼╌╌╌╌╌╌╌┼╌╌╌╌╌╌╌╌╌╌╌┤
            │ 2022  ┆ Feb   ┆ 60        │
            ╰───────┴───────┴───────────╯
            <BLANKLINE>
            (Showing first 6 of 6 rows)

        """
        ids_exprs = column_inputs_to_expressions(ids)
        values_exprs = column_inputs_to_expressions(values)

        builder = self._builder.unpivot(ids_exprs, values_exprs, variable_name, value_name)
        return DataFrame(builder)

    @DataframePublicAPI
    def melt(
        self,
        ids: ManyColumnsInputType,
        values: ManyColumnsInputType = [],
        variable_name: str = "variable",
        value_name: str = "value",
    ) -> "DataFrame":
        """Alias for unpivot.

        Tip:
            See also [unpivot][daft.DataFrame.unpivot]
        """
        return self.unpivot(ids, values, variable_name, value_name)

    @DataframePublicAPI
    def transform(self, func: Callable[..., "DataFrame"], *args: Any, **kwargs: Any) -> "DataFrame":
        """Apply a function that takes and returns a DataFrame.

        Allow splitting your transformation into different units of work (functions) while preserving the syntax for chaining transformations.

        Examples:
            >>> import daft
            >>> df = daft.from_pydict({"col_a": [1, 2, 3, 4]})
            >>> def add_1(df):
            ...     df = df.select(daft.col("col_a") + 1)
            ...     return df
            >>> def multiply_x(df, x):
            ...     df = df.select(daft.col("col_a") * x)
            ...     return df
            >>> df = df.transform(add_1).transform(multiply_x, 4)
            >>> df.show()
            ╭───────╮
            │ col_a │
            │ ---   │
            │ Int64 │
            ╞═══════╡
            │ 8     │
            ├╌╌╌╌╌╌╌┤
            │ 12    │
            ├╌╌╌╌╌╌╌┤
            │ 16    │
            ├╌╌╌╌╌╌╌┤
            │ 20    │
            ╰───────╯
            <BLANKLINE>
            (Showing first 4 of 4 rows)

        Args:
            func: A function that takes and returns a DataFrame.
            *args: Positional arguments to pass to func.
            **kwargs: Keyword arguments to pass to func.

        Returns:
            DataFrame: Transformed DataFrame.
        """
        result = func(self, *args, **kwargs)
        assert isinstance(
            result, DataFrame
        ), f"Func returned an instance of type [{type(result)}], should have been DataFrame."
        return result

    def _agg(
        self,
        to_agg: Iterable[Expression],
        group_by: Optional[ExpressionsProjection] = None,
    ) -> "DataFrame":
        builder = self._builder.agg(list(to_agg), list(group_by) if group_by is not None else None)
        return DataFrame(builder)

    def _map_agg_string_to_expr(self, expr: Expression, op: str) -> Expression:
        if op == "sum":
            return expr.sum()
        elif op == "count":
            return expr.count()
        elif op == "min":
            return expr.min()
        elif op == "max":
            return expr.max()
        elif op == "mean":
            return expr.mean()
        elif op == "any_value":
            return expr.any_value()
        elif op == "list":
            return expr.agg_list()
        elif op == "set":
            return expr.agg_set()
        elif op == "concat":
            return expr.agg_concat()
        elif op == "skew":
            return expr.skew()

        raise NotImplementedError(f"Aggregation {op} is not implemented.")

    def _apply_agg_fn(
        self,
        fn: Callable[[Expression], Expression],
        cols: Tuple[ManyColumnsInputType, ...],
        group_by: Optional[ExpressionsProjection] = None,
    ) -> "DataFrame":
        if len(cols) == 0:
            warnings.warn("No columns specified; performing aggregation on all columns.")

            groupby_name_set = set() if group_by is None else group_by.to_name_set()
            cols = tuple(c for c in self.column_names if c not in groupby_name_set)
        exprs = self._wildcard_inputs_to_expressions(cols)
        return self._agg([fn(c) for c in exprs], group_by)

    def _map_groups(self, udf: Expression, group_by: Optional[ExpressionsProjection] = None) -> "DataFrame":
        builder = self._builder.map_groups(udf, list(group_by) if group_by is not None else None)
        return DataFrame(builder)

    @DataframePublicAPI
    def sum(self, *cols: ManyColumnsInputType) -> "DataFrame":
        """Performs a global sum on the DataFrame.

        Args:
            *cols (Union[str, Expression]): columns to sum
        Returns:
            DataFrame: Globally aggregated sums. Should be a single row.
        """
        return self._apply_agg_fn(Expression.sum, cols)

    @DataframePublicAPI
    def mean(self, *cols: ColumnInputType) -> "DataFrame":
        """Performs a global mean on the DataFrame.

        Args:
            *cols (Union[str, Expression]): columns to mean
        Returns:
            DataFrame: Globally aggregated mean. Should be a single row.
        """
        return self._apply_agg_fn(Expression.mean, cols)

    @DataframePublicAPI
    def stddev(self, *cols: ColumnInputType) -> "DataFrame":
        """Performs a global standard deviation on the DataFrame.

        Args:
            *cols (Union[str, Expression]): columns to stddev
        Returns:
            DataFrame: Globally aggregated standard deviation. Should be a single row.

        Examples:
            >>> import daft
            >>> df = daft.from_pydict({"col_a": [0, 1, 2]})
            >>> df = df.stddev("col_a")
            >>> df.show()
            ╭───────────────────╮
            │ col_a             │
            │ ---               │
            │ Float64           │
            ╞═══════════════════╡
            │ 0.816496580927726 │
            ╰───────────────────╯
            <BLANKLINE>
            (Showing first 1 of 1 rows)

        """
        return self._apply_agg_fn(Expression.stddev, cols)

    @DataframePublicAPI
    def min(self, *cols: ColumnInputType) -> "DataFrame":
        """Performs a global min on the DataFrame.

        Args:
            *cols (Union[str, Expression]): columns to min
        Returns:
            DataFrame: Globally aggregated min. Should be a single row.
        """
        return self._apply_agg_fn(Expression.min, cols)

    @DataframePublicAPI
    def max(self, *cols: ColumnInputType) -> "DataFrame":
        """Performs a global max on the DataFrame.

        Args:
            *cols (Union[str, Expression]): columns to max
        Returns:
            DataFrame: Globally aggregated max. Should be a single row.
        """
        return self._apply_agg_fn(Expression.max, cols)

    @DataframePublicAPI
    def any_value(self, *cols: ColumnInputType) -> "DataFrame":
        """Returns an arbitrary value on this DataFrame.

        Values for each column are not guaranteed to be from the same row.

        Args:
            *cols (Union[str, Expression]): columns to get an arbitrary value from
        Returns:
            DataFrame: DataFrame with any values.
        """
        return self._apply_agg_fn(Expression.any_value, cols)

    @DataframePublicAPI
    def count(self, *cols: ColumnInputType) -> "DataFrame":
        """Performs a global count on the DataFrame.

        Args:
            *cols (Union[str, Expression]): columns to count
        Returns:
            DataFrame: Globally aggregated count. Should be a single row.

        Examples:
            If no columns are specified (i.e. in the case you call `df.count()`), or only the literal string "*",
            this functions very similarly to a COUNT(*) operation in SQL and will return a new dataframe with a
            single column with the name "count".

            >>> import daft
            >>> from daft import col
            >>> df = daft.from_pydict({"foo": [1, None, None], "bar": [None, 2, 2], "baz": [3, 4, 5]})
            >>> df.count().show()  # equivalent to df.count("*").show()
            ╭────────╮
            │ count  │
            │ ---    │
            │ UInt64 │
            ╞════════╡
            │ 3      │
            ╰────────╯
            <BLANKLINE>
            (Showing first 1 of 1 rows)

            However, specifying some column names would instead change the behavior to count all non-null values,
            similar to a SQL command for `SELECT COUNT(foo), COUNT(bar) FROM df`. Also, using `df.count(col("*"))`
            will expand out into count() for each column.

            >>> df.count("foo", "bar").show()
            ╭────────┬────────╮
            │ foo    ┆ bar    │
            │ ---    ┆ ---    │
            │ UInt64 ┆ UInt64 │
            ╞════════╪════════╡
            │ 1      ┆ 2      │
            ╰────────┴────────╯
            <BLANKLINE>
            (Showing first 1 of 1 rows)

            >>> df.count(col("*")).show()
            ╭────────┬────────┬────────╮
            │ foo    ┆ bar    ┆ baz    │
            │ ---    ┆ ---    ┆ ---    │
            │ UInt64 ┆ UInt64 ┆ UInt64 │
            ╞════════╪════════╪════════╡
            │ 1      ┆ 2      ┆ 3      │
            ╰────────┴────────┴────────╯
            <BLANKLINE>
            (Showing first 1 of 1 rows)

        """
        # Special case: treat this as a COUNT(*) operation which is likely what most people would expect
        # If user passes in "*", also do this behavior (by default it would count each column individually)
        if len(cols) == 0 or (len(cols) == 1 and isinstance(cols[0], str) and cols[0] == "*"):
            builder = self._builder.count()
            return DataFrame(builder)

        if any(isinstance(c, str) and c == "*" for c in cols):
            # we do not support hybrid count-all and count-nonnull
            raise ValueError("Cannot call count() with both * and column names")

        # Otherwise, perform a column-wise count on the specified columns
        return self._apply_agg_fn(Expression.count, cols)

    @DataframePublicAPI
    def agg_list(self, *cols: ColumnInputType) -> "DataFrame":
        """Performs a global list agg on the DataFrame.

        Args:
            *cols (Union[str, Expression]): columns to form into a list
        Returns:
            DataFrame: Globally aggregated list. Should be a single row.
        """
        return self._apply_agg_fn(Expression.agg_list, cols)

    @DataframePublicAPI
    def agg_set(self, *cols: ColumnInputType) -> "DataFrame":
        """Performs a global set agg on the DataFrame (ignoring nulls).

        Args:
            *cols (Union[str, Expression]): columns to form into a set

        Returns:
            DataFrame: Globally aggregated set. Should be a single row.
        """
        return self._apply_agg_fn(Expression.agg_set, cols)

    @DataframePublicAPI
    def agg_concat(self, *cols: ColumnInputType) -> "DataFrame":
        """Performs a global list concatenation agg on the DataFrame.

        Args:
            *cols (Union[str, Expression]): columns that are lists to concatenate
        Returns:
            DataFrame: Globally aggregated list. Should be a single row.
        """
        return self._apply_agg_fn(Expression.agg_concat, cols)

    @DataframePublicAPI
    def agg(self, *to_agg: Union[Expression, Iterable[Expression]]) -> "DataFrame":
        """Perform aggregations on this DataFrame.

        Allows for mixed aggregations for multiple columns and will return a single row that aggregated the entire DataFrame.

        Args:
            *to_agg (Expression): aggregation expressions

        Returns:
            DataFrame: DataFrame with aggregated results

        Examples:
            >>> import daft
            >>> from daft import col
            >>> df = daft.from_pydict(
            ...     {"student_id": [1, 2, 3, 4], "test1": [0.5, 0.4, 0.6, 0.7], "test2": [0.9, 0.8, 0.7, 1.0]}
            ... )
            >>> agg_df = df.agg(
            ...     col("test1").mean(),
            ...     col("test2").mean(),
            ...     ((col("test1") + col("test2")) / 2).min().alias("total_min"),
            ...     ((col("test1") + col("test2")) / 2).max().alias("total_max"),
            ... )
            >>> agg_df.show()
            ╭─────────┬────────────────────┬────────────────────┬───────────╮
            │ test1   ┆ test2              ┆ total_min          ┆ total_max │
            │ ---     ┆ ---                ┆ ---                ┆ ---       │
            │ Float64 ┆ Float64            ┆ Float64            ┆ Float64   │
            ╞═════════╪════════════════════╪════════════════════╪═══════════╡
            │ 0.55    ┆ 0.8500000000000001 ┆ 0.6000000000000001 ┆ 0.85      │
            ╰─────────┴────────────────────┴────────────────────┴───────────╯
            <BLANKLINE>
            (Showing first 1 of 1 rows)

        """
        to_agg_list = (
            list(to_agg[0])
            if (len(to_agg) == 1 and not isinstance(to_agg[0], Expression))
            else list(typing.cast("Tuple[Expression]", to_agg))
        )

        for expr in to_agg_list:
            if not isinstance(expr, Expression):
                raise ValueError(f"DataFrame.agg() only accepts expression type, received: {type(expr)}")

        return self._agg(to_agg_list, group_by=None)

    @DataframePublicAPI
    def groupby(self, *group_by: ManyColumnsInputType) -> "GroupedDataFrame":
        """Performs a GroupBy on the DataFrame for aggregation.

        Args:
            *group_by (Union[str, Expression]): columns to group by

        Returns:
            GroupedDataFrame: DataFrame to Aggregate

        Examples:
            >>> import daft
            >>> from daft import col
            >>> df = daft.from_pydict(
            ...     {
            ...         "pet": ["cat", "dog", "dog", "cat"],
            ...         "age": [1, 2, 3, 4],
            ...         "name": ["Alex", "Jordan", "Sam", "Riley"],
            ...     }
            ... )
            >>> grouped_df = df.groupby("pet").agg(
            ...     col("age").min().alias("min_age"),
            ...     col("age").max().alias("max_age"),
            ...     col("pet").count().alias("count"),
            ...     col("name").any_value(),
            ... )
            >>> grouped_df = grouped_df.sort("pet")
            >>> grouped_df.show()
            ╭──────┬─────────┬─────────┬────────┬────────╮
            │ pet  ┆ min_age ┆ max_age ┆ count  ┆ name   │
            │ ---  ┆ ---     ┆ ---     ┆ ---    ┆ ---    │
            │ Utf8 ┆ Int64   ┆ Int64   ┆ UInt64 ┆ Utf8   │
            ╞══════╪═════════╪═════════╪════════╪════════╡
            │ cat  ┆ 1       ┆ 4       ┆ 2      ┆ Alex   │
            ├╌╌╌╌╌╌┼╌╌╌╌╌╌╌╌╌┼╌╌╌╌╌╌╌╌╌┼╌╌╌╌╌╌╌╌┼╌╌╌╌╌╌╌╌┤
            │ dog  ┆ 2       ┆ 3       ┆ 2      ┆ Jordan │
            ╰──────┴─────────┴─────────┴────────┴────────╯
            <BLANKLINE>
            (Showing first 2 of 2 rows)

        """
        return GroupedDataFrame(self, ExpressionsProjection(self._wildcard_inputs_to_expressions(group_by)))

    @DataframePublicAPI
    def pivot(
        self,
        group_by: ManyColumnsInputType,
        pivot_col: ColumnInputType,
        value_col: ColumnInputType,
        agg_fn: str,
        names: Optional[List[str]] = None,
    ) -> "DataFrame":
        """Pivots a column of the DataFrame and performs an aggregation on the values.

        Args:
            group_by (ManyColumnsInputType): columns to group by
            pivot_col (Union[str, Expression]): column to pivot
            value_col (Union[str, Expression]): column to aggregate
            agg_fn (str): aggregation function to apply
            names (Optional[List[str]]): names of the pivoted columns

        Returns:
            DataFrame: DataFrame with pivoted columns

        Note:
            You may wish to provide a list of distinct values to pivot on, which is more efficient as it avoids
            a distinct operation. Without this list, Daft will perform a distinct operation on the pivot column to
            determine the unique values to pivot on.

        Examples:
            >>> import daft
            >>> data = {
            ...     "id": [1, 2, 3, 4],
            ...     "version": ["3.8", "3.8", "3.9", "3.9"],
            ...     "platform": ["macos", "macos", "macos", "windows"],
            ...     "downloads": [100, 200, 150, 250],
            ... }
            >>> df = daft.from_pydict(data)
            >>> df = df.pivot("version", "platform", "downloads", "sum")
            >>>
            >>> df = df.sort("version").select("version", "windows", "macos")
            >>> df.show()
            ╭─────────┬─────────┬───────╮
            │ version ┆ windows ┆ macos │
            │ ---     ┆ ---     ┆ ---   │
            │ Utf8    ┆ Int64   ┆ Int64 │
            ╞═════════╪═════════╪═══════╡
            │ 3.8     ┆ None    ┆ 300   │
            ├╌╌╌╌╌╌╌╌╌┼╌╌╌╌╌╌╌╌╌┼╌╌╌╌╌╌╌┤
            │ 3.9     ┆ 250     ┆ 150   │
            ╰─────────┴─────────┴───────╯
            <BLANKLINE>
            (Showing first 2 of 2 rows)


        """
        group_by_expr = column_inputs_to_expressions(group_by)
        [pivot_col_expr, value_col_expr] = column_inputs_to_expressions([pivot_col, value_col])
        agg_expr = self._map_agg_string_to_expr(value_col_expr, agg_fn)

        if names is None:
            names = self.select(pivot_col_expr).distinct().to_pydict()[pivot_col_expr.name()]
            names = [str(x) for x in names]
        builder = self._builder.pivot(group_by_expr, pivot_col_expr, value_col_expr, agg_expr, names)
        return DataFrame(builder)

    @DataframePublicAPI
    def union(self, other: "DataFrame") -> "DataFrame":
        """Returns the distinct union of two DataFrames.

        Examples:
            >>> import daft
            >>> df1 = daft.from_pydict({"x": [1, 2, 3], "y": [4, 5, 6]})
            >>> df2 = daft.from_pydict({"x": [3, 4, 5], "y": [6, 7, 8]})
            >>> df1.union(df2).sort("x").show()
            ╭───────┬───────╮
            │ x     ┆ y     │
            │ ---   ┆ ---   │
            │ Int64 ┆ Int64 │
            ╞═══════╪═══════╡
            │ 1     ┆ 4     │
            ├╌╌╌╌╌╌╌┼╌╌╌╌╌╌╌┤
            │ 2     ┆ 5     │
            ├╌╌╌╌╌╌╌┼╌╌╌╌╌╌╌┤
            │ 3     ┆ 6     │
            ├╌╌╌╌╌╌╌┼╌╌╌╌╌╌╌┤
            │ 4     ┆ 7     │
            ├╌╌╌╌╌╌╌┼╌╌╌╌╌╌╌┤
            │ 5     ┆ 8     │
            ╰───────┴───────╯
            <BLANKLINE>
            (Showing first 5 of 5 rows)
        """
        builder = self._builder.union(other._builder)
        return DataFrame(builder)

    @DataframePublicAPI
    def union_all(self, other: "DataFrame") -> "DataFrame":
        """Returns the union of two DataFrames, including duplicates.

        Examples:
            >>> import daft
            >>> df1 = daft.from_pydict({"x": [1, 2, 3], "y": [4, 5, 6]})
            >>> df2 = daft.from_pydict({"x": [3, 2, 1], "y": [6, 5, 4]})
            >>> df1.union_all(df2).sort("x").show()
            ╭───────┬───────╮
            │ x     ┆ y     │
            │ ---   ┆ ---   │
            │ Int64 ┆ Int64 │
            ╞═══════╪═══════╡
            │ 1     ┆ 4     │
            ├╌╌╌╌╌╌╌┼╌╌╌╌╌╌╌┤
            │ 1     ┆ 4     │
            ├╌╌╌╌╌╌╌┼╌╌╌╌╌╌╌┤
            │ 2     ┆ 5     │
            ├╌╌╌╌╌╌╌┼╌╌╌╌╌╌╌┤
            │ 2     ┆ 5     │
            ├╌╌╌╌╌╌╌┼╌╌╌╌╌╌╌┤
            │ 3     ┆ 6     │
            ├╌╌╌╌╌╌╌┼╌╌╌╌╌╌╌┤
            │ 3     ┆ 6     │
            ╰───────┴───────╯
            <BLANKLINE>
            (Showing first 6 of 6 rows)
        """
        builder = self._builder.union(other._builder, is_all=True)
        return DataFrame(builder)

    @DataframePublicAPI
    def union_by_name(self, other: "DataFrame") -> "DataFrame":
        """Returns the distinct union by name.

        Examples:
            >>> import daft
            >>> df1 = daft.from_pydict({"x": [1, 2], "y": [4, 5], "w": [9, 10]})
            >>> df2 = daft.from_pydict({"y": [6, 7], "z": ["a", "b"]})
            >>> df1.union_by_name(df2).sort("y").show()
            ╭───────┬───────┬───────┬──────╮
            │ x     ┆ y     ┆ w     ┆ z    │
            │ ---   ┆ ---   ┆ ---   ┆ ---  │
            │ Int64 ┆ Int64 ┆ Int64 ┆ Utf8 │
            ╞═══════╪═══════╪═══════╪══════╡
            │ 1     ┆ 4     ┆ 9     ┆ None │
            ├╌╌╌╌╌╌╌┼╌╌╌╌╌╌╌┼╌╌╌╌╌╌╌┼╌╌╌╌╌╌┤
            │ 2     ┆ 5     ┆ 10    ┆ None │
            ├╌╌╌╌╌╌╌┼╌╌╌╌╌╌╌┼╌╌╌╌╌╌╌┼╌╌╌╌╌╌┤
            │ None  ┆ 6     ┆ None  ┆ a    │
            ├╌╌╌╌╌╌╌┼╌╌╌╌╌╌╌┼╌╌╌╌╌╌╌┼╌╌╌╌╌╌┤
            │ None  ┆ 7     ┆ None  ┆ b    │
            ╰───────┴───────┴───────┴──────╯
            <BLANKLINE>
            (Showing first 4 of 4 rows)
        """
        builder = self._builder.union(other._builder, is_all=False, is_by_name=True)
        return DataFrame(builder)

    @DataframePublicAPI
    def union_all_by_name(self, other: "DataFrame") -> "DataFrame":
        """Returns the union of two DataFrames, including duplicates, with columns matched by name.

        Examples:
            >>> import daft
            >>> df1 = daft.from_pydict({"x": [1, 2], "y": [4, 5], "w": [9, 10]})
            >>> df2 = daft.from_pydict({"y": [6, 6, 7, 7], "z": ["a", "a", "b", "b"]})
            >>> df1.union_all_by_name(df2).sort("y").show()
            ╭───────┬───────┬───────┬──────╮
            │ x     ┆ y     ┆ w     ┆ z    │
            │ ---   ┆ ---   ┆ ---   ┆ ---  │
            │ Int64 ┆ Int64 ┆ Int64 ┆ Utf8 │
            ╞═══════╪═══════╪═══════╪══════╡
            │ 1     ┆ 4     ┆ 9     ┆ None │
            ├╌╌╌╌╌╌╌┼╌╌╌╌╌╌╌┼╌╌╌╌╌╌╌┼╌╌╌╌╌╌┤
            │ 2     ┆ 5     ┆ 10    ┆ None │
            ├╌╌╌╌╌╌╌┼╌╌╌╌╌╌╌┼╌╌╌╌╌╌╌┼╌╌╌╌╌╌┤
            │ None  ┆ 6     ┆ None  ┆ a    │
            ├╌╌╌╌╌╌╌┼╌╌╌╌╌╌╌┼╌╌╌╌╌╌╌┼╌╌╌╌╌╌┤
            │ None  ┆ 6     ┆ None  ┆ a    │
            ├╌╌╌╌╌╌╌┼╌╌╌╌╌╌╌┼╌╌╌╌╌╌╌┼╌╌╌╌╌╌┤
            │ None  ┆ 7     ┆ None  ┆ b    │
            ├╌╌╌╌╌╌╌┼╌╌╌╌╌╌╌┼╌╌╌╌╌╌╌┼╌╌╌╌╌╌┤
            │ None  ┆ 7     ┆ None  ┆ b    │
            ╰───────┴───────┴───────┴──────╯
            <BLANKLINE>
            (Showing first 6 of 6 rows)
        """
        builder = self._builder.union(other._builder, is_all=True, is_by_name=True)
        return DataFrame(builder)

    @DataframePublicAPI
    def intersect(self, other: "DataFrame") -> "DataFrame":
        """Returns the intersection of two DataFrames.

        Args:
            other (DataFrame): DataFrame to intersect with

        Returns:
            DataFrame: DataFrame with the intersection of the two DataFrames

        Examples:
            >>> import daft
            >>> df1 = daft.from_pydict({"a": [1, 2, 3], "b": [4, 5, 6]})
            >>> df2 = daft.from_pydict({"a": [1, 2, 3], "b": [4, 8, 6]})
            >>> df = df1.intersect(df2)
            >>> df = df.sort("a")
            >>> df.show()
            ╭───────┬───────╮
            │ a     ┆ b     │
            │ ---   ┆ ---   │
            │ Int64 ┆ Int64 │
            ╞═══════╪═══════╡
            │ 1     ┆ 4     │
            ├╌╌╌╌╌╌╌┼╌╌╌╌╌╌╌┤
            │ 3     ┆ 6     │
            ╰───────┴───────╯
            <BLANKLINE>
            (Showing first 2 of 2 rows)

        """
        builder = self._builder.intersect(other._builder)
        return DataFrame(builder)

    @DataframePublicAPI
    def intersect_all(self, other: "DataFrame") -> "DataFrame":
        """Returns the intersection of two DataFrames, including duplicates.

        Args:
            other (DataFrame): DataFrame to intersect with

        Returns:
            DataFrame: DataFrame with the intersection of the two DataFrames, including duplicates

        Examples:
            >>> import daft
            >>> df1 = daft.from_pydict({"a": [1, 2, 2], "b": [4, 6, 6]})
            >>> df2 = daft.from_pydict({"a": [1, 1, 2, 2], "b": [4, 4, 6, 6]})
            >>> df1.intersect_all(df2).sort("a").collect()
            ╭───────┬───────╮
            │ a     ┆ b     │
            │ ---   ┆ ---   │
            │ Int64 ┆ Int64 │
            ╞═══════╪═══════╡
            │ 1     ┆ 4     │
            ├╌╌╌╌╌╌╌┼╌╌╌╌╌╌╌┤
            │ 2     ┆ 6     │
            ├╌╌╌╌╌╌╌┼╌╌╌╌╌╌╌┤
            │ 2     ┆ 6     │
            ╰───────┴───────╯
            <BLANKLINE>
            (Showing first 3 of 3 rows)

        """
        builder = self._builder.intersect_all(other._builder)
        return DataFrame(builder)

    @DataframePublicAPI
    def except_distinct(self, other: "DataFrame") -> "DataFrame":
        """Returns the set difference of two DataFrames.

        Args:
            other (DataFrame): DataFrame to except with

        Returns:
            DataFrame: DataFrame with the set difference of the two DataFrames

        Examples:
            >>> import daft
            >>> df1 = daft.from_pydict({"a": [1, 2, 3], "b": [4, 5, 6]})
            >>> df2 = daft.from_pydict({"a": [1, 2, 3], "b": [4, 8, 6]})
            >>> df1.except_distinct(df2).collect()
            ╭───────┬───────╮
            │ a     ┆ b     │
            │ ---   ┆ ---   │
            │ Int64 ┆ Int64 │
            ╞═══════╪═══════╡
            │ 2     ┆ 5     │
            ╰───────┴───────╯
            <BLANKLINE>
            (Showing first 1 of 1 rows)

        """
        builder = self._builder.except_distinct(other._builder)
        return DataFrame(builder)

    @DataframePublicAPI
    def except_all(self, other: "DataFrame") -> "DataFrame":
        """Returns the set difference of two DataFrames, considering duplicates.

        Args:
            other (DataFrame): DataFrame to except with

        Returns:
            DataFrame: DataFrame with the set difference of the two DataFrames, considering duplicates

        Examples:
            >>> import daft
            >>> df1 = daft.from_pydict({"a": [1, 1, 2, 2], "b": [4, 4, 6, 6]})
            >>> df2 = daft.from_pydict({"a": [1, 2, 2], "b": [4, 6, 6]})
            >>> df1.except_all(df2).collect()
            ╭───────┬───────╮
            │ a     ┆ b     │
            │ ---   ┆ ---   │
            │ Int64 ┆ Int64 │
            ╞═══════╪═══════╡
            │ 1     ┆ 4     │
            ╰───────┴───────╯
            <BLANKLINE>
            (Showing first 1 of 1 rows)

        """
        builder = self._builder.except_all(other._builder)
        return DataFrame(builder)

    def _materialize_results(self) -> None:
        """Materializes the results of for this DataFrame and hold a pointer to the results."""
        context = get_context()
        if self._result is None:
            self._result_cache = context.get_or_create_runner().run(self._builder)
            result = self._result
            assert result is not None
            result.wait()

    @DataframePublicAPI
    def collect(self, num_preview_rows: Optional[int] = 8) -> "DataFrame":
        """Executes the entire DataFrame and materializes the results.

        Args:
            num_preview_rows: Number of rows to preview. Defaults to 8.

        Returns:
            DataFrame: DataFrame with materialized results.

        Note:
            This call is **blocking** and will execute the DataFrame when called
        """
        self._broadcast_query_plan()
        self._materialize_results()
        assert self._result is not None
        dataframe_len = len(self._result)
        if num_preview_rows is not None:
            self._num_preview_rows = num_preview_rows
        else:
            self._num_preview_rows = dataframe_len
        return self

    def _construct_show_preview(self, n: int) -> "Preview":
        """Helper for .show() which will construct the underlying Preview object."""
        preview_partition = self._preview.partition
        total_rows = self._preview.total_rows

        # Truncate n to the length of the DataFrame, if we have it.
        if total_rows is not None and n > total_rows:
            n = total_rows

        # Construct the PreviewPartition
        if preview_partition is None or len(preview_partition) < n:
            # Preview partition doesn't exist or doesn't contain enough rows, so we need to compute a
            # new one from scratch.
            builder = self._builder.limit(n, eager=True)

            # Iteratively retrieve partitions until enough data has been materialized
            tables = []
            seen = 0
            for table in get_context().get_or_create_runner().run_iter_tables(builder, results_buffer_size=1):
                tables.append(table)
                seen += len(table)
                if seen >= n:
                    break

            preview_partition = MicroPartition.concat(tables)
            if len(preview_partition) > n:
                preview_partition = preview_partition.slice(0, n)
            elif len(preview_partition) < n:
                # Iterator short-circuited before reaching n, so we know that we have the full DataFrame.
                total_rows = n = len(preview_partition)
            preview = Preview(
                partition=preview_partition,
                total_rows=total_rows,
            )
        elif len(preview_partition) > n:
            # Preview partition is cached but has more rows that we need, so use the appropriate slice.
            truncated_preview_partition = preview_partition.slice(0, n)
            preview = Preview(
                partition=truncated_preview_partition,
                total_rows=total_rows,
            )
        else:
            assert len(preview_partition) == n
            # Preview partition is cached and has exactly the number of rows that we need, so use it directly.
            preview = self._preview

        return preview

    @DataframePublicAPI
    def show(
        self,
        n: int = 8,
        format: Optional[PreviewFormat] = None,
        verbose: bool = False,
        max_width: int = 30,
        align: PreviewAlign = "left",
        columns: Optional[List[PreviewColumn]] = None,
    ) -> None:
        """Executes enough of the DataFrame in order to display the first ``n`` rows.

        If IPython is installed, this will use IPython's `display` utility to pretty-print in a
        notebook/REPL environment. Otherwise, this will fall back onto a naive Python `print`.

        If no format is given, then daft's truncating preview format is used.
            - The output is a 'fancy' table with rounded corners.
            - Headers contain the column's data type.
            - Columns are truncated to 30 characters.
            - The table's overall width is limited to 10 columns.

        Args:
            n: number of rows to show. Defaults to 8.
            format (PreviewFormat): the box-drawing format e.g. "fancy" or "markdown".
            **options: keyword arguments to modify the formatting, please see the options section.

        Options:
            verbose     (bool)                      : verbose will print header info
            max_width   (int)                       : global max column width
            align       (PreviewAlign)              : global column align
            columns     (list[PreviewColumn])       : column overrides

        Note:
            This call is **blocking** and will execute the DataFrame when called

        Examples:
            >>> import daft
            >>> df = daft.from_pydict({"x": [1, 2, 3], "y": [4, 5, 6], "z": [7, 8, 9]})
            >>> df.show()  # doctest: +SKIP
            >>> df.show(format="markdown")  # doctest: +SKIP
            >>> df.show(max_width=50)  # doctest: +SKIP
            >>> df.show(align="left")  # doctest: +SKIP

        Tip: Usage
            - If columns are given, their length MUST match the schema.
            - If columns are given, their settings override any global settings.

        """
        schema = self.schema()
        preview = self._construct_show_preview(n)
        preview_formatter = PreviewFormatter(
            preview,
            schema,
            format,
            **{
                "verbose": verbose,
                "max_width": max_width,
                "align": align,
                "columns": columns,
            },
        )

        try:
            from IPython.display import display

            display(preview_formatter, clear=True)
        except ImportError:
            print(preview_formatter)
        return None

    def __len__(self):
        """Returns the count of rows when dataframe is materialized.

        If dataframe is not materialized yet, raises a runtime error.

        Returns:
            int: count of rows.

        """
        if self._result is not None:
            return len(self._result)

        message = (
            "Cannot call len() on an unmaterialized dataframe:"
            " either materialize your dataframe with df.collect() first before calling len(),"
            " or use `df.count_rows()` instead which will calculate the total number of rows."
        )
        raise RuntimeError(message)

    def __contains__(self, col_name: str) -> bool:
        """Returns whether the column exists in the dataframe.

        Args:
            col_name (str): column name

        Returns:
            bool: whether the column exists in the dataframe.

        Examples:
            >>> import daft
            >>> df = daft.from_pydict({"x": [1, 2, 3], "y": [4, 5, 6], "z": [7, 8, 9]})
            >>> "x" in df
            True

        """
        return col_name in self.column_names

    @DataframePublicAPI
    def to_pandas(self, coerce_temporal_nanoseconds: bool = False) -> "pandas.DataFrame":
        """Converts the current DataFrame to a [pandas DataFrame](https://pandas.pydata.org/docs/reference/api/pandas.DataFrame.html).

        If results have not computed yet, collect will be called.

        Args:
            coerce_temporal_nanoseconds (bool): Whether to coerce temporal columns to nanoseconds. Only applicable to pandas version >= 2.0 and pyarrow version >= 13.0.0. Defaults to False. See `pyarrow.Table.to_pandas <https://arrow.apache.org/docs/python/generated/pyarrow.Table.html#pyarrow.Table.to_pandas>`__ for more information.

        Returns:
            pandas.DataFrame: [pandas DataFrame](https://pandas.pydata.org/docs/reference/api/pandas.DataFrame.html) converted from a Daft DataFrame

        Note:
            This call is **blocking** and will execute the DataFrame when called
        """
        self.collect()
        result = self._result
        assert result is not None

        pd_df = result.to_pandas(
            schema=self._builder.schema(),
            coerce_temporal_nanoseconds=coerce_temporal_nanoseconds,
        )
        return pd_df

    @DataframePublicAPI
    def to_arrow(self) -> "pyarrow.Table":
        """Converts the current DataFrame to a [pyarrow Table](https://arrow.apache.org/docs/python/generated/pyarrow.Table.html).

        If results have not computed yet, collect will be called.

        Returns:
            pyarrow.Table: [pyarrow Table](https://arrow.apache.org/docs/python/generated/pyarrow.Table.html) converted from a Daft DataFrame

        Note:
            This call is **blocking** and will execute the DataFrame when called
        """
        import pyarrow as pa

        arrow_rb_iter = self.to_arrow_iter(results_buffer_size=None)
        return pa.Table.from_batches(arrow_rb_iter, schema=self.schema().to_pyarrow_schema())

    @DataframePublicAPI
    def to_pydict(self) -> Dict[str, List[Any]]:
        """Converts the current DataFrame to a python dictionary. The dictionary contains Python lists of Python objects for each column.

        If results have not computed yet, collect will be called.

        Returns:
            dict[str, list[Any]]: python dict converted from a Daft DataFrame

        Note:
            This call is **blocking** and will execute the DataFrame when called
        """
        self.collect()
        result = self._result
        assert result is not None
        return result.to_pydict()

    @DataframePublicAPI
    def to_pylist(self) -> List[Any]:
        """Converts the current Dataframe into a python list.

        Returns:
            List[dict[str, Any]]: List of python dict objects.

        Warning:
            This is a convenience method over [DataFrame.iter_rows()][daft.DataFrame.iter_rows]. Users should prefer using `.iter_rows()` directly instead for lower memory utilization if they are streaming rows out of a DataFrame and don't require full materialization of the Python list.

        Examples:
            >>> import daft
            >>> from daft import col
            >>> df = daft.from_pydict({"a": [1, 2, 3, 4], "b": [2, 4, 3, 1]})
            >>> print(df.to_pylist())
            [{'a': 1, 'b': 2}, {'a': 2, 'b': 4}, {'a': 3, 'b': 3}, {'a': 4, 'b': 1}]

        Tip: See also
            [df.iter_rows()][daft.DataFrame.iter_rows]: streaming iterator over individual rows in a DataFrame
        """
        return list(self.iter_rows())

    @DataframePublicAPI
    def to_torch_map_dataset(self) -> "torch.utils.data.Dataset":
        """Convert the current DataFrame into a map-style [Torch Dataset](https://pytorch.org/docs/stable/data.html#map-style-datasets) for use with PyTorch.

        This method will materialize the entire DataFrame and block on completion.

        Items will be returned in pydict format: a dict of `{"column name": value}` for each row in the data.

        Note:
            If you do not need random access, you may get better performance out of an IterableDataset,
            which streams data items in as soon as they are ready and does not block on full materialization.

        Tip:
            This method returns results locally.
            For distributed training, you may want to use [DataFrame.to_ray_dataset()][daft.DataFrame.to_ray_dataset].
        """
        from daft.dataframe.to_torch import DaftTorchDataset

        return DaftTorchDataset(self.to_pydict(), len(self))

    @DataframePublicAPI
    def to_torch_iter_dataset(self) -> "torch.utils.data.IterableDataset":
        """Convert the current DataFrame into a `Torch IterableDataset <https://pytorch.org/docs/stable/data.html#torch.utils.data.IterableDataset>`__ for use with PyTorch.

        Begins execution of the DataFrame if it is not yet executed.

        Items will be returned in pydict format: a dict of `{"column name": value}` for each row in the data.

        Note:
            The produced dataset is meant to be used with the single-process DataLoader,
            and does not support data sharding hooks for multi-process data loading.

            Do keep in mind that Daft is already using multithreading or multiprocessing under the hood
            to compute the data stream that feeds this dataset.

        Tip:
            This method returns results locally.
            For distributed training, you may want to use [DataFrame.to_ray_dataset()][daft.DataFrame.to_ray_dataset].
        """
        from daft.dataframe.to_torch import DaftTorchIterableDataset

        return DaftTorchIterableDataset(self)

    @DataframePublicAPI
    def to_ray_dataset(self) -> "ray.data.dataset.DataSet":
        """Converts the current DataFrame to a [Ray Dataset](https://docs.ray.io/en/latest/data/api/dataset.html#ray.data.Dataset) which is useful for running distributed ML model training in Ray.

        Returns:
            ray.data.dataset.DataSet: [Ray dataset](https://docs.ray.io/en/latest/data/api/dataset.html#ray.data.Dataset)

        Note:
            This function can only work if Daft is running using the RayRunner
        """
        from daft.runners.ray_runner import RayPartitionSet

        self.collect()
        partition_set = self._result
        assert partition_set is not None
        if not isinstance(partition_set, RayPartitionSet):
            raise ValueError("Cannot convert to Ray Dataset if not running on Ray backend")
        return partition_set.to_ray_dataset()

    @classmethod
    def _from_ray_dataset(cls, ds: "ray.data.dataset.DataSet") -> "DataFrame":
        """Creates a DataFrame from a [Ray Dataset](https://docs.ray.io/en/latest/data/api/dataset.html#ray.data.Dataset)."""
        from ray.exceptions import RayTaskError

        context = get_context()
        if context.get_or_create_runner().name != "ray":
            raise ValueError("Daft needs to be running on the Ray Runner for this operation")

        from daft.runners.ray_runner import RayRunnerIO

        ray_runner_io = context.get_or_create_runner().runner_io()
        assert isinstance(ray_runner_io, RayRunnerIO)

        partition_set, schema = ray_runner_io.partition_set_from_ray_dataset(ds)
        cache_entry = context.get_or_create_runner().put_partition_set_into_cache(partition_set)
        try:
            size_bytes = partition_set.size_bytes()
        except RayTaskError as e:
            import pyarrow as pa
            from packaging.version import parse

            if "extension<arrow.fixed_shape_tensor>" in str(e) and parse(pa.__version__) < parse("13.0.0"):
                raise ValueError(
                    f"Reading Ray Dataset tensors is only supported with PyArrow >= 13.0.0, found {pa.__version__}. See this issue for more information: https://github.com/apache/arrow/pull/35933"
                ) from e
            raise e

        num_rows = len(partition_set)
        assert size_bytes is not None, "In-memory data should always have non-None size in bytes"
        builder = LogicalPlanBuilder.from_in_memory_scan(
            cache_entry,
            schema=schema,
            num_partitions=partition_set.num_partitions(),
            size_bytes=size_bytes,
            num_rows=num_rows,
        )
        df = cls(builder)
        df._result_cache = cache_entry

        # build preview
        num_preview_rows = context.daft_execution_config.num_preview_rows
        dataframe_num_rows = len(df)
        if dataframe_num_rows > num_preview_rows:
            preview_results, _ = ray_runner_io.partition_set_from_ray_dataset(ds.limit(num_preview_rows))
        else:
            preview_results = partition_set

        # set preview
        preview_partition = preview_results._get_merged_micropartition()
        df._preview = Preview(
            partition=preview_partition,
            total_rows=dataframe_num_rows,
        )
        return df

    @DataframePublicAPI
    def to_dask_dataframe(
        self,
        meta: Union[
            "pandas.DataFrame",
            "pandas.Series",
            Dict[str, Any],
            Iterable[Any],
            Tuple[Any],
            None,
        ] = None,
    ) -> "dask.DataFrame":
        """Converts the current Daft DataFrame to a Dask DataFrame.

        The returned Dask DataFrame will use [Dask-on-Ray](https://docs.ray.io/en/latest/ray-more-libs/dask-on-ray.html)
        to execute operations on a Ray cluster.

        Args:
            meta: An empty [pandas DataFrame](https://pandas.pydata.org/docs/reference/api/pandas.DataFrame.html)or [Series](https://pandas.pydata.org/pandas-docs/stable/reference/api/pandas.Series.html) that matches the dtypes and column
                names of the stream. This metadata is necessary for many algorithms in
                dask dataframe to work. For ease of use, some alternative inputs are
                also available. Instead of a DataFrame, a dict of ``{name: dtype}`` or
                iterable of ``(name, dtype)`` can be provided (note that the order of
                the names should match the order of the columns). Instead of a series, a
                tuple of ``(name, dtype)`` can be used.
                By default, this will be inferred from the underlying Daft DataFrame schema,
                with this argument supplying an optional override.

        Returns:
            dask.DataFrame: A Dask DataFrame stored on a Ray cluster.

        Note:
            This function can only work if Daft is running using the RayRunner.

        """
        from daft.runners.ray_runner import RayPartitionSet

        self.collect()
        partition_set = self._result
        assert partition_set is not None
        # TODO(Clark): Support Dask DataFrame conversion for the local runner if
        # Dask is using a non-distributed scheduler.
        if not isinstance(partition_set, RayPartitionSet):
            raise ValueError("Cannot convert to Dask DataFrame if not running on Ray backend")
        return partition_set.to_dask_dataframe(meta)

    @classmethod
    @DataframePublicAPI
    def _from_dask_dataframe(cls, ddf: "dask.DataFrame") -> "DataFrame":
        """Creates a Daft DataFrame from a Dask DataFrame."""
        # TODO(Clark): Support Dask DataFrame conversion for the local runner if
        # Dask is using a non-distributed scheduler.
        context = get_context()
        if context.get_or_create_runner().name != "ray":
            raise ValueError("Daft needs to be running on the Ray Runner for this operation")

        from daft.runners.ray_runner import RayRunnerIO

        ray_runner_io = context.get_or_create_runner().runner_io()
        assert isinstance(ray_runner_io, RayRunnerIO)

        partition_set, schema = ray_runner_io.partition_set_from_dask_dataframe(ddf)
        cache_entry = context.get_or_create_runner().put_partition_set_into_cache(partition_set)
        size_bytes = partition_set.size_bytes()
        num_rows = len(partition_set)
        assert size_bytes is not None, "In-memory data should always have non-None size in bytes"
        builder = LogicalPlanBuilder.from_in_memory_scan(
            cache_entry,
            schema=schema,
            num_partitions=partition_set.num_partitions(),
            size_bytes=size_bytes,
            num_rows=num_rows,
        )

        df = cls(builder)
        df._result_cache = cache_entry

        # build preview
        num_preview_rows = context.daft_execution_config.num_preview_rows
        dataframe_num_rows = len(df)
        if dataframe_num_rows > num_preview_rows:
            preview_results, _ = ray_runner_io.partition_set_from_dask_dataframe(ddf.loc[: num_preview_rows - 1])
        else:
            preview_results = partition_set

        # set preview
        preview_partition = preview_results._get_merged_micropartition()
        df._preview = Preview(
            partition=preview_partition,
            total_rows=dataframe_num_rows,
        )
        return df


@dataclass
class GroupedDataFrame:
    df: DataFrame
    group_by: ExpressionsProjection

    def __post_init__(self):
        resolved_groupby_schema = self.group_by.resolve_schema(self.df._builder.schema())
        for field, e in zip(resolved_groupby_schema, self.group_by):
            if field.dtype == DataType.null():
                raise ExpressionTypeError(f"Cannot groupby on null type expression: {e}")

    def __getitem__(self, item: Union[slice, int, str, Iterable[Union[str, int]]]) -> Union[Expression, "DataFrame"]:
        """Gets a column from the DataFrame as an Expression."""
        return self.df.__getitem__(item)

    def sum(self, *cols: ColumnInputType) -> "DataFrame":
        """Perform grouped sum on this GroupedDataFrame.

        Args:
            *cols (Union[str, Expression]): columns to sum

        Returns:
            DataFrame: DataFrame with grouped sums.
        """
        return self.df._apply_agg_fn(Expression.sum, cols, self.group_by)

    def mean(self, *cols: ColumnInputType) -> "DataFrame":
        """Performs grouped mean on this GroupedDataFrame.

        Args:
            *cols (Union[str, Expression]): columns to mean

        Returns:
            DataFrame: DataFrame with grouped mean.
        """
        return self.df._apply_agg_fn(Expression.mean, cols, self.group_by)

    def stddev(self, *cols: ColumnInputType) -> "DataFrame":
        """Performs grouped standard deviation on this GroupedDataFrame.

        Args:
            *cols (Union[str, Expression]): columns to stddev

        Returns:
            DataFrame: DataFrame with grouped standard deviation.

        Examples:
            >>> import daft
            >>> df = daft.from_pydict({"keys": ["a", "a", "a", "b"], "col_a": [0, 1, 2, 100]})
            >>> df = df.groupby("keys").stddev()
            >>> df = df.sort("keys")
            >>> df.show()
            ╭──────┬───────────────────╮
            │ keys ┆ col_a             │
            │ ---  ┆ ---               │
            │ Utf8 ┆ Float64           │
            ╞══════╪═══════════════════╡
            │ a    ┆ 0.816496580927726 │
            ├╌╌╌╌╌╌┼╌╌╌╌╌╌╌╌╌╌╌╌╌╌╌╌╌╌╌┤
            │ b    ┆ 0                 │
            ╰──────┴───────────────────╯
            <BLANKLINE>
            (Showing first 2 of 2 rows)

        """
        return self.df._apply_agg_fn(Expression.stddev, cols, self.group_by)

    def min(self, *cols: ColumnInputType) -> "DataFrame":
        """Perform grouped min on this GroupedDataFrame.

        Args:
            *cols (Union[str, Expression]): columns to min

        Returns:
            DataFrame: DataFrame with grouped min.
        """
        return self.df._apply_agg_fn(Expression.min, cols, self.group_by)

    def max(self, *cols: ColumnInputType) -> "DataFrame":
        """Performs grouped max on this GroupedDataFrame.

        Args:
            *cols (Union[str, Expression]): columns to max

        Returns:
            DataFrame: DataFrame with grouped max.
        """
        return self.df._apply_agg_fn(Expression.max, cols, self.group_by)

    def any_value(self, *cols: ColumnInputType) -> "DataFrame":
        """Returns an arbitrary value on this GroupedDataFrame.

        Values for each column are not guaranteed to be from the same row.

        Args:
            *cols (Union[str, Expression]): columns to get

        Returns:
            DataFrame: DataFrame with any values.
        """
        return self.df._apply_agg_fn(Expression.any_value, cols, self.group_by)

    def count(self, *cols: ColumnInputType) -> "DataFrame":
        """Performs grouped count on this GroupedDataFrame.

        Returns:
            DataFrame: DataFrame with grouped count per column.
        """
        return self.df._apply_agg_fn(Expression.count, cols, self.group_by)

    def skew(self, *cols: ColumnInputType) -> "DataFrame":
        """Performs grouped skew on this GroupedDataFrame.

        Returns:
            DataFrame: DataFrame with the grouped skew per column.
        """
        return self.df._apply_agg_fn(Expression.skew, cols, self.group_by)

    def agg_list(self, *cols: ColumnInputType) -> "DataFrame":
        """Performs grouped list on this GroupedDataFrame.

        Returns:
            DataFrame: DataFrame with grouped list per column.
        """
        return self.df._apply_agg_fn(Expression.agg_list, cols, self.group_by)

    def agg_set(self, *cols: ColumnInputType) -> "DataFrame":
        """Performs grouped set on this GroupedDataFrame (ignoring nulls).

        Args:
            *cols (Union[str, Expression]): columns to form into a set

        Returns:
            DataFrame: DataFrame with grouped set per column.
        """
        return self.df._apply_agg_fn(Expression.agg_set, cols, self.group_by)

    def agg_concat(self, *cols: ColumnInputType) -> "DataFrame":
        """Performs grouped concat on this GroupedDataFrame.

        Returns:
            DataFrame: DataFrame with grouped concatenated list per column.
        """
        return self.df._apply_agg_fn(Expression.agg_concat, cols, self.group_by)

    def agg(self, *to_agg: Union[Expression, Iterable[Expression]]) -> "DataFrame":
        """Perform aggregations on this GroupedDataFrame. Allows for mixed aggregations.

        Args:
            *to_agg (Union[Expression, Iterable[Expression]]): aggregation expressions

        Returns:
            DataFrame: DataFrame with grouped aggregations

        Examples:
            >>> import daft
            >>> from daft import col
            >>> df = daft.from_pydict(
            ...     {
            ...         "pet": ["cat", "dog", "dog", "cat"],
            ...         "age": [1, 2, 3, 4],
            ...         "name": ["Alex", "Jordan", "Sam", "Riley"],
            ...     }
            ... )
            >>> grouped_df = df.groupby("pet").agg(
            ...     col("age").min().alias("min_age"),
            ...     col("age").max().alias("max_age"),
            ...     col("pet").count().alias("count"),
            ...     col("name").any_value(),
            ... )
            >>> grouped_df = grouped_df.sort("pet")
            >>> grouped_df.show()
            ╭──────┬─────────┬─────────┬────────┬────────╮
            │ pet  ┆ min_age ┆ max_age ┆ count  ┆ name   │
            │ ---  ┆ ---     ┆ ---     ┆ ---    ┆ ---    │
            │ Utf8 ┆ Int64   ┆ Int64   ┆ UInt64 ┆ Utf8   │
            ╞══════╪═════════╪═════════╪════════╪════════╡
            │ cat  ┆ 1       ┆ 4       ┆ 2      ┆ Alex   │
            ├╌╌╌╌╌╌┼╌╌╌╌╌╌╌╌╌┼╌╌╌╌╌╌╌╌╌┼╌╌╌╌╌╌╌╌┼╌╌╌╌╌╌╌╌┤
            │ dog  ┆ 2       ┆ 3       ┆ 2      ┆ Jordan │
            ╰──────┴─────────┴─────────┴────────┴────────╯
            <BLANKLINE>
            (Showing first 2 of 2 rows)

        """
        to_agg_list = (
            list(to_agg[0])
            if (len(to_agg) == 1 and not isinstance(to_agg[0], Expression))
            else list(typing.cast("Tuple[Expression]", to_agg))
        )

        for expr in to_agg_list:
            if not isinstance(expr, Expression):
                raise ValueError(f"GroupedDataFrame.agg() only accepts expression type, received: {type(expr)}")

        return self.df._agg(to_agg_list, group_by=self.group_by)

    def map_groups(self, udf: Expression) -> "DataFrame":
        """Apply a user-defined function to each group. The name of the resultant column will default to the name of the first input column.

        Args:
            udf (Expression): User-defined function to apply to each group.

        Returns:
            DataFrame: DataFrame with grouped aggregations

        Examples:
            >>> import daft, statistics
            >>>
            >>> df = daft.from_pydict({"group": ["a", "a", "a", "b", "b", "b"], "data": [1, 20, 30, 4, 50, 600]})
            >>>
            >>> @daft.udf(return_dtype=daft.DataType.float64())
            ... def std_dev(data):
            ...     return [statistics.stdev(data)]
            >>>
            >>> df = df.groupby("group").map_groups(std_dev(df["data"]))
            >>> df = df.sort("group")
            >>> df.show()
            ╭───────┬────────────────────╮
            │ group ┆ data               │
            │ ---   ┆ ---                │
            │ Utf8  ┆ Float64            │
            ╞═══════╪════════════════════╡
            │ a     ┆ 14.730919862656235 │
            ├╌╌╌╌╌╌╌┼╌╌╌╌╌╌╌╌╌╌╌╌╌╌╌╌╌╌╌╌┤
            │ b     ┆ 331.62026476076517 │
            ╰───────┴────────────────────╯
            <BLANKLINE>
            (Showing first 2 of 2 rows)

        """
        return self.df._map_groups(udf, group_by=self.group_by)<|MERGE_RESOLUTION|>--- conflicted
+++ resolved
@@ -171,11 +171,7 @@
         else:
             return self._result_cache.value
 
-<<<<<<< HEAD
     def _broadcast_query_plan(self):
-=======
-    def _broadcast_query_plan(self, plan_time_start: datetime, plan_time_end: datetime) -> None:
->>>>>>> b6db3757
         from daft import dashboard
         from daft.dataframe.display import MermaidFormatter
 
