--- conflicted
+++ resolved
@@ -12,11 +12,7 @@
 import warnings
 from dataclasses import dataclass
 from datetime import datetime, timezone
-<<<<<<< HEAD
-from functools import partial, reduce
-=======
 from functools import partial, reduce, wraps
->>>>>>> 541e4857
 from typing import (
     TYPE_CHECKING,
     Any,
@@ -71,17 +67,6 @@
 ManyColumnsInputType = Union[ColumnInputType, Iterable[ColumnInputType]]
 
 
-<<<<<<< HEAD
-def BroadcastMetrics(func):
-    """Calls `self._explain_broadcast()` prior to executing the rest of the function."""
-
-    def wrapper(self, *args, **kwargs):
-        result = func(self, *args, **kwargs)
-        self._explain_broadcast()
-        return result
-
-    return wrapper
-=======
 def broadcast_metrics(f):
     @wraps(f)
     def wrapped(self, *args, **kwargs):
@@ -89,7 +74,6 @@
         return f(self, *args, **kwargs)
 
     return wrapped
->>>>>>> 541e4857
 
 
 def to_logical_plan_builder(*parts: MicroPartition) -> LogicalPlanBuilder:
@@ -186,45 +170,6 @@
             return self._result_cache.value
 
     def _explain_broadcast(self):
-<<<<<<< HEAD
-        """Broadcast the mermaid-formatted plan on the given port (assuming metrics-broadcasting is enabled)."""
-        import requests
-
-        from daft.dataframe.display import MermaidFormatter
-
-        ctx = get_context()
-        if not ctx._enable_broadcast:
-            return
-
-        addr = ctx._broadcast_addr
-        port = ctx._broadcast_port
-        is_cached = self._result_cache is not None
-        plan_time_start = datetime.now(timezone.utc)
-        mermaid_formatter = MermaidFormatter(builder=self.__builder, show_all=True, simple=False, is_cached=is_cached)
-        mermaid_plan: str = mermaid_formatter._repr_markdown_()
-        plan_time_end = datetime.now(timezone.utc)
-
-        try:
-            id = uuid4()
-            requests.post(
-                f"http://{addr}:{port}",
-                json={
-                    "id": str(id),
-                    "mermaid-plan": mermaid_plan,
-                    "plan-time-start": str(plan_time_start),
-                    "plan-time-end": str(plan_time_end),
-                },
-            )
-            print(f"Query ID: {id}")
-        except requests.exceptions.ConnectionError as conn_error:
-            warnings.warn(
-                "Unable to broadcast daft query plan over http."
-                " Are you sure the dashboard (and proxy server) are running?"
-            )
-            raise conn_error
-
-    @BroadcastMetrics
-=======
         from urllib import request
 
         from daft.dataframe.display import MermaidFormatter
@@ -260,7 +205,6 @@
         request.urlopen(req)
 
     @broadcast_metrics
->>>>>>> 541e4857
     @DataframePublicAPI
     def explain(
         self, show_all: bool = False, format: str = "ascii", simple: bool = False, file: Optional[io.IOBase] = None
@@ -695,11 +639,7 @@
     # Write methods
     ###
 
-<<<<<<< HEAD
-    @BroadcastMetrics
-=======
     @broadcast_metrics
->>>>>>> 541e4857
     @DataframePublicAPI
     def write_parquet(
         self,
@@ -779,11 +719,7 @@
                 }
             )
 
-<<<<<<< HEAD
-    @BroadcastMetrics
-=======
     @broadcast_metrics
->>>>>>> 541e4857
     @DataframePublicAPI
     def write_csv(
         self,
@@ -855,11 +791,7 @@
                 }
             )
 
-<<<<<<< HEAD
-    @BroadcastMetrics
-=======
     @broadcast_metrics
->>>>>>> 541e4857
     @DataframePublicAPI
     def write_iceberg(
         self, table: "pyiceberg.table.Table", mode: str = "append", io_config: Optional[IOConfig] = None
@@ -1010,11 +942,7 @@
         # This is due to the fact that the logical plan of the write_iceberg returns datafiles but we want to return the above data
         return from_pydict(with_operations)
 
-<<<<<<< HEAD
-    @BroadcastMetrics
-=======
     @broadcast_metrics
->>>>>>> 541e4857
     @DataframePublicAPI
     def write_deltalake(
         self,
@@ -1226,11 +1154,7 @@
 
         return with_operations
 
-<<<<<<< HEAD
-    @BroadcastMetrics
-=======
     @broadcast_metrics
->>>>>>> 541e4857
     @DataframePublicAPI
     def write_lance(
         self,
@@ -2436,9 +2360,9 @@
             DataFrame: Transformed DataFrame.
         """
         result = func(self, *args, **kwargs)
-        assert isinstance(
-            result, DataFrame
-        ), f"Func returned an instance of type [{type(result)}], should have been DataFrame."
+        assert isinstance(result, DataFrame), (
+            f"Func returned an instance of type [{type(result)}], " "should have been DataFrame."
+        )
         return result
 
     def _agg(
@@ -2716,11 +2640,7 @@
             >>> import daft
             >>> from daft import col
             >>> df = daft.from_pydict(
-            ...     {
-            ...         "pet": ["cat", "dog", "dog", "cat"],
-            ...         "age": [1, 2, 3, 4],
-            ...         "name": ["Alex", "Jordan", "Sam", "Riley"],
-            ...     }
+            ...     {"pet": ["cat", "dog", "dog", "cat"], "age": [1, 2, 3, 4], "name": ["Alex", "Jordan", "Sam", "Riley"]}
             ... )
             >>> grouped_df = df.groupby("pet").agg(
             ...     col("age").min().alias("min_age"),
@@ -2936,11 +2856,7 @@
             assert result is not None
             result.wait()
 
-<<<<<<< HEAD
-    @BroadcastMetrics
-=======
     @broadcast_metrics
->>>>>>> 541e4857
     @DataframePublicAPI
     def collect(self, num_preview_rows: Optional[int] = 8) -> "DataFrame":
         """Executes the entire DataFrame and materializes the results.
@@ -3012,11 +2928,7 @@
 
         return DataFrameDisplay(preview, self.schema(), num_rows=n)
 
-<<<<<<< HEAD
-    @BroadcastMetrics
-=======
     @broadcast_metrics
->>>>>>> 541e4857
     @DataframePublicAPI
     def show(self, n: int = 8) -> None:
         """Executes enough of the DataFrame in order to display the first ``n`` rows.
@@ -3500,11 +3412,7 @@
             >>> import daft
             >>> from daft import col
             >>> df = daft.from_pydict(
-            ...     {
-            ...         "pet": ["cat", "dog", "dog", "cat"],
-            ...         "age": [1, 2, 3, 4],
-            ...         "name": ["Alex", "Jordan", "Sam", "Riley"],
-            ...     }
+            ...     {"pet": ["cat", "dog", "dog", "cat"], "age": [1, 2, 3, 4], "name": ["Alex", "Jordan", "Sam", "Riley"]}
             ... )
             >>> grouped_df = df.groupby("pet").agg(
             ...     col("age").min().alias("min_age"),
