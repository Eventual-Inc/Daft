from __future__ import annotations

import pathlib
import warnings
from dataclasses import dataclass
from typing import (
    TYPE_CHECKING,
    Any,
    Callable,
    Dict,
    Iterable,
    List,
    Optional,
    Tuple,
    TypeVar,
    Union,
)

from daft.api_annotations import DataframePublicAPI
from daft.context import get_context
from daft.dataframe.preview import DataFramePreview
from daft.datasources import (
    CSVSourceInfo,
    JSONSourceInfo,
    ParquetSourceInfo,
    SourceInfo,
    StorageType,
)
from daft.errors import ExpressionTypeError
from daft.execution.operators import ExpressionType
from daft.expressions import Expression, col
from daft.filesystem import get_filesystem_from_path
from daft.logical import logical_plan
from daft.logical.schema import ExpressionList
from daft.resource_request import ResourceRequest
from daft.runners.partitioning import (
    PartitionCacheEntry,
    PartitionSet,
    vPartition,
    vPartitionParseCSVOptions,
    vPartitionReadOptions,
    vPartitionSchemaInferenceOptions,
)
from daft.runners.pyrunner import LocalPartitionSet
from daft.viz import DataFrameDisplay

if TYPE_CHECKING:
    from ray.data.dataset import Dataset as RayDataset
    import numpy as np
    import pandas
    import pyarrow as pa

from daft.logical.field import Field
from daft.logical.schema import Schema

UDFReturnType = TypeVar("UDFReturnType", covariant=True)

ColumnInputType = Union[Expression, str]
InputListType = Union[list, "np.ndarray", "pa.Array", "pa.ChunkedArray"]


def _get_tabular_files_scan(
    path: str, get_schema: Callable[[str], Schema], source_info: SourceInfo
) -> logical_plan.TabularFilesScan:
    """Returns a TabularFilesScan LogicalPlan for a given glob filepath."""
    # Glob the path and return as a DataFrame with a column containing the filepaths
    partition_set_factory = get_context().runner().partition_set_factory()
    partition_set, filepaths_schema = partition_set_factory.glob_paths_details(path)
    cache_entry = get_context().runner().put_partition_set_into_cache(partition_set)
    filepath_plan = logical_plan.InMemoryScan(
        cache_entry=cache_entry,
        schema=filepaths_schema,
        partition_spec=logical_plan.PartitionSpec(logical_plan.PartitionScheme.UNKNOWN, partition_set.num_partitions()),
    )
    filepath_df = DataFrame(filepath_plan)

    # Sample the first 10 filepaths and infer the schema
    schema_df = filepath_df.limit(10).select(
        col(partition_set_factory.FS_LISTING_PATH_COLUMN_NAME)
        .apply(get_schema, return_type=ExpressionList)
        .alias("schema")
    )
    schema_df.collect()
    schema_result = schema_df._result
    assert schema_result is not None
    sampled_schemas = schema_result.to_pydict()["schema"]

    # TODO: infer schema from all sampled schemas instead of just taking the first one
    schema = sampled_schemas[0]

    # Return a TabularFilesScan node that will scan from the globbed filepaths filepaths
    return logical_plan.TabularFilesScan(
        schema=schema,
        predicate=None,
        columns=None,
        source_info=source_info,
        filepaths_child=filepath_plan,
        filepaths_column_name=partition_set_factory.FS_LISTING_PATH_COLUMN_NAME,
        # Hardcoded for now.
        num_partitions=len(partition_set),
    )


class DataFrame:
    """A Daft DataFrame is a table of data. It has columns, where each column has a type and the same
    number of items (rows) as all other columns.
    """

    def __init__(self, plan: logical_plan.LogicalPlan) -> None:
        """Constructs a DataFrame according to a given LogicalPlan. Users are expected instead to call
        the classmethods on DataFrame to create a DataFrame.

        Args:
            plan: LogicalPlan describing the steps required to arrive at this DataFrame
        """
        if not isinstance(plan, logical_plan.LogicalPlan):
            if isinstance(plan, dict):
                raise ValueError(
                    f"DataFrames should be constructed with a dictionary of columns using `DataFrame.from_pydict`"
                )
            if isinstance(plan, list):
                raise ValueError(
                    f"DataFrames should be constructed with a list of dictionaries using `DataFrame.from_pylist`"
                )
            raise ValueError(f"Expected DataFrame to be constructed with a LogicalPlan, received: {plan}")

        self.__plan = plan
        self._result_cache: PartitionCacheEntry | None = None
        self._preview = DataFramePreview(preview_partition=None, dataframe_num_rows=None)

    @property
    def _plan(self) -> logical_plan.LogicalPlan:
        if self._result_cache is None:
            return self.__plan
        else:
            return logical_plan.InMemoryScan(self._result_cache, self.__plan.schema(), self.__plan.partition_spec())

    @property
    def _result(self) -> PartitionSet | None:
        if self._result_cache is None:
            return None
        else:
            return self._result_cache.value

    def plan(self) -> logical_plan.LogicalPlan:
        """Returns `LogicalPlan` that will be executed to compute the result of this DataFrame.

        Returns:
            logical_plan.LogicalPlan: LogicalPlan to compute this DataFrame.
        """
        return self.__plan

    @DataframePublicAPI
    def explain(self, show_optimized: bool = False) -> None:
        """Prints the LogicalPlan that will be executed to produce this DataFrame.
        Defaults to showing the unoptimized plan. Use `show_optimized` to show the optimized one.

        Args:
            show_optimized (bool): shows the optimized QueryPlan instead of the unoptimized one.
        """

        if self._result_cache is not None:
            print("Result is cached and will skip computation\n")
            print(self._plan.pretty_print())

            print("However here is the logical plan used to produce this result:\n")

        plan = self.__plan
        if show_optimized:
            plan = get_context().runner().optimize(plan)
        print(plan.pretty_print())

    def num_partitions(self) -> int:
        return self.__plan.num_partitions()

    @DataframePublicAPI
    def schema(self) -> Schema:
        """Returns the Schema of the DataFrame, which provides information about each column

        Returns:
            Schema: schema of the DataFrame
        """
        return self.__plan.schema()

    @property
    def column_names(self) -> list[str]:
        """Returns column names of DataFrame as a list of strings.

        Returns:
            List[str]: Column names of this DataFrame.
        """
        return self.__plan.schema().column_names()

    @property
    def columns(self) -> list[Expression]:
        """Returns column of DataFrame as a list of Expressions.

        Returns:
            List[Expression]: Columns of this DataFrame.
        """
        return [expr.to_column_expression() for expr in self.__plan.schema()]

    @DataframePublicAPI
<<<<<<< HEAD
    def show(self, n: Optional[int] = None) -> DataFrameDisplay:
=======
    def show(self, n: int = 8) -> DataFrameDisplay:
>>>>>>> 4e630034
        """Executes enough of the DataFrame in order to display the first ``n`` rows

        .. NOTE::
            This call is **blocking** and will execute the DataFrame when called

        Args:
            n: number of rows to show. Defaults to 8.

        Returns:
            DataFrameDisplay: object that has a rich tabular display
        """
        df = self
        df = df.limit(n)
        df.collect(num_preview_rows=None)
        collected_preview = df._preview
        assert collected_preview is not None

        preview = DataFramePreview(
            preview_partition=collected_preview.preview_partition,
            # Override dataframe_num_rows=None, because we do not know
            # the size of the entire (un-limited) dataframe when showing
            dataframe_num_rows=None,
        )

        return DataFrameDisplay(preview, self.schema())

    @DataframePublicAPI
    def __repr__(self) -> str:
        display = DataFrameDisplay(self._preview, self.schema())
        return display.__repr__()

    @DataframePublicAPI
    def _repr_html_(self) -> str:
        display = DataFrameDisplay(self._preview, self.schema())
        return display._repr_html_()

    ###
    # Creation methods
    ###

    @classmethod
    @DataframePublicAPI
    def from_pylist(cls, data: List[Dict[str, Any]]) -> DataFrame:
        """Creates a DataFrame from a list of dictionaries

        Example:
            >>> df = DataFrame.from_pylist([{"foo": 1}, {"foo": 2}])

        Args:
            data: list of dictionaries, where each key is a column name

        Returns:
            DataFrame: DataFrame created from list of dictionaries
        """
        headers: set[str] = set()
        for row in data:
            if not isinstance(row, dict):
                raise ValueError(f"Expected list of dictionaries of {{column_name: value}}, received: {type(row)}")
            headers.update(row.keys())
        headers_ordered = sorted(list(headers))
        return cls.from_pydict(data={header: [row.get(header, None) for row in data] for header in headers_ordered})

    @classmethod
    @DataframePublicAPI
    def from_pydict(cls, data: Dict[str, InputListType]) -> DataFrame:
        """Creates a DataFrame from a Python dictionary

        Example:
            >>> df = DataFrame.from_pydict({"foo": [1, 2]})

        Args:
            data: Key -> Sequence[item] of data. Each Key is created as a column, and must have a value that is
                a Python list, Numpy array or PyArrow array. Values must be equal in length across all keys.

        Returns:
            DataFrame: DataFrame created from dictionary of columns
        """
        column_lengths = {key: len(data[key]) for key in data}
        if len(set(column_lengths.values())) > 1:
            raise ValueError(
                f"Expected all columns to be of the same length, but received columns with lengths: {column_lengths}"
            )

        column_types: dict[str, ExpressionType] = {header: ExpressionType.infer_type(data[header]) for header in data}
        schema = Schema([Field(header, expr_type) for header, expr_type in column_types.items()])
        data_vpartition = vPartition.from_pydict(
            data={header: arr for header, arr in data.items()}, schema=schema, partition_id=0
        )
        result_pset = LocalPartitionSet({0: data_vpartition})

        cache_entry = get_context().runner().put_partition_set_into_cache(result_pset)

        plan = logical_plan.InMemoryScan(
            cache_entry=cache_entry,
            schema=schema,
        )
        return cls(plan)

    @classmethod
    @DataframePublicAPI
    def from_json(cls, *args, **kwargs) -> DataFrame:
        warnings.warn(f"DataFrame.from_json will be deprecated in 0.1.0 in favor of DataFrame.read_json")
        return cls.read_json(*args, **kwargs)

    @classmethod
    @DataframePublicAPI
    def read_json(
        cls,
        path: str,
    ) -> DataFrame:
        """Creates a DataFrame from line-delimited JSON file(s)

        Example:
            >>> df = DataFrame.read_json("/path/to/file.json")
            >>> df = DataFrame.read_json("/path/to/directory")
            >>> df = DataFrame.read_json("/path/to/files-*.json")
            >>> df = DataFrame.read_json("s3://path/to/files-*.json")

        Args:
            path (str): Path to JSON files (allows for wildcards)

        returns:
            DataFrame: parsed DataFrame
        """

        def get_schema(filepath: str) -> Schema:
            return vPartition.from_json(
                filepath,
                partition_id=0,
                schema_options=vPartitionSchemaInferenceOptions(
                    schema=None,
                    inference_column_names=None,  # has no effect on inferring schema from JSON
                ),
                read_options=vPartitionReadOptions(
                    num_rows=100,  # sample 100 rows for inferring schema
                    column_names=None,  # read all columns
                ),
            ).get_schema()

        plan = _get_tabular_files_scan(
            path,
            get_schema,
            JSONSourceInfo(),
        )
        return cls(plan)

    @classmethod
    @DataframePublicAPI
    def from_csv(cls, *args, **kwargs) -> DataFrame:
        warnings.warn(f"DataFrame.from_csv will be deprecated in 0.1.0 in favor of DataFrame.read_csv")
        return cls.read_csv(*args, **kwargs)

    @classmethod
    @DataframePublicAPI
    def read_csv(
        cls,
        path: str,
        has_headers: bool = True,
        column_names: Optional[List[str]] = None,
        delimiter: str = ",",
    ) -> DataFrame:
        """Creates a DataFrame from CSV file(s)

        Example:
            >>> df = DataFrame.read_csv("/path/to/file.csv")
            >>> df = DataFrame.read_csv("/path/to/directory")
            >>> df = DataFrame.read_csv("/path/to/files-*.csv")
            >>> df = DataFrame.read_csv("s3://path/to/files-*.csv")

        Args:
            path (str): Path to CSV (allows for wildcards)
            has_headers (bool): Whether the CSV has a header or not, defaults to True
            column_names (Optional[List[str]]): Custom column names to assign to the DataFrame, defaults to None
            delimiter (Str): Delimiter used in the CSV, defaults to ","

        returns:
            DataFrame: parsed DataFrame
        """

        def get_schema(filepath: str) -> Schema:
            return vPartition.from_csv(
                path=filepath,
                partition_id=0,
                csv_options=vPartitionParseCSVOptions(
                    delimiter=delimiter,
                    has_headers=has_headers,
                    skip_rows_before_header=0,
                    skip_rows_after_header=0,
                ),
                schema_options=vPartitionSchemaInferenceOptions(
                    schema=None,
                    inference_column_names=column_names,  # pass in user-provided column names
                ),
                read_options=vPartitionReadOptions(
                    num_rows=100,  # sample 100 rows for schema inference
                    column_names=None,  # read all columns
                ),
            ).get_schema()

        plan = _get_tabular_files_scan(
            path,
            get_schema,
            CSVSourceInfo(
                delimiter=delimiter,
                has_headers=has_headers,
            ),
        )
        return cls(plan)

    @classmethod
    @DataframePublicAPI
    def from_parquet(cls, *args, **kwargs) -> DataFrame:
        warnings.warn(f"DataFrame.from_parquet will be deprecated in 0.1.0 in favor of DataFrame.read_parquet")
        return cls.read_parquet(*args, **kwargs)

    @classmethod
    @DataframePublicAPI
    def read_parquet(cls, path: str) -> DataFrame:
        """Creates a DataFrame from Parquet file(s)

        Example:
            >>> df = DataFrame.read_parquet("/path/to/file.parquet")
            >>> df = DataFrame.read_parquet("/path/to/directory")
            >>> df = DataFrame.read_parquet("/path/to/files-*.parquet")
            >>> df = DataFrame.read_parquet("s3://path/to/files-*.parquet")

        Args:
            path (str): Path to Parquet file (allows for wildcards)

        returns:
            DataFrame: parsed DataFrame
        """

        def get_schema(filepath: str) -> Schema:
            return vPartition.from_parquet(
                filepath,
                partition_id=0,
                schema_options=vPartitionSchemaInferenceOptions(
                    schema=None,
                    inference_column_names=None,  # has no effect on schema inferencing Parquet
                ),
                read_options=vPartitionReadOptions(
                    num_rows=0,  # sample 0 rows since Parquet has metadata
                    column_names=None,  # read all columns
                ),
            ).get_schema()

        plan = _get_tabular_files_scan(
            path,
            get_schema,
            ParquetSourceInfo(),
        )
        return cls(plan)

    @classmethod
    @DataframePublicAPI
    def from_files(cls, path: str) -> DataFrame:
        """Creates a DataFrame of file paths and other metadata from a glob path

        Example:
            >>> df = DataFrame.from_files("/path/to/files/*.jpeg")

        Args:
            path (str): path to files on disk (allows wildcards)

        Returns:
            DataFrame: DataFrame containing the path to each file as a row, along with other metadata
                parsed from the provided filesystem
        """
        warnings.warn(
            f"DataFrame.from_files will be deprecated in 0.1.0 in favor of DataFrame.from_glob_path, which presents a more predictable set of columns for each backend and runs the file globbing on the runner instead of the driver"
        )
        fs = get_filesystem_from_path(path)
        file_details = fs.glob(path, detail=True)
        return cls.from_pylist(list(file_details.values()))

    @classmethod
    @DataframePublicAPI
    def from_glob_path(cls, path: str) -> DataFrame:
        """Creates a DataFrame of file paths and other metadata from a glob path

        This method supports wildcards:

        1. "*" matches any number of any characters including none
        2. "?" matches any single character
        3. "[...]" matches any single character in the brackets
        4. "**" recursively matches any number of layers of directories

        The returned DataFrame will have the following columns:

        1. path: the path to the file/directory
        2. size: size of the object in bytes
        3. type: either "file" or "directory"

        Example:
            >>> df = DataFrame.from_glob_path("/path/to/files/*.jpeg")
            >>> df = DataFrame.from_glob_path("/path/to/files/**/*.jpeg")
            >>> df = DataFrame.from_glob_path("/path/to/files/**/image-?.jpeg")

        Args:
            path (str): path to files on disk (allows wildcards)

        Returns:
            DataFrame: DataFrame containing the path to each file as a row, along with other metadata
                parsed from the provided filesystem
        """
        partition_set_factory = get_context().runner().partition_set_factory()
        partition_set, filepaths_schema = partition_set_factory.glob_paths_details(path)
        cache_entry = get_context().runner().put_partition_set_into_cache(partition_set)
        filepath_plan = logical_plan.InMemoryScan(
            cache_entry=cache_entry,
            schema=filepaths_schema,
            partition_spec=logical_plan.PartitionSpec(
                logical_plan.PartitionScheme.UNKNOWN, partition_set.num_partitions()
            ),
        )
        return cls(filepath_plan)

    ###
    # Write methods
    ###

    @DataframePublicAPI
    def write_parquet(
        self,
        root_dir: Union[str, pathlib.Path],
        compression: str = "snappy",
        partition_cols: Optional[List[ColumnInputType]] = None,
    ) -> DataFrame:
        """Writes the DataFrame as parquet files, returning a new DataFrame with paths to the files that were written

        Files will be written to ``<root_dir>/*`` with randomly generated UUIDs as the file names.

        Currently generates a parquet file per partition unless `partition_cols` are used, then the number of files can equal the number of partitions times the number of values of partition col.

        .. NOTE::
            This call is **blocking** and will execute the DataFrame when called

        Args:
            root_dir (str): root file path to write parquet files to.
            compression (str, optional): compression algorithm. Defaults to "snappy".
            partition_cols (Optional[List[ColumnInputType]], optional): How to subpartition each partition further. Currently only supports Column Expressions with any calls. Defaults to None.

        Returns:
            DataFrame: The filenames that were written out as strings.

            .. NOTE::
                This call is **blocking** and will execute the DataFrame when called
        """
        cols: ExpressionList | None = None
        if partition_cols is not None:
            cols = self.__column_input_to_expression(tuple(partition_cols))
            for c in cols:
                assert c.is_column(), "we cant support non Column Expressions for partition writing"
            df = self.repartition(self.num_partitions(), *cols)
        else:
            df = self
        plan = logical_plan.FileWrite(
            df._plan,
            root_dir=root_dir,
            partition_cols=cols,
            storage_type=StorageType.PARQUET,
            compression=compression,
        )

        # Block and write, then retrieve data and return a new disconnected DataFrame
        write_df = DataFrame(plan)
        write_df.collect()
        assert write_df._result is not None
        return DataFrame(write_df._plan)

    @DataframePublicAPI
    def write_csv(
        self, root_dir: Union[str, pathlib.Path], partition_cols: Optional[List[ColumnInputType]] = None
    ) -> DataFrame:
        """Writes the DataFrame as CSV files, returning a new DataFrame with paths to the files that were written

        Files will be written to ``<root_dir>/*`` with randomly generated UUIDs as the file names.

        Currently generates a csv file per partition unless `partition_cols` are used, then the number of files can equal the number of partitions times the number of values of partition col.

        .. NOTE::
            This call is **blocking** and will execute the DataFrame when called

        Args:
            root_dir (str): root file path to write parquet files to.
            compression (str, optional): compression algorithm. Defaults to "snappy".
            partition_cols (Optional[List[ColumnInputType]], optional): How to subpartition each partition further. Currently only supports Column Expressions with any calls. Defaults to None.

        Returns:
            DataFrame: The filenames that were written out as strings.
        """
        cols: ExpressionList | None = None
        if partition_cols is not None:
            cols = self.__column_input_to_expression(tuple(partition_cols))
            for c in cols:
                assert c.is_column(), "we cant support non Column Expressions for partition writing"
            df = self.repartition(self.num_partitions(), *cols)
        else:
            df = self
        plan = logical_plan.FileWrite(
            df._plan,
            root_dir=root_dir,
            partition_cols=cols,
            storage_type=StorageType.CSV,
        )

        # Block and write, then retrieve data and return a new disconnected DataFrame
        write_df = DataFrame(plan)
        write_df.collect()
        assert write_df._result is not None
        return DataFrame(write_df._plan)

    ###
    # DataFrame operations
    ###

    def __column_input_to_expression(self, columns: Iterable[ColumnInputType]) -> ExpressionList:
        expressions = [col(c) if isinstance(c, str) else c for c in columns]
        return ExpressionList(expressions)

    def __getitem__(self, item: slice | int | str | Iterable[str | int]) -> Expression | DataFrame:
        """Gets a column from the DataFrame as an Expression (``df["mycol"]``)"""
        result: Expression | None

        if isinstance(item, int):
            schema = self._plan.schema()
            if item < -len(schema) or item >= len(schema):
                raise ValueError(f"{item} out of bounds for {schema}")
            result = schema.to_column_expressions().exprs[item]
            assert result is not None
            return result
        elif isinstance(item, str):
            schema = self._plan.schema()
            result = schema[item].to_column_expression()
            return result
        elif isinstance(item, Iterable):
            schema = self._plan.schema()
            col_exprs = self._plan.schema().to_column_expressions()

            columns = []
            for it in item:
                if isinstance(it, str):
                    result = schema[it].to_column_expression()
                    if result is None:
                        raise ValueError(f"{it} not found in DataFrame schema {schema}")
                    columns.append(result)
                elif isinstance(it, int):
                    if it < -len(schema) or it >= len(schema):
                        raise ValueError(f"{it} out of bounds for {schema}")
                    result = col_exprs.exprs[it]
                    assert result is not None
                    columns.append(result)
                else:
                    raise ValueError(f"unknown indexing type: {type(it)}")
            return self.select(*columns)
        elif isinstance(item, slice):
            schema = self._plan.schema()
            columns_exprs: ExpressionList = schema.to_column_expressions()
            selected_columns = columns_exprs.exprs[item]
            return self.select(*selected_columns)
        else:
            raise ValueError(f"unknown indexing type: {type(item)}")

    @DataframePublicAPI
    def select(self, *columns: ColumnInputType) -> DataFrame:
        """Creates a new DataFrame from the provided expressions, similar to a SQL ``SELECT``

        Example:

            >>> # names of columns as strings
            >>> df = df.select('x', 'y')
            >>>
            >>> # names of columns as expressions
            >>> df = df.select(col('x'), col('y'))
            >>>
            >>> # call expressions
            >>> df = df.select(col('x') * col('y'))
            >>>
            >>> # any mix of the above
            >>> df = df.select('x', col('y'), col('z') + 1)

        Args:
            *columns (Union[str, Expression]): columns to select from the current DataFrame

        Returns:
            DataFrame: new DataFrame that will select the passed in columns
        """
        assert len(columns) > 0
        projection = logical_plan.Projection(
            self._plan,
            self.__column_input_to_expression(columns),
        )
        return DataFrame(projection)

    @DataframePublicAPI
    def distinct(self) -> DataFrame:
        """Computes unique rows, dropping duplicates

        Example:
            >>> unique_df = df.distinct()

        Returns:
            DataFrame: DataFrame that has only  unique rows.
        """
        all_exprs = self._plan.schema().to_column_expressions()
        plan: logical_plan.LogicalPlan = logical_plan.LocalDistinct(self._plan, all_exprs)
        if self.num_partitions() > 1:
            plan = logical_plan.Repartition(
                plan,
                partition_by=all_exprs,
                num_partitions=self.num_partitions(),
                scheme=logical_plan.PartitionScheme.HASH,
            )
            plan = logical_plan.LocalDistinct(plan, all_exprs)
        return DataFrame(plan)

    @DataframePublicAPI
    def exclude(self, *names: str) -> DataFrame:
        """Drops columns from the current DataFrame by name

        This is equivalent of performing a select with all the columns but the ones excluded.

        Example:
            >>> df_without_x = df.exclude('x')

        Args:
            *names (str): names to exclude

        Returns:
            DataFrame: DataFrame with some columns excluded.
        """
        names_to_skip = set(names)
        el = ExpressionList([col(e.name) for e in self._plan.schema() if e.name not in names_to_skip])
        return DataFrame(logical_plan.Projection(self._plan, el))

    @DataframePublicAPI
    def where(self, predicate: Expression) -> DataFrame:
        """Filters rows via a predicate expression, similar to SQL ``WHERE``.

        Example:
            >>> filtered_df = df.where((col('x') < 10) & (col('y') == 10))

        Args:
            predicate (Expression): expression that keeps row if evaluates to True.

        Returns:
            DataFrame: Filtered DataFrame.
        """
        plan = logical_plan.Filter(self._plan, ExpressionList([predicate]))
        return DataFrame(plan)

    @DataframePublicAPI
    def with_column(
        self, column_name: str, expr: Expression, resource_request: ResourceRequest = ResourceRequest()
    ) -> DataFrame:
        """Adds a column to the current DataFrame with an Expression, equivalent to a ``select``
        with all current columns and the new one

        Example:
            >>> new_df = df.with_column('x+1', col('x') + 1)

        Args:
            column_name (str): name of new column
            expr (Expression): expression of the new column.
            resource_request (ResourceRequest): a custom resource request for the execution of this operation

        Returns:
            DataFrame: DataFrame with new column.
        """
        if not isinstance(resource_request, ResourceRequest):
            raise TypeError(f"resource_request should be a ResourceRequest, but got {type(resource_request)}")

        prev_schema_as_cols = self._plan.schema().to_column_expressions()
        projection = logical_plan.Projection(
            self._plan,
            prev_schema_as_cols.union(ExpressionList([expr.alias(column_name)]), other_override=True),
            custom_resource_request=resource_request,
        )
        return DataFrame(projection)

    @DataframePublicAPI
    def sort(
        self, by: Union[ColumnInputType, List[ColumnInputType]], desc: Union[bool, List[bool]] = False
    ) -> DataFrame:
        """Sorts DataFrame globally

        Example:
            >>> sorted_df = df.sort(col('x') + col('y'))
            >>> sorted_df = df.sort([col('x'), col('y')], desc=[False, True])
            >>> sorted_df = df.sort(['z', col('x'), col('y')], desc=[True, False, True])

        Note:
            * Since this a global sort, this requires an expensive repartition which can be quite slow.
            * Supports multicolumn sorts and can have unique `descending` flag per column.
        Args:
            column (Union[ColumnInputType, List[ColumnInputType]]): column to sort by. Can be `str` or expression as well as a list of either.
            desc (Union[bool, List[bool]), optional): Sort by descending order. Defaults to False.

        Returns:
            DataFrame: Sorted DataFrame.
        """
        if not isinstance(by, list):
            by = [
                by,
            ]
        sort = logical_plan.Sort(self._plan, self.__column_input_to_expression(by), descending=desc)
        return DataFrame(sort)

    @DataframePublicAPI
    def limit(self, num: int) -> DataFrame:
        """Limits the rows in the DataFrame to the first ``N`` rows, similar to a SQL ``LIMIT``

        Example:
            >>> df_limited = df.limit(10) # returns 10 rows

        Args:
            num (int): maximum rows to allow.

        Returns:
            DataFrame: Limited DataFrame
        """
        local_limit = logical_plan.LocalLimit(self._plan, num=num)
        global_limit = logical_plan.GlobalLimit(local_limit, num=num)
        return DataFrame(global_limit)

    @DataframePublicAPI
    def count_rows(self) -> int:
        """Executes the Dataframe to count the number of rows.

        Returns:
            int: count of the number of rows in this DataFrame.
        """
        local_count_op = logical_plan.LocalCount(self._plan)
        coalease_op = logical_plan.Coalesce(local_count_op, 1)
        local_sum_op = logical_plan.LocalAggregate(coalease_op, [(Expression._sum(col("count")), "sum")])
        num_rows = DataFrame(local_sum_op).to_pydict()["count"][0]
        return num_rows

    @DataframePublicAPI
    def repartition(self, num: int, *partition_by: ColumnInputType) -> DataFrame:
        """Repartitions DataFrame to ``num`` partitions

        If columns are passed in, then DataFrame will be repartitioned by those, otherwise
        random repartitioning will occur.

        Example:
            >>> random_repart_df = df.repartition(4)
            >>> part_by_df = df.repartition(4, 'x', col('y') + 1)

        Args:
            num (int): number of target partitions.
            *partition_by (Union[str, Expression]): optional columns to partition by.

        Returns:
            DataFrame: Repartitioned DataFrame.
        """
        if len(partition_by) == 0:
            scheme = logical_plan.PartitionScheme.RANDOM
            exprs: ExpressionList = ExpressionList([])
        else:
            scheme = logical_plan.PartitionScheme.HASH
            exprs = self.__column_input_to_expression(partition_by)

        repartition_op = logical_plan.Repartition(self._plan, num_partitions=num, partition_by=exprs, scheme=scheme)
        return DataFrame(repartition_op)

    @DataframePublicAPI
    def join(
        self,
        other: DataFrame,
        on: Optional[Union[List[ColumnInputType], ColumnInputType]] = None,
        left_on: Optional[Union[List[ColumnInputType], ColumnInputType]] = None,
        right_on: Optional[Union[List[ColumnInputType], ColumnInputType]] = None,
        how: str = "inner",
    ) -> DataFrame:
        """Column-wise join of the current DataFrame with an ``other`` DataFrame, similar to a SQL ``JOIN``

        .. NOTE::
            Although self joins are supported, we currently duplicate the logical plan for the right side
            and recompute the entire tree. Caching for this is on the roadmap.

        Args:
            other (DataFrame): the right DataFrame to join on.
            on (Optional[Union[List[ColumnInputType], ColumnInputType]], optional): key or keys to join on [use if the keys on the left and right side match.]. Defaults to None.
            left_on (Optional[Union[List[ColumnInputType], ColumnInputType]], optional): key or keys to join on left DataFrame.. Defaults to None.
            right_on (Optional[Union[List[ColumnInputType], ColumnInputType]], optional): key or keys to join on right DataFrame. Defaults to None.
            how (str, optional): what type of join to performing, currently only `inner` is supported. Defaults to "inner".

        Raises:
            ValueError: if `on` is passed in and `left_on` or `right_on` is not None.
            ValueError: if `on` is None but both `left_on` and `right_on` are not defined.

        Returns:
            DataFrame: Joined DataFrame.
        """
        if on is None:
            if left_on is None or right_on is None:
                raise ValueError("If `on` is None then both `left_on` and `right_on` must not be None")
        else:
            if left_on is not None or right_on is not None:
                raise ValueError("If `on` is not None then both `left_on` and `right_on` must be None")
            left_on = on
            right_on = on
        assert how == "inner", "only inner joins are currently supported"

        left_exprs = self.__column_input_to_expression(tuple(left_on) if isinstance(left_on, list) else (left_on,))
        right_exprs = self.__column_input_to_expression(tuple(right_on) if isinstance(right_on, list) else (right_on,))
        join_op = logical_plan.Join(
            self._plan, other._plan, left_on=left_exprs, right_on=right_exprs, how=logical_plan.JoinType.INNER
        )
        return DataFrame(join_op)

    @DataframePublicAPI
    def explode(self, *columns: ColumnInputType) -> DataFrame:
        """Explodes a List column, where every element in each row's List becomes its own row, and all
        other columns in the DataFrame are duplicated across rows

        If multiple columns are specified, each row must contain the same number of
        items in each specified column.

        Exploding Null values or empty lists will create a single Null entry (see example below).

        Example:
            >>> df = DataFrame.from_pydict({
            >>>     "x": [[1], [2, 3]],
            >>>     "y": [["a"], ["b", "c"]],
            >>>     "z": [1.0, 2.0],
            >>> ]})
            >>>
            >>> df.explode(col("x"), col("y"))
            >>>
            >>> # +------+-----------+-----+      +------+------+-----+
            >>> # | x    | y         | z   |      |  x   |  y   | z   |
            >>> # +------+-----------+-----+      +------+------+-----+
            >>> # |[1]   | ["a"]     | 1.0 |      |  1   | "a"  | 1.0 |
            >>> # +------+-----------+-----+  ->  +------+------+-----+
            >>> # |[2, 3]| ["b", "c"]| 2.0 |      |  2   | "b"  | 2.0 |
            >>> # +------+-----------+-----+      +------+------+-----+
            >>> # |[]    | []        | 3.0 |      |  3   | "c"  | 2.0 |
            >>> # +------+-----------+-----+      +------+------+-----+
            >>> # |None  | None      | 4.0 |      | None | None | 3.0 |
            >>> # +------+-----------+-----+      +------+------+-----+
            >>> #                                 | None | None | 4.0 |
            >>> #                                 +------+------+-----+

        Args:
            *columns (ColumnInputType): columns to explode

        Returns:
            DataFrame: DataFrame with exploded column
        """
        if len(columns) < 1:
            raise ValueError("At least one column to explode must be specified")
        exprs_to_explode = self.__column_input_to_expression(columns)
        explode_op = logical_plan.Explode(
            self._plan,
            ExpressionList([e._explode() for e in exprs_to_explode]),
        )
        return DataFrame(explode_op)

    def _agg(self, to_agg: list[tuple[ColumnInputType, str]], group_by: ExpressionList | None = None) -> DataFrame:
        assert len(to_agg) > 0, "no columns to aggregate."
        exprs_to_agg = self.__column_input_to_expression(tuple(e for e, _ in to_agg))
        ops = [op for _, op in to_agg]

        function_lookup = {
            "sum": Expression._sum,
            "count": Expression._count,
            "mean": Expression._mean,
            "list": Expression._list,
            "concat": Expression._concat,
            "min": Expression._min,
            "max": Expression._max,
        }

        if self.num_partitions() == 1:
            agg_exprs = []

            for e, op_name in zip(exprs_to_agg, ops):
                assert op_name in function_lookup
                agg_exprs.append((function_lookup[op_name](e).alias(e.name()), op_name))
            plan = logical_plan.LocalAggregate(self._plan, agg=agg_exprs, group_by=group_by)
            return DataFrame(plan)

        intermediate_ops = {
            "sum": ("sum",),
            "list": ("list",),
            "count": ("count",),
            "mean": ("sum", "count"),
            "min": ("min",),
            "max": ("max",),
        }

        reduction_ops = {
            "sum": ("sum",),
            "list": ("concat",),
            "count": ("sum",),
            "mean": ("sum", "sum"),
            "min": ("min",),
            "max": ("max",),
        }

        finalizer_ops_funcs = {"mean": lambda x, y: (x + 0.0) / (y + 0.0)}

        first_phase_ops: list[tuple[Expression, str]] = []
        second_phase_ops: list[tuple[Expression, str]] = []
        finalizer_phase_ops: list[Expression] = []
        need_final_projection = False
        for e, op in zip(exprs_to_agg, ops):
            assert op in intermediate_ops
            ops_to_add = intermediate_ops[op]

            e_intermediate_name = []
            for agg_op in ops_to_add:
                name = f"{e.name()}_{agg_op}"
                f = function_lookup[agg_op]
                new_e = f(e).alias(name)
                first_phase_ops.append((new_e, agg_op))
                e_intermediate_name.append(new_e.name())

            assert op in reduction_ops
            ops_to_add = reduction_ops[op]
            added_exprs = []
            for agg_op, result_name in zip(ops_to_add, e_intermediate_name):
                assert result_name is not None
                col_e = col(result_name)
                f = function_lookup[agg_op]
                added: Expression = f(col_e)
                if op in finalizer_ops_funcs:
                    name = f"{result_name}_{agg_op}"
                    added = added.alias(name)
                else:
                    added = added.alias(e.name())
                second_phase_ops.append((added, agg_op))
                added_exprs.append(added)

            if op in finalizer_ops_funcs:
                f = finalizer_ops_funcs[op]
                operand_args = []
                for ae in added_exprs:
                    col_name = ae.name()
                    assert col_name is not None
                    operand_args.append(col(col_name))
                final_name = e.name()
                assert final_name is not None
                new_e = f(*operand_args).alias(final_name)
                finalizer_phase_ops.append(new_e)
                need_final_projection = True
            else:
                for ae in added_exprs:
                    col_name = ae.name()
                    assert col_name is not None
                    finalizer_phase_ops.append(col(col_name))

        first_phase_lagg_op = logical_plan.LocalAggregate(self._plan, agg=first_phase_ops, group_by=group_by)
        repart_op: logical_plan.LogicalPlan
        if group_by is None:
            repart_op = logical_plan.Coalesce(first_phase_lagg_op, 1)
        else:
            repart_op = logical_plan.Repartition(
                first_phase_lagg_op,
                num_partitions=self._plan.num_partitions(),
                partition_by=group_by,
                scheme=logical_plan.PartitionScheme.HASH,
            )

        gagg_op = logical_plan.LocalAggregate(repart_op, agg=second_phase_ops, group_by=group_by)

        final_schema = ExpressionList(finalizer_phase_ops)

        if group_by is not None:
            final_schema = group_by.union(final_schema)

        final_op: logical_plan.LogicalPlan
        if need_final_projection:
            final_op = logical_plan.Projection(gagg_op, final_schema)
        else:
            final_op = gagg_op

        return DataFrame(final_op)

    @DataframePublicAPI
    def sum(self, *cols: ColumnInputType) -> DataFrame:
        """Performs a global sum on the DataFrame

        Args:
            *cols (Union[str, Expression]): columns to sum
        Returns:
            DataFrame: Globally aggregated sums. Should be a single row.
        """
        assert len(cols) > 0, "no columns were passed in"
        return self._agg([(c, "sum") for c in cols])

    @DataframePublicAPI
    def mean(self, *cols: ColumnInputType) -> DataFrame:
        """Performs a global mean on the DataFrame

        Args:
            *cols (Union[str, Expression]): columns to mean
        Returns:
            DataFrame: Globally aggregated mean. Should be a single row.
        """
        assert len(cols) > 0, "no columns were passed in"
        return self._agg([(c, "mean") for c in cols])

    @DataframePublicAPI
    def min(self, *cols: ColumnInputType) -> DataFrame:
        """Performs a global min on the DataFrame

        Args:
            *cols (Union[str, Expression]): columns to min
        Returns:
            DataFrame: Globally aggregated min. Should be a single row.
        """
        assert len(cols) > 0, "no columns were passed in"
        return self._agg([(c, "min") for c in cols])

    @DataframePublicAPI
    def max(self, *cols: ColumnInputType) -> DataFrame:
        """Performs a global max on the DataFrame

        Args:
            *cols (Union[str, Expression]): columns to max
        Returns:
            DataFrame: Globally aggregated max. Should be a single row.
        """
        assert len(cols) > 0, "no columns were passed in"
        return self._agg([(c, "max") for c in cols])

    @DataframePublicAPI
    def count(self, *cols: ColumnInputType) -> DataFrame:
        """Performs a global count on the DataFrame

        Args:
            *cols (Union[str, Expression]): columns to count
        Returns:
            DataFrame: Globally aggregated count. Should be a single row.
        """
        assert len(cols) > 0, "no columns were passed in"
        return self._agg([(c, "count") for c in cols])

    @DataframePublicAPI
    def agg(self, to_agg: List[Tuple[ColumnInputType, str]]) -> DataFrame:
        """Perform aggregations on this DataFrame. Allows for mixed aggregations for multiple columns
        Will return a single row that aggregated the entire DataFrame.

        Example:
            >>> df = df.agg([
            >>>     ('x', 'sum'),
            >>>     ('x', 'mean'),
            >>>     ('y', 'min'),
            >>>     ('y', 'max'),
            >>>     (col('x') + col('y'), 'max'),
            >>> ])

        Args:
            to_agg (List[Tuple[ColumnInputType, str]]): list of (column, agg_type)

        Returns:
            DataFrame: DataFrame with aggregated results
        """
        return self._agg(to_agg, group_by=None)

    @DataframePublicAPI
    def groupby(self, *group_by: ColumnInputType) -> GroupedDataFrame:
        """Performs a GroupBy on the DataFrame for aggregation

        Args:
            *group_by (Union[str, Expression]): columns to group by

        Returns:
            GroupedDataFrame: DataFrame to Aggregate
        """
        return GroupedDataFrame(self, self.__column_input_to_expression(group_by))

    def _materialize_results(self) -> None:
        """Materializes the results of for this DataFrame and hold a pointer to the results."""
        context = get_context()
        if self._result is None:
            self._result_cache = context.runner().run(self._plan)
            result = self._result
            assert result is not None
            result.wait()

    @DataframePublicAPI
<<<<<<< HEAD
    def collect(self, num_preview_rows: Optional[int] = 10) -> DataFrame:
=======
    def collect(self, num_preview_rows: int | None = 8) -> DataFrame:
>>>>>>> 4e630034
        """Executes the entire DataFrame and materializes the results

        .. NOTE::
            This call is **blocking** and will execute the DataFrame when called

        Args:
            num_preview_rows: Number of rows to preview. Defaults to 10

        Returns:
            DataFrame: DataFrame with materialized results.
        """
        self._materialize_results()

        assert self._result is not None
        dataframe_len = len(self._result)
        requested_rows = dataframe_len if num_preview_rows is None else num_preview_rows

        # Build a DataFramePreview and cache it if necessary
        preview_partition_invalid = (
            self._preview.preview_partition is None or len(self._preview.preview_partition) < requested_rows
        )
        if preview_partition_invalid:
            preview_df = self
            if num_preview_rows is not None:
                preview_df = preview_df.limit(num_preview_rows)
            preview_df._materialize_results()
            preview_results = preview_df._result
            assert preview_results is not None

            preview_partition = preview_results._get_merged_vpartition()
            self._preview = DataFramePreview(
                preview_partition=preview_partition,
                dataframe_num_rows=dataframe_len,
            )

        return self

    def __len__(self):
        """Returns the count of rows when dataframe is materialized.
        If dataframe is not materialized yet, raises a runtime error.

        Returns:
            int: count of rows.

        """

        if self._result is not None:
            return len(self._result)

        message = (
            "Cannot call len() on an unmaterialized dataframe:"
            " either materialize your dataframe with df.collect() first before calling len(),"
            " or use `df.count_rows()` instead which will calculate the total number of rows."
        )
        raise RuntimeError(message)

    @DataframePublicAPI
    def to_pandas(self) -> "pandas.DataFrame":
        """Converts the current DataFrame to a pandas DataFrame.
        If results have not computed yet, collect will be called.

        Returns:
            pandas.DataFrame: pandas DataFrame converted from a Daft DataFrame

            .. NOTE::
                This call is **blocking** and will execute the DataFrame when called
        """
        self.collect()
        result = self._result
        assert result is not None

        pd_df = result.to_pandas(schema=self._plan.schema())
        return pd_df

    @DataframePublicAPI
    def to_pydict(self) -> Dict[str, List[Any]]:
        """Converts the current DataFrame to a python dictionary. The dictionary contains Python lists of Python objects for each column.

        If results have not computed yet, collect will be called.

        Returns:
            dict[str, list[Any]]: python dict converted from a Daft DataFrame

            .. NOTE::
                This call is **blocking** and will execute the DataFrame when called
        """
        self.collect()
        result = self._result
        assert result is not None
        return result.to_pydict()

    @DataframePublicAPI
    def to_ray_dataset(self) -> RayDataset:
        """Converts the current DataFrame to a Ray Dataset which is useful for running distributed ML model training in Ray

        .. NOTE::
            This function can only work if Daft is running using the RayRunner

        Returns:
            RayDataset: Ray dataset
        """
        from daft.runners.ray_runner import RayPartitionSet

        self.collect()
        partition_set = self._result
        assert partition_set is not None
        assert isinstance(partition_set, RayPartitionSet), "Cannot convert to Ray Dataset if not running on Ray backend"
        return partition_set.to_ray_dataset()


@dataclass
class GroupedDataFrame:
    df: DataFrame
    group_by: ExpressionList

    def __post_init__(self):
        for e in self.group_by:
            if e.resolve_type(self.df._plan.schema()) == ExpressionType.null():
                raise ExpressionTypeError(f"Cannot groupby on null type expression: {e}")

    def __getitem__(self, item: slice | int | str | Iterable[str | int]) -> Expression | DataFrame:
        """Gets a column from the DataFrame as an Expression"""
        return self.df.__getitem__(item)

    def sum(self, *cols: ColumnInputType) -> DataFrame:
        """Perform grouped sum on this GroupedDataFrame.

        Args:
            *cols (Union[str, Expression]): columns to sum

        Returns:
            DataFrame: DataFrame with grouped sums.
        """
        return self.df._agg([(c, "sum") for c in cols], group_by=self.group_by)

    def mean(self, *cols: ColumnInputType) -> DataFrame:
        """Performs grouped mean on this GroupedDataFrame.

        Args:
            *cols (Union[str, Expression]): columns to mean

        Returns:
            DataFrame: DataFrame with grouped mean.
        """

        return self.df._agg([(c, "mean") for c in cols], group_by=self.group_by)

    def min(self, *cols: ColumnInputType) -> DataFrame:
        """Perform grouped min on this GroupedDataFrame.

        Args:
            *cols (Union[str, Expression]): columns to min

        Returns:
            DataFrame: DataFrame with grouped min.
        """
        return self.df._agg([(c, "min") for c in cols], group_by=self.group_by)

    def max(self, *cols: ColumnInputType) -> DataFrame:
        """Performs grouped max on this GroupedDataFrame.

        Args:
            *cols (Union[str, Expression]): columns to max

        Returns:
            DataFrame: DataFrame with grouped max.
        """

        return self.df._agg([(c, "max") for c in cols], group_by=self.group_by)

    def count(self) -> DataFrame:
        """Performs grouped count on this GroupedDataFrame.

        Returns:
            DataFrame: DataFrame with grouped count per column.
        """

        return self.df._agg(
            [(c, "count") for c in self.df.column_names if c not in self.group_by.names], group_by=self.group_by
        )

    def agg(self, to_agg: list[tuple[ColumnInputType, str]]) -> DataFrame:
        """Perform aggregations on this GroupedDataFrame. Allows for mixed aggregations.

        Example:
            >>> df = df.groupby('x').agg([
            >>>     ('x', 'sum'),
            >>>     ('x', 'mean'),
            >>>     ('y', 'min'),
            >>>     ('y', 'max'),
            >>> ])

        Args:
            to_agg (List[Tuple[ColumnInputType, str]]): list of (column, agg_type)

        Returns:
            DataFrame: DataFrame with grouped aggregations
        """
        return self.df._agg(to_agg, group_by=self.group_by)<|MERGE_RESOLUTION|>--- conflicted
+++ resolved
@@ -201,11 +201,7 @@
         return [expr.to_column_expression() for expr in self.__plan.schema()]
 
     @DataframePublicAPI
-<<<<<<< HEAD
-    def show(self, n: Optional[int] = None) -> DataFrameDisplay:
-=======
     def show(self, n: int = 8) -> DataFrameDisplay:
->>>>>>> 4e630034
         """Executes enough of the DataFrame in order to display the first ``n`` rows
 
         .. NOTE::
@@ -1192,11 +1188,7 @@
             result.wait()
 
     @DataframePublicAPI
-<<<<<<< HEAD
-    def collect(self, num_preview_rows: Optional[int] = 10) -> DataFrame:
-=======
-    def collect(self, num_preview_rows: int | None = 8) -> DataFrame:
->>>>>>> 4e630034
+    def collect(self, num_preview_rows: Optional[int] = 8) -> DataFrame:
         """Executes the entire DataFrame and materializes the results
 
         .. NOTE::
