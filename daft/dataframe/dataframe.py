# isort: dont-add-import: from __future__ import annotations
#
# This file uses strings for forward type annotations in public APIs,
# in order to support runtime typechecking across different Python versions.
# For technical details, see https://github.com/Eventual-Inc/Daft/pull/630

import io
import multiprocessing
import os
import pathlib
import typing
import warnings
from dataclasses import dataclass
from functools import partial, reduce
from typing import (
    TYPE_CHECKING,
    Any,
    Callable,
    Dict,
    Iterable,
    Iterator,
    List,
    Literal,
    Mapping,
    Optional,
    Set,
    Tuple,
    TypeVar,
    Union,
)

from daft.api_annotations import DataframePublicAPI
from daft.context import get_context
from daft.convert import InputListType
from daft.daft import FileFormat, IOConfig, JoinStrategy, JoinType, check_column_name_validity
from daft.dataframe.preview import DataFramePreview
from daft.datatype import DataType
from daft.errors import ExpressionTypeError
from daft.execution.native_executor import NativeExecutor
from daft.expressions import Expression, ExpressionsProjection, col, lit
from daft.filesystem import overwrite_files
from daft.logical.builder import LogicalPlanBuilder
from daft.runners.partitioning import LocalPartitionSet, PartitionCacheEntry, PartitionSet
from daft.table import MicroPartition
from daft.viz import DataFrameDisplay

if TYPE_CHECKING:
    import dask
    import deltalake
    import pandas
    import pyarrow
    import pyiceberg
    import ray
    import torch

    from daft.io import DataCatalogTable
    from daft.unity_catalog import UnityCatalogTable

from daft.logical.schema import Schema

UDFReturnType = TypeVar("UDFReturnType", covariant=True)

ColumnInputType = Union[Expression, str]

ManyColumnsInputType = Union[ColumnInputType, Iterable[ColumnInputType]]


def to_logical_plan_builder(*parts: MicroPartition) -> LogicalPlanBuilder:
    """Creates a Daft DataFrame from a single Table.

    Args:
        parts: The Tables that we wish to convert into a Daft DataFrame.

    Returns:
        DataFrame: Daft DataFrame created from the provided Table.
    """
    if not parts:
        raise ValueError("Can't create a DataFrame from an empty list of tables.")

    result_pset = LocalPartitionSet()

    for i, part in enumerate(parts):
        result_pset.set_partition_from_table(i, part)

    context = get_context()
    cache_entry = context.get_or_create_runner().put_partition_set_into_cache(result_pset)
    size_bytes = result_pset.size_bytes()
    num_rows = len(result_pset)

    assert size_bytes is not None, "In-memory data should always have non-None size in bytes"
    return LogicalPlanBuilder.from_in_memory_scan(
        cache_entry, parts[0].schema(), result_pset.num_partitions(), size_bytes, num_rows=num_rows
    )


class DataFrame:
    """A Daft DataFrame is a table of data.

    It has columns, where each column has a type and the same
    number of items (rows) as all other columns.
    """

    def __init__(self, builder: LogicalPlanBuilder) -> None:
        """Constructs a DataFrame according to a given LogicalPlan.

        Users are expected instead to call
        the classmethods on DataFrame to create a DataFrame.

        Args:
            plan: LogicalPlan describing the steps required to arrive at this DataFrame
        """
        if not isinstance(builder, LogicalPlanBuilder):
            if isinstance(builder, dict):
                raise ValueError(
                    "DataFrames should be constructed with a dictionary of columns using `daft.from_pydict`"
                )
            if isinstance(builder, list):
                raise ValueError(
                    "DataFrames should be constructed with a list of dictionaries using `daft.from_pylist`"
                )
            raise ValueError(f"Expected DataFrame to be constructed with a LogicalPlanBuilder, received: {builder}")

        self.__builder = builder
        self._result_cache: Optional[PartitionCacheEntry] = None
        self._preview = DataFramePreview(preview_partition=None, dataframe_num_rows=None)
        self._num_preview_rows = get_context().daft_execution_config.num_preview_rows

    @property
    def _builder(self) -> LogicalPlanBuilder:
        if self._result_cache is None:
            return self.__builder
        else:
            num_partitions = self._result_cache.num_partitions()
            size_bytes = self._result_cache.size_bytes()
            num_rows = self._result_cache.num_rows()

            # Partition set should always be set on cache entry.
            assert (
                num_partitions is not None and size_bytes is not None and num_rows is not None
            ), "Partition set should always be set on cache entry"

            return self.__builder.from_in_memory_scan(
                self._result_cache,
                self.__builder.schema(),
                num_partitions=num_partitions,
                size_bytes=size_bytes,
                num_rows=num_rows,
            )

    def _get_current_builder(self) -> LogicalPlanBuilder:
        """Returns the current logical plan builder, without any caching optimizations."""
        return self.__builder

    @property
    def _result(self) -> Optional[PartitionSet]:
        if self._result_cache is None:
            return None
        else:
            return self._result_cache.value

    def explain_broadcast(self):
<<<<<<< HEAD
=======
        """Broadcast the mermaid-formatted plan on the given port (assuming metrics-broadcasting is enabled)."""
        import socket

>>>>>>> 4cf31121
        from daft.dataframe.display import MermaidFormatter

        ctx = get_context()
        with ctx._lock:
<<<<<<< HEAD
            assert ctx._enable_broadcast, "This method should only be called when metrics broadcasting is enabled"
            _ip = f"{ctx._broadcast_addr}:{ctx._broadcast_port}"

        is_cached = self._result_cache is not None
        instance = MermaidFormatter(builder=self.__builder, show_all=True, simple=False, is_cached=is_cached)

        _text = instance._repr_markdown_()
=======
            if not ctx._enable_broadcast:
                return

            addr = ctx._broadcast_addr
            port = ctx._broadcast_port

        is_cached = self._result_cache is not None
        instance = MermaidFormatter(builder=self.__builder, show_all=True, simple=False, is_cached=is_cached)
        text: str = instance._repr_markdown_()

        with socket.socket(socket.AF_INET, socket.SOCK_STREAM) as sock:
            sock.connect((addr, port))
            sock.sendall(text.encode("utf-8"))
>>>>>>> 4cf31121

    @DataframePublicAPI
    def explain(
        self, show_all: bool = False, format: str = "ascii", simple: bool = False, file: Optional[io.IOBase] = None
    ) -> Any:
        """Prints the (logical and physical) plans that will be executed to produce this DataFrame.

        Defaults to showing the unoptimized logical plan. Use ``show_all=True`` to show the unoptimized logical plan,
        the optimized logical plan, and the physical plan.

        Args:
            show_all (bool): Whether to show the optimized logical plan and the physical plan in addition to the
                unoptimized logical plan.
            format (str): The format to print the plan in. one of 'ascii' or 'mermaid'
            simple (bool): Whether to only show the type of op for each node in the plan, rather than showing details
                of how each op is configured.

            file (Optional[io.IOBase]): Location to print the output to, or defaults to None which defaults to the default location for
                print (in Python, that should be sys.stdout)
        """
<<<<<<< HEAD
        # ctx = get_context()
        # broadcast_ip = None
        # with ctx._lock:
        #     if ctx._enable_broadcast:
        #         broadcast_ip = f"{ctx._broadcast_addr}:{ctx._broadcast_port}"
        #
        # if ip := broadcast_ip:
        #     from daft.dataframe.display import MermaidFormatter
        #
        #     instance = MermaidFormatter(self.__builder, show_all, simple, is_cached)
        #     text = instance._repr_markdown_()
        #     breakpoint()

=======
        self.explain_broadcast()
>>>>>>> 4cf31121
        is_cached = self._result_cache is not None
        if format == "mermaid":
            from daft.dataframe.display import MermaidFormatter
            from daft.utils import in_notebook

            instance = MermaidFormatter(self.__builder, show_all, simple, is_cached)
            if file is not None:
                # if we are printing to a file, we print the markdown representation of the plan
                text = instance._repr_markdown_()
                print(text, file=file)
            if in_notebook():
                # if in a notebook, we return the class instance and let jupyter display it
                return instance
            else:
                # if we are not in a notebook, we return the raw markdown instead of the class instance
                return repr(instance)

        print_to_file = partial(print, file=file)

        if self._result_cache is not None:
            print_to_file("Result is cached and will skip computation\n")
            print_to_file(self._builder.pretty_print(simple, format=format))

            print_to_file("However here is the logical plan used to produce this result:\n", file=file)

        builder = self.__builder
        print_to_file("== Unoptimized Logical Plan ==\n")
        print_to_file(builder.pretty_print(simple, format=format))
        if show_all:
            print_to_file("\n== Optimized Logical Plan ==\n")
            builder = builder.optimize()
            print_to_file(builder.pretty_print(simple))
            print_to_file("\n== Physical Plan ==\n")
            if get_context().get_or_create_runner().name != "native":
                physical_plan_scheduler = builder.to_physical_plan_scheduler(get_context().daft_execution_config)
                print_to_file(physical_plan_scheduler.pretty_print(simple, format=format))
            else:
                native_executor = NativeExecutor()
                print_to_file(
                    native_executor.pretty_print(builder, get_context().daft_execution_config, simple, format=format)
                )
        else:
            print_to_file(
                "\n \nSet `show_all=True` to also see the Optimized and Physical plans. This will run the query optimizer.",
            )
        return None

    def num_partitions(self) -> int:
        # We need to run the optimizer since that could change the number of partitions
        return (
            self.__builder.optimize().to_physical_plan_scheduler(get_context().daft_execution_config).num_partitions()
        )

    @DataframePublicAPI
    def schema(self) -> Schema:
        """Returns the Schema of the DataFrame, which provides information about each column, as a Python object.

        Returns:
            Schema: schema of the DataFrame
        """
        return self.__builder.schema()

    @property
    def column_names(self) -> List[str]:
        """Returns column names of DataFrame as a list of strings.

        Returns:
            List[str]: Column names of this DataFrame.
        """
        return self.__builder.schema().column_names()

    @property
    def columns(self) -> List[Expression]:
        """Returns column of DataFrame as a list of Expressions.

        Returns:
            List[Expression]: Columns of this DataFrame.
        """
        return [col(field.name) for field in self.__builder.schema()]

    @DataframePublicAPI
    def __iter__(self) -> Iterator[Dict[str, Any]]:
        """Alias of `self.iter_rows()` with default arguments for convenient access of data."""
        return self.iter_rows(results_buffer_size=None)

    @DataframePublicAPI
    def iter_rows(
        self,
        results_buffer_size: Union[Optional[int], Literal["num_cpus"]] = "num_cpus",
        column_format: Literal["python", "arrow"] = "python",
    ) -> Iterator[Dict[str, Any]]:
        """Return an iterator of rows for this dataframe.

        Each row will be a Python dictionary of the form { "key" : value, ... }. If you are instead looking to iterate over
        entire partitions of data, see: :meth:`df.iter_partitions() <daft.DataFrame.iter_partitions>`.

        By default, Daft will convert the columns to Python lists for easy consumption. Datatypes with Python equivalents will be converted accordingly, e.g. timestamps to datetime, tensors to numpy arrays.
        For nested data such as List or Struct arrays, however, this can be expensive. You may wish to set `column_format` to "arrow" such that the nested data is returned as Arrow scalars.

        .. NOTE::
            A quick note on configuring asynchronous/parallel execution using `results_buffer_size`.

            The `results_buffer_size` kwarg controls how many results Daft will allow to be in the buffer while iterating.
            Once this buffer is filled, Daft will not run any more work until some partition is consumed from the buffer.

            * Increasing this value means the iterator will consume more memory and CPU resources but have higher throughput
            * Decreasing this value means the iterator will consume lower memory and CPU resources, but have lower throughput
            * Setting this value to `None` means the iterator will consume as much resources as it deems appropriate per-iteration

            The default value is the total number of CPUs available on the current machine.

        Example:
        >>> import daft
        >>>
        >>> df = daft.from_pydict({"foo": [1, 2, 3], "bar": ["a", "b", "c"]})
        >>> for row in df.iter_rows():
        ...     print(row)
        {'foo': 1, 'bar': 'a'}
        {'foo': 2, 'bar': 'b'}
        {'foo': 3, 'bar': 'c'}


        Args:
            results_buffer_size: how many partitions to allow in the results buffer (defaults to the total number of CPUs
                available on the machine).
            column_format: the format of the columns to iterate over. One of "python" or "arrow". Defaults to "python".

        .. seealso::
            :meth:`df.iter_partitions() <daft.DataFrame.iter_partitions>`: iterator over entire partitions instead of single rows
        """
        if results_buffer_size == "num_cpus":
            results_buffer_size = multiprocessing.cpu_count()

        def arrow_iter_rows(table: "pyarrow.Table") -> Iterator[Dict[str, Any]]:
            columns = table.columns
            for i in range(len(table)):
                row = {col._name: col[i] for col in columns}
                yield row

        def python_iter_rows(pydict: Dict[str, List[Any]], num_rows: int) -> Iterator[Dict[str, Any]]:
            for i in range(num_rows):
                row = {key: value[i] for (key, value) in pydict.items()}
                yield row

        if self._result is not None:
            # If the dataframe has already finished executing,
            # use the precomputed results.
            if column_format == "python":
                yield from python_iter_rows(self.to_pydict(), len(self))
            elif column_format == "arrow":
                yield from arrow_iter_rows(self.to_arrow())
            else:
                raise ValueError(
                    f"Unsupported column_format: {column_format}, supported formats are 'python' and 'arrow'"
                )
        else:
            # Execute the dataframe in a streaming fashion.
            context = get_context()
            partitions_iter = context.get_or_create_runner().run_iter_tables(
                self._builder, results_buffer_size=results_buffer_size
            )

            # Iterate through partitions.
            for partition in partitions_iter:
                if column_format == "python":
                    yield from python_iter_rows(partition.to_pydict(), len(partition))
                elif column_format == "arrow":
                    yield from arrow_iter_rows(partition.to_arrow())
                else:
                    raise ValueError(
                        f"Unsupported column_format: {column_format}, supported formats are 'python' and 'arrow'"
                    )

    @DataframePublicAPI
    def to_arrow_iter(
        self,
        results_buffer_size: Union[Optional[int], Literal["num_cpus"]] = "num_cpus",
    ) -> Iterator["pyarrow.RecordBatch"]:
        """Return an iterator of pyarrow recordbatches for this dataframe."""
        for name in self.schema().column_names():
            if self.schema()[name].dtype._is_python_type():
                raise ValueError(
                    f"Cannot convert column {name} to Arrow type, found Python type: {self.schema()[name].dtype}"
                )

        if results_buffer_size == "num_cpus":
            results_buffer_size = multiprocessing.cpu_count()
        if results_buffer_size is not None and not results_buffer_size > 0:
            raise ValueError(f"Provided `results_buffer_size` value must be > 0, received: {results_buffer_size}")
        if self._result is not None:
            # If the dataframe has already finished executing,
            # use the precomputed results.
            for _, result in self._result.items():
                yield from (result.micropartition().to_arrow().to_batches())
        else:
            # Execute the dataframe in a streaming fashion.
            context = get_context()
            partitions_iter = context.get_or_create_runner().run_iter_tables(
                self._builder, results_buffer_size=results_buffer_size
            )

            # Iterate through partitions.
            for partition in partitions_iter:
                yield from partition.to_arrow().to_batches()

    @DataframePublicAPI
    def iter_partitions(
        self, results_buffer_size: Union[Optional[int], Literal["num_cpus"]] = "num_cpus"
    ) -> Iterator[Union[MicroPartition, "ray.ObjectRef[MicroPartition]"]]:
        """Begin executing this dataframe and return an iterator over the partitions.

        Each partition will be returned as a daft.Table object (if using Python runner backend)
        or a ray ObjectRef (if using Ray runner backend).

        .. NOTE::
            A quick note on configuring asynchronous/parallel execution using `results_buffer_size`.

            The `results_buffer_size` kwarg controls how many results Daft will allow to be in the buffer while iterating.
            Once this buffer is filled, Daft will not run any more work until some partition is consumed from the buffer.

            * Increasing this value means the iterator will consume more memory and CPU resources but have higher throughput
            * Decreasing this value means the iterator will consume lower memory and CPU resources, but have lower throughput
            * Setting this value to `None` means the iterator will consume as much resources as it deems appropriate per-iteration

            The default value is the total number of CPUs available on the current machine.

        Args:
            results_buffer_size: how many partitions to allow in the results buffer (defaults to the total number of CPUs
                available on the machine).

        >>> import daft
        >>>
        >>> df = daft.from_pydict({"foo": [1, 2, 3], "bar": ["a", "b", "c"]}).into_partitions(2)
        >>> for part in df.iter_partitions():
        ...     print(part)
        MicroPartition with 2 rows:
        TableState: Loaded. 1 tables
        ╭───────┬──────╮
        │ foo   ┆ bar  │
        │ ---   ┆ ---  │
        │ Int64 ┆ Utf8 │
        ╞═══════╪══════╡
        │ 1     ┆ a    │
        ├╌╌╌╌╌╌╌┼╌╌╌╌╌╌┤
        │ 2     ┆ b    │
        ╰───────┴──────╯
        <BLANKLINE>
        <BLANKLINE>
        Statistics: missing
        <BLANKLINE>
        MicroPartition with 1 rows:
        TableState: Loaded. 1 tables
        ╭───────┬──────╮
        │ foo   ┆ bar  │
        │ ---   ┆ ---  │
        │ Int64 ┆ Utf8 │
        ╞═══════╪══════╡
        │ 3     ┆ c    │
        ╰───────┴──────╯
        <BLANKLINE>
        <BLANKLINE>
        Statistics: missing
        <BLANKLINE>
        """
        if results_buffer_size == "num_cpus":
            results_buffer_size = multiprocessing.cpu_count()
        elif results_buffer_size is not None and not results_buffer_size > 0:
            raise ValueError(f"Provided `results_buffer_size` value must be > 0, received: {results_buffer_size}")

        if self._result is not None:
            # If the dataframe has already finished executing,
            # use the precomputed results.
            for mat_result in self._result.values():
                yield mat_result.partition()

        else:
            # Execute the dataframe in a streaming fashion.
            context = get_context()
            results_iter = context.get_or_create_runner().run_iter(
                self._builder, results_buffer_size=results_buffer_size
            )
            for result in results_iter:
                yield result.partition()

    def _populate_preview(self) -> None:
        """Populates the preview of the DataFrame, if it is not already populated."""
        if self._result is None:
            return

        preview_partition_invalid = (
            self._preview.preview_partition is None or len(self._preview.preview_partition) < self._num_preview_rows
        )
        if preview_partition_invalid:
            preview_parts = self._result._get_preview_micropartitions(self._num_preview_rows)
            preview_results = LocalPartitionSet()
            for i, part in enumerate(preview_parts):
                preview_results.set_partition_from_table(i, part)
            preview_partition = preview_results._get_merged_micropartition()
            self._preview = DataFramePreview(
                preview_partition=preview_partition,
                dataframe_num_rows=len(self),
            )

    @DataframePublicAPI
    def __repr__(self) -> str:
        self._populate_preview()
        display = DataFrameDisplay(self._preview, self.schema())
        return display.__repr__()

    @DataframePublicAPI
    def _repr_html_(self) -> str:
        self._populate_preview()
        display = DataFrameDisplay(self._preview, self.schema())
        return display._repr_html_()

    ###
    # Creation methods
    ###

    @classmethod
    def _from_pylist(cls, data: List[Dict[str, Any]]) -> "DataFrame":
        """Creates a DataFrame from a list of dictionaries."""
        headers: Set[str] = set()
        for row in data:
            if not isinstance(row, dict):
                raise ValueError(f"Expected list of dictionaries of {{column_name: value}}, received: {type(row)}")
            headers.update(row.keys())
        headers_ordered = sorted(list(headers))
        return cls._from_pydict(data={header: [row.get(header, None) for row in data] for header in headers_ordered})

    @classmethod
    def _from_pydict(cls, data: Dict[str, InputListType]) -> "DataFrame":
        """Creates a DataFrame from a Python dictionary."""
        column_lengths = {key: len(data[key]) for key in data}
        if len(set(column_lengths.values())) > 1:
            raise ValueError(
                f"Expected all columns to be of the same length, but received columns with lengths: {column_lengths}"
            )

        data_micropartition = MicroPartition.from_pydict(data)
        return cls._from_tables(data_micropartition)

    @classmethod
    def _from_arrow(cls, data: Union["pyarrow.Table", List["pyarrow.Table"], Iterable["pyarrow.Table"]]) -> "DataFrame":
        """Creates a DataFrame from a `pyarrow Table <https://arrow.apache.org/docs/python/generated/pyarrow.Table.html>`__."""
        if isinstance(data, Iterable):
            data = list(data)
        if not isinstance(data, list):
            data = [data]
        data_micropartitions = [MicroPartition.from_arrow(table) for table in data]
        return cls._from_tables(*data_micropartitions)

    @classmethod
    def _from_pandas(cls, data: Union["pandas.DataFrame", List["pandas.DataFrame"]]) -> "DataFrame":
        """Creates a Daft DataFrame from a `pandas DataFrame <https://pandas.pydata.org/docs/reference/api/pandas.DataFrame.html>`__."""
        if not isinstance(data, list):
            data = [data]
        data_micropartitions = [MicroPartition.from_pandas(df) for df in data]
        return cls._from_tables(*data_micropartitions)

    @classmethod
    def _from_tables(cls, *parts: MicroPartition) -> "DataFrame":
        """Creates a Daft DataFrame from a single Table.

        Args:
            parts: The Tables that we wish to convert into a Daft DataFrame.

        Returns:
            DataFrame: Daft DataFrame created from the provided Table.
        """
        if not parts:
            raise ValueError("Can't create a DataFrame from an empty list of tables.")

        result_pset = LocalPartitionSet()

        for i, part in enumerate(parts):
            result_pset.set_partition_from_table(i, part)

        context = get_context()
        cache_entry = context.get_or_create_runner().put_partition_set_into_cache(result_pset)
        size_bytes = result_pset.size_bytes()
        num_rows = len(result_pset)

        assert size_bytes is not None, "In-memory data should always have non-None size in bytes"
        builder = LogicalPlanBuilder.from_in_memory_scan(
            cache_entry, parts[0].schema(), result_pset.num_partitions(), size_bytes, num_rows=num_rows
        )

        df = cls(builder)
        df._result_cache = cache_entry

        # build preview
        df._populate_preview()
        return df

    @classmethod
    def _from_schema(cls, schema: Schema) -> "DataFrame":
        """Creates a Daft DataFrom from a Schema.

        Args:
            schema: The Schema to convert into a DataFrame.

        Returns:
            DataFrame: Daft DataFrame with "column_name" and "type" fields.
        """
        pydict: Dict = {"column_name": [], "type": []}
        for field in schema:
            pydict["column_name"].append(field.name)
            pydict["type"].append(str(field.dtype))
        return DataFrame._from_pydict(pydict)

    ###
    # Write methods
    ###

    @DataframePublicAPI
    def write_parquet(
        self,
        root_dir: Union[str, pathlib.Path],
        compression: str = "snappy",
        write_mode: Literal["append", "overwrite", "overwrite-partitions"] = "append",
        partition_cols: Optional[List[ColumnInputType]] = None,
        io_config: Optional[IOConfig] = None,
    ) -> "DataFrame":
        """Writes the DataFrame as parquet files, returning a new DataFrame with paths to the files that were written.

        Files will be written to ``<root_dir>/*`` with randomly generated UUIDs as the file names.

        .. NOTE::
            This call is **blocking** and will execute the DataFrame when called

        Args:
            root_dir (str): root file path to write parquet files to.
            compression (str, optional): compression algorithm. Defaults to "snappy".
            write_mode (str, optional): Operation mode of the write. `append` will add new data, `overwrite` will replace the contents of the root directory with new data. `overwrite-partitions` will replace only the contents in the partitions that are being written to. Defaults to "append".
            partition_cols (Optional[List[ColumnInputType]], optional): How to subpartition each partition further. Defaults to None.
            io_config (Optional[IOConfig], optional): configurations to use when interacting with remote storage.

        Returns:
            DataFrame: The filenames that were written out as strings.

            .. NOTE::
                This call is **blocking** and will execute the DataFrame when called
        """
        if write_mode not in ["append", "overwrite", "overwrite-partitions"]:
            raise ValueError(
                f"Only support `append`, `overwrite`, or `overwrite-partitions` mode. {write_mode} is unsupported"
            )
        if write_mode == "overwrite-partitions" and partition_cols is None:
            raise ValueError("Partition columns must be specified to use `overwrite-partitions` mode.")

        io_config = get_context().daft_planning_config.default_io_config if io_config is None else io_config

        cols: Optional[List[Expression]] = None
        if partition_cols is not None:
            cols = self.__column_input_to_expression(tuple(partition_cols))

        builder = self._builder.write_tabular(
            root_dir=root_dir,
            partition_cols=cols,
            file_format=FileFormat.Parquet,
            compression=compression,
            io_config=io_config,
        )
        # Block and write, then retrieve data
        write_df = DataFrame(builder)
        write_df.collect()
        assert write_df._result is not None

        if write_mode == "overwrite":
            overwrite_files(write_df, root_dir, io_config, False)
        elif write_mode == "overwrite-partitions":
            overwrite_files(write_df, root_dir, io_config, True)

        if len(write_df) > 0:
            # Populate and return a new disconnected DataFrame
            result_df = DataFrame(write_df._builder)
            result_df._result_cache = write_df._result_cache
            result_df._preview = write_df._preview
            return result_df
        else:
            from daft import from_pydict
            from daft.table.table_io import write_empty_tabular

            file_path = write_empty_tabular(
                root_dir, FileFormat.Parquet, self.schema(), compression=compression, io_config=io_config
            )

            return from_pydict(
                {
                    "path": [file_path],
                }
            )

    @DataframePublicAPI
    def write_csv(
        self,
        root_dir: Union[str, pathlib.Path],
        write_mode: Literal["append", "overwrite", "overwrite-partitions"] = "append",
        partition_cols: Optional[List[ColumnInputType]] = None,
        io_config: Optional[IOConfig] = None,
    ) -> "DataFrame":
        """Writes the DataFrame as CSV files, returning a new DataFrame with paths to the files that were written.

        Files will be written to ``<root_dir>/*`` with randomly generated UUIDs as the file names.

        .. NOTE::
            This call is **blocking** and will execute the DataFrame when called

        Args:
            root_dir (str): root file path to write parquet files to.
            write_mode (str, optional): Operation mode of the write. `append` will add new data, `overwrite` will replace the contents of the root directory with new data. `overwrite-partitions` will replace only the contents in the partitions that are being written to. Defaults to "append".
            partition_cols (Optional[List[ColumnInputType]], optional): How to subpartition each partition further. Defaults to None.
            io_config (Optional[IOConfig], optional): configurations to use when interacting with remote storage.

        Returns:
            DataFrame: The filenames that were written out as strings.
        """
        if write_mode not in ["append", "overwrite", "overwrite-partitions"]:
            raise ValueError(
                f"Only support `append`, `overwrite`, or `overwrite-partitions` mode. {write_mode} is unsupported"
            )
        if write_mode == "overwrite-partitions" and partition_cols is None:
            raise ValueError("Partition columns must be specified to use `overwrite-partitions` mode.")

        io_config = get_context().daft_planning_config.default_io_config if io_config is None else io_config

        cols: Optional[List[Expression]] = None
        if partition_cols is not None:
            cols = self.__column_input_to_expression(tuple(partition_cols))
        builder = self._builder.write_tabular(
            root_dir=root_dir,
            partition_cols=cols,
            file_format=FileFormat.Csv,
            io_config=io_config,
        )

        # Block and write, then retrieve data
        write_df = DataFrame(builder)
        write_df.collect()
        assert write_df._result is not None

        if write_mode == "overwrite":
            overwrite_files(write_df, root_dir, io_config, False)
        elif write_mode == "overwrite-partitions":
            overwrite_files(write_df, root_dir, io_config, True)

        if len(write_df) > 0:
            # Populate and return a new disconnected DataFrame
            result_df = DataFrame(write_df._builder)
            result_df._result_cache = write_df._result_cache
            result_df._preview = write_df._preview
            return result_df
        else:
            from daft import from_pydict
            from daft.table.table_io import write_empty_tabular

            file_path = write_empty_tabular(root_dir, FileFormat.Csv, self.schema(), io_config=io_config)

            return from_pydict(
                {
                    "path": [file_path],
                }
            )

    @DataframePublicAPI
    def write_iceberg(
        self, table: "pyiceberg.table.Table", mode: str = "append", io_config: Optional[IOConfig] = None
    ) -> "DataFrame":
        """Writes the DataFrame to an `Iceberg <https://iceberg.apache.org/docs/nightly/>`__ table, returning a new DataFrame with the operations that occurred.

        Can be run in either `append` or `overwrite` mode which will either appends the rows in the DataFrame or will delete the existing rows and then append the DataFrame rows respectively.

        .. NOTE::
            This call is **blocking** and will execute the DataFrame when called

        Args:
            table (pyiceberg.table.Table): Destination `PyIceberg Table <https://py.iceberg.apache.org/reference/pyiceberg/table/#pyiceberg.table.Table>`__ to write dataframe to.
            mode (str, optional): Operation mode of the write. `append` or `overwrite` Iceberg Table. Defaults to "append".
            io_config (IOConfig, optional): A custom IOConfig to use when accessing Iceberg object storage data. If provided, configurations set in `table` are ignored.

        Returns:
            DataFrame: The operations that occurred with this write.
        """
        import pyarrow as pa
        import pyiceberg
        from packaging.version import parse

        from daft.io._iceberg import _convert_iceberg_file_io_properties_to_io_config

        if len(table.spec().fields) > 0 and parse(pyiceberg.__version__) < parse("0.7.0"):
            raise ValueError("pyiceberg>=0.7.0 is required to write to a partitioned table")

        if parse(pyiceberg.__version__) < parse("0.6.0"):
            raise ValueError(f"Write Iceberg is only supported on pyiceberg>=0.6.0, found {pyiceberg.__version__}")

        if parse(pa.__version__) < parse("12.0.1"):
            raise ValueError(
                f"Write Iceberg is only supported on pyarrow>=12.0.1, found {pa.__version__}. See this issue for more information: https://github.com/apache/arrow/issues/37054#issuecomment-1668644887"
            )

        if mode not in ["append", "overwrite"]:
            raise ValueError(f"Only support `append` or `overwrite` mode. {mode} is unsupported")

        io_config = (
            _convert_iceberg_file_io_properties_to_io_config(table.io.properties) if io_config is None else io_config
        )
        io_config = get_context().daft_planning_config.default_io_config if io_config is None else io_config

        operations = []
        path = []
        rows = []
        size = []

        builder = self._builder.write_iceberg(table, io_config)
        write_df = DataFrame(builder)
        write_df.collect()

        write_result = write_df.to_pydict()
        assert "data_file" in write_result
        data_files = write_result["data_file"]

        if mode == "overwrite":
            deleted_files = table.scan().plan_files()
        else:
            deleted_files = []

        schema = table.schema()
        partitioning: Dict[str, list] = {schema.find_field(field.source_id).name: [] for field in table.spec().fields}

        for data_file in data_files:
            operations.append("ADD")
            path.append(data_file.file_path)
            rows.append(data_file.record_count)
            size.append(data_file.file_size_in_bytes)

            for field in partitioning.keys():
                partitioning[field].append(getattr(data_file.partition, field, None))

        for pf in deleted_files:
            data_file = pf.file
            operations.append("DELETE")
            path.append(data_file.file_path)
            rows.append(data_file.record_count)
            size.append(data_file.file_size_in_bytes)

            for field in partitioning.keys():
                partitioning[field].append(getattr(data_file.partition, field, None))

        if parse(pyiceberg.__version__) >= parse("0.7.0"):
            from pyiceberg.table import ALWAYS_TRUE, TableProperties

            if parse(pyiceberg.__version__) >= parse("0.8.0"):
                from pyiceberg.utils.properties import property_as_bool

                property_as_bool = property_as_bool
            else:
                from pyiceberg.table import PropertyUtil

                property_as_bool = PropertyUtil.property_as_bool

            tx = table.transaction()

            if mode == "overwrite":
                tx.delete(delete_filter=ALWAYS_TRUE)

            update_snapshot = tx.update_snapshot()

            manifest_merge_enabled = mode == "append" and property_as_bool(
                tx.table_metadata.properties,
                TableProperties.MANIFEST_MERGE_ENABLED,
                TableProperties.MANIFEST_MERGE_ENABLED_DEFAULT,
            )

            append_method = update_snapshot.merge_append if manifest_merge_enabled else update_snapshot.fast_append

            with append_method() as append_files:
                for data_file in data_files:
                    append_files.append_data_file(data_file)

            tx.commit_transaction()
        else:
            from pyiceberg.table import _MergingSnapshotProducer
            from pyiceberg.table.snapshots import Operation

            operations_map = {
                "append": Operation.APPEND,
                "overwrite": Operation.OVERWRITE,
            }

            merge = _MergingSnapshotProducer(operation=operations_map[mode], table=table)

            for data_file in data_files:
                merge.append_data_file(data_file)

            merge.commit()

        with_operations = {
            "operation": pa.array(operations, type=pa.string()),
            "rows": pa.array(rows, type=pa.int64()),
            "file_size": pa.array(size, type=pa.int64()),
            "file_name": pa.array([fp for fp in path], type=pa.string()),
        }

        if partitioning:
            with_operations["partitioning"] = pa.StructArray.from_arrays(
                partitioning.values(), names=partitioning.keys()
            )

        from daft import from_pydict

        # NOTE: We are losing the history of the plan here.
        # This is due to the fact that the logical plan of the write_iceberg returns datafiles but we want to return the above data
        return from_pydict(with_operations)

    @DataframePublicAPI
    def write_deltalake(
        self,
        table: Union[str, pathlib.Path, "DataCatalogTable", "deltalake.DeltaTable", "UnityCatalogTable"],
        partition_cols: Optional[List[str]] = None,
        mode: Literal["append", "overwrite", "error", "ignore"] = "append",
        schema_mode: Optional[Literal["merge", "overwrite"]] = None,
        name: Optional[str] = None,
        description: Optional[str] = None,
        configuration: Optional[Mapping[str, Optional[str]]] = None,
        custom_metadata: Optional[Dict[str, str]] = None,
        dynamo_table_name: Optional[str] = None,
        allow_unsafe_rename: bool = False,
        io_config: Optional[IOConfig] = None,
    ) -> "DataFrame":
        """Writes the DataFrame to a `Delta Lake <https://docs.delta.io/latest/index.html>`__ table, returning a new DataFrame with the operations that occurred.

        .. NOTE::
            This call is **blocking** and will execute the DataFrame when called

        Args:
            table (Union[str, pathlib.Path, DataCatalogTable, deltalake.DeltaTable, UnityCatalogTable]): Destination `Delta Lake Table <https://delta-io.github.io/delta-rs/api/delta_table/>`__ or table URI to write dataframe to.
            partition_cols (List[str], optional): How to subpartition each partition further. If table exists, expected to match table's existing partitioning scheme, otherwise creates the table with specified partition columns. Defaults to None.
            mode (str, optional): Operation mode of the write. `append` will add new data, `overwrite` will replace table with new data, `error` will raise an error if table already exists, and `ignore` will not write anything if table already exists. Defaults to "append".
            schema_mode (str, optional): Schema mode of the write. If set to `overwrite`, allows replacing the schema of the table when doing `mode=overwrite`. Schema mode `merge` is currently not supported.
            name (str, optional): User-provided identifier for this table.
            description (str, optional): User-provided description for this table.
            configuration (Mapping[str, Optional[str]], optional): A map containing configuration options for the metadata action.
            custom_metadata (Dict[str, str], optional): Custom metadata to add to the commit info.
            dynamo_table_name (str, optional): Name of the DynamoDB table to be used as the locking provider if writing to S3.
            allow_unsafe_rename (bool, optional): Whether to allow unsafe rename when writing to S3 or local disk. Defaults to False.
            io_config (IOConfig, optional): configurations to use when interacting with remote storage.

        Returns:
            DataFrame: The operations that occurred with this write.
        """
        import json

        import deltalake
        import pyarrow as pa
        from deltalake.schema import _convert_pa_schema_to_delta
        from deltalake.writer import AddAction, try_get_deltatable, write_deltalake_pyarrow
        from packaging.version import parse

        from daft import from_pydict
        from daft.dependencies import unity_catalog
        from daft.filesystem import get_protocol_from_path
        from daft.io import DataCatalogTable
        from daft.io._deltalake import large_dtypes_kwargs
        from daft.io.object_store_options import io_config_to_storage_options

        if schema_mode == "merge":
            raise ValueError("Schema mode' merge' is not currently supported for write_deltalake.")

        if parse(deltalake.__version__) < parse("0.14.0"):
            raise ValueError(f"Write delta lake is only supported on deltalake>=0.14.0, found {deltalake.__version__}")

        io_config = get_context().daft_planning_config.default_io_config if io_config is None else io_config

        # Retrieve table_uri and storage_options from various backends
        table_uri: str
        storage_options: dict

        if isinstance(table, deltalake.DeltaTable):
            table_uri = table.table_uri
            storage_options = table._storage_options or {}
            new_storage_options = io_config_to_storage_options(io_config, table_uri)
            storage_options.update(new_storage_options or {})
        else:
            if isinstance(table, str):
                table_uri = table
            elif isinstance(table, pathlib.Path):
                table_uri = str(table)
            elif unity_catalog.module_available() and isinstance(table, unity_catalog.UnityCatalogTable):
                table_uri = table.table_uri
                io_config = table.io_config
            elif isinstance(table, DataCatalogTable):
                table_uri = table.table_uri(io_config)
            else:
                raise ValueError(f"Expected table to be a path or a DeltaTable, received: {type(table)}")

            if io_config is None:
                raise ValueError(
                    "io_config was not provided to write_deltalake and could not be retrieved from defaults."
                )

            storage_options = io_config_to_storage_options(io_config, table_uri) or {}
            table = try_get_deltatable(table_uri, storage_options=storage_options)

        # see: https://delta-io.github.io/delta-rs/usage/writing/writing-to-s3-with-locking-provider/
        scheme = get_protocol_from_path(table_uri)
        if scheme == "s3" or scheme == "s3a":
            if dynamo_table_name is not None:
                storage_options["AWS_S3_LOCKING_PROVIDER"] = "dynamodb"
                storage_options["DELTA_DYNAMO_TABLE_NAME"] = dynamo_table_name
            else:
                storage_options["AWS_S3_ALLOW_UNSAFE_RENAME"] = "true"

                if not allow_unsafe_rename:
                    warnings.warn("No DynamoDB table specified for Delta Lake locking. Defaulting to unsafe writes.")
        elif scheme == "file":
            if allow_unsafe_rename:
                storage_options["MOUNT_ALLOW_UNSAFE_RENAME"] = "true"

        pyarrow_schema = pa.schema((f.name, f.dtype.to_arrow_dtype()) for f in self.schema())

        large_dtypes = True
        delta_schema = _convert_pa_schema_to_delta(pyarrow_schema, **large_dtypes_kwargs(large_dtypes))

        if table:
            if partition_cols and partition_cols != table.metadata().partition_columns:
                raise ValueError(
                    f"Expected partition columns to match that of the existing table ({table.metadata().partition_columns}), but received: {partition_cols}"
                )
            else:
                partition_cols = table.metadata().partition_columns

            table.update_incremental()

            table_schema = table.schema().to_pyarrow(as_large_types=large_dtypes)
            if delta_schema != table_schema and not (mode == "overwrite" and schema_mode == "overwrite"):
                raise ValueError(
                    "Schema of data does not match table schema\n"
                    f"Data schema:\n{delta_schema}\nTable Schema:\n{table_schema}"
                )
            if mode == "error":
                raise AssertionError("Delta table already exists, write mode set to error.")
            elif mode == "ignore":
                return from_pydict(
                    {
                        "operation": pa.array([], type=pa.string()),
                        "rows": pa.array([], type=pa.int64()),
                        "file_size": pa.array([], type=pa.int64()),
                        "file_name": pa.array([], type=pa.string()),
                    }
                )
            version = table.version() + 1
        else:
            version = 0

        if partition_cols is not None:
            for c in partition_cols:
                if self.schema()[c].dtype == DataType.binary():
                    raise NotImplementedError("Binary partition columns are not yet supported for Delta Lake writes")

        builder = self._builder.write_deltalake(
            table_uri,
            mode,
            version,
            large_dtypes,
            io_config=io_config,
            partition_cols=partition_cols,
        )
        write_df = DataFrame(builder)
        write_df.collect()

        write_result = write_df.to_pydict()
        assert "add_action" in write_result
        add_actions: List[AddAction] = write_result["add_action"]

        operations = []
        paths = []
        rows = []
        sizes = []

        for add_action in add_actions:
            stats = json.loads(add_action.stats)
            operations.append("ADD")
            paths.append(add_action.path)
            rows.append(stats["numRecords"])
            sizes.append(add_action.size)

        if table is None:
            write_deltalake_pyarrow(
                table_uri,
                delta_schema,
                add_actions,
                mode,
                partition_cols or [],
                name,
                description,
                configuration,
                storage_options,
                custom_metadata,
            )
        else:
            if mode == "overwrite":
                old_actions = table.get_add_actions()
                old_actions_dict = old_actions.to_pydict()
                for i in range(old_actions.num_rows):
                    operations.append("DELETE")
                    paths.append(old_actions_dict["path"][i])
                    rows.append(old_actions_dict["num_records"][i])
                    sizes.append(old_actions_dict["size_bytes"][i])

            table._table.create_write_transaction(
                add_actions, mode, partition_cols or [], delta_schema, None, custom_metadata
            )
            table.update_incremental()

        with_operations = from_pydict(
            {
                "operation": pa.array(operations, type=pa.string()),
                "rows": pa.array(rows, type=pa.int64()),
                "file_size": pa.array(sizes, type=pa.int64()),
                "file_name": pa.array([os.path.basename(fp) for fp in paths], type=pa.string()),
            }
        )

        return with_operations

    @DataframePublicAPI
    def write_lance(
        self,
        uri: Union[str, pathlib.Path],
        mode: Literal["create", "append", "overwrite"] = "create",
        io_config: Optional[IOConfig] = None,
        **kwargs,
    ) -> "DataFrame":
        """Writes the DataFrame to a Lance table.

        Note:
            `write_lance` requires python 3.9 or higher
        Args:
          uri: The URI of the Lance table to write to
          mode: The write mode. One of "create", "append", or "overwrite"
          io_config (IOConfig, optional): configurations to use when interacting with remote storage.
          **kwargs: Additional keyword arguments to pass to the Lance writer.

        Example:
        --------
        >>> import daft
        >>> df = daft.from_pydict({"a": [1, 2, 3, 4]})
        >>> df.write_lance("/tmp/lance/my_table.lance")  # doctest: +SKIP
        ╭───────────────┬──────────────────┬─────────────────┬─────────╮
        │ num_fragments ┆ num_deleted_rows ┆ num_small_files ┆ version │
        │ ---           ┆ ---              ┆ ---             ┆ ---     │
        │ Int64         ┆ Int64            ┆ Int64           ┆ Int64   │
        ╞═══════════════╪══════════════════╪═════════════════╪═════════╡
        │ 1             ┆ 0                ┆ 1               ┆ 1       │
        ╰───────────────┴──────────────────┴─────────────────┴─────────╯
        <BLANKLINE>
        (Showing first 1 of 1 rows)

        >>> daft.read_lance("/tmp/lance/my_table.lance").collect()  # doctest: +SKIP
        ╭───────╮
        │ a     │
        │ ---   │
        │ Int64 │
        ╞═══════╡
        │ 1     │
        ├╌╌╌╌╌╌╌┤
        │ 2     │
        ├╌╌╌╌╌╌╌┤
        │ 3     │
        ├╌╌╌╌╌╌╌┤
        │ 4     │
        ╰───────╯
        <BLANKLINE>
        (Showing first 4 of 4 rows)


        # Pass additional keyword arguments to the Lance writer
        # All additional keyword arguments are passed to `lance.write_fragments`
        >>> df.write_lance("/tmp/lance/my_table.lance", mode="overwrite", max_bytes_per_file=1024)  # doctest: +SKIP
        ╭───────────────┬──────────────────┬─────────────────┬─────────╮
        │ num_fragments ┆ num_deleted_rows ┆ num_small_files ┆ version │
        │ ---           ┆ ---              ┆ ---             ┆ ---     │
        │ Int64         ┆ Int64            ┆ Int64           ┆ Int64   │
        ╞═══════════════╪══════════════════╪═════════════════╪═════════╡
        │ 1             ┆ 0                ┆ 1               ┆ 2       │
        ╰───────────────┴──────────────────┴─────────────────┴─────────╯
        <BLANKLINE>
        (Showing first 1 of 1 rows)
        """
        from daft import from_pydict
        from daft.io.object_store_options import io_config_to_storage_options

        try:
            import lance
            import pyarrow as pa

        except ImportError:
            raise ImportError("lance is not installed. Please install lance using `pip install getdaft[lance]`")

        io_config = get_context().daft_planning_config.default_io_config if io_config is None else io_config
        if isinstance(uri, (str, pathlib.Path)):
            if isinstance(uri, str):
                table_uri = uri
            elif isinstance(uri, pathlib.Path):
                table_uri = str(uri)
            else:
                table_uri = uri
        pyarrow_schema = pa.schema((f.name, f.dtype.to_arrow_dtype()) for f in self.schema())

        try:
            table = lance.dataset(table_uri)

        except ValueError:
            table = None

        version = 0
        if table:
            table_schema = table.schema
            version = table.latest_version
            if pyarrow_schema != table_schema and not (mode == "overwrite"):
                raise ValueError(
                    "Schema of data does not match table schema\n"
                    f"Data schema:\n{pyarrow_schema}\nTable Schema:\n{table_schema}"
                )

        builder = self._builder.write_lance(
            table_uri,
            mode,
            io_config=io_config,
            kwargs=kwargs,
        )
        write_df = DataFrame(builder)
        write_df.collect()

        write_result = write_df.to_pydict()
        assert "fragments" in write_result
        fragments = write_result["fragments"]

        if mode == "create" or mode == "overwrite":
            operation = lance.LanceOperation.Overwrite(pyarrow_schema, fragments)
        elif mode == "append":
            operation = lance.LanceOperation.Append(fragments)

        storage_options = io_config_to_storage_options(io_config, table_uri)
        dataset = lance.LanceDataset.commit(table_uri, operation, read_version=version, storage_options=storage_options)
        stats = dataset.stats.dataset_stats()

        tbl = from_pydict(
            {
                "num_fragments": pa.array([stats["num_fragments"]], type=pa.int64()),
                "num_deleted_rows": pa.array([stats["num_deleted_rows"]], type=pa.int64()),
                "num_small_files": pa.array([stats["num_small_files"]], type=pa.int64()),
                "version": pa.array([dataset.version], type=pa.int64()),
            }
        )
        return tbl

    ###
    # DataFrame operations
    ###

    def __column_input_to_expression(self, columns: Iterable[ColumnInputType]) -> List[Expression]:
        # TODO(Kevin): remove this method and use _column_inputs_to_expressions
        return [col(c) if isinstance(c, str) else c for c in columns]

    def _is_column_input(self, x: Any) -> bool:
        return isinstance(x, str) or isinstance(x, Expression)

    def _column_inputs_to_expressions(self, columns: ManyColumnsInputType) -> List[Expression]:
        """Inputs to dataframe operations can be passed in as individual arguments or an iterable.

        In addition, they may be strings or Expressions.
        This method normalizes the inputs to a list of Expressions.
        """
        column_iter: Iterable[ColumnInputType] = [columns] if self._is_column_input(columns) else columns  # type: ignore
        return [col(c) if isinstance(c, str) else c for c in column_iter]

    def _wildcard_inputs_to_expressions(self, columns: Tuple[ManyColumnsInputType, ...]) -> List[Expression]:
        """Handles wildcard argument column inputs."""
        column_input: Iterable[ColumnInputType] = columns[0] if len(columns) == 1 else columns  # type: ignore
        return self._column_inputs_to_expressions(column_input)

    def __getitem__(self, item: Union[slice, int, str, Iterable[Union[str, int]]]) -> Union[Expression, "DataFrame"]:
        """Gets a column from the DataFrame as an Expression (``df["mycol"]``)."""
        result: Optional[Expression]

        if isinstance(item, int):
            schema = self._builder.schema()
            if item < -len(schema) or item >= len(schema):
                raise ValueError(f"{item} out of bounds for {schema}")
            result = ExpressionsProjection.from_schema(schema)[item]
            assert result is not None
            return result
        elif isinstance(item, str):
            schema = self._builder.schema()
            check_column_name_validity(item, schema._schema)

            return col(item)
        elif isinstance(item, Iterable):
            schema = self._builder.schema()

            columns = []
            for it in item:
                if isinstance(it, str):
                    result = col(schema[it].name)
                    columns.append(result)
                elif isinstance(it, int):
                    if it < -len(schema) or it >= len(schema):
                        raise ValueError(f"{it} out of bounds for {schema}")
                    field = list(self._builder.schema())[it]
                    columns.append(col(field.name))
                else:
                    raise ValueError(f"unknown indexing type: {type(it)}")
            return self.select(*columns)
        elif isinstance(item, slice):
            schema = self._builder.schema()
            columns_exprs: ExpressionsProjection = ExpressionsProjection.from_schema(schema)
            selected_columns = columns_exprs[item]
            return self.select(*selected_columns)
        else:
            raise ValueError(f"unknown indexing type: {type(item)}")

    def _add_monotonically_increasing_id(self, column_name: Optional[str] = None) -> "DataFrame":
        """Generates a column of monotonically increasing unique ids for the DataFrame.

        The implementation of this method puts the partition number in the upper 28 bits, and the row number in each partition
        in the lower 36 bits. This allows for 2^28 ≈ 268 million partitions and 2^40 ≈ 68 billion rows per partition.

        Example:
            >>> import daft
            >>> df = daft.from_pydict({"a": [1, 2, 3, 4]}).into_partitions(2)
            >>> df = df._add_monotonically_increasing_id()
            >>> df.show()
            ╭─────────────┬───────╮
            │ id          ┆ a     │
            │ ---         ┆ ---   │
            │ UInt64      ┆ Int64 │
            ╞═════════════╪═══════╡
            │ 0           ┆ 1     │
            ├╌╌╌╌╌╌╌╌╌╌╌╌╌┼╌╌╌╌╌╌╌┤
            │ 1           ┆ 2     │
            ├╌╌╌╌╌╌╌╌╌╌╌╌╌┼╌╌╌╌╌╌╌┤
            │ 68719476736 ┆ 3     │
            ├╌╌╌╌╌╌╌╌╌╌╌╌╌┼╌╌╌╌╌╌╌┤
            │ 68719476737 ┆ 4     │
            ╰─────────────┴───────╯
            <BLANKLINE>
            (Showing first 4 of 4 rows)

        Args:
            column_name (Optional[str], optional): name of the new column. Defaults to "id".

        Returns:
            DataFrame: DataFrame with a new column of monotonically increasing ids.
        """
        builder = self._builder.add_monotonically_increasing_id(column_name)
        return DataFrame(builder)

    @DataframePublicAPI
    def select(self, *columns: ColumnInputType) -> "DataFrame":
        """Creates a new DataFrame from the provided expressions, similar to a SQL ``SELECT``.

        Examples:
            >>> import daft
            >>> df = daft.from_pydict({"x": [1, 2, 3], "y": [4, 5, 6], "z": [7, 8, 9]})
            >>> df = df.select("x", daft.col("y"), daft.col("z") + 1)
            >>> df.show()
            ╭───────┬───────┬───────╮
            │ x     ┆ y     ┆ z     │
            │ ---   ┆ ---   ┆ ---   │
            │ Int64 ┆ Int64 ┆ Int64 │
            ╞═══════╪═══════╪═══════╡
            │ 1     ┆ 4     ┆ 8     │
            ├╌╌╌╌╌╌╌┼╌╌╌╌╌╌╌┼╌╌╌╌╌╌╌┤
            │ 2     ┆ 5     ┆ 9     │
            ├╌╌╌╌╌╌╌┼╌╌╌╌╌╌╌┼╌╌╌╌╌╌╌┤
            │ 3     ┆ 6     ┆ 10    │
            ╰───────┴───────┴───────╯
            <BLANKLINE>
            (Showing first 3 of 3 rows)

        Args:
            *columns (Union[str, Expression]): columns to select from the current DataFrame

        Returns:
            DataFrame: new DataFrame that will select the passed in columns
        """
        assert len(columns) > 0
        builder = self._builder.select(self.__column_input_to_expression(columns))
        return DataFrame(builder)

    @DataframePublicAPI
    def describe(self) -> "DataFrame":
        """Returns the Schema of the DataFrame, which provides information about each column, as a new DataFrame.

        Example:
            >>> import daft
            >>> df = daft.from_pydict({"a": [1, 2, 3], "b": ["x", "y", "z"]})
            >>> df.describe().show()
            ╭─────────────┬───────╮
            │ column_name ┆ type  │
            │ ---         ┆ ---   │
            │ Utf8        ┆ Utf8  │
            ╞═════════════╪═══════╡
            │ a           ┆ Int64 │
            ├╌╌╌╌╌╌╌╌╌╌╌╌╌┼╌╌╌╌╌╌╌┤
            │ b           ┆ Utf8  │
            ╰─────────────┴───────╯
            <BLANKLINE>
            (Showing first 2 of 2 rows)

        Returns:
            DataFrame: A dataframe where each row is a column name and its corresponding type.
        """
        builder = self.__builder.describe()
        return DataFrame(builder)

    @DataframePublicAPI
    def distinct(self) -> "DataFrame":
        """Computes unique rows, dropping duplicates.

        Example:
            >>> import daft
            >>> df = daft.from_pydict({"x": [1, 2, 2], "y": [4, 5, 5], "z": [7, 8, 8]})
            >>> unique_df = df.distinct()
            >>> unique_df.show()
            ╭───────┬───────┬───────╮
            │ x     ┆ y     ┆ z     │
            │ ---   ┆ ---   ┆ ---   │
            │ Int64 ┆ Int64 ┆ Int64 │
            ╞═══════╪═══════╪═══════╡
            │ 2     ┆ 5     ┆ 8     │
            ├╌╌╌╌╌╌╌┼╌╌╌╌╌╌╌┼╌╌╌╌╌╌╌┤
            │ 1     ┆ 4     ┆ 7     │
            ╰───────┴───────┴───────╯
            <BLANKLINE>
            (Showing first 2 of 2 rows)

        Returns:
            DataFrame: DataFrame that has only  unique rows.
        """
        ExpressionsProjection.from_schema(self._builder.schema())
        builder = self._builder.distinct()
        return DataFrame(builder)

    @DataframePublicAPI
    def sample(
        self,
        fraction: float,
        with_replacement: bool = False,
        seed: Optional[int] = None,
    ) -> "DataFrame":
        """Samples a fraction of rows from the DataFrame.

        Example:
            >>> import daft
            >>> df = daft.from_pydict({"x": [1, 2, 3], "y": [4, 5, 6], "z": [7, 8, 9]})
            >>> sampled_df = df.sample(0.5)
            >>> # Samples will vary from output to output
            >>> # here is a sample output
            >>> # ╭───────┬───────┬───────╮
            >>> # │ x     ┆ y     ┆ z     │
            >>> # │ ---   ┆ ---   ┆ ---   │
            >>> # │ Int64 ┆ Int64 ┆ Int64 │
            >>> # |═══════╪═══════╪═══════╡
            >>> # │ 2     ┆ 5     ┆ 8     │
            >>> # ├╌╌╌╌╌╌╌┼╌╌╌╌╌╌╌┼╌╌╌╌╌╌╌┤
            >>> # │ 3     ┆ 6     ┆ 9     │
            >>> # ╰───────┴───────┴───────╯

        Args:
            fraction (float): fraction of rows to sample.
            with_replacement (bool, optional): whether to sample with replacement. Defaults to False.
            seed (Optional[int], optional): random seed. Defaults to None.

        Returns:
            DataFrame: DataFrame with a fraction of rows.
        """
        if fraction < 0.0 or fraction > 1.0:
            raise ValueError(f"fraction should be between 0.0 and 1.0, but got {fraction}")

        builder = self._builder.sample(fraction, with_replacement, seed)
        return DataFrame(builder)

    @DataframePublicAPI
    def exclude(self, *names: str) -> "DataFrame":
        """Drops columns from the current DataFrame by name.

        This is equivalent of performing a select with all the columns but the ones excluded.

        Example:
            >>> import daft
            >>> df = daft.from_pydict({"x": [1, 2, 3], "y": [4, 5, 6], "z": [7, 8, 9]})
            >>> df_without_x = df.exclude("x")
            >>> df_without_x.show()
            ╭───────┬───────╮
            │ y     ┆ z     │
            │ ---   ┆ ---   │
            │ Int64 ┆ Int64 │
            ╞═══════╪═══════╡
            │ 4     ┆ 7     │
            ├╌╌╌╌╌╌╌┼╌╌╌╌╌╌╌┤
            │ 5     ┆ 8     │
            ├╌╌╌╌╌╌╌┼╌╌╌╌╌╌╌┤
            │ 6     ┆ 9     │
            ╰───────┴───────╯
            <BLANKLINE>
            (Showing first 3 of 3 rows)

        Args:
            *names (str): names to exclude

        Returns:
            DataFrame: DataFrame with some columns excluded.
        """
        builder = self._builder.exclude(list(names))
        return DataFrame(builder)

    @DataframePublicAPI
    def filter(self, predicate: Union[Expression, str]) -> "DataFrame":
        """Filters rows via a predicate expression, similar to SQL ``WHERE``.

        Alias for daft.DataFrame.where.

        .. seealso::
            :meth:`.where(predicate) <DataFrame.where>`

        Args:
            predicate (Expression): expression that keeps row if evaluates to True.

        Returns:
            DataFrame: Filtered DataFrame.
        """
        return self.where(predicate)

    @DataframePublicAPI
    def where(self, predicate: Union[Expression, str]) -> "DataFrame":
        """Filters rows via a predicate expression, similar to SQL ``WHERE``.

        Example:
            >>> import daft
            >>> df = daft.from_pydict({"x": [1, 2, 3], "y": [4, 6, 6], "z": [7, 8, 9]})
            >>> df.where((col("x") > 1) & (col("y") > 1)).collect()
            ╭───────┬───────┬───────╮
            │ x     ┆ y     ┆ z     │
            │ ---   ┆ ---   ┆ ---   │
            │ Int64 ┆ Int64 ┆ Int64 │
            ╞═══════╪═══════╪═══════╡
            │ 2     ┆ 6     ┆ 8     │
            ├╌╌╌╌╌╌╌┼╌╌╌╌╌╌╌┼╌╌╌╌╌╌╌┤
            │ 3     ┆ 6     ┆ 9     │
            ╰───────┴───────┴───────╯
            <BLANKLINE>
            (Showing first 2 of 2 rows)

            You can also use a string expression as a predicate.

            Note: this will use the method `sql_expr` to parse the string into an expression
            this may raise an error if the expression is not yet supported in the sql engine.

            >>> import daft
            >>> df = daft.from_pydict({"x": [1, 2, 3], "y": [4, 5, 6], "z": [7, 9, 9]})
            >>> df.where("z = 9 AND y > 5").collect()
            ╭───────┬───────┬───────╮
            │ x     ┆ y     ┆ z     │
            │ ---   ┆ ---   ┆ ---   │
            │ Int64 ┆ Int64 ┆ Int64 │
            ╞═══════╪═══════╪═══════╡
            │ 3     ┆ 6     ┆ 9     │
            ╰───────┴───────┴───────╯
            <BLANKLINE>
            (Showing first 1 of 1 rows)

        Args:
            predicate (Expression): expression that keeps row if evaluates to True.

        Returns:
            DataFrame: Filtered DataFrame.
        """
        if isinstance(predicate, str):
            from daft.sql.sql import sql_expr

            predicate = sql_expr(predicate)
        builder = self._builder.filter(predicate)
        return DataFrame(builder)

    @DataframePublicAPI
    def with_column(
        self,
        column_name: str,
        expr: Expression,
    ) -> "DataFrame":
        """Adds a column to the current DataFrame with an Expression, equivalent to a ``select`` with all current columns and the new one.

        Example:
            >>> import daft
            >>> df = daft.from_pydict({"x": [1, 2, 3]})
            >>> new_df = df.with_column("x+1", col("x") + 1)
            >>> new_df.show()
            ╭───────┬───────╮
            │ x     ┆ x+1   │
            │ ---   ┆ ---   │
            │ Int64 ┆ Int64 │
            ╞═══════╪═══════╡
            │ 1     ┆ 2     │
            ├╌╌╌╌╌╌╌┼╌╌╌╌╌╌╌┤
            │ 2     ┆ 3     │
            ├╌╌╌╌╌╌╌┼╌╌╌╌╌╌╌┤
            │ 3     ┆ 4     │
            ╰───────┴───────╯
            <BLANKLINE>
            (Showing first 3 of 3 rows)

        Args:
            column_name (str): name of new column
            expr (Expression): expression of the new column.

        Returns:
            DataFrame: DataFrame with new column.
        """
        return self.with_columns({column_name: expr})

    @DataframePublicAPI
    def with_columns(
        self,
        columns: Dict[str, Expression],
    ) -> "DataFrame":
        """Adds columns to the current DataFrame with Expressions, equivalent to a ``select`` with all current columns and the new ones.

        Example:
            >>> import daft
            >>> df = daft.from_pydict({"x": [1, 2, 3], "y": [4, 5, 6]})
            >>> new_df = df.with_columns({"foo": df["x"] + 1, "bar": df["y"] - df["x"]})
            >>> new_df.show()
            ╭───────┬───────┬───────┬───────╮
            │ x     ┆ y     ┆ foo   ┆ bar   │
            │ ---   ┆ ---   ┆ ---   ┆ ---   │
            │ Int64 ┆ Int64 ┆ Int64 ┆ Int64 │
            ╞═══════╪═══════╪═══════╪═══════╡
            │ 1     ┆ 4     ┆ 2     ┆ 3     │
            ├╌╌╌╌╌╌╌┼╌╌╌╌╌╌╌┼╌╌╌╌╌╌╌┼╌╌╌╌╌╌╌┤
            │ 2     ┆ 5     ┆ 3     ┆ 3     │
            ├╌╌╌╌╌╌╌┼╌╌╌╌╌╌╌┼╌╌╌╌╌╌╌┼╌╌╌╌╌╌╌┤
            │ 3     ┆ 6     ┆ 4     ┆ 3     │
            ╰───────┴───────┴───────┴───────╯
            <BLANKLINE>
            (Showing first 3 of 3 rows)

        Args:
            columns (Dict[str, Expression]): Dictionary of new columns in the format { name: expression }

        Returns:
            DataFrame: DataFrame with new columns.
        """
        new_columns = [col.alias(name) for name, col in columns.items()]

        builder = self._builder.with_columns(new_columns)
        return DataFrame(builder)

    @DataframePublicAPI
    def with_column_renamed(self, existing: str, new: str) -> "DataFrame":
        """Renames a column in the current DataFrame.

        If the column in the DataFrame schema does not exist, this will be a no-op.

        Example:
            >>> import daft
            >>> df = daft.from_pydict({"x": [1, 2, 3], "y": [4, 5, 6]})
            >>> df.with_column_renamed("x", "foo").show()
            ╭───────┬───────╮
            │ foo   ┆ y     │
            │ ---   ┆ ---   │
            │ Int64 ┆ Int64 │
            ╞═══════╪═══════╡
            │ 1     ┆ 4     │
            ├╌╌╌╌╌╌╌┼╌╌╌╌╌╌╌┤
            │ 2     ┆ 5     │
            ├╌╌╌╌╌╌╌┼╌╌╌╌╌╌╌┤
            │ 3     ┆ 6     │
            ╰───────┴───────╯
            <BLANKLINE>
            (Showing first 3 of 3 rows)

        Args:
            existing (str): name of the existing column to rename
            new (str): new name for the column

        Returns:
            DataFrame: DataFrame with the column renamed.
        """
        builder = self._builder.with_column_renamed(existing, new)
        return DataFrame(builder)

    @DataframePublicAPI
    def with_columns_renamed(self, cols_map: Dict[str, str]) -> "DataFrame":
        """Renames multiple columns in the current DataFrame.

        If the columns in the DataFrame schema do not exist, this will be a no-op.

        Example:
            >>> import daft
            >>> df = daft.from_pydict({"x": [1, 2, 3], "y": [4, 5, 6]})
            >>> df.with_columns_renamed({"x": "foo", "y": "bar"}).show()
            ╭───────┬───────╮
            │ foo   ┆ bar   │
            │ ---   ┆ ---   │
            │ Int64 ┆ Int64 │
            ╞═══════╪═══════╡
            │ 1     ┆ 4     │
            ├╌╌╌╌╌╌╌┼╌╌╌╌╌╌╌┤
            │ 2     ┆ 5     │
            ├╌╌╌╌╌╌╌┼╌╌╌╌╌╌╌┤
            │ 3     ┆ 6     │
            ╰───────┴───────╯
            <BLANKLINE>
            (Showing first 3 of 3 rows)

        Args:
            cols_map (Dict[str, str]): Dictionary of columns to rename in the format { existing: new }

        Returns:
            DataFrame: DataFrame with the columns renamed.
        """
        builder = self._builder.with_columns_renamed(cols_map)
        return DataFrame(builder)

    @DataframePublicAPI
    def sort(
        self,
        by: Union[ColumnInputType, List[ColumnInputType]],
        desc: Union[bool, List[bool]] = False,
    ) -> "DataFrame":
        """Sorts DataFrame globally.

        Note:
            * Since this a global sort, this requires an expensive repartition which can be quite slow.
            * Supports multicolumn sorts and can have unique `descending` flag per column.

        Example:
            >>> import daft
            >>> df = daft.from_pydict({"x": [3, 2, 1], "y": [6, 4, 5]})
            >>> sorted_df = df.sort(col("x") + col("y"))
            >>> sorted_df.show()
            ╭───────┬───────╮
            │ x     ┆ y     │
            │ ---   ┆ ---   │
            │ Int64 ┆ Int64 │
            ╞═══════╪═══════╡
            │ 2     ┆ 4     │
            ├╌╌╌╌╌╌╌┼╌╌╌╌╌╌╌┤
            │ 1     ┆ 5     │
            ├╌╌╌╌╌╌╌┼╌╌╌╌╌╌╌┤
            │ 3     ┆ 6     │
            ╰───────┴───────╯
            <BLANKLINE>
            (Showing first 3 of 3 rows)

            You can also sort by multiple columns, and specify the 'descending' flag for each column:

            >>> df = daft.from_pydict({"x": [1, 2, 1, 2], "y": [9, 8, 7, 6]})
            >>> sorted_df = df.sort(["x", "y"], [True, False])
            >>> sorted_df.show()
            ╭───────┬───────╮
            │ x     ┆ y     │
            │ ---   ┆ ---   │
            │ Int64 ┆ Int64 │
            ╞═══════╪═══════╡
            │ 2     ┆ 6     │
            ├╌╌╌╌╌╌╌┼╌╌╌╌╌╌╌┤
            │ 2     ┆ 8     │
            ├╌╌╌╌╌╌╌┼╌╌╌╌╌╌╌┤
            │ 1     ┆ 7     │
            ├╌╌╌╌╌╌╌┼╌╌╌╌╌╌╌┤
            │ 1     ┆ 9     │
            ╰───────┴───────╯
            <BLANKLINE>
            (Showing first 4 of 4 rows)

        Args:
            column (Union[ColumnInputType, List[ColumnInputType]]): column to sort by. Can be `str` or expression as well as a list of either.
            desc (Union[bool, List[bool]), optional): Sort by descending order. Defaults to False.

        Returns:
            DataFrame: Sorted DataFrame.
        """
        if not isinstance(by, list):
            by = [
                by,
            ]

        sort_by = self.__column_input_to_expression(by)

        builder = self._builder.sort(sort_by=sort_by, descending=desc, nulls_first=desc)
        return DataFrame(builder)

    @DataframePublicAPI
    def limit(self, num: int) -> "DataFrame":
        """Limits the rows in the DataFrame to the first ``N`` rows, similar to a SQL ``LIMIT``.

        Example:
            >>> import daft
            >>> df = df = daft.from_pydict({"x": [1, 2, 3, 4, 5, 6, 7]})
            >>> df_limited = df.limit(5)  # returns 5 rows
            >>> df_limited.show()
            ╭───────╮
            │ x     │
            │ ---   │
            │ Int64 │
            ╞═══════╡
            │ 1     │
            ├╌╌╌╌╌╌╌┤
            │ 2     │
            ├╌╌╌╌╌╌╌┤
            │ 3     │
            ├╌╌╌╌╌╌╌┤
            │ 4     │
            ├╌╌╌╌╌╌╌┤
            │ 5     │
            ╰───────╯
            <BLANKLINE>
            (Showing first 5 of 5 rows)

        Args:
            num (int): maximum rows to allow.
            eager (bool): whether to maximize for latency (time to first result) by eagerly executing
                only one partition at a time, or throughput by executing multiple limits at a time

        Returns:
            DataFrame: Limited DataFrame
        """
        builder = self._builder.limit(num, eager=False)
        return DataFrame(builder)

    @DataframePublicAPI
    def count_rows(self) -> int:
        """Executes the Dataframe to count the number of rows.

        Returns:
            int: count of the number of rows in this DataFrame.
        """
        builder = self._builder.count()
        count_df = DataFrame(builder)
        # Expects builder to produce a single-partition, single-row DataFrame containing
        # a "count" column, where the lone value represents the row count for the DataFrame.
        return count_df.to_pydict()["count"][0]

    @DataframePublicAPI
    def repartition(self, num: Optional[int], *partition_by: ColumnInputType) -> "DataFrame":
        """Repartitions DataFrame to ``num`` partitions.

        If columns are passed in, then DataFrame will be repartitioned by those, otherwise
        random repartitioning will occur.

        .. NOTE::

            This function will globally shuffle your data, which is potentially a very expensive operation.

            If instead you merely wish to "split" or "coalesce" partitions to obtain a target number of partitions,
            you mean instead wish to consider using :meth:`DataFrame.into_partitions <daft.DataFrame.into_partitions>`
            which avoids shuffling of data in favor of splitting/coalescing adjacent partitions where appropriate.

        Example:
            >>> import daft
            >>> df = daft.from_pydict({"x": [1, 2, 3], "y": [4, 5, 6], "z": [7, 8, 9]})
            >>> repartitioned_df = df.repartition(3)
            >>> repartitioned_df.num_partitions()
            3

        Args:
            num (Optional[int]): Number of target partitions; if None, the number of partitions will not be changed.
            *partition_by (Union[str, Expression]): Optional columns to partition by.

        Returns:
            DataFrame: Repartitioned DataFrame.
        """
        if len(partition_by) == 0:
            warnings.warn(
                "No columns specified for repartition, so doing a random shuffle. If you do not require rebalancing of "
                "partitions, you may instead prefer using `df.into_partitions(N)` which is a cheaper operation that "
                "avoids shuffling data."
            )
            builder = self._builder.random_shuffle(num)
        else:
            builder = self._builder.hash_repartition(num, self.__column_input_to_expression(partition_by))
        return DataFrame(builder)

    @DataframePublicAPI
    def into_partitions(self, num: int) -> "DataFrame":
        """Splits or coalesces DataFrame to ``num`` partitions. Order is preserved.

        This will naively greedily split partitions in a round-robin fashion to hit the targeted number of partitions.
        The number of rows/size in a given partition is not taken into account during the splitting.

        Example:
            >>> import daft
            >>> df = daft.from_pydict({"x": [1, 2, 3], "y": [4, 5, 6], "z": [7, 8, 9]})
            >>> df_with_5_partitions = df.into_partitions(5)
            >>> df_with_5_partitions.num_partitions()
            5

        Args:
            num (int): number of target partitions.

        Returns:
            DataFrame: Dataframe with ``num`` partitions.
        """
        builder = self._builder.into_partitions(num)
        return DataFrame(builder)

    @DataframePublicAPI
    def join(
        self,
        other: "DataFrame",
        on: Optional[Union[List[ColumnInputType], ColumnInputType]] = None,
        left_on: Optional[Union[List[ColumnInputType], ColumnInputType]] = None,
        right_on: Optional[Union[List[ColumnInputType], ColumnInputType]] = None,
        how: Literal["inner", "inner", "left", "right", "outer", "anti", "semi", "cross"] = "inner",
        strategy: Optional[Literal["hash", "sort_merge", "broadcast"]] = None,
        prefix: Optional[str] = None,
        suffix: Optional[str] = None,
    ) -> "DataFrame":
        """Column-wise join of the current DataFrame with an ``other`` DataFrame, similar to a SQL ``JOIN``.

        If the two DataFrames have duplicate non-join key column names, "right." will be prepended to the conflicting right columns. You can change the behavior by passing either (or both) `prefix` or `suffix` to the function.
        If `prefix` is passed, it will be prepended to the conflicting right columns. If `suffix` is passed, it will be appended to the conflicting right columns.

        .. NOTE::
            Although self joins are supported, we currently duplicate the logical plan for the right side
            and recompute the entire tree. Caching for this is on the roadmap.

        Example:
            >>> import daft
            >>> from daft import col
            >>> df1 = daft.from_pydict({"a": ["w", "x", "y"], "b": [1, 2, 3]})
            >>> df2 = daft.from_pydict({"a": ["x", "y", "z"], "b": [20, 30, 40]})
            >>> joined_df = df1.join(df2, left_on=[col("a"), col("b")], right_on=[col("a"), col("b") / 10])
            >>> joined_df.show()
            ╭──────┬───────┬─────────╮
            │ a    ┆ b     ┆ right.b │
            │ ---  ┆ ---   ┆ ---     │
            │ Utf8 ┆ Int64 ┆ Int64   │
            ╞══════╪═══════╪═════════╡
            │ x    ┆ 2     ┆ 20      │
            ├╌╌╌╌╌╌┼╌╌╌╌╌╌╌┼╌╌╌╌╌╌╌╌╌┤
            │ y    ┆ 3     ┆ 30      │
            ╰──────┴───────┴─────────╯
            <BLANKLINE>
            (Showing first 2 of 2 rows)

            >>> import daft
            >>> from daft import col
            >>> df1 = daft.from_pydict({"a": ["w", "x", "y"], "b": [1, 2, 3]})
            >>> df2 = daft.from_pydict({"a": ["x", "y", "z"], "b": [20, 30, 40]})
            >>> joined_df = df1.join(df2, left_on=[col("a"), col("b")], right_on=[col("a"), col("b") / 10], prefix="right_")
            >>> joined_df.show()
            ╭──────┬───────┬─────────╮
            │ a    ┆ b     ┆ right_b │
            │ ---  ┆ ---   ┆ ---     │
            │ Utf8 ┆ Int64 ┆ Int64   │
            ╞══════╪═══════╪═════════╡
            │ x    ┆ 2     ┆ 20      │
            ├╌╌╌╌╌╌┼╌╌╌╌╌╌╌┼╌╌╌╌╌╌╌╌╌┤
            │ y    ┆ 3     ┆ 30      │
            ╰──────┴───────┴─────────╯
            <BLANKLINE>
            (Showing first 2 of 2 rows)

            >>> import daft
            >>> from daft import col
            >>> df1 = daft.from_pydict({"a": ["w", "x", "y"], "b": [1, 2, 3]})
            >>> df2 = daft.from_pydict({"a": ["x", "y", "z"], "b": [20, 30, 40]})
            >>> joined_df = df1.join(df2, left_on=[col("a"), col("b")], right_on=[col("a"), col("b") / 10], suffix="_right")
            >>> joined_df.show()
            ╭──────┬───────┬─────────╮
            │ a    ┆ b     ┆ b_right │
            │ ---  ┆ ---   ┆ ---     │
            │ Utf8 ┆ Int64 ┆ Int64   │
            ╞══════╪═══════╪═════════╡
            │ x    ┆ 2     ┆ 20      │
            ├╌╌╌╌╌╌┼╌╌╌╌╌╌╌┼╌╌╌╌╌╌╌╌╌┤
            │ y    ┆ 3     ┆ 30      │
            ╰──────┴───────┴─────────╯
            <BLANKLINE>
            (Showing first 2 of 2 rows)

        Args:
            other (DataFrame): the right DataFrame to join on.
            on (Optional[Union[List[ColumnInputType], ColumnInputType]], optional): key or keys to join on [use if the keys on the left and right side match.]. Defaults to None.
            left_on (Optional[Union[List[ColumnInputType], ColumnInputType]], optional): key or keys to join on left DataFrame. Defaults to None.
            right_on (Optional[Union[List[ColumnInputType], ColumnInputType]], optional): key or keys to join on right DataFrame. Defaults to None.
            how (str, optional): what type of join to perform; currently "inner", "left", "right", "outer", "anti", "semi", and "cross" are supported. Defaults to "inner".
            strategy (Optional[str]): The join strategy (algorithm) to use; currently "hash", "sort_merge", "broadcast", and None are supported, where None
                chooses the join strategy automatically during query optimization. The default is None.
            suffix (Optional[str], optional): Suffix to add to the column names in case of a name collision. Defaults to "".
            prefix (Optional[str], optional): Prefix to add to the column names in case of a name collision. Defaults to "right.".

        Raises:
            ValueError: if `on` is passed in and `left_on` or `right_on` is not None.
            ValueError: if `on` is None but both `left_on` and `right_on` are not defined.

        Returns:
            DataFrame: Joined DataFrame.
        """
        if how == "cross":
            if any(side_on is not None for side_on in [on, left_on, right_on]):
                raise ValueError("In a cross join, `on`, `left_on`, and `right_on` cannot be set")

            left_on = []
            right_on = []
        elif on is None:
            if left_on is None or right_on is None:
                raise ValueError("If `on` is None then both `left_on` and `right_on` must not be None")
        else:
            if left_on is not None or right_on is not None:
                raise ValueError("If `on` is not None then both `left_on` and `right_on` must be None")
            left_on = on
            right_on = on

        join_type = JoinType.from_join_type_str(how)
        join_strategy = JoinStrategy.from_join_strategy_str(strategy) if strategy is not None else None

        if join_strategy == JoinStrategy.SortMerge and join_type != JoinType.Inner:
            raise ValueError("Sort merge join only supports inner joins")
        elif join_strategy == JoinStrategy.Broadcast and join_type == JoinType.Outer:
            raise ValueError("Broadcast join does not support outer joins")

        left_exprs = self.__column_input_to_expression(tuple(left_on) if isinstance(left_on, list) else (left_on,))
        right_exprs = self.__column_input_to_expression(tuple(right_on) if isinstance(right_on, list) else (right_on,))
        builder = self._builder.join(
            other._builder,
            left_on=left_exprs,
            right_on=right_exprs,
            how=join_type,
            strategy=join_strategy,
            prefix=prefix,
            suffix=suffix,
        )
        return DataFrame(builder)

    @DataframePublicAPI
    def concat(self, other: "DataFrame") -> "DataFrame":
        """Concatenates two DataFrames together in a "vertical" concatenation.

        The resulting DataFrame
        has number of rows equal to the sum of the number of rows of the input DataFrames.

        .. NOTE::
            DataFrames being concatenated **must have exactly the same schema**. You may wish to use the
            :meth:`df.select() <daft.DataFrame.select>` and :meth:`expr.cast() <daft.Expression.cast>` methods
            to ensure schema compatibility before concatenation.

        Args:
            other (DataFrame): other DataFrame to concatenate

        Returns:
            DataFrame: DataFrame with rows from `self` on top and rows from `other` at the bottom.
        """
        if self.schema() != other.schema():
            raise ValueError(
                f"DataFrames must have exactly the same schema for concatenation!\nExpected:\n{self.schema()}\n\nReceived:\n{other.schema()}"
            )
        builder = self._builder.concat(other._builder)
        return DataFrame(builder)

    @DataframePublicAPI
    def drop_nan(self, *cols: ColumnInputType):
        """Drops rows that contains NaNs. If cols is None it will drop rows with any NaN value.

        If column names are supplied, it will drop only those rows that contains NaNs in one of these columns.

        Example:
            >>> import daft
            >>> df = daft.from_pydict({"a": [1.0, 2.2, 3.5, float("nan")]})
            >>> df.drop_nan().collect()  # drops rows where any column contains NaN values
            ╭─────────╮
            │ a       │
            │ ---     │
            │ Float64 │
            ╞═════════╡
            │ 1       │
            ├╌╌╌╌╌╌╌╌╌┤
            │ 2.2     │
            ├╌╌╌╌╌╌╌╌╌┤
            │ 3.5     │
            ╰─────────╯
            <BLANKLINE>
            (Showing first 3 of 3 rows)

            >>> df = daft.from_pydict({"a": [1.6, 2.5, 3.3, float("nan")]})
            >>> df.drop_nan("a").collect()  # drops rows where column a contains NaN values
            ╭─────────╮
            │ a       │
            │ ---     │
            │ Float64 │
            ╞═════════╡
            │ 1.6     │
            ├╌╌╌╌╌╌╌╌╌┤
            │ 2.5     │
            ├╌╌╌╌╌╌╌╌╌┤
            │ 3.3     │
            ╰─────────╯
            <BLANKLINE>
            (Showing first 3 of 3 rows)

        Args:
            *cols (str): column names by which rows containing nans/NULLs should be filtered

        Returns:
            DataFrame: DataFrame without NaNs in specified/all columns

        """
        if len(cols) == 0:
            columns = self.__column_input_to_expression(self.column_names)
        else:
            columns = self.__column_input_to_expression(cols)
        float_columns = [
            column
            for column in columns
            if (
                column._to_field(self.schema()).dtype == DataType.float32()
                or column._to_field(self.schema()).dtype == DataType.float64()
            )
        ]

        return self.where(
            ~reduce(
                lambda x, y: x.is_null().if_else(lit(False), x) | y.is_null().if_else(lit(False), y),
                (x.float.is_nan() for x in float_columns),
            )
        )

    @DataframePublicAPI
    def drop_null(self, *cols: ColumnInputType):
        """Drops rows that contains NaNs or NULLs. If cols is None it will drop rows with any NULL value.

        If column names are supplied, it will drop only those rows that contains NULLs in one of these columns.

        Example:
            >>> import daft
            >>> df = daft.from_pydict({"a": [1.6, 2.5, None, float("NaN")]})
            >>> df.drop_null("a").collect()
            ╭─────────╮
            │ a       │
            │ ---     │
            │ Float64 │
            ╞═════════╡
            │ 1.6     │
            ├╌╌╌╌╌╌╌╌╌┤
            │ 2.5     │
            ├╌╌╌╌╌╌╌╌╌┤
            │ NaN     │
            ╰─────────╯
            <BLANKLINE>
            (Showing first 3 of 3 rows)

        Args:
            *cols (str): column names by which rows containing nans should be filtered

        Returns:
            DataFrame: DataFrame without missing values in specified/all columns
        """
        if len(cols) == 0:
            columns = self.__column_input_to_expression(self.column_names)
        else:
            columns = self.__column_input_to_expression(cols)
        return self.where(~reduce(lambda x, y: x | y, (x.is_null() for x in columns)))

    @DataframePublicAPI
    def explode(self, *columns: ColumnInputType) -> "DataFrame":
        """Explodes a List column, where every element in each row's List becomes its own row, and all other columns in the DataFrame are duplicated across rows.

        If multiple columns are specified, each row must contain the same number of
        items in each specified column.

        Exploding Null values or empty lists will create a single Null entry (see example below).

        Example:
            >>> import daft
            >>> df = daft.from_pydict(
            ...     {
            ...         "x": [[1], [2, 3]],
            ...         "y": [["a"], ["b", "c"]],
            ...         "z": [
            ...             [1.0],
            ...             [2.0, 2.0],
            ...         ],
            ...     }
            ... )
            >>> df.explode(col("x"), col("y")).collect()
            ╭───────┬──────┬───────────────╮
            │ x     ┆ y    ┆ z             │
            │ ---   ┆ ---  ┆ ---           │
            │ Int64 ┆ Utf8 ┆ List[Float64] │
            ╞═══════╪══════╪═══════════════╡
            │ 1     ┆ a    ┆ [1]           │
            ├╌╌╌╌╌╌╌┼╌╌╌╌╌╌┼╌╌╌╌╌╌╌╌╌╌╌╌╌╌╌┤
            │ 2     ┆ b    ┆ [2, 2]        │
            ├╌╌╌╌╌╌╌┼╌╌╌╌╌╌┼╌╌╌╌╌╌╌╌╌╌╌╌╌╌╌┤
            │ 3     ┆ c    ┆ [2, 2]        │
            ╰───────┴──────┴───────────────╯
            <BLANKLINE>
            (Showing first 3 of 3 rows)

        Args:
            *columns (ColumnInputType): columns to explode

        Returns:
            DataFrame: DataFrame with exploded column
        """
        parsed_exprs = self.__column_input_to_expression(columns)
        builder = self._builder.explode(parsed_exprs)
        return DataFrame(builder)

    @DataframePublicAPI
    def unpivot(
        self,
        ids: ManyColumnsInputType,
        values: ManyColumnsInputType = [],
        variable_name: str = "variable",
        value_name: str = "value",
    ) -> "DataFrame":
        """Unpivots a DataFrame from wide to long format.

        Example:
            >>> import daft
            >>> df = daft.from_pydict(
            ...     {
            ...         "year": [2020, 2021, 2022],
            ...         "Jan": [10, 30, 50],
            ...         "Feb": [20, 40, 60],
            ...     }
            ... )
            >>> df = df.unpivot("year", ["Jan", "Feb"], variable_name="month", value_name="inventory")
            >>> df = df.sort("year")
            >>> df.show()
            ╭───────┬───────┬───────────╮
            │ year  ┆ month ┆ inventory │
            │ ---   ┆ ---   ┆ ---       │
            │ Int64 ┆ Utf8  ┆ Int64     │
            ╞═══════╪═══════╪═══════════╡
            │ 2020  ┆ Jan   ┆ 10        │
            ├╌╌╌╌╌╌╌┼╌╌╌╌╌╌╌┼╌╌╌╌╌╌╌╌╌╌╌┤
            │ 2020  ┆ Feb   ┆ 20        │
            ├╌╌╌╌╌╌╌┼╌╌╌╌╌╌╌┼╌╌╌╌╌╌╌╌╌╌╌┤
            │ 2021  ┆ Jan   ┆ 30        │
            ├╌╌╌╌╌╌╌┼╌╌╌╌╌╌╌┼╌╌╌╌╌╌╌╌╌╌╌┤
            │ 2021  ┆ Feb   ┆ 40        │
            ├╌╌╌╌╌╌╌┼╌╌╌╌╌╌╌┼╌╌╌╌╌╌╌╌╌╌╌┤
            │ 2022  ┆ Jan   ┆ 50        │
            ├╌╌╌╌╌╌╌┼╌╌╌╌╌╌╌┼╌╌╌╌╌╌╌╌╌╌╌┤
            │ 2022  ┆ Feb   ┆ 60        │
            ╰───────┴───────┴───────────╯
            <BLANKLINE>
            (Showing first 6 of 6 rows)

        Args:
            ids (ManyColumnsInputType): Columns to keep as identifiers
            values (Optional[ManyColumnsInputType]): Columns to unpivot. If not specified, all columns except ids will be unpivoted.
            variable_name (Optional[str]): Name of the variable column. Defaults to "variable".
            value_name (Optional[str]): Name of the value column. Defaults to "value".

        Returns:
            DataFrame: Unpivoted DataFrame

        See Also:
            `melt`
        """
        ids_exprs = self._column_inputs_to_expressions(ids)
        values_exprs = self._column_inputs_to_expressions(values)

        builder = self._builder.unpivot(ids_exprs, values_exprs, variable_name, value_name)
        return DataFrame(builder)

    @DataframePublicAPI
    def melt(
        self,
        ids: ManyColumnsInputType,
        values: ManyColumnsInputType = [],
        variable_name: str = "variable",
        value_name: str = "value",
    ) -> "DataFrame":
        """Alias for unpivot.

        See Also:
            `unpivot`
        """
        return self.unpivot(ids, values, variable_name, value_name)

    @DataframePublicAPI
    def transform(self, func: Callable[..., "DataFrame"], *args: Any, **kwargs: Any) -> "DataFrame":
        """Apply a function that takes and returns a DataFrame.

        Allow splitting your transformation into different units of work (functions) while preserving the syntax for chaining transformations.

        Example:
            >>> import daft
            >>> df = daft.from_pydict({"col_a": [1, 2, 3, 4]})
            >>> def add_1(df):
            ...     df = df.select(daft.col("col_a") + 1)
            ...     return df
            >>> def multiply_x(df, x):
            ...     df = df.select(daft.col("col_a") * x)
            ...     return df
            >>> df = df.transform(add_1).transform(multiply_x, 4)
            >>> df.show()
            ╭───────╮
            │ col_a │
            │ ---   │
            │ Int64 │
            ╞═══════╡
            │ 8     │
            ├╌╌╌╌╌╌╌┤
            │ 12    │
            ├╌╌╌╌╌╌╌┤
            │ 16    │
            ├╌╌╌╌╌╌╌┤
            │ 20    │
            ╰───────╯
            <BLANKLINE>
            (Showing first 4 of 4 rows)

        Args:
            func: A function that takes and returns a DataFrame.
            *args: Positional arguments to pass to func.
            **kwargs: Keyword arguments to pass to func.

        Returns:
            DataFrame: Transformed DataFrame.
        """
        result = func(self, *args, **kwargs)
        assert isinstance(
            result, DataFrame
        ), f"Func returned an instance of type [{type(result)}], should have been DataFrame."
        return result

    def _agg(
        self,
        to_agg: Iterable[Expression],
        group_by: Optional[ExpressionsProjection] = None,
    ) -> "DataFrame":
        builder = self._builder.agg(list(to_agg), list(group_by) if group_by is not None else None)
        return DataFrame(builder)

    def _map_agg_string_to_expr(self, expr: Expression, op: str) -> Expression:
        if op == "sum":
            return expr.sum()
        elif op == "count":
            return expr.count()
        elif op == "min":
            return expr.min()
        elif op == "max":
            return expr.max()
        elif op == "mean":
            return expr.mean()
        elif op == "any_value":
            return expr.any_value()
        elif op == "list":
            return expr.agg_list()
        elif op == "concat":
            return expr.agg_concat()

        raise NotImplementedError(f"Aggregation {op} is not implemented.")

    def _apply_agg_fn(
        self,
        fn: Callable[[Expression], Expression],
        cols: Tuple[ManyColumnsInputType, ...],
        group_by: Optional[ExpressionsProjection] = None,
    ) -> "DataFrame":
        if len(cols) == 0:
            warnings.warn("No columns specified; performing aggregation on all columns.")

            groupby_name_set = set() if group_by is None else group_by.to_name_set()
            cols = tuple(c for c in self.column_names if c not in groupby_name_set)
        exprs = self._wildcard_inputs_to_expressions(cols)
        return self._agg([fn(c) for c in exprs], group_by)

    def _map_groups(self, udf: Expression, group_by: Optional[ExpressionsProjection] = None) -> "DataFrame":
        builder = self._builder.map_groups(udf, list(group_by) if group_by is not None else None)
        return DataFrame(builder)

    @DataframePublicAPI
    def sum(self, *cols: ManyColumnsInputType) -> "DataFrame":
        """Performs a global sum on the DataFrame.

        Args:
            *cols (Union[str, Expression]): columns to sum
        Returns:
            DataFrame: Globally aggregated sums. Should be a single row.
        """
        return self._apply_agg_fn(Expression.sum, cols)

    @DataframePublicAPI
    def mean(self, *cols: ColumnInputType) -> "DataFrame":
        """Performs a global mean on the DataFrame.

        Args:
            *cols (Union[str, Expression]): columns to mean
        Returns:
            DataFrame: Globally aggregated mean. Should be a single row.
        """
        return self._apply_agg_fn(Expression.mean, cols)

    @DataframePublicAPI
    def stddev(self, *cols: ColumnInputType) -> "DataFrame":
        """Performs a global standard deviation on the DataFrame.

        Example:
            >>> import daft
            >>> df = daft.from_pydict({"col_a": [0, 1, 2]})
            >>> df = df.stddev("col_a")
            >>> df.show()
            ╭───────────────────╮
            │ col_a             │
            │ ---               │
            │ Float64           │
            ╞═══════════════════╡
            │ 0.816496580927726 │
            ╰───────────────────╯
            <BLANKLINE>
            (Showing first 1 of 1 rows)


        Args:
            *cols (Union[str, Expression]): columns to stddev
        Returns:
            DataFrame: Globally aggregated standard deviation. Should be a single row.
        """
        return self._apply_agg_fn(Expression.stddev, cols)

    @DataframePublicAPI
    def min(self, *cols: ColumnInputType) -> "DataFrame":
        """Performs a global min on the DataFrame.

        Args:
            *cols (Union[str, Expression]): columns to min
        Returns:
            DataFrame: Globally aggregated min. Should be a single row.
        """
        return self._apply_agg_fn(Expression.min, cols)

    @DataframePublicAPI
    def max(self, *cols: ColumnInputType) -> "DataFrame":
        """Performs a global max on the DataFrame.

        Args:
            *cols (Union[str, Expression]): columns to max
        Returns:
            DataFrame: Globally aggregated max. Should be a single row.
        """
        return self._apply_agg_fn(Expression.max, cols)

    @DataframePublicAPI
    def any_value(self, *cols: ColumnInputType) -> "DataFrame":
        """Returns an arbitrary value on this DataFrame.

        Values for each column are not guaranteed to be from the same row.

        Args:
            *cols (Union[str, Expression]): columns to get an arbitrary value from
        Returns:
            DataFrame: DataFrame with any values.
        """
        return self._apply_agg_fn(Expression.any_value, cols)

    @DataframePublicAPI
    def count(self, *cols: ColumnInputType) -> "DataFrame":
        """Performs a global count on the DataFrame.

        If no columns are specified (i.e. in the case you call `df.count()`), or only the literal string "*",
        this functions very similarly to a COUNT(*) operation in SQL and will return a new dataframe with a
        single column with the name "count".

            >>> import daft
            >>> from daft import col
            >>> df = daft.from_pydict({"foo": [1, None, None], "bar": [None, 2, 2], "baz": [3, 4, 5]})
            >>> df.count().show()  # equivalent to df.count("*").show()
            ╭────────╮
            │ count  │
            │ ---    │
            │ UInt64 │
            ╞════════╡
            │ 3      │
            ╰────────╯
            <BLANKLINE>
            (Showing first 1 of 1 rows)

        However, specifying some column names would instead change the behavior to count all non-null values,
        similar to a SQL command for `SELECT COUNT(foo), COUNT(bar) FROM df`. Also, using `df.count(col("*"))`
        will expand out into count() for each column.

            >>> df.count("foo", "bar").show()
            ╭────────┬────────╮
            │ foo    ┆ bar    │
            │ ---    ┆ ---    │
            │ UInt64 ┆ UInt64 │
            ╞════════╪════════╡
            │ 1      ┆ 2      │
            ╰────────┴────────╯
            <BLANKLINE>
            (Showing first 1 of 1 rows)
            >>> df.count(col("*")).show()
            ╭────────┬────────┬────────╮
            │ foo    ┆ bar    ┆ baz    │
            │ ---    ┆ ---    ┆ ---    │
            │ UInt64 ┆ UInt64 ┆ UInt64 │
            ╞════════╪════════╪════════╡
            │ 1      ┆ 2      ┆ 3      │
            ╰────────┴────────┴────────╯
            <BLANKLINE>
            (Showing first 1 of 1 rows)

        Args:
            *cols (Union[str, Expression]): columns to count
        Returns:
            DataFrame: Globally aggregated count. Should be a single row.
        """
        # Special case: treat this as a COUNT(*) operation which is likely what most people would expect
        # If user passes in "*", also do this behavior (by default it would count each column individually)
        if len(cols) == 0 or (len(cols) == 1 and isinstance(cols[0], str) and cols[0] == "*"):
            builder = self._builder.count()
            return DataFrame(builder)

        if any(isinstance(c, str) and c == "*" for c in cols):
            # we do not support hybrid count-all and count-nonnull
            raise ValueError("Cannot call count() with both * and column names")

        # Otherwise, perform a column-wise count on the specified columns
        return self._apply_agg_fn(Expression.count, cols)

    @DataframePublicAPI
    def agg_list(self, *cols: ColumnInputType) -> "DataFrame":
        """Performs a global list agg on the DataFrame.

        Args:
            *cols (Union[str, Expression]): columns to form into a list
        Returns:
            DataFrame: Globally aggregated list. Should be a single row.
        """
        return self._apply_agg_fn(Expression.agg_list, cols)

    @DataframePublicAPI
    def agg_concat(self, *cols: ColumnInputType) -> "DataFrame":
        """Performs a global list concatenation agg on the DataFrame.

        Args:
            *cols (Union[str, Expression]): columns that are lists to concatenate
        Returns:
            DataFrame: Globally aggregated list. Should be a single row.
        """
        return self._apply_agg_fn(Expression.agg_concat, cols)

    @DataframePublicAPI
    def agg(self, *to_agg: Union[Expression, Iterable[Expression]]) -> "DataFrame":
        """Perform aggregations on this DataFrame.

        Allows for mixed aggregations for multiple columns.
        Will return a single row that aggregated the entire DataFrame.

        For a full list of aggregation expressions, see :ref:`Aggregation Expressions <api=aggregation-expression>`

        Example:
            >>> import daft
            >>> from daft import col
            >>> df = daft.from_pydict(
            ...     {"student_id": [1, 2, 3, 4], "test1": [0.5, 0.4, 0.6, 0.7], "test2": [0.9, 0.8, 0.7, 1.0]}
            ... )
            >>> agg_df = df.agg(
            ...     col("test1").mean(),
            ...     col("test2").mean(),
            ...     ((col("test1") + col("test2")) / 2).min().alias("total_min"),
            ...     ((col("test1") + col("test2")) / 2).max().alias("total_max"),
            ... )
            >>> agg_df.show()
            ╭─────────┬────────────────────┬────────────────────┬───────────╮
            │ test1   ┆ test2              ┆ total_min          ┆ total_max │
            │ ---     ┆ ---                ┆ ---                ┆ ---       │
            │ Float64 ┆ Float64            ┆ Float64            ┆ Float64   │
            ╞═════════╪════════════════════╪════════════════════╪═══════════╡
            │ 0.55    ┆ 0.8500000000000001 ┆ 0.6000000000000001 ┆ 0.85      │
            ╰─────────┴────────────────────┴────────────────────┴───────────╯
            <BLANKLINE>
            (Showing first 1 of 1 rows)

        Args:
            *to_agg (Expression): aggregation expressions

        Returns:
            DataFrame: DataFrame with aggregated results
        """
        to_agg_list = (
            list(to_agg[0])
            if (len(to_agg) == 1 and not isinstance(to_agg[0], Expression))
            else list(typing.cast("Tuple[Expression]", to_agg))
        )

        for expr in to_agg_list:
            if not isinstance(expr, Expression):
                raise ValueError(f"DataFrame.agg() only accepts expression type, received: {type(expr)}")

        return self._agg(to_agg_list, group_by=None)

    @DataframePublicAPI
    def groupby(self, *group_by: ManyColumnsInputType) -> "GroupedDataFrame":
        """Performs a GroupBy on the DataFrame for aggregation.

        Example:
            >>> import daft
            >>> from daft import col
            >>> df = daft.from_pydict(
            ...     {
            ...         "pet": ["cat", "dog", "dog", "cat"],
            ...         "age": [1, 2, 3, 4],
            ...         "name": ["Alex", "Jordan", "Sam", "Riley"],
            ...     }
            ... )
            >>> grouped_df = df.groupby("pet").agg(
            ...     col("age").min().alias("min_age"),
            ...     col("age").max().alias("max_age"),
            ...     col("pet").count().alias("count"),
            ...     col("name").any_value(),
            ... )
            >>> grouped_df.show()
            ╭──────┬─────────┬─────────┬────────┬────────╮
            │ pet  ┆ min_age ┆ max_age ┆ count  ┆ name   │
            │ ---  ┆ ---     ┆ ---     ┆ ---    ┆ ---    │
            │ Utf8 ┆ Int64   ┆ Int64   ┆ UInt64 ┆ Utf8   │
            ╞══════╪═════════╪═════════╪════════╪════════╡
            │ cat  ┆ 1       ┆ 4       ┆ 2      ┆ Alex   │
            ├╌╌╌╌╌╌┼╌╌╌╌╌╌╌╌╌┼╌╌╌╌╌╌╌╌╌┼╌╌╌╌╌╌╌╌┼╌╌╌╌╌╌╌╌┤
            │ dog  ┆ 2       ┆ 3       ┆ 2      ┆ Jordan │
            ╰──────┴─────────┴─────────┴────────┴────────╯
            <BLANKLINE>
            (Showing first 2 of 2 rows)

        Args:
            *group_by (Union[str, Expression]): columns to group by

        Returns:
            GroupedDataFrame: DataFrame to Aggregate
        """
        return GroupedDataFrame(self, ExpressionsProjection(self._wildcard_inputs_to_expressions(group_by)))

    @DataframePublicAPI
    def pivot(
        self,
        group_by: ManyColumnsInputType,
        pivot_col: ColumnInputType,
        value_col: ColumnInputType,
        agg_fn: str,
        names: Optional[List[str]] = None,
    ) -> "DataFrame":
        """Pivots a column of the DataFrame and performs an aggregation on the values.

        .. NOTE::
            You may wish to provide a list of distinct values to pivot on, which is more efficient as it avoids
            a distinct operation. Without this list, Daft will perform a distinct operation on the pivot column to
            determine the unique values to pivot on.

        Example:
            >>> import daft
            >>> data = {
            ...     "id": [1, 2, 3, 4],
            ...     "version": ["3.8", "3.8", "3.9", "3.9"],
            ...     "platform": ["macos", "macos", "macos", "windows"],
            ...     "downloads": [100, 200, 150, 250],
            ... }
            >>> df = daft.from_pydict(data)
            >>> df = df.pivot("version", "platform", "downloads", "sum")
            >>> df.show()
            ╭─────────┬─────────┬───────╮
            │ version ┆ windows ┆ macos │
            │ ---     ┆ ---     ┆ ---   │
            │ Utf8    ┆ Int64   ┆ Int64 │
            ╞═════════╪═════════╪═══════╡
            │ 3.9     ┆ 250     ┆ 150   │
            ├╌╌╌╌╌╌╌╌╌┼╌╌╌╌╌╌╌╌╌┼╌╌╌╌╌╌╌┤
            │ 3.8     ┆ None    ┆ 300   │
            ╰─────────┴─────────┴───────╯
            <BLANKLINE>
            (Showing first 2 of 2 rows)

        Args:
            group_by (ManyColumnsInputType): columns to group by
            pivot_col (Union[str, Expression]): column to pivot
            value_col (Union[str, Expression]): column to aggregate
            agg_fn (str): aggregation function to apply
            names (Optional[List[str]]): names of the pivoted columns

        Returns:
            DataFrame: DataFrame with pivoted columns

        """
        group_by_expr = self._column_inputs_to_expressions(group_by)
        [pivot_col_expr, value_col_expr] = self._column_inputs_to_expressions([pivot_col, value_col])
        agg_expr = self._map_agg_string_to_expr(value_col_expr, agg_fn)

        if names is None:
            names = self.select(pivot_col_expr).distinct().to_pydict()[pivot_col_expr.name()]
            names = [str(x) for x in names]
        builder = self._builder.pivot(group_by_expr, pivot_col_expr, value_col_expr, agg_expr, names)
        return DataFrame(builder)

    @DataframePublicAPI
    def intersect(self, other: "DataFrame") -> "DataFrame":
        """Returns the intersection of two DataFrames.

        Example:
            >>> import daft
            >>> df1 = daft.from_pydict({"a": [1, 2, 3], "b": [4, 5, 6]})
            >>> df2 = daft.from_pydict({"a": [1, 2, 3], "b": [4, 8, 6]})
            >>> df1.intersect(df2).collect()
            ╭───────┬───────╮
            │ a     ┆ b     │
            │ ---   ┆ ---   │
            │ Int64 ┆ Int64 │
            ╞═══════╪═══════╡
            │ 1     ┆ 4     │
            ├╌╌╌╌╌╌╌┼╌╌╌╌╌╌╌┤
            │ 3     ┆ 6     │
            ╰───────┴───────╯
            <BLANKLINE>
            (Showing first 2 of 2 rows)

        Args:
            other (DataFrame): DataFrame to intersect with

        Returns:
            DataFrame: DataFrame with the intersection of the two DataFrames
        """
        builder = self._builder.intersect(other._builder)
        return DataFrame(builder)

    @DataframePublicAPI
    def intersect_all(self, other: "DataFrame") -> "DataFrame":
        """Returns the intersection of two DataFrames, including duplicates.

        Example:
            >>> import daft
            >>> df1 = daft.from_pydict({"a": [1, 2, 2], "b": [4, 6, 6]})
            >>> df2 = daft.from_pydict({"a": [1, 1, 2, 2], "b": [4, 4, 6, 6]})
            >>> df1.intersect_all(df2).sort("a").collect()
            ╭───────┬───────╮
            │ a     ┆ b     │
            │ ---   ┆ ---   │
            │ Int64 ┆ Int64 │
            ╞═══════╪═══════╡
            │ 1     ┆ 4     │
            ├╌╌╌╌╌╌╌┼╌╌╌╌╌╌╌┤
            │ 2     ┆ 6     │
            ├╌╌╌╌╌╌╌┼╌╌╌╌╌╌╌┤
            │ 2     ┆ 6     │
            ╰───────┴───────╯
            <BLANKLINE>
            (Showing first 3 of 3 rows)

        Args:
            other (DataFrame): DataFrame to intersect with

        Returns:
            DataFrame: DataFrame with the intersection of the two DataFrames, including duplicates
        """
        builder = self._builder.intersect_all(other._builder)
        return DataFrame(builder)

    @DataframePublicAPI
    def except_distinct(self, other: "DataFrame") -> "DataFrame":
        """Returns the set difference of two DataFrames.

        Example:
            >>> import daft
            >>> df1 = daft.from_pydict({"a": [1, 2, 3], "b": [4, 5, 6]})
            >>> df2 = daft.from_pydict({"a": [1, 2, 3], "b": [4, 8, 6]})
            >>> df1.except_distinct(df2).collect()
            ╭───────┬───────╮
            │ a     ┆ b     │
            │ ---   ┆ ---   │
            │ Int64 ┆ Int64 │
            ╞═══════╪═══════╡
            │ 2     ┆ 5     │
            ╰───────┴───────╯
            <BLANKLINE>
            (Showing first 1 of 1 rows)

        Args:
            other (DataFrame): DataFrame to except with

        Returns:
            DataFrame: DataFrame with the set difference of the two DataFrames
        """
        builder = self._builder.except_distinct(other._builder)
        return DataFrame(builder)

    @DataframePublicAPI
    def except_all(self, other: "DataFrame") -> "DataFrame":
        """Returns the set difference of two DataFrames, considering duplicates.

        Example:
            >>> import daft
            >>> df1 = daft.from_pydict({"a": [1, 1, 2, 2], "b": [4, 4, 6, 6]})
            >>> df2 = daft.from_pydict({"a": [1, 2, 2], "b": [4, 6, 6]})
            >>> df1.except_all(df2).collect()
            ╭───────┬───────╮
            │ a     ┆ b     │
            │ ---   ┆ ---   │
            │ Int64 ┆ Int64 │
            ╞═══════╪═══════╡
            │ 1     ┆ 4     │
            ╰───────┴───────╯
            <BLANKLINE>
            (Showing first 1 of 1 rows)

        Args:
            other (DataFrame): DataFrame to except with

        Returns:
            DataFrame: DataFrame with the set difference of the two DataFrames, considering duplicates
        """
        builder = self._builder.except_all(other._builder)
        return DataFrame(builder)

    def _materialize_results(self) -> None:
        """Materializes the results of for this DataFrame and hold a pointer to the results."""
        context = get_context()
        if self._result is None:
            self._result_cache = context.get_or_create_runner().run(self._builder)
            result = self._result
            assert result is not None
            result.wait()

    @DataframePublicAPI
    def collect(self, num_preview_rows: Optional[int] = 8) -> "DataFrame":
        """Executes the entire DataFrame and materializes the results.

        .. NOTE::
            This call is **blocking** and will execute the DataFrame when called

        Args:
            num_preview_rows: Number of rows to preview. Defaults to 8.

        Returns:
            DataFrame: DataFrame with materialized results.
        """
        self._materialize_results()
        self.explain_broadcast()

        assert self._result is not None
        dataframe_len = len(self._result)
        if num_preview_rows is not None:
            self._num_preview_rows = num_preview_rows
        else:
            self._num_preview_rows = dataframe_len
        return self

    def _construct_show_display(self, n: int) -> "DataFrameDisplay":
        """Helper for .show() which will construct the underlying DataFrameDisplay object."""
        preview_partition = self._preview.preview_partition
        total_rows = self._preview.dataframe_num_rows

        # Truncate n to the length of the DataFrame, if we have it.
        if total_rows is not None and n > total_rows:
            n = total_rows

        # Construct the PreviewPartition
        if preview_partition is None or len(preview_partition) < n:
            # Preview partition doesn't exist or doesn't contain enough rows, so we need to compute a
            # new one from scratch.
            builder = self._builder.limit(n, eager=True)

            # Iteratively retrieve partitions until enough data has been materialized
            tables = []
            seen = 0
            for table in get_context().get_or_create_runner().run_iter_tables(builder, results_buffer_size=1):
                tables.append(table)
                seen += len(table)
                if seen >= n:
                    break

            preview_partition = MicroPartition.concat(tables)
            if len(preview_partition) > n:
                preview_partition = preview_partition.slice(0, n)
            elif len(preview_partition) < n:
                # Iterator short-circuited before reaching n, so we know that we have the full DataFrame.
                total_rows = n = len(preview_partition)
            preview = DataFramePreview(
                preview_partition=preview_partition,
                dataframe_num_rows=total_rows,
            )
        elif len(preview_partition) > n:
            # Preview partition is cached but has more rows that we need, so use the appropriate slice.
            truncated_preview_partition = preview_partition.slice(0, n)
            preview = DataFramePreview(
                preview_partition=truncated_preview_partition,
                dataframe_num_rows=total_rows,
            )
        else:
            assert len(preview_partition) == n
            # Preview partition is cached and has exactly the number of rows that we need, so use it directly.
            preview = self._preview

        return DataFrameDisplay(preview, self.schema(), num_rows=n)

    @DataframePublicAPI
    def show(self, n: int = 8) -> None:
        """Executes enough of the DataFrame in order to display the first ``n`` rows.

        If IPython is installed, this will use IPython's `display` utility to pretty-print in a
        notebook/REPL environment. Otherwise, this will fall back onto a naive Python `print`.

        .. NOTE::
            This call is **blocking** and will execute the DataFrame when called

        Args:
            n: number of rows to show. Defaults to 8.
        """
        dataframe_display = self._construct_show_display(n)
        self.explain_broadcast()
        try:
            from IPython.display import display

            display(dataframe_display, clear=True)
        except ImportError:
            print(dataframe_display)
        return None

    def __len__(self):
        """Returns the count of rows when dataframe is materialized.

        If dataframe is not materialized yet, raises a runtime error.

        Returns:
            int: count of rows.

        """
        if self._result is not None:
            return len(self._result)

        message = (
            "Cannot call len() on an unmaterialized dataframe:"
            " either materialize your dataframe with df.collect() first before calling len(),"
            " or use `df.count_rows()` instead which will calculate the total number of rows."
        )
        raise RuntimeError(message)

    def __contains__(self, col_name: str) -> bool:
        """Returns whether the column exists in the dataframe.

        Example:
            >>> import daft
            >>> df = daft.from_pydict({"x": [1, 2, 3], "y": [4, 5, 6], "z": [7, 8, 9]})
            >>> "x" in df
            True

        Args:
            col_name (str): column name

        Returns:
            bool: whether the column exists in the dataframe.
        """
        return col_name in self.column_names

    @DataframePublicAPI
    def to_pandas(self, coerce_temporal_nanoseconds: bool = False) -> "pandas.DataFrame":
        """Converts the current DataFrame to a `pandas DataFrame <https://pandas.pydata.org/docs/reference/api/pandas.DataFrame.html>`__.

        If results have not computed yet, collect will be called.

        Args:
            coerce_temporal_nanoseconds (bool): Whether to coerce temporal columns to nanoseconds. Only applicable to pandas version >= 2.0 and pyarrow version >= 13.0.0. Defaults to False. See `pyarrow.Table.to_pandas <https://arrow.apache.org/docs/python/generated/pyarrow.Table.html#pyarrow.Table.to_pandas>`__ for more information.

        Returns:
            pandas.DataFrame: `pandas DataFrame <https://pandas.pydata.org/docs/reference/api/pandas.DataFrame.html>`__ converted from a Daft DataFrame

            .. NOTE::
                This call is **blocking** and will execute the DataFrame when called
        """
        self.collect()
        result = self._result
        assert result is not None

        pd_df = result.to_pandas(
            schema=self._builder.schema(),
            coerce_temporal_nanoseconds=coerce_temporal_nanoseconds,
        )
        return pd_df

    @DataframePublicAPI
    def to_arrow(self) -> "pyarrow.Table":
        """Converts the current DataFrame to a `pyarrow Table <https://arrow.apache.org/docs/python/generated/pyarrow.Table.html>`__.

        If results have not computed yet, collect will be called.

        Returns:
            pyarrow.Table: `pyarrow Table <https://arrow.apache.org/docs/python/generated/pyarrow.Table.html>`__ converted from a Daft DataFrame

            .. NOTE::
                This call is **blocking** and will execute the DataFrame when called
        """
        import pyarrow as pa

        arrow_rb_iter = self.to_arrow_iter(results_buffer_size=None)
        return pa.Table.from_batches(arrow_rb_iter, schema=self.schema().to_pyarrow_schema())

    @DataframePublicAPI
    def to_pydict(self) -> Dict[str, List[Any]]:
        """Converts the current DataFrame to a python dictionary. The dictionary contains Python lists of Python objects for each column.

        If results have not computed yet, collect will be called.

        Returns:
            dict[str, list[Any]]: python dict converted from a Daft DataFrame

            .. NOTE::
                This call is **blocking** and will execute the DataFrame when called
        """
        self.collect()
        result = self._result
        assert result is not None
        return result.to_pydict()

    @DataframePublicAPI
    def to_pylist(self) -> List[Any]:
        """Converts the current Dataframe into a python list.

        .. WARNING::

            This is a convenience method over :meth:`DataFrame.iter_rows() <daft.DataFrame.iter_rows>`. Users should prefer using `.iter_rows()` directly instead for lower memory utilization if they are streaming rows out of a DataFrame and don't require full materialization of the Python list.

        .. seealso::
            :meth:`df.iter_rows() <daft.DataFrame.iter_rows>`: streaming iterator over individual rows in a DataFrame
        Example:
            >>> import daft
            >>> from daft import col
            >>> df = daft.from_pydict({"a": [1, 2, 3, 4], "b": [2, 4, 3, 1]})
            >>> print(df.to_pylist())
            [{'a': 1, 'b': 2}, {'a': 2, 'b': 4}, {'a': 3, 'b': 3}, {'a': 4, 'b': 1}]

        Returns:
            List[dict[str, Any]]: List of python dict objects.
        """
        return list(self.iter_rows())

    @DataframePublicAPI
    def to_torch_map_dataset(self) -> "torch.utils.data.Dataset":
        """Convert the current DataFrame into a map-style `Torch Dataset <https://pytorch.org/docs/stable/data.html#map-style-datasets>`__ for use with PyTorch.

        This method will materialize the entire DataFrame and block on completion.

        Items will be returned in pydict format: a dict of `{"column name": value}` for each row in the data.

        .. NOTE::
            If you do not need random access, you may get better performance out of an IterableDataset,
            which streams data items in as soon as they are ready and does not block on full materialization.

        .. NOTE::
            This method returns results locally.
            For distributed training, you may want to use ``DataFrame.to_ray_dataset()``.
        """
        from daft.dataframe.to_torch import DaftTorchDataset

        return DaftTorchDataset(self.to_pydict(), len(self))

    @DataframePublicAPI
    def to_torch_iter_dataset(self) -> "torch.utils.data.IterableDataset":
        """Convert the current DataFrame into a `Torch IterableDataset <https://pytorch.org/docs/stable/data.html#torch.utils.data.IterableDataset>`__ for use with PyTorch.

        Begins execution of the DataFrame if it is not yet executed.

        Items will be returned in pydict format: a dict of `{"column name": value}` for each row in the data.

        .. NOTE::
            The produced dataset is meant to be used with the single-process DataLoader,
            and does not support data sharding hooks for multi-process data loading.

            Do keep in mind that Daft is already using multithreading or multiprocessing under the hood
            to compute the data stream that feeds this dataset.

        .. NOTE::
            This method returns results locally.
            For distributed training, you may want to use ``DataFrame.to_ray_dataset()``.
        """
        from daft.dataframe.to_torch import DaftTorchIterableDataset

        return DaftTorchIterableDataset(self)

    @DataframePublicAPI
    def to_ray_dataset(self) -> "ray.data.dataset.DataSet":
        """Converts the current DataFrame to a `Ray Dataset <https://docs.ray.io/en/latest/data/api/dataset.html#ray.data.Dataset>`__ which is useful for running distributed ML model training in Ray.

        .. NOTE::
            This function can only work if Daft is running using the RayRunner

        Returns:
            ray.data.dataset.DataSet: `Ray dataset <https://docs.ray.io/en/latest/data/api/dataset.html#ray.data.Dataset>`__
        """
        from daft.runners.ray_runner import RayPartitionSet

        self.collect()
        partition_set = self._result
        assert partition_set is not None
        if not isinstance(partition_set, RayPartitionSet):
            raise ValueError("Cannot convert to Ray Dataset if not running on Ray backend")
        return partition_set.to_ray_dataset()

    @classmethod
    def _from_ray_dataset(cls, ds: "ray.data.dataset.DataSet") -> "DataFrame":
        """Creates a DataFrame from a `Ray Dataset <https://docs.ray.io/en/latest/data/api/dataset.html#ray.data.Dataset>`__."""
        from ray.exceptions import RayTaskError

        context = get_context()
        if context.get_or_create_runner().name != "ray":
            raise ValueError("Daft needs to be running on the Ray Runner for this operation")

        from daft.runners.ray_runner import RayRunnerIO

        ray_runner_io = context.get_or_create_runner().runner_io()
        assert isinstance(ray_runner_io, RayRunnerIO)

        partition_set, schema = ray_runner_io.partition_set_from_ray_dataset(ds)
        cache_entry = context.get_or_create_runner().put_partition_set_into_cache(partition_set)
        try:
            size_bytes = partition_set.size_bytes()
        except RayTaskError as e:
            import pyarrow as pa
            from packaging.version import parse

            if "extension<arrow.fixed_shape_tensor>" in str(e) and parse(pa.__version__) < parse("13.0.0"):
                raise ValueError(
                    f"Reading Ray Dataset tensors is only supported with PyArrow >= 13.0.0, found {pa.__version__}. See this issue for more information: https://github.com/apache/arrow/pull/35933"
                ) from e
            raise e

        num_rows = len(partition_set)
        assert size_bytes is not None, "In-memory data should always have non-None size in bytes"
        builder = LogicalPlanBuilder.from_in_memory_scan(
            cache_entry,
            schema=schema,
            num_partitions=partition_set.num_partitions(),
            size_bytes=size_bytes,
            num_rows=num_rows,
        )
        df = cls(builder)
        df._result_cache = cache_entry

        # build preview
        num_preview_rows = context.daft_execution_config.num_preview_rows
        dataframe_num_rows = len(df)
        if dataframe_num_rows > num_preview_rows:
            preview_results, _ = ray_runner_io.partition_set_from_ray_dataset(ds.limit(num_preview_rows))
        else:
            preview_results = partition_set

        # set preview
        preview_partition = preview_results._get_merged_micropartition()
        df._preview = DataFramePreview(
            preview_partition=preview_partition,
            dataframe_num_rows=dataframe_num_rows,
        )
        return df

    @DataframePublicAPI
    def to_dask_dataframe(
        self,
        meta: Union[
            "pandas.DataFrame",
            "pandas.Series",
            Dict[str, Any],
            Iterable[Any],
            Tuple[Any],
            None,
        ] = None,
    ) -> "dask.DataFrame":
        """Converts the current Daft DataFrame to a Dask DataFrame.

        The returned Dask DataFrame will use `Dask-on-Ray <https://docs.ray.io/en/latest/ray-more-libs/dask-on-ray.html>`__
        to execute operations on a Ray cluster.

        .. NOTE::
            This function can only work if Daft is running using the RayRunner.

        Args:
            meta: An empty pandas `DataFrame <https://pandas.pydata.org/docs/reference/api/pandas.DataFrame.html>`__ or `Series <https://pandas.pydata.org/pandas-docs/stable/reference/api/pandas.Series.html>`__ that matches the dtypes and column
                names of the stream. This metadata is necessary for many algorithms in
                dask dataframe to work. For ease of use, some alternative inputs are
                also available. Instead of a DataFrame, a dict of ``{name: dtype}`` or
                iterable of ``(name, dtype)`` can be provided (note that the order of
                the names should match the order of the columns). Instead of a series, a
                tuple of ``(name, dtype)`` can be used.
                By default, this will be inferred from the underlying Daft DataFrame schema,
                with this argument supplying an optional override.

        Returns:
            dask.DataFrame: A Dask DataFrame stored on a Ray cluster.
        """
        from daft.runners.ray_runner import RayPartitionSet

        self.collect()
        partition_set = self._result
        assert partition_set is not None
        # TODO(Clark): Support Dask DataFrame conversion for the local runner if
        # Dask is using a non-distributed scheduler.
        if not isinstance(partition_set, RayPartitionSet):
            raise ValueError("Cannot convert to Dask DataFrame if not running on Ray backend")
        return partition_set.to_dask_dataframe(meta)

    @classmethod
    @DataframePublicAPI
    def _from_dask_dataframe(cls, ddf: "dask.DataFrame") -> "DataFrame":
        """Creates a Daft DataFrame from a Dask DataFrame."""
        # TODO(Clark): Support Dask DataFrame conversion for the local runner if
        # Dask is using a non-distributed scheduler.
        context = get_context()
        if context.get_or_create_runner().name != "ray":
            raise ValueError("Daft needs to be running on the Ray Runner for this operation")

        from daft.runners.ray_runner import RayRunnerIO

        ray_runner_io = context.get_or_create_runner().runner_io()
        assert isinstance(ray_runner_io, RayRunnerIO)

        partition_set, schema = ray_runner_io.partition_set_from_dask_dataframe(ddf)
        cache_entry = context.get_or_create_runner().put_partition_set_into_cache(partition_set)
        size_bytes = partition_set.size_bytes()
        num_rows = len(partition_set)
        assert size_bytes is not None, "In-memory data should always have non-None size in bytes"
        builder = LogicalPlanBuilder.from_in_memory_scan(
            cache_entry,
            schema=schema,
            num_partitions=partition_set.num_partitions(),
            size_bytes=size_bytes,
            num_rows=num_rows,
        )

        df = cls(builder)
        df._result_cache = cache_entry

        # build preview
        num_preview_rows = context.daft_execution_config.num_preview_rows
        dataframe_num_rows = len(df)
        if dataframe_num_rows > num_preview_rows:
            preview_results, _ = ray_runner_io.partition_set_from_dask_dataframe(ddf.loc[: num_preview_rows - 1])
        else:
            preview_results = partition_set

        # set preview
        preview_partition = preview_results._get_merged_micropartition()
        df._preview = DataFramePreview(
            preview_partition=preview_partition,
            dataframe_num_rows=dataframe_num_rows,
        )
        return df


@dataclass
class GroupedDataFrame:
    df: DataFrame
    group_by: ExpressionsProjection

    def __post_init__(self):
        resolved_groupby_schema = self.group_by.resolve_schema(self.df._builder.schema())
        for field, e in zip(resolved_groupby_schema, self.group_by):
            if field.dtype == DataType.null():
                raise ExpressionTypeError(f"Cannot groupby on null type expression: {e}")

    def __getitem__(self, item: Union[slice, int, str, Iterable[Union[str, int]]]) -> Union[Expression, "DataFrame"]:
        """Gets a column from the DataFrame as an Expression."""
        return self.df.__getitem__(item)

    def sum(self, *cols: ColumnInputType) -> "DataFrame":
        """Perform grouped sum on this GroupedDataFrame.

        Args:
            *cols (Union[str, Expression]): columns to sum

        Returns:
            DataFrame: DataFrame with grouped sums.
        """
        return self.df._apply_agg_fn(Expression.sum, cols, self.group_by)

    def mean(self, *cols: ColumnInputType) -> "DataFrame":
        """Performs grouped mean on this GroupedDataFrame.

        Args:
            *cols (Union[str, Expression]): columns to mean

        Returns:
            DataFrame: DataFrame with grouped mean.
        """
        return self.df._apply_agg_fn(Expression.mean, cols, self.group_by)

    def stddev(self, *cols: ColumnInputType) -> "DataFrame":
        """Performs grouped standard deviation on this GroupedDataFrame.

        Example:
            >>> import daft
            >>> df = daft.from_pydict({"keys": ["a", "a", "a", "b"], "col_a": [0, 1, 2, 100]})
            >>> df = df.groupby("keys").stddev()
            >>> df.show()
            ╭──────┬───────────────────╮
            │ keys ┆ col_a             │
            │ ---  ┆ ---               │
            │ Utf8 ┆ Float64           │
            ╞══════╪═══════════════════╡
            │ a    ┆ 0.816496580927726 │
            ├╌╌╌╌╌╌┼╌╌╌╌╌╌╌╌╌╌╌╌╌╌╌╌╌╌╌┤
            │ b    ┆ 0                 │
            ╰──────┴───────────────────╯
            <BLANKLINE>
            (Showing first 2 of 2 rows)

        Args:
            *cols (Union[str, Expression]): columns to stddev

        Returns:
            DataFrame: DataFrame with grouped standard deviation.
        """
        return self.df._apply_agg_fn(Expression.stddev, cols, self.group_by)

    def min(self, *cols: ColumnInputType) -> "DataFrame":
        """Perform grouped min on this GroupedDataFrame.

        Args:
            *cols (Union[str, Expression]): columns to min

        Returns:
            DataFrame: DataFrame with grouped min.
        """
        return self.df._apply_agg_fn(Expression.min, cols, self.group_by)

    def max(self, *cols: ColumnInputType) -> "DataFrame":
        """Performs grouped max on this GroupedDataFrame.

        Args:
            *cols (Union[str, Expression]): columns to max

        Returns:
            DataFrame: DataFrame with grouped max.
        """
        return self.df._apply_agg_fn(Expression.max, cols, self.group_by)

    def any_value(self, *cols: ColumnInputType) -> "DataFrame":
        """Returns an arbitrary value on this GroupedDataFrame.

        Values for each column are not guaranteed to be from the same row.

        Args:
            *cols (Union[str, Expression]): columns to get

        Returns:
            DataFrame: DataFrame with any values.
        """
        return self.df._apply_agg_fn(Expression.any_value, cols, self.group_by)

    def count(self, *cols: ColumnInputType) -> "DataFrame":
        """Performs grouped count on this GroupedDataFrame.

        Returns:
            DataFrame: DataFrame with grouped count per column.
        """
        return self.df._apply_agg_fn(Expression.count, cols, self.group_by)

    def agg_list(self, *cols: ColumnInputType) -> "DataFrame":
        """Performs grouped list on this GroupedDataFrame.

        Returns:
            DataFrame: DataFrame with grouped list per column.
        """
        return self.df._apply_agg_fn(Expression.agg_list, cols, self.group_by)

    def agg_concat(self, *cols: ColumnInputType) -> "DataFrame":
        """Performs grouped concat on this GroupedDataFrame.

        Returns:
            DataFrame: DataFrame with grouped concatenated list per column.
        """
        return self.df._apply_agg_fn(Expression.agg_concat, cols, self.group_by)

    def agg(self, *to_agg: Union[Expression, Iterable[Expression]]) -> "DataFrame":
        """Perform aggregations on this GroupedDataFrame. Allows for mixed aggregations.

        For a full list of aggregation expressions, see :ref:`Aggregation Expressions <api=aggregation-expression>`

        Example:
            >>> import daft
            >>> from daft import col
            >>> df = daft.from_pydict(
            ...     {
            ...         "pet": ["cat", "dog", "dog", "cat"],
            ...         "age": [1, 2, 3, 4],
            ...         "name": ["Alex", "Jordan", "Sam", "Riley"],
            ...     }
            ... )
            >>> grouped_df = df.groupby("pet").agg(
            ...     col("age").min().alias("min_age"),
            ...     col("age").max().alias("max_age"),
            ...     col("pet").count().alias("count"),
            ...     col("name").any_value(),
            ... )
            >>> grouped_df.show()
            ╭──────┬─────────┬─────────┬────────┬────────╮
            │ pet  ┆ min_age ┆ max_age ┆ count  ┆ name   │
            │ ---  ┆ ---     ┆ ---     ┆ ---    ┆ ---    │
            │ Utf8 ┆ Int64   ┆ Int64   ┆ UInt64 ┆ Utf8   │
            ╞══════╪═════════╪═════════╪════════╪════════╡
            │ cat  ┆ 1       ┆ 4       ┆ 2      ┆ Alex   │
            ├╌╌╌╌╌╌┼╌╌╌╌╌╌╌╌╌┼╌╌╌╌╌╌╌╌╌┼╌╌╌╌╌╌╌╌┼╌╌╌╌╌╌╌╌┤
            │ dog  ┆ 2       ┆ 3       ┆ 2      ┆ Jordan │
            ╰──────┴─────────┴─────────┴────────┴────────╯
            <BLANKLINE>
            (Showing first 2 of 2 rows)

        Args:
            *to_agg (Union[Expression, Iterable[Expression]]): aggregation expressions

        Returns:
            DataFrame: DataFrame with grouped aggregations
        """
        to_agg_list = (
            list(to_agg[0])
            if (len(to_agg) == 1 and not isinstance(to_agg[0], Expression))
            else list(typing.cast("Tuple[Expression]", to_agg))
        )

        for expr in to_agg_list:
            if not isinstance(expr, Expression):
                raise ValueError(f"GroupedDataFrame.agg() only accepts expression type, received: {type(expr)}")

        return self.df._agg(to_agg_list, group_by=self.group_by)

    def map_groups(self, udf: Expression) -> "DataFrame":
        """Apply a user-defined function to each group. The name of the resultant column will default to the name of the first input column.

        Example:
            >>> import daft, statistics
            >>>
            >>> df = daft.from_pydict({"group": ["a", "a", "a", "b", "b", "b"], "data": [1, 20, 30, 4, 50, 600]})
            >>>
            >>> @daft.udf(return_dtype=daft.DataType.float64())
            ... def std_dev(data):
            ...     return [statistics.stdev(data.to_pylist())]
            >>>
            >>> df = df.groupby("group").map_groups(std_dev(df["data"]))
            >>> df.show()
            ╭───────┬────────────────────╮
            │ group ┆ data               │
            │ ---   ┆ ---                │
            │ Utf8  ┆ Float64            │
            ╞═══════╪════════════════════╡
            │ a     ┆ 14.730919862656235 │
            ├╌╌╌╌╌╌╌┼╌╌╌╌╌╌╌╌╌╌╌╌╌╌╌╌╌╌╌╌┤
            │ b     ┆ 331.62026476076517 │
            ╰───────┴────────────────────╯
            <BLANKLINE>
            (Showing first 2 of 2 rows)

        Args:
            udf (Expression): User-defined function to apply to each group.

        Returns:
            DataFrame: DataFrame with grouped aggregations
        """
        return self.df._map_groups(udf, group_by=self.group_by)<|MERGE_RESOLUTION|>--- conflicted
+++ resolved
@@ -159,25 +159,13 @@
             return self._result_cache.value
 
     def explain_broadcast(self):
-<<<<<<< HEAD
-=======
         """Broadcast the mermaid-formatted plan on the given port (assuming metrics-broadcasting is enabled)."""
         import socket
 
->>>>>>> 4cf31121
         from daft.dataframe.display import MermaidFormatter
 
         ctx = get_context()
         with ctx._lock:
-<<<<<<< HEAD
-            assert ctx._enable_broadcast, "This method should only be called when metrics broadcasting is enabled"
-            _ip = f"{ctx._broadcast_addr}:{ctx._broadcast_port}"
-
-        is_cached = self._result_cache is not None
-        instance = MermaidFormatter(builder=self.__builder, show_all=True, simple=False, is_cached=is_cached)
-
-        _text = instance._repr_markdown_()
-=======
             if not ctx._enable_broadcast:
                 return
 
@@ -191,7 +179,6 @@
         with socket.socket(socket.AF_INET, socket.SOCK_STREAM) as sock:
             sock.connect((addr, port))
             sock.sendall(text.encode("utf-8"))
->>>>>>> 4cf31121
 
     @DataframePublicAPI
     def explain(
@@ -212,23 +199,7 @@
             file (Optional[io.IOBase]): Location to print the output to, or defaults to None which defaults to the default location for
                 print (in Python, that should be sys.stdout)
         """
-<<<<<<< HEAD
-        # ctx = get_context()
-        # broadcast_ip = None
-        # with ctx._lock:
-        #     if ctx._enable_broadcast:
-        #         broadcast_ip = f"{ctx._broadcast_addr}:{ctx._broadcast_port}"
-        #
-        # if ip := broadcast_ip:
-        #     from daft.dataframe.display import MermaidFormatter
-        #
-        #     instance = MermaidFormatter(self.__builder, show_all, simple, is_cached)
-        #     text = instance._repr_markdown_()
-        #     breakpoint()
-
-=======
         self.explain_broadcast()
->>>>>>> 4cf31121
         is_cached = self._result_cache is not None
         if format == "mermaid":
             from daft.dataframe.display import MermaidFormatter
@@ -2360,9 +2331,9 @@
             DataFrame: Transformed DataFrame.
         """
         result = func(self, *args, **kwargs)
-        assert isinstance(
-            result, DataFrame
-        ), f"Func returned an instance of type [{type(result)}], should have been DataFrame."
+        assert isinstance(result, DataFrame), (
+            f"Func returned an instance of type [{type(result)}], " "should have been DataFrame."
+        )
         return result
 
     def _agg(
@@ -2640,11 +2611,7 @@
             >>> import daft
             >>> from daft import col
             >>> df = daft.from_pydict(
-            ...     {
-            ...         "pet": ["cat", "dog", "dog", "cat"],
-            ...         "age": [1, 2, 3, 4],
-            ...         "name": ["Alex", "Jordan", "Sam", "Riley"],
-            ...     }
+            ...     {"pet": ["cat", "dog", "dog", "cat"], "age": [1, 2, 3, 4], "name": ["Alex", "Jordan", "Sam", "Riley"]}
             ... )
             >>> grouped_df = df.groupby("pet").agg(
             ...     col("age").min().alias("min_age"),
@@ -3416,11 +3383,7 @@
             >>> import daft
             >>> from daft import col
             >>> df = daft.from_pydict(
-            ...     {
-            ...         "pet": ["cat", "dog", "dog", "cat"],
-            ...         "age": [1, 2, 3, 4],
-            ...         "name": ["Alex", "Jordan", "Sam", "Riley"],
-            ...     }
+            ...     {"pet": ["cat", "dog", "dog", "cat"], "age": [1, 2, 3, 4], "name": ["Alex", "Jordan", "Sam", "Riley"]}
             ... )
             >>> grouped_df = df.groupby("pet").agg(
             ...     col("age").min().alias("min_age"),
