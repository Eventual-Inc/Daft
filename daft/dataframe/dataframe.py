--- conflicted
+++ resolved
@@ -1055,7 +1055,6 @@
         Note:
             This call is **blocking** and will execute the DataFrame when called
 
-<<<<<<< HEAD
         Examples:
             >>> import daft
             >>> df = daft.from_pydict({"x": [1, 2, 3], "y": ["a", "b", "c"]})
@@ -1077,11 +1076,8 @@
             (Writes the DataFrame to S3 in JSON format, partitioned by column "x" and overwriting existing data)
             <BLANKLINE>
 
-        !!! Currently only supported with the Native runner!
-=======
         Warning:
             Currently only supported with the Native runner!
->>>>>>> 10d1e348
         """
         if write_mode not in ["append", "overwrite", "overwrite-partitions"]:
             raise ValueError(
