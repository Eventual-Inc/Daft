from __future__ import annotations

from daft.context import get_context
from daft.logical.builder import LogicalPlanBuilder


class AsciiOptions:
    simple: bool

    def __init__(self, simple: bool = False):
        self.simple = simple


class SubgraphOptions:
    name: str
    subgraph_id: str
    metadata: str | None

    def __init__(self, name: str, subgraph_id: str, metadata: str | None = None):
        self.name = name
        self.subgraph_id = subgraph_id
        self.metadata = metadata


class MermaidOptions:
    simple: bool
    bottom_up: bool
    subgraph_options: SubgraphOptions | None

<<<<<<< HEAD
    def __init__(self, simple: bool = False, bottom_up=False, subgraph_options: SubgraphOptions | None = None):
=======
    def __init__(
        self, simple: bool = False, bottom_up: bool = False, subgraph_options: Optional[SubgraphOptions] = None
    ) -> None:
>>>>>>> d2b94a65
        self.simple = simple
        self.bottom_up = bottom_up
        self.subgraph_options = subgraph_options

<<<<<<< HEAD
    def with_subgraph_options(self, name: str, subgraph_id: str, metadata: str | None = None):
=======
    def with_subgraph_options(self, name: str, subgraph_id: str, metadata: Optional[str] = None) -> "MermaidOptions":
>>>>>>> d2b94a65
        opts = MermaidOptions(self.simple, subgraph_options=SubgraphOptions(name, subgraph_id, metadata))

        return opts


class MermaidFormatter:
    def __init__(
        self, builder: LogicalPlanBuilder, show_all: bool = False, simple: bool = False, is_cached: bool = False
    ):
        self.builder = builder
        self.show_all = show_all
        self.simple = simple
        self.is_cached = is_cached

    def _repr_markdown_(self) -> str:
        builder = self.builder
        output = ""
        display_opts = MermaidOptions(simple=self.simple)
        # TODO handle cached plans
        if self.show_all:
            output = "```mermaid\n"
            output += "flowchart TD\n"
            output += builder._builder.repr_mermaid(
                display_opts.with_subgraph_options(name="Unoptimized LogicalPlan", subgraph_id="unoptimized")
            )
            output += "\n"

            builder = builder.optimize()
            output += builder._builder.repr_mermaid(
                display_opts.with_subgraph_options(name="Optimized LogicalPlan", subgraph_id="optimized")
            )
            output += "\n"
            if get_context().get_or_create_runner().name != "native":
                physical_plan_scheduler = builder.to_physical_plan_scheduler(get_context().daft_execution_config)
                output += physical_plan_scheduler._scheduler.repr_mermaid(
                    display_opts.with_subgraph_options(name="Physical Plan", subgraph_id="physical")
                )
            else:
                from daft.execution.native_executor import NativeExecutor

                native_executor = NativeExecutor()
                output += native_executor._executor.repr_mermaid(
                    builder._builder,
                    get_context().daft_execution_config,
                    display_opts.with_subgraph_options(name="Physical Plan", subgraph_id="physical"),
                )
            output += "\n"
            output += "unoptimized --> optimized\n"
            output += "optimized --> physical\n"
            output += "```\n"

        else:
            output = "```mermaid\n"
            output += builder._builder.repr_mermaid(display_opts)
            output += "\n"
            output += "```\n"
            output += (
                "Set `show_all=True` to also see the Optimized and Physical plans. This will run the query optimizer."
            )

        return output

    def __repr__(self) -> str:
        return self._repr_markdown_()<|MERGE_RESOLUTION|>--- conflicted
+++ resolved
@@ -1,7 +1,11 @@
 from __future__ import annotations
 
+from typing import TYPE_CHECKING
+
 from daft.context import get_context
-from daft.logical.builder import LogicalPlanBuilder
+
+if TYPE_CHECKING:
+    from daft.logical.builder import LogicalPlanBuilder
 
 
 class AsciiOptions:
@@ -27,22 +31,14 @@
     bottom_up: bool
     subgraph_options: SubgraphOptions | None
 
-<<<<<<< HEAD
-    def __init__(self, simple: bool = False, bottom_up=False, subgraph_options: SubgraphOptions | None = None):
-=======
     def __init__(
-        self, simple: bool = False, bottom_up: bool = False, subgraph_options: Optional[SubgraphOptions] = None
+        self, simple: bool = False, bottom_up: bool = False, subgraph_options: SubgraphOptions | None = None
     ) -> None:
->>>>>>> d2b94a65
         self.simple = simple
         self.bottom_up = bottom_up
         self.subgraph_options = subgraph_options
 
-<<<<<<< HEAD
-    def with_subgraph_options(self, name: str, subgraph_id: str, metadata: str | None = None):
-=======
-    def with_subgraph_options(self, name: str, subgraph_id: str, metadata: Optional[str] = None) -> "MermaidOptions":
->>>>>>> d2b94a65
+    def with_subgraph_options(self, name: str, subgraph_id: str, metadata: str | None = None) -> MermaidOptions:
         opts = MermaidOptions(self.simple, subgraph_options=SubgraphOptions(name, subgraph_id, metadata))
 
         return opts
