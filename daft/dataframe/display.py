from __future__ import annotations

from typing import TYPE_CHECKING

from daft.context import get_context
from daft.daft import DistributedPhysicalPlan
from daft.runners import get_or_create_runner

if TYPE_CHECKING:
    from daft.logical.builder import LogicalPlanBuilder


class AsciiOptions:
    simple: bool

    def __init__(self, simple: bool = False):
        self.simple = simple


class SubgraphOptions:
    name: str
    subgraph_id: str
    metadata: str | None

    def __init__(self, name: str, subgraph_id: str, metadata: str | None = None):
        self.name = name
        self.subgraph_id = subgraph_id
        self.metadata = metadata


class MermaidOptions:
    simple: bool
    bottom_up: bool
    subgraph_options: SubgraphOptions | None

    def __init__(
        self, simple: bool = False, bottom_up: bool = False, subgraph_options: SubgraphOptions | None = None
    ) -> None:
        self.simple = simple
        self.bottom_up = bottom_up
        self.subgraph_options = subgraph_options

    def with_subgraph_options(self, name: str, subgraph_id: str, metadata: str | None = None) -> MermaidOptions:
        opts = MermaidOptions(self.simple, subgraph_options=SubgraphOptions(name, subgraph_id, metadata))

        return opts


class MermaidFormatter:
    def __init__(
        self, builder: LogicalPlanBuilder, show_all: bool = False, simple: bool = False, is_cached: bool = False
    ):
        self.builder = builder
        self.show_all = show_all
        self.simple = simple
        self.is_cached = is_cached

    def _repr_markdown_(self) -> str:
        builder = self.builder
        output = ""
        display_opts = MermaidOptions(simple=self.simple)
        # TODO handle cached plans
        if self.show_all:
            output = "```mermaid\n"
            output += "flowchart TD\n"
            output += builder._builder.repr_mermaid(
                display_opts.with_subgraph_options(name="Unoptimized LogicalPlan", subgraph_id="unoptimized")
            )
            output += "\n"

            execution_config = get_context().daft_execution_config
            builder = builder.optimize(execution_config)
            output += builder._builder.repr_mermaid(
                display_opts.with_subgraph_options(name="Optimized LogicalPlan", subgraph_id="optimized")
            )
            output += "\n"
            if get_or_create_runner().name != "native":
<<<<<<< HEAD
                daft_execution_config = get_context().daft_execution_config
                distributed_plan = DistributedPhysicalPlan.from_logical_plan_builder(
                    builder._builder, daft_execution_config
                )
                output += distributed_plan.repr_mermaid(
=======
                physical_plan_scheduler = builder.to_physical_plan_scheduler(execution_config)
                output += physical_plan_scheduler._scheduler.repr_mermaid(
>>>>>>> e28e97fd
                    display_opts.with_subgraph_options(name="Physical Plan", subgraph_id="physical")
                )
            else:
                from daft.execution.native_executor import NativeExecutor

                native_executor = NativeExecutor()
                output += native_executor._executor.repr_mermaid(
                    builder._builder,
                    execution_config,
                    display_opts.with_subgraph_options(name="Physical Plan", subgraph_id="physical"),
                )
            output += "\n"
            output += "unoptimized --> optimized\n"
            output += "optimized --> physical\n"
            output += "```\n"

        else:
            output = "```mermaid\n"
            output += builder._builder.repr_mermaid(display_opts)
            output += "\n"
            output += "```\n"
            output += (
                "Set `show_all=True` to also see the Optimized and Physical plans. This will run the query optimizer."
            )

        return output

    def __repr__(self) -> str:
        return self._repr_markdown_()<|MERGE_RESOLUTION|>--- conflicted
+++ resolved
@@ -75,16 +75,11 @@
             )
             output += "\n"
             if get_or_create_runner().name != "native":
-<<<<<<< HEAD
-                daft_execution_config = get_context().daft_execution_config
+                daft_execution_config = execution_config
                 distributed_plan = DistributedPhysicalPlan.from_logical_plan_builder(
-                    builder._builder, daft_execution_config
+                    builder._builder, "<tmp>", daft_execution_config
                 )
                 output += distributed_plan.repr_mermaid(
-=======
-                physical_plan_scheduler = builder.to_physical_plan_scheduler(execution_config)
-                output += physical_plan_scheduler._scheduler.repr_mermaid(
->>>>>>> e28e97fd
                     display_opts.with_subgraph_options(name="Physical Plan", subgraph_id="physical")
                 )
             else:
