--- conflicted
+++ resolved
@@ -93,6 +93,7 @@
 
         self._scheduler.update(
             stage_id,
+            stage_id,
             cache_entry.key,
             cache_entry,
             num_partitions=num_partitions,
@@ -100,13 +101,10 @@
             num_rows=num_rows,
         )
 
-<<<<<<< HEAD
     def update_stats(
         self, time_taken: float, size_bytes: int | None, num_rows: int | None, stage_id: int | None
     ) -> None:
         self._scheduler.update_stats(time_taken, size_bytes, num_rows, stage_id)
 
-=======
->>>>>>> f782869c
     def explain_analyze(self, explain_analyze_dir: str) -> None:
         self._scheduler.explain_analyze(explain_analyze_dir)