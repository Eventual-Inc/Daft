--- conflicted
+++ resolved
@@ -1,11 +1,8 @@
 from __future__ import annotations
 
 import logging
-<<<<<<< HEAD
-from typing import TYPE_CHECKING, Any, Callable, Literal, Mapping
-=======
-from typing import TYPE_CHECKING, Any, Callable
->>>>>>> 6d09e9e0
+from collections.abc import Mapping
+from typing import TYPE_CHECKING, Any, Callable, Literal
 
 from daft.context import get_context
 from daft.daft import (
@@ -32,11 +29,8 @@
 from daft.utils import column_inputs_to_expressions
 
 if TYPE_CHECKING:
-<<<<<<< HEAD
     import pathlib
-=======
     from collections.abc import Mapping
->>>>>>> 6d09e9e0
 
     import pandas as pd
 
