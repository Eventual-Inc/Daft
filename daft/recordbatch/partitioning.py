from __future__ import annotations

import urllib.parse
from typing import TYPE_CHECKING

from daft import Series

from .micropartition import MicroPartition

if TYPE_CHECKING:
    from daft.expressions import ExpressionsProjection
    from daft.recordbatch.recordbatch import RecordBatch


def partition_strings_to_path(
    root_path: str,
    parts: dict[str, str],
    partition_null_fallback: str = "__HIVE_DEFAULT_PARTITION__",
) -> str:
    # Hive-style partition keys and values should be URL encoded.
    keys = [urllib.parse.quote(key) for key in parts.keys()]
    values = [partition_null_fallback if value is None else urllib.parse.quote(value) for value in parts.values()]
    postfix = "/".join(f"{k}={v}" for k, v in zip(keys, values))
    return f"{root_path}/{postfix}"


def partition_values_to_str_mapping(
    partition_values: MicroPartition | RecordBatch,
) -> dict[str, Series]:
    null_part = Series.from_pylist(
        [None]
    )  # This is to ensure that the null values are replaced with the default_partition_fallback value

    partition_strings = {}

    for column in partition_values.columns():
        string_names = column._to_str_values()
        null_filled = column.is_null().if_else(null_part, string_names)
        partition_strings[column.name()] = null_filled

    return partition_strings


class PartitionedTable:
<<<<<<< HEAD
    def __init__(self, table: MicroPartition, partition_keys: ExpressionsProjection | None):
        self.table = table
        self.partition_keys = partition_keys
        self._partitions = None
        self._partition_values = None
=======
    def __init__(self, table: MicroPartition, partition_keys: Optional[ExpressionsProjection]):
        self.table: MicroPartition = table
        self.partition_keys: Optional[ExpressionsProjection] = partition_keys
        self._partitions: Optional[list[MicroPartition]] = None
        self._partition_values: Optional[MicroPartition] = None
>>>>>>> d2b94a65

    def _create_partitions(self) -> None:
        if self.partition_keys is None or len(self.partition_keys) == 0:
            self._partitions = [self.table]
            self._partition_values = None
        else:
            self._partitions, self._partition_values = self.table.partition_by_value(partition_keys=self.partition_keys)

    def partitions(self) -> list[MicroPartition]:
        """Returns a list of MicroPartitions representing the table partitioned by the partition keys.

        If the table is not partitioned, returns the original table as the single element in the list.
        """
        if self._partitions is None:
            self._create_partitions()
        return self._partitions  # type: ignore

    def partition_values(self) -> MicroPartition | None:
        """Returns the partition values, with each row corresponding to the partition at the same index in PartitionedTable.partitions().

        If the table is not partitioned, returns None.

        """
        if self._partition_values is None:
            self._create_partitions()
        return self._partition_values

    def partition_values_str(self) -> MicroPartition | None:
        """Returns the partition values converted to human-readable strings, keeping null values as null.

        If the table is not partitioned, returns None.
        """
        partition_values = self.partition_values()

        if partition_values is None:
            return None
        else:
            partition_strings = partition_values_to_str_mapping(partition_values)
            return MicroPartition.from_pydict(partition_strings)<|MERGE_RESOLUTION|>--- conflicted
+++ resolved
@@ -42,19 +42,11 @@
 
 
 class PartitionedTable:
-<<<<<<< HEAD
     def __init__(self, table: MicroPartition, partition_keys: ExpressionsProjection | None):
-        self.table = table
-        self.partition_keys = partition_keys
-        self._partitions = None
-        self._partition_values = None
-=======
-    def __init__(self, table: MicroPartition, partition_keys: Optional[ExpressionsProjection]):
         self.table: MicroPartition = table
-        self.partition_keys: Optional[ExpressionsProjection] = partition_keys
-        self._partitions: Optional[list[MicroPartition]] = None
-        self._partition_values: Optional[MicroPartition] = None
->>>>>>> d2b94a65
+        self.partition_keys: ExpressionsProjection | None = partition_keys
+        self._partitions: list[MicroPartition] | None = None
+        self._partition_values: MicroPartition | None = None
 
     def _create_partitions(self) -> None:
         if self.partition_keys is None or len(self.partition_keys) == 0:
