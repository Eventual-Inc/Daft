from __future__ import annotations

import sys
from collections.abc import Callable, Generator, Iterator
from typing import TYPE_CHECKING, Any, Generic, TypeVar, get_args, get_origin, get_type_hints, overload

from daft.daft import row_wise_udf
from daft.datatype import DataType

from ._internal import check_fn_serializable, get_expr_args, get_unique_function_name

if sys.version_info < (3, 10):
    from typing_extensions import ParamSpec
else:
    from typing import ParamSpec

from daft.expressions import Expression

if TYPE_CHECKING:
    from daft.datatype import DataTypeLike


P = ParamSpec("P")
T = TypeVar("T")


class GeneratorUdf(Generic[P, T]):
    """A user-defined Daft generator function, created by calling `daft.func` on a generator function.

    Unlike row-wise functions which return one value per input row, generator functions may yield multiple values per row.
    Each value is placed in its own row, with the other output columns broadcast to match the number of generated values.
    If no values are yielded for an input, a null value is inserted.
    """

    def __init__(self, fn: Callable[P, Iterator[T]], return_dtype: DataTypeLike | None):
        self._inner = fn
        self.name = get_unique_function_name(fn)

        # attempt to extract return type from an Iterator or Generator type hint
        if return_dtype is None:
            type_hints = get_type_hints(fn)
            if "return" not in type_hints:
                raise ValueError(
                    "`@daft.func` requires either a return type hint or the `return_dtype` argument to be specified."
                )

            iterator_type = type_hints["return"]
            origin = get_origin(iterator_type)
            args = get_args(iterator_type)

            if origin not in (Iterator, Generator):
                raise TypeError(
                    f"The return type hint of a Daft generator function must be an iterator or generator, found: {iterator_type}"
                )

            return_dtype = args[0]
        self.return_dtype = DataType._infer_type(return_dtype)

    @overload
    def __call__(self, *args: P.args, **kwargs: P.kwargs) -> Iterator[T]: ...
    @overload
    def __call__(self, *args: Expression, **kwargs: Expression) -> Expression: ...
    @overload
    def __call__(self, *args: Any, **kwargs: Any) -> Expression | Iterator[T]: ...

    def __call__(self, *args: Any, **kwargs: Any) -> Expression | Iterator[T]:
        expr_args = get_expr_args(args, kwargs)

<<<<<<< HEAD
        check_fn_serializable(self._inner, "@daft.func")
=======
        # evaluate the function eagerly if there are no expression arguments
        if len(expr_args) == 0:
            return self._inner(*args, **kwargs)
>>>>>>> 6b5bd87e

        # temporary workaround before we implement actual generator UDFs: convert it into a list-type row-wise UDF + explode
        def inner_rowwise(*args: P.args, **kwargs: P.kwargs) -> list[T]:
            return list(self._inner(*args, **kwargs))

        return_dtype_rowwise = DataType.list(self.return_dtype)

        return Expression._from_pyexpr(
            row_wise_udf(self.name, inner_rowwise, return_dtype_rowwise._dtype, (args, kwargs), expr_args)
        ).explode()<|MERGE_RESOLUTION|>--- conflicted
+++ resolved
@@ -66,13 +66,11 @@
     def __call__(self, *args: Any, **kwargs: Any) -> Expression | Iterator[T]:
         expr_args = get_expr_args(args, kwargs)
 
-<<<<<<< HEAD
-        check_fn_serializable(self._inner, "@daft.func")
-=======
         # evaluate the function eagerly if there are no expression arguments
         if len(expr_args) == 0:
             return self._inner(*args, **kwargs)
->>>>>>> 6b5bd87e
+
+        check_fn_serializable(self._inner, "@daft.func")
 
         # temporary workaround before we implement actual generator UDFs: convert it into a list-type row-wise UDF + explode
         def inner_rowwise(*args: P.args, **kwargs: P.kwargs) -> list[T]:
