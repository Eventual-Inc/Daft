from __future__ import annotations

import warnings
from typing import Any, Iterator, Literal, TypeVar

from daft.arrow_utils import ensure_array, ensure_chunked_array
from daft.daft import CountMode, ImageFormat, ImageMode, PySeries, image
from daft.datatype import DataType, TimeUnit, _ensure_registered_super_ext_type
from daft.dependencies import np, pa, pd
from daft.utils import pyarrow_supports_fixed_shape_tensor


class SeriesIterable:
    """Iterable wrapper for Series that efficiently handles different data types."""

    def __init__(self, series: Series):
        self.series = series

    def __iter__(self) -> Iterator[Any]:
        dt = self.series.datatype()
        if dt == DataType.python():

            def yield_pylist():
                yield from self.series._series.to_pylist()

            return yield_pylist()
        elif dt._should_cast_to_python():

            def yield_pylist():
                yield from self.series._series.cast(DataType.python()._dtype).to_pylist()

            return yield_pylist()
        else:

            def arrow_to_py():
                # We directly call .to_arrow() on the internal PySeries object since the case
                # above has already captured the fixed shape tensor case.
                arrow_data = self.series._series.to_arrow()
                for item in arrow_data:
                    yield None if item is None else item.as_py()

            return arrow_to_py()


class Series:
    """A Daft Series is an array of data of a single type, and is usually a column in a DataFrame."""

    _series: PySeries

    def __init__(self) -> None:
        raise NotImplementedError("We do not support creating a Series via __init__ ")

    def __iter__(self) -> Iterator[Any]:
        """Return an iterator over the elements of the Series."""
        iterable = SeriesIterable(self)
        return iterable.__iter__()

    @staticmethod
    def _from_pyseries(pyseries: PySeries) -> Series:
        s = Series.__new__(Series)
        s._series = pyseries
        return s

    @staticmethod
    def from_arrow(array: pa.Array | pa.ChunkedArray, name: str = "arrow_series") -> Series:
        """Construct a Series from an pyarrow array or chunked array.

        Args:
            array: The pyarrow (chunked) array whose data we wish to put in the Series.
            name: The name associated with the Series; this is usually the column name.
        """
        _ensure_registered_super_ext_type()
        if DataType.from_arrow_type(array.type) == DataType.python():
            # If the Arrow type is not natively supported, go through the Python list path.
            return Series.from_pylist(array.to_pylist(), name=name, pyobj="force")
        elif isinstance(array, pa.Array):
            array = ensure_array(array)
            if isinstance(array.type, getattr(pa, "FixedShapeTensorType", ())):
                series = Series.from_arrow(array.storage, name=name)
                return series.cast(DataType.from_arrow_type(array.type))
            else:
                pys = PySeries.from_arrow(name, array)
                return Series._from_pyseries(pys)
        elif isinstance(array, pa.ChunkedArray):
            array = ensure_chunked_array(array)
            arr_type = array.type
            if isinstance(arr_type, pa.BaseExtensionType):
                combined_storage_array = array.cast(arr_type.storage_type).combine_chunks()
                combined_array = arr_type.wrap_array(combined_storage_array)
            else:
                combined_array = array.combine_chunks()
            return Series.from_arrow(combined_array)
        else:
            raise TypeError(f"expected either PyArrow Array or Chunked Array, got {type(array)}")

    @staticmethod
    def from_pylist(data: list, name: str = "list_series", pyobj: str = "allow") -> Series:
        """Construct a Series from a Python list.

        The resulting type depends on the setting of pyobjects:
            - ``"allow"``: Arrow-backed types if possible, else PyObject;
            - ``"disallow"``: Arrow-backed types only, raising error if not convertible;
            - ``"force"``: Store as PyObject types.

        Args:
            data: The Python list whose data we wish to put in the Series.
            name: The name associated with the Series; this is usually the column name.
            pyobj: Whether we want to ``"allow"`` coercion to Arrow types, ``"disallow"``
                falling back to Python type representation, or ``"force"`` the data to only
                have a Python type representation. Default is ``"allow"``.
        """
        if not isinstance(data, list):
            raise TypeError(f"expected a python list, got {type(data)}")

        if pyobj not in {"allow", "disallow", "force"}:
            raise ValueError(f"pyobj: expected either 'allow', 'disallow', or 'force', but got {pyobj})")

        if pyobj == "force":
            pys = PySeries.from_pylist(name, data, pyobj=pyobj)
            return Series._from_pyseries(pys)

        # Workaround: wrap list of np.datetime64 in an np.array
        #   - https://github.com/apache/arrow/issues/40580
        #   - https://github.com/Eventual-Inc/Daft/issues/3826
        if data and np.module_available() and isinstance(data[0], np.datetime64):
            data = np.array(data)

        try:
            arrow_array = pa.array(data)
            return Series.from_arrow(arrow_array, name=name)
        except pa.lib.ArrowInvalid:
            if pyobj == "disallow":
                raise
            pys = PySeries.from_pylist(name, data, pyobj=pyobj)
            return Series._from_pyseries(pys)

    @classmethod
    def from_numpy(cls, data: np.ndarray, name: str = "numpy_series") -> Series:
        """Construct a Series from a NumPy ndarray.

        If the provided NumPy ndarray is 1-dimensional, Daft will attempt to store the ndarray
        in a pyarrow Array. If the ndarray has more than 1 dimension OR storing the 1D array in Arrow failed,
        Daft will store the ndarray data as a Python list of NumPy ndarrays.

        Args:
            data: The NumPy ndarray whose data we wish to put in the Series.
            name: The name associated with the Series; this is usually the column name.
        """
        if not isinstance(data, np.ndarray):
            raise TypeError(f"Expected a NumPy ndarray, got {type(data)}")
        if data.ndim <= 1:
            try:
                arrow_array = pa.array(data)
            except pa.ArrowInvalid:
                pass
            else:
                return cls.from_arrow(arrow_array, name=name)
        # TODO(Clark): Represent the tensor series with an Arrow extension type in order
        # to keep the series data contiguous.
        list_ndarray = [np.asarray(item) for item in data]
        return cls.from_pylist(list_ndarray, name=name, pyobj="allow")

    @classmethod
    def from_pandas(cls, data: pd.Series, name: str = "pd_series") -> Series:
        """Construct a Series from a pandas Series.

        This will first try to convert the series into a pyarrow array, then will fall
        back to converting the series to a NumPy ndarray and going through that construction path,
        and will finally fall back to converting the series to a Python list and going through that
        path.

        Args:
            data: The pandas Series whose data we wish to put in the Daft Series.
            name: The name associated with the Series; this is usually the column name.
        """
        if not isinstance(data, pd.Series):
            raise TypeError(f"expected a pandas Series, got {type(data)}")
        # First, try Arrow path.
        try:
            arrow_arr = pa.Array.from_pandas(data)
        except pa.ArrowInvalid:
            pass
        else:
            return cls.from_arrow(arrow_arr, name=name)
        # Second, fall back to NumPy path. Note that .from_numpy() does _not_ fall back to
        # the pylist representation for 1D arrays and instead raises an error that we can catch.
        # We do the pylist representation fallback ourselves since the pd.Series.to_list()
        # preserves more type information for types that are not natively representable in Python.
        try:
            ndarray = data.to_numpy()
            return cls.from_numpy(ndarray, name=name)
        except Exception:
            pass
        # Finally, fall back to pylist path.
        # NOTE: For element types that don't have a native Python representation,
        # a Pandas scalar object will be returned.
        return cls.from_pylist(data.to_list(), name=name, pyobj="force")

    def cast(self, dtype: DataType) -> Series:
        return Series._from_pyseries(self._series.cast(dtype._dtype))

    def _cast_to_python(self) -> Series:
        """Convert this Series into a Series of Python objects.

        Call Series.to_pylist() and create a new Series from the raw Pylist directly.

        This logic is needed by the Rust implementation of cast(),
        but is written here (i.e. not in Rust) for conciseness.

        Do not call this method directly in Python; call cast() instead.
        """
        pylist = self.to_pylist()
        return Series.from_pylist(pylist, self.name(), pyobj="force")

    def _pycast_to_pynative(self, typefn: type) -> Series:
        """Apply Python-level casting to this Series.

        Call Series.to_pylist(), apply the Python cast (e.g. str(x)),
        and create a new arrow-backed Series from the result.

        This logic is needed by the Rust implementation of cast(),
        but is written here (i.e. not in Rust) for conciseness.

        Do not call this method directly in Python; call cast() instead.
        """
        pylist = self.to_pylist()
        pylist = [typefn(_) if _ is not None else None for _ in pylist]
        return Series.from_pylist(pylist, self.name(), pyobj="disallow")

    @staticmethod
    def concat(series: list[Series]) -> Series:
        pyseries = []
        for s in series:
            if not isinstance(s, Series):
                raise TypeError(f"Expected a Series for concat, got {type(s)}")
            pyseries.append(s._series)
        return Series._from_pyseries(PySeries.concat(pyseries))

    def name(self) -> str:
        return self._series.name()

    def rename(self, name: str) -> Series:
        return Series._from_pyseries(self._series.rename(name))

    def datatype(self) -> DataType:
        return DataType._from_pydatatype(self._series.data_type())

    def to_arrow(self) -> pa.Array:
        """Convert this Series to an pyarrow array."""
        _ensure_registered_super_ext_type()

        dtype = self.datatype()
        arrow_arr = self._series.to_arrow()

        # Special-case for PyArrow FixedShapeTensor if it is supported by the version of PyArrow
        # TODO: Push this down into self._series.to_arrow()?
        if dtype.is_fixed_shape_tensor() and pyarrow_supports_fixed_shape_tensor():
            pyarrow_dtype = dtype.to_arrow_dtype()
            arrow_series = self._series.to_arrow()
            return pa.ExtensionArray.from_storage(pyarrow_dtype, arrow_series.storage)

        return arrow_arr

    def to_pylist(self) -> list:
        """Convert this Series to a Python list."""
        if self.datatype().is_python():
            return self._series.to_pylist()
        elif self.datatype()._should_cast_to_python():
            return self._series.cast(DataType.python()._dtype).to_pylist()
        else:
            return self._series.to_arrow().to_pylist()

    def filter(self, mask: Series) -> Series:
        if not isinstance(mask, Series):
            raise TypeError(f"expected another Series but got {type(mask)}")
        return Series._from_pyseries(self._series.filter(mask._series))

    def take(self, idx: Series) -> Series:
        if not isinstance(idx, Series):
            raise TypeError(f"expected another Series but got {type(idx)}")
        return Series._from_pyseries(self._series.take(idx._series))

    def slice(self, start: int, end: int) -> Series:
        if not isinstance(start, int):
            raise TypeError(f"expected int for start but got {type(start)}")
        if not isinstance(end, int):
            raise TypeError(f"expected int for end but got {type(end)}")

        return Series._from_pyseries(self._series.slice(start, end))

    def argsort(self, descending: bool = False, nulls_first: bool | None = None) -> Series:
        if not isinstance(descending, bool):
            raise TypeError(f"expected `descending` to be bool, got {type(descending)}")
        if nulls_first is None:
            nulls_first = descending

        return Series._from_pyseries(self._series.argsort(descending, nulls_first))

    def sort(self, descending: bool = False, nulls_first: bool | None = None) -> Series:
        if not isinstance(descending, bool):
            raise TypeError(f"expected `descending` to be bool, got {type(descending)}")
        if nulls_first is None:
            nulls_first = descending
        return Series._from_pyseries(self._series.sort(descending, nulls_first))

    def hash(self, seed: Series | None = None) -> Series:
        if not isinstance(seed, Series) and seed is not None:
            raise TypeError(f"expected `seed` to be Series, got {type(seed)}")

        return Series._from_pyseries(self._series.hash(seed._series if seed is not None else None))

    def murmur3_32(self) -> Series:
        return Series._from_pyseries(self._series.murmur3_32())

    def __repr__(self) -> str:
        return repr(self._series)

    def __bool__(self) -> bool:
        raise ValueError(
            "Series don't have a truth value." "If you reached this error using `and` / `or`, use `&` / `|` instead."
        )

    def __len__(self) -> int:
        return len(self._series)

    def size_bytes(self) -> int:
        """Returns the total sizes of all buffers used for representing this Series.

        In particular, this includes the:

        1. Buffer(s) used for data (applies any slicing if that occurs!)
        2. Buffer(s) used for offsets, if applicable (for variable-length arrow types)
        3. Buffer(s) used for validity, if applicable (arrow can choose to omit the validity bitmask)
        4. Recursively gets .size_bytes for any child arrays, if applicable (for nested types)
        """
        return self._series.size_bytes()

    def __abs__(self) -> Series:
        return Series._from_pyseries(abs(self._series))

    def ceil(self) -> Series:
        return Series._from_pyseries(self._series.ceil())

    def floor(self) -> Series:
        return Series._from_pyseries(self._series.floor())

    def sign(self) -> Series:
        """The sign of a numeric series."""
        return Series._from_pyseries(self._series.sign())

    def signum(self) -> Series:
        """The signum of a numeric series."""
        return Series._from_pyseries(self._series.sign())

    def negate(self) -> Series:
        """The negative of a numeric series."""
        return Series._from_pyseries(self._series.negative())

    def negative(self) -> Series:
        """The negative of a numeric series."""
        return Series._from_pyseries(self._series.negative())

    def round(self, decimal: int) -> Series:
        return Series._from_pyseries(self._series.round(decimal))

    def clip(self, min: Series, max: Series) -> Series:
        return Series._from_pyseries(self._series.clip(min._series, max._series))

    def sqrt(self) -> Series:
        return Series._from_pyseries(self._series.sqrt())

    def cbrt(self) -> Series:
        return Series._from_pyseries(self._series.cbrt())

    def sin(self) -> Series:
        """The elementwise sine of a numeric series."""
        return Series._from_pyseries(self._series.sin())

    def cos(self) -> Series:
        """The elementwise cosine of a numeric series."""
        return Series._from_pyseries(self._series.cos())

    def tan(self) -> Series:
        """The elementwise tangent of a numeric series."""
        return Series._from_pyseries(self._series.tan())

    def csc(self) -> Series:
        """The elementwise cosecant of a numeric series."""
        return Series._from_pyseries(self._series.csc())

    def sec(self) -> Series:
        """The elementwise secant of a numeric series."""
        return Series._from_pyseries(self._series.sec())

    def cot(self) -> Series:
        """The elementwise cotangent of a numeric series."""
        return Series._from_pyseries(self._series.cot())

    def sinh(self) -> Series:
        """The elementwise hyperbolic sine of a numeric series."""
        return Series._from_pyseries(self._series.sinh())

    def cosh(self) -> Series:
        """The elementwise hyperbolic cosine of a numeric series."""
        return Series._from_pyseries(self._series.cosh())

    def tanh(self) -> Series:
        """The elementwise hyperbolic tangent of a numeric series."""
        return Series._from_pyseries(self._series.tanh())

    def arcsin(self) -> Series:
        """The elementwise arc sine of a numeric series."""
        return Series._from_pyseries(self._series.arcsin())

    def arccos(self) -> Series:
        """The elementwise arc cosine of a numeric series."""
        return Series._from_pyseries(self._series.arccos())

    def arctan(self) -> Series:
        """The elementwise arc tangent of a numeric series."""
        return Series._from_pyseries(self._series.arctan())

    def arctan2(self, other: Series) -> Series:
        """Calculates the four quadrant arctangent of coordinates (y, x)."""
        if not isinstance(other, Series):
            raise TypeError(f"expected another Series but got {type(other)}")
        return Series._from_pyseries(self._series.arctan2(other._series))

    def arctanh(self) -> Series:
        """The elementwise inverse hyperbolic tangent of a numeric series."""
        return Series._from_pyseries(self._series.arctanh())

    def arccosh(self) -> Series:
        """The elementwise inverse hyperbolic cosine of a numeric series."""
        return Series._from_pyseries(self._series.arccosh())

    def arcsinh(self) -> Series:
        """The elementwise inverse hyperbolic sine of a numeric series."""
        return Series._from_pyseries(self._series.arcsinh())

    def radians(self) -> Series:
        """The elementwise radians of a numeric series."""
        return Series._from_pyseries(self._series.radians())

    def degrees(self) -> Series:
        """The elementwise degrees of a numeric series."""
        return Series._from_pyseries(self._series.degrees())

    def log2(self) -> Series:
        """The elementwise log2 of a numeric series."""
        return Series._from_pyseries(self._series.log2())

    def log10(self) -> Series:
        """The elementwise log10 of a numeric series."""
        return Series._from_pyseries(self._series.log10())

    def log(self, base: float) -> Series:
        """The elementwise log with given base, of a numeric series.

        Args:
            base: The base of the logarithm.
        """
        return Series._from_pyseries(self._series.log(base))

    def ln(self) -> Series:
        """The elementwise ln of a numeric series."""
        return Series._from_pyseries(self._series.ln())

    def log1p(self) -> Series:
        """The ln(self + 1) of a numeric series."""
        return Series._from_pyseries(self._series.log1p())

    def exp(self) -> Series:
        """The e^self of a numeric series."""
        return Series._from_pyseries(self._series.exp())

    def expm1(self) -> Series:
        """The e^self - 1 of a numeric series."""
        return Series._from_pyseries(self._series.expm1())

    def __add__(self, other: object) -> Series:
        if not isinstance(other, Series):
            raise TypeError(f"expected another Series but got {type(other)}")
        assert self._series is not None and other._series is not None
        return Series._from_pyseries(self._series + other._series)

    def __sub__(self, other: object) -> Series:
        if not isinstance(other, Series):
            raise TypeError(f"expected another Series but got {type(other)}")
        assert self._series is not None and other._series is not None
        return Series._from_pyseries(self._series - other._series)

    def __mul__(self, other: object) -> Series:
        if not isinstance(other, Series):
            raise TypeError(f"expected another Series but got {type(other)}")
        assert self._series is not None and other._series is not None
        return Series._from_pyseries(self._series * other._series)

    def __truediv__(self, other: object) -> Series:
        if not isinstance(other, Series):
            raise TypeError(f"expected another Series but got {type(other)}")
        assert self._series is not None and other._series is not None
        return Series._from_pyseries(self._series / other._series)

    def __mod__(self, other: object) -> Series:
        if not isinstance(other, Series):
            raise TypeError(f"expected another Series but got {type(other)}")
        assert self._series is not None and other._series is not None
        return Series._from_pyseries(self._series % other._series)

    def __eq__(self, other: object) -> Series:  # type: ignore[override]
        if not isinstance(other, Series):
            raise TypeError(f"expected another Series but got {type(other)}")
        assert self._series is not None and other._series is not None
        return Series._from_pyseries(self._series == other._series)

    def __ne__(self, other: object) -> Series:  # type: ignore[override]
        if not isinstance(other, Series):
            raise TypeError(f"expected another Series but got {type(other)}")
        assert self._series is not None and other._series is not None
        return Series._from_pyseries(self._series != other._series)

    def __gt__(self, other: object) -> Series:
        if not isinstance(other, Series):
            raise TypeError(f"expected another Series but got {type(other)}")
        assert self._series is not None and other._series is not None
        return Series._from_pyseries(self._series > other._series)

    def __lt__(self, other: object) -> Series:
        if not isinstance(other, Series):
            raise TypeError(f"expected another Series but got {type(other)}")
        assert self._series is not None and other._series is not None
        return Series._from_pyseries(self._series < other._series)

    def __ge__(self, other: object) -> Series:
        if not isinstance(other, Series):
            raise TypeError(f"expected another Series but got {type(other)}")
        assert self._series is not None and other._series is not None
        return Series._from_pyseries(self._series >= other._series)

    def __le__(self, other: object) -> Series:
        if not isinstance(other, Series):
            raise TypeError(f"expected another Series but got {type(other)}")
        assert self._series is not None and other._series is not None
        return Series._from_pyseries(self._series <= other._series)

    def __lshift__(self, other: object) -> Series:
        if not isinstance(other, Series):
            raise TypeError(f"expected another Series but got {type(other)}")
        assert self._series is not None and other._series is not None
        return Series._from_pyseries(self._series << other._series)

    def __rshift__(self, other: object) -> Series:
        if not isinstance(other, Series):
            raise TypeError(f"expected another Series but got {type(other)}")
        assert self._series is not None and other._series is not None
        return Series._from_pyseries(self._series >> other._series)

    def __invert__(self) -> Series:
        assert self._series is not None
        return Series._from_pyseries(self._series.__invert__())

    def __and__(self, other: object) -> Series:
        if not isinstance(other, Series):
            raise TypeError(f"expected another Series but got {type(other)}")
        assert self._series is not None and other._series is not None
        return Series._from_pyseries(self._series & other._series)

    def __or__(self, other: object) -> Series:
        if not isinstance(other, Series):
            raise TypeError(f"expected another Series but got {type(other)}")
        assert self._series is not None and other._series is not None
        return Series._from_pyseries(self._series | other._series)

    def __xor__(self, other: object) -> Series:
        if not isinstance(other, Series):
            raise TypeError(f"expected another Series but got {type(other)}")
        assert self._series is not None and other._series is not None
        return Series._from_pyseries(self._series ^ other._series)

    def __floordiv__(self, other: object) -> Series:
        if not isinstance(other, Series):
            raise TypeError(f"expected another Series but got {type(other)}")
        assert self._series is not None and other._series is not None
        return Series._from_pyseries(self._series // other._series)

    def count(self, mode: CountMode = CountMode.Valid) -> Series:
        assert self._series is not None
        return Series._from_pyseries(self._series.count(mode))

    def min(self) -> Series:
        assert self._series is not None
        return Series._from_pyseries(self._series.min())

    def max(self) -> Series:
        assert self._series is not None
        return Series._from_pyseries(self._series.max())

    def mean(self) -> Series:
        assert self._series is not None
        return Series._from_pyseries(self._series.mean())

    def stddev(self) -> Series:
        assert self._series is not None
        return Series._from_pyseries(self._series.stddev())

    def sum(self) -> Series:
        assert self._series is not None
        return Series._from_pyseries(self._series.sum())

    def shift_right(self, bits: Series) -> Series:
        if not isinstance(bits, Series):
            raise TypeError(f"expected another Series but got {type(bits)}")
        assert self._series is not None and bits._series is not None
        return Series._from_pyseries(self._series >> bits._series)

    def shift_left(self, bits: Series) -> Series:
        if not isinstance(bits, Series):
            raise TypeError(f"expected another Series but got {type(bits)}")
        assert self._series is not None and bits._series is not None
        return Series._from_pyseries(self._series << bits._series)

    def if_else(self, if_true: object, if_false: object) -> Series:
        if not isinstance(if_true, Series):
            raise ValueError(f"expected another Series but got {type(if_true)}")
        if not isinstance(if_false, Series):
            raise ValueError(f"expected another Series but got {type(if_false)}")
        assert self._series is not None and if_true._series is not None and if_false._series is not None
        # NOTE: Rust Series has a different ordering for if_else because of better static typing
        return Series._from_pyseries(if_true._series.if_else(if_false._series, self._series))

    def is_null(self) -> Series:
        assert self._series is not None
        return Series._from_pyseries(self._series.is_null())

    def not_null(self) -> Series:
        assert self._series is not None
        return Series._from_pyseries(self._series.not_null())

    def fill_null(self, fill_value: object) -> Series:
        if not isinstance(fill_value, Series):
            raise ValueError(f"expected another Series but got {type(fill_value)}")
        assert self._series is not None and fill_value._series is not None
        return Series._from_pyseries(self._series.fill_null(fill_value._series))

    def minhash(
        self,
        num_hashes: int,
        ngram_size: int,
        seed: int = 1,
        hash_function: Literal["murmurhash3", "xxhash", "sha1"] = "murmurhash3",
    ) -> Series:
        """Runs the MinHash algorithm on the series.

        For a string, calculates the minimum hash over all its ngrams,
        repeating with `num_hashes` permutations. Returns as a list of 32-bit unsigned integers.

        Tokens for the ngrams are delimited by spaces.
        MurmurHash is used for the initial hash.

        Args:
            num_hashes: The number of hash permutations to compute.
            ngram_size: The number of tokens in each shingle/ngram.
            seed (optional): Seed used for generating permutations and the initial string hashes. Defaults to 1.
            hash_function (optional): Hash function to use for initial string hashing. One of "murmur3", "xxhash", or "sha1". Defaults to "murmur3".
        """
        if not isinstance(num_hashes, int):
            raise ValueError(f"expected an integer for num_hashes but got {type(num_hashes)}")
        if not isinstance(ngram_size, int):
            raise ValueError(f"expected an integer for ngram_size but got {type(ngram_size)}")
        if seed is not None and not isinstance(seed, int):
            raise ValueError(f"expected an integer or None for seed but got {type(seed)}")
        if not isinstance(hash_function, str):
            raise ValueError(f"expected str for hash_function but got {type(hash_function)}")
        assert hash_function in [
            "murmurhash3",
            "xxhash",
            "sha1",
        ], f"hash_function must be one of 'murmurhash3', 'xxhash', 'sha1', got {hash_function}"

        return Series._from_pyseries(self._series.minhash(num_hashes, ngram_size, seed, hash_function))

    def _to_str_values(self) -> Series:
        return Series._from_pyseries(self._series.to_str_values())

    @property
    def float(self) -> SeriesFloatNamespace:
        return SeriesFloatNamespace.from_series(self)

    @property
    def str(self) -> SeriesStringNamespace:
        return SeriesStringNamespace.from_series(self)

    @property
    def dt(self) -> SeriesDateNamespace:
        return SeriesDateNamespace.from_series(self)

    @property
    def list(self) -> SeriesListNamespace:
        return SeriesListNamespace.from_series(self)

    @property
    def map(self) -> SeriesMapNamespace:
        return SeriesMapNamespace.from_series(self)

    @property
    def image(self) -> SeriesImageNamespace:
        return SeriesImageNamespace.from_series(self)

    @property
    def partitioning(self) -> SeriesPartitioningNamespace:
        return SeriesPartitioningNamespace.from_series(self)

    def __reduce__(self) -> tuple:
        if self.datatype().is_python():
            return (Series.from_pylist, (self.to_pylist(), self.name(), "force"))
        else:
            return (Series.from_arrow, (self.to_arrow(), self.name()))

    def _debug_bincode_serialize(self) -> bytes:
        return self._series._debug_bincode_serialize()

    @classmethod
    def _debug_bincode_deserialize(cls, b: bytes) -> Series:
        return Series._from_pyseries(PySeries._debug_bincode_deserialize(b))


def item_to_series(name: str, item: Any) -> Series:
    if isinstance(item, list):
        series = Series.from_pylist(item, name)
    elif np.module_available() and isinstance(item, np.ndarray):
        series = Series.from_numpy(item, name)
    elif isinstance(item, Series):
        series = item
    elif isinstance(item, (pa.Array, pa.ChunkedArray)):
        series = Series.from_arrow(item, name)
    elif pd.module_available() and isinstance(item, pd.Series):
        series = Series.from_pandas(item, name)
    else:
        raise ValueError(f"Creating a Series from data of type {type(item)} not implemented")
    return series


SomeSeriesNamespace = TypeVar("SomeSeriesNamespace", bound="SeriesNamespace")


class SeriesNamespace:
    _series: PySeries

    def __init__(self) -> None:
        raise NotImplementedError("We do not support creating a SeriesNamespace via __init__ ")

    @classmethod
    def from_series(cls: type[SomeSeriesNamespace], series: Series) -> SomeSeriesNamespace:
        ns = cls.__new__(cls)
        ns._series = series._series
        return ns


class SeriesFloatNamespace(SeriesNamespace):
    def is_nan(self) -> Series:
        return Series._from_pyseries(self._series.is_nan())

    def is_inf(self) -> Series:
        return Series._from_pyseries(self._series.is_inf())

    def not_nan(self) -> Series:
        return Series._from_pyseries(self._series.not_nan())

    def fill_nan(self, fill_value: Series) -> Series:
        if not isinstance(fill_value, Series):
            raise ValueError(f"expected another Series but got {type(fill_value)}")
        assert self._series is not None and fill_value._series is not None
        return Series._from_pyseries(self._series.fill_nan(fill_value._series))


class SeriesStringNamespace(SeriesNamespace):
    def endswith(self, suffix: Series) -> Series:
        if not isinstance(suffix, Series):
            raise ValueError(f"expected another Series but got {type(suffix)}")
        assert self._series is not None and suffix._series is not None
        return Series._from_pyseries(self._series.utf8_endswith(suffix._series))

    def startswith(self, prefix: Series) -> Series:
        if not isinstance(prefix, Series):
            raise ValueError(f"expected another Series but got {type(prefix)}")
        assert self._series is not None and prefix._series is not None
        return Series._from_pyseries(self._series.utf8_startswith(prefix._series))

    def contains(self, pattern: Series) -> Series:
        if not isinstance(pattern, Series):
            raise ValueError(f"expected another Series but got {type(pattern)}")
        assert self._series is not None and pattern._series is not None
        return Series._from_pyseries(self._series.utf8_contains(pattern._series))

    def match(self, pattern: Series) -> Series:
        if not isinstance(pattern, Series):
            raise ValueError(f"expected another Series but got {type(pattern)}")
        assert self._series is not None and pattern._series is not None
        return Series._from_pyseries(self._series.utf8_match(pattern._series))

    def split(self, pattern: Series, regex: bool = False) -> Series:
        if not isinstance(pattern, Series):
            raise ValueError(f"expected another Series but got {type(pattern)}")
        assert self._series is not None and pattern._series is not None
        return Series._from_pyseries(self._series.utf8_split(pattern._series, regex))

    def concat(self, other: Series) -> Series:
        if not isinstance(other, Series):
            raise ValueError(f"expected another Series but got {type(other)}")
        assert self._series is not None and other._series is not None
        return Series._from_pyseries(self._series) + other

    def extract(self, pattern: Series, index: int = 0) -> Series:
        if not isinstance(pattern, Series):
            raise ValueError(f"expected another Series but got {type(pattern)}")
        assert self._series is not None and pattern._series is not None
        return Series._from_pyseries(self._series.utf8_extract(pattern._series, index))

    def extract_all(self, pattern: Series, index: int = 0) -> Series:
        if not isinstance(pattern, Series):
            raise ValueError(f"expected another Series but got {type(pattern)}")
        assert self._series is not None and pattern._series is not None
        return Series._from_pyseries(self._series.utf8_extract_all(pattern._series, index))

    def replace(self, pattern: Series, replacement: Series, regex: bool = False) -> Series:
        if not isinstance(pattern, Series):
            raise ValueError(f"expected another Series but got {type(pattern)}")
        if not isinstance(replacement, Series):
            raise ValueError(f"expected another Series but got {type(replacement)}")
        assert self._series is not None and pattern._series is not None
        return Series._from_pyseries(self._series.utf8_replace(pattern._series, replacement._series, regex))

    def length(self) -> Series:
        assert self._series is not None
        return Series._from_pyseries(self._series.utf8_length())

    def length_bytes(self) -> Series:
        assert self._series is not None
        return Series._from_pyseries(self._series.utf8_length_bytes())

    def lower(self) -> Series:
        assert self._series is not None
        return Series._from_pyseries(self._series.utf8_lower())

    def upper(self) -> Series:
        assert self._series is not None
        return Series._from_pyseries(self._series.utf8_upper())

    def lstrip(self) -> Series:
        assert self._series is not None
        return Series._from_pyseries(self._series.utf8_lstrip())

    def rstrip(self) -> Series:
        assert self._series is not None
        return Series._from_pyseries(self._series.utf8_rstrip())

    def reverse(self) -> Series:
        assert self._series is not None
        return Series._from_pyseries(self._series.utf8_reverse())

    def capitalize(self) -> Series:
        assert self._series is not None
        return Series._from_pyseries(self._series.utf8_capitalize())

    def left(self, nchars: Series) -> Series:
        if not isinstance(nchars, Series):
            raise ValueError(f"expected another Series but got {type(nchars)}")
        assert self._series is not None and nchars._series is not None
        return Series._from_pyseries(self._series.utf8_left(nchars._series))

    def right(self, nchars: Series) -> Series:
        if not isinstance(nchars, Series):
            raise ValueError(f"expected another Series but got {type(nchars)}")
        assert self._series is not None and nchars._series is not None
        return Series._from_pyseries(self._series.utf8_right(nchars._series))

    def find(self, substr: Series) -> Series:
        if not isinstance(substr, Series):
            raise ValueError(f"expected another Series but got {type(substr)}")
        assert self._series is not None and substr._series is not None
        return Series._from_pyseries(self._series.utf8_find(substr._series))

    def rpad(self, length: Series, pad: Series) -> Series:
        if not isinstance(length, Series):
            raise ValueError(f"expected another Series but got {type(length)}")
        if not isinstance(pad, Series):
            raise ValueError(f"expected another Series but got {type(pad)}")
        assert self._series is not None and length._series is not None and pad._series is not None
        return Series._from_pyseries(self._series.utf8_rpad(length._series, pad._series))

    def lpad(self, length: Series, pad: Series) -> Series:
        if not isinstance(length, Series):
            raise ValueError(f"expected another Series but got {type(length)}")
        if not isinstance(pad, Series):
            raise ValueError(f"expected another Series but got {type(pad)}")
        assert self._series is not None and length._series is not None and pad._series is not None
        return Series._from_pyseries(self._series.utf8_lpad(length._series, pad._series))

    def repeat(self, n: Series) -> Series:
        if not isinstance(n, Series):
            raise ValueError(f"expected another Series but got {type(n)}")
        assert self._series is not None and n._series is not None
        return Series._from_pyseries(self._series.utf8_repeat(n._series))

    def like(self, pattern: Series) -> Series:
        if not isinstance(pattern, Series):
            raise ValueError(f"expected another Series but got {type(pattern)}")
        assert self._series is not None and pattern._series is not None
        return Series._from_pyseries(self._series.utf8_like(pattern._series))

    def ilike(self, pattern: Series) -> Series:
        if not isinstance(pattern, Series):
            raise ValueError(f"expected another Series but got {type(pattern)}")
        assert self._series is not None and pattern._series is not None
        return Series._from_pyseries(self._series.utf8_ilike(pattern._series))

    def to_date(self, format: str) -> Series:
        if not isinstance(format, str):
            raise ValueError(f"expected str for format but got {type(format)}")
        assert self._series is not None
        return Series._from_pyseries(self._series.utf8_to_date(format))

    def to_datetime(self, format: str, timezone: str | None = None) -> Series:
        if not isinstance(format, str):
            raise ValueError(f"expected str for format but got {type(format)}")
        if timezone is not None and not isinstance(timezone, str):
            raise ValueError(f"expected str for timezone but got {type(timezone)}")
        assert self._series is not None
        return Series._from_pyseries(self._series.utf8_to_datetime(format, timezone))

    def substr(self, start: Series, length: Series | None = None) -> Series:
        if not isinstance(start, Series):
            raise ValueError(f"expected another Series but got {type(start)}")
        if length is not None and not isinstance(length, Series):
            raise ValueError(f"expected another Series but got {type(length)}")
        if length is None:
            length = Series.from_arrow(pa.array([None]))

        assert self._series is not None and start._series is not None
        return Series._from_pyseries(self._series.utf8_substr(start._series, length._series))

    def normalize(
        self,
        *,
        remove_punct: bool = False,
        lowercase: bool = False,
        nfd_unicode: bool = False,
        white_space: bool = False,
    ) -> Series:
        if not isinstance(remove_punct, bool):
            raise ValueError(f"expected bool for remove_punct but got {type(remove_punct)}")
        if not isinstance(lowercase, bool):
            raise ValueError(f"expected bool for lowercase but got {type(lowercase)}")
        if not isinstance(nfd_unicode, bool):
            raise ValueError(f"expected bool for nfd_unicode but got {type(nfd_unicode)}")
        if not isinstance(white_space, bool):
            raise ValueError(f"expected bool for white_space but got {type(white_space)}")
        assert self._series is not None
        return Series._from_pyseries(self._series.utf8_normalize(remove_punct, lowercase, nfd_unicode, white_space))

    def count_matches(self, patterns: Series, whole_words: bool = False, case_sensitive: bool = True) -> Series:
        if not isinstance(patterns, Series):
            raise ValueError(f"expected another Series but got {type(patterns)}")
        if not isinstance(whole_words, bool):
            raise ValueError(f"expected bool for whole_word but got {type(whole_words)}")
        if not isinstance(case_sensitive, bool):
            raise ValueError(f"expected bool for case_sensitive but got {type(case_sensitive)}")
        assert self._series is not None and patterns._series is not None
        return Series._from_pyseries(self._series.utf8_count_matches(patterns._series, whole_words, case_sensitive))


class SeriesDateNamespace(SeriesNamespace):
    def date(self) -> Series:
        return Series._from_pyseries(self._series.dt_date())

    def day(self) -> Series:
        return Series._from_pyseries(self._series.dt_day())

    def hour(self) -> Series:
        return Series._from_pyseries(self._series.dt_hour())

    def minute(self) -> Series:
        return Series._from_pyseries(self._series.dt_minute())

    def second(self) -> Series:
        return Series._from_pyseries(self._series.dt_second())

    def millisecond(self) -> Series:
        return Series._from_pyseries(self._series.dt_millisecond())

    def microsecond(self) -> Series:
        return Series._from_pyseries(self._series.dt_microsecond())

    def nanosecond(self) -> Series:
        return Series._from_pyseries(self._series.dt_nanosecond())

    def time(self) -> Series:
        return Series._from_pyseries(self._series.dt_time())

    def month(self) -> Series:
        return Series._from_pyseries(self._series.dt_month())

    def year(self) -> Series:
        return Series._from_pyseries(self._series.dt_year())

    def day_of_week(self) -> Series:
        return Series._from_pyseries(self._series.dt_day_of_week())

    def day_of_year(self) -> Series:
        return Series._from_pyseries(self._series.dt_day_of_year())

    def truncate(self, interval: str, relative_to: Series | None = None) -> Series:
        if relative_to is not None and not isinstance(relative_to, Series):
            raise ValueError(f"expected another Series but got {type(relative_to)}")
        if relative_to is None:
            relative_to = Series.from_arrow(pa.array([None]))
        return Series._from_pyseries(self._series.dt_truncate(interval, relative_to._series))

<<<<<<< HEAD
<<<<<<< HEAD
    def to_unix_epoch(self, time_unit: str | TimeUnit | None = None) -> Series:
        if time_unit is None:
            time_unit = TimeUnit.ms()
        if isinstance(time_unit, str):
            time_unit = TimeUnit.from_str(time_unit)
        return Series._from_pyseries(self._series.dt_to_unix_epoch(time_unit._timeunit))
=======
    def to_string(self, fmt: str | None = None) -> Series:
        return self.strftime(fmt)

=======
>>>>>>> 36dcf4c6 (remove "to_string" method)
    def strftime(self, fmt: str | None = None) -> Series:
        return Series._from_pyseries(self._series.dt_strftime(fmt))
>>>>>>> cd3e8f48 (fix borked tests)


class SeriesPartitioningNamespace(SeriesNamespace):
    def days(self) -> Series:
        return Series._from_pyseries(self._series.partitioning_days())

    def hours(self) -> Series:
        return Series._from_pyseries(self._series.partitioning_hours())

    def months(self) -> Series:
        return Series._from_pyseries(self._series.partitioning_months())

    def years(self) -> Series:
        return Series._from_pyseries(self._series.partitioning_years())

    def iceberg_bucket(self, n: int) -> Series:
        return Series._from_pyseries(self._series.partitioning_iceberg_bucket(n))

    def iceberg_truncate(self, w: int) -> Series:
        return Series._from_pyseries(self._series.partitioning_iceberg_truncate(w))


class SeriesListNamespace(SeriesNamespace):
    def lengths(self) -> Series:
        warnings.warn(
            "This function will be deprecated from Daft version >= 0.3.5!  Instead, please use 'length'",
            category=DeprecationWarning,
        )

        return Series._from_pyseries(self._series.list_count(CountMode.All))

    def length(self) -> Series:
        return Series._from_pyseries(self._series.list_count(CountMode.All))

    def get(self, idx: Series, default: Series) -> Series:
        return Series._from_pyseries(self._series.list_get(idx._series, default._series))

    def sort(self, desc: bool | Series = False, nulls_first: bool | Series | None = None) -> Series:
        if isinstance(desc, bool):
            desc = Series.from_pylist([desc], name="desc")
        if nulls_first is None:
            nulls_first = desc
        elif isinstance(nulls_first, bool):
            nulls_first = Series.from_pylist([nulls_first], name="nulls_first")

        return Series._from_pyseries(self._series.list_sort(desc._series, nulls_first._series))


class SeriesMapNamespace(SeriesNamespace):
    def get(self, key: Series) -> Series:
        return Series._from_pyseries(self._series.map_get(key._series))


class SeriesImageNamespace(SeriesNamespace):
    def decode(
        self,
        on_error: Literal["raise", "null"] = "raise",
        mode: str | ImageMode | None = None,
    ) -> Series:
        raise_on_error = False
        if on_error == "raise":
            raise_on_error = True
        elif on_error == "null":
            raise_on_error = False
        else:
            raise NotImplementedError(f"Unimplemented on_error option: {on_error}.")
        if mode is not None:
            if isinstance(mode, str):
                mode = ImageMode.from_mode_string(mode.upper())
            if not isinstance(mode, ImageMode):
                raise ValueError(f"mode must be a string or ImageMode variant, but got: {mode}")
        return Series._from_pyseries(image.decode(self._series, raise_error_on_failure=raise_on_error, mode=mode))

    def encode(self, image_format: str | ImageFormat) -> Series:
        if isinstance(image_format, str):
            image_format = ImageFormat.from_format_string(image_format.upper())
        if not isinstance(image_format, ImageFormat):
            raise ValueError(f"image_format must be a string or ImageFormat variant, but got: {image_format}")
        return Series._from_pyseries(image.encode(self._series, image_format))

    def resize(self, w: int, h: int) -> Series:
        if not isinstance(w, int):
            raise TypeError(f"expected int for w but got {type(w)}")
        if not isinstance(h, int):
            raise TypeError(f"expected int for h but got {type(h)}")

        return Series._from_pyseries(image.resize(self._series, w, h))

    def to_mode(self, mode: str | ImageMode) -> Series:
        if isinstance(mode, str):
            mode = ImageMode.from_mode_string(mode.upper())
        if not isinstance(mode, ImageMode):
            raise ValueError(f"mode must be a string or ImageMode variant, but got: {mode}")
        return Series._from_pyseries(image.to_mode(self._series, mode))<|MERGE_RESOLUTION|>--- conflicted
+++ resolved
@@ -1017,23 +1017,15 @@
             relative_to = Series.from_arrow(pa.array([None]))
         return Series._from_pyseries(self._series.dt_truncate(interval, relative_to._series))
 
-<<<<<<< HEAD
-<<<<<<< HEAD
     def to_unix_epoch(self, time_unit: str | TimeUnit | None = None) -> Series:
         if time_unit is None:
             time_unit = TimeUnit.ms()
         if isinstance(time_unit, str):
             time_unit = TimeUnit.from_str(time_unit)
         return Series._from_pyseries(self._series.dt_to_unix_epoch(time_unit._timeunit))
-=======
-    def to_string(self, fmt: str | None = None) -> Series:
-        return self.strftime(fmt)
-
-=======
->>>>>>> 36dcf4c6 (remove "to_string" method)
+
     def strftime(self, fmt: str | None = None) -> Series:
         return Series._from_pyseries(self._series.dt_strftime(fmt))
->>>>>>> cd3e8f48 (fix borked tests)
 
 
 class SeriesPartitioningNamespace(SeriesNamespace):
