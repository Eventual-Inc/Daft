--- conflicted
+++ resolved
@@ -1,11 +1,7 @@
 from __future__ import annotations
 
 import warnings
-<<<<<<< HEAD
-from typing import TYPE_CHECKING, Any, Literal, TypeVar
-=======
-from typing import TYPE_CHECKING, Any, Callable, Iterator, Literal, TypeVar
->>>>>>> d2b94a65
+from typing import TYPE_CHECKING, Any, Callable, Literal, TypeVar
 
 import daft.daft as native
 from daft.arrow_utils import ensure_array, ensure_chunked_array
@@ -15,11 +11,8 @@
 from daft.utils import pyarrow_supports_fixed_shape_tensor
 
 if TYPE_CHECKING:
-<<<<<<< HEAD
+    import builtins
     from collections.abc import Iterator
-=======
-    import builtins
->>>>>>> d2b94a65
 
 
 class SeriesIterable:
@@ -139,11 +132,7 @@
         #   - https://github.com/apache/arrow/issues/40580
         #   - https://github.com/Eventual-Inc/Daft/issues/3826
         if data and np.module_available() and isinstance(data[0], np.datetime64):  # type: ignore[attr-defined]
-<<<<<<< HEAD
-            data = np.array(data)
-=======
             data = np.array(data)  # type: ignore[assignment]
->>>>>>> d2b94a65
 
         try:
             arrow_array = pa.array(data)
