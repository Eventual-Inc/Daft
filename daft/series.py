from __future__ import annotations

import warnings
from typing import Any, Iterator, Literal, TypeVar

import daft.daft as native
from daft.arrow_utils import ensure_array, ensure_chunked_array
from daft.daft import CountMode, ImageFormat, ImageMode, PyRecordBatch, PySeries
from daft.datatype import DataType, TimeUnit, _ensure_registered_super_ext_type
from daft.dependencies import np, pa, pd
from daft.utils import pyarrow_supports_fixed_shape_tensor


class SeriesIterable:
    """Iterable wrapper for Series that efficiently handles different data types."""

    def __init__(self, series: Series):
        self.series = series

    def __iter__(self) -> Iterator[Any]:
        dt = self.series.datatype()
        if dt == DataType.python():

            def yield_pylist():
                yield from self.series._series.to_pylist()

            return yield_pylist()
        elif dt._should_cast_to_python():

            def yield_pylist():
                yield from self.series._series.cast(DataType.python()._dtype).to_pylist()

            return yield_pylist()
        else:

            def arrow_to_py():
                # We directly call .to_arrow() on the internal PySeries object since the case
                # above has already captured the fixed shape tensor case.
                arrow_data = self.series._series.to_arrow()
                for item in arrow_data:
                    yield None if item is None else item.as_py()

            return arrow_to_py()


class Series:
    """A Daft Series is an array of data of a single type, and is usually a column in a DataFrame."""

    _series: PySeries

    def __init__(self) -> None:
        raise NotImplementedError("We do not support creating a Series via __init__ ")

    def __iter__(self) -> Iterator[Any]:
        """Return an iterator over the elements of the Series."""
        iterable = SeriesIterable(self)
        return iterable.__iter__()

    @staticmethod
    def _from_pyseries(pyseries: PySeries) -> Series:
        s = Series.__new__(Series)
        s._series = pyseries
        return s

    @staticmethod
    def from_arrow(array: pa.Array | pa.ChunkedArray, name: str = "arrow_series") -> Series:
        """Construct a Series from an pyarrow array or chunked array.

        Args:
            array: The pyarrow (chunked) array whose data we wish to put in the Series.
            name: The name associated with the Series; this is usually the column name.
        """
        _ensure_registered_super_ext_type()
        if DataType.from_arrow_type(array.type) == DataType.python():
            # If the Arrow type is not natively supported, go through the Python list path.
            return Series.from_pylist(array.to_pylist(), name=name, pyobj="force")
        elif isinstance(array, pa.Array):
            array = ensure_array(array)
            if isinstance(array.type, getattr(pa, "FixedShapeTensorType", ())):
                series = Series.from_arrow(array.storage, name=name)
                return series.cast(DataType.from_arrow_type(array.type))
            else:
                pys = PySeries.from_arrow(name, array)
                return Series._from_pyseries(pys)
        elif isinstance(array, pa.ChunkedArray):
            array = ensure_chunked_array(array)
            arr_type = array.type
            if isinstance(arr_type, pa.BaseExtensionType):
                combined_storage_array = array.cast(arr_type.storage_type).combine_chunks()
                combined_array = arr_type.wrap_array(combined_storage_array)
            else:
                combined_array = array.combine_chunks()
            return Series.from_arrow(combined_array)
        else:
            raise TypeError(f"expected either PyArrow Array or Chunked Array, got {type(array)}")

    @staticmethod
    def from_pylist(data: list, name: str = "list_series", pyobj: str = "allow") -> Series:
        """Construct a Series from a Python list.

        The resulting type depends on the setting of pyobjects:
            - ``"allow"``: Arrow-backed types if possible, else PyObject;
            - ``"disallow"``: Arrow-backed types only, raising error if not convertible;
            - ``"force"``: Store as PyObject types.

        Args:
            data: The Python list whose data we wish to put in the Series.
            name: The name associated with the Series; this is usually the column name.
            pyobj: Whether we want to ``"allow"`` coercion to Arrow types, ``"disallow"``
                falling back to Python type representation, or ``"force"`` the data to only
                have a Python type representation. Default is ``"allow"``.
        """
        if not isinstance(data, list):
            raise TypeError(f"expected a python list, got {type(data)}")

        if pyobj not in {"allow", "disallow", "force"}:
            raise ValueError(f"pyobj: expected either 'allow', 'disallow', or 'force', but got {pyobj})")

        if pyobj == "force":
            pys = PySeries.from_pylist(name, data, pyobj=pyobj)
            return Series._from_pyseries(pys)

        # Workaround: wrap list of np.datetime64 in an np.array
        #   - https://github.com/apache/arrow/issues/40580
        #   - https://github.com/Eventual-Inc/Daft/issues/3826
        if data and np.module_available() and isinstance(data[0], np.datetime64):
            data = np.array(data)

        try:
            arrow_array = pa.array(data)
            return Series.from_arrow(arrow_array, name=name)
        except pa.lib.ArrowInvalid:
            if pyobj == "disallow":
                raise
            pys = PySeries.from_pylist(name, data, pyobj=pyobj)
            return Series._from_pyseries(pys)

    @classmethod
    def from_numpy(cls, data: np.ndarray, name: str = "numpy_series") -> Series:
        """Construct a Series from a NumPy ndarray.

        If the provided NumPy ndarray is 1-dimensional, Daft will attempt to store the ndarray
        in a pyarrow Array. If the ndarray has more than 1 dimension OR storing the 1D array in Arrow failed,
        Daft will store the ndarray data as a Python list of NumPy ndarrays.

        Args:
            data: The NumPy ndarray whose data we wish to put in the Series.
            name: The name associated with the Series; this is usually the column name.
        """
        if not isinstance(data, np.ndarray):
            raise TypeError(f"Expected a NumPy ndarray, got {type(data)}")
        if data.ndim <= 1:
            try:
                arrow_array = pa.array(data)
            except pa.ArrowInvalid:
                pass
            else:
                return cls.from_arrow(arrow_array, name=name)
        # TODO(Clark): Represent the tensor series with an Arrow extension type in order
        # to keep the series data contiguous.
        list_ndarray = [np.asarray(item) for item in data]
        return cls.from_pylist(list_ndarray, name=name, pyobj="allow")

    @classmethod
    def from_pandas(cls, data: pd.Series, name: str = "pd_series") -> Series:
        """Construct a Series from a pandas Series.

        This will first try to convert the series into a pyarrow array, then will fall
        back to converting the series to a NumPy ndarray and going through that construction path,
        and will finally fall back to converting the series to a Python list and going through that
        path.

        Args:
            data: The pandas Series whose data we wish to put in the Daft Series.
            name: The name associated with the Series; this is usually the column name.
        """
        if not isinstance(data, pd.Series):
            raise TypeError(f"expected a pandas Series, got {type(data)}")
        # First, try Arrow path.
        try:
            arrow_arr = pa.Array.from_pandas(data)
        except pa.ArrowInvalid:
            pass
        else:
            return cls.from_arrow(arrow_arr, name=name)
        # Second, fall back to NumPy path. Note that .from_numpy() does _not_ fall back to
        # the pylist representation for 1D arrays and instead raises an error that we can catch.
        # We do the pylist representation fallback ourselves since the pd.Series.to_list()
        # preserves more type information for types that are not natively representable in Python.
        try:
            ndarray = data.to_numpy()
            return cls.from_numpy(ndarray, name=name)
        except Exception:
            pass
        # Finally, fall back to pylist path.
        # NOTE: For element types that don't have a native Python representation,
        # a Pandas scalar object will be returned.
        return cls.from_pylist(data.to_list(), name=name, pyobj="force")

    def cast(self, dtype: DataType) -> Series:
        return Series._from_pyseries(self._series.cast(dtype._dtype))

    def _cast_to_python(self) -> Series:
        """Convert this Series into a Series of Python objects.

        Call Series.to_pylist() and create a new Series from the raw Pylist directly.

        This logic is needed by the Rust implementation of cast(),
        but is written here (i.e. not in Rust) for conciseness.

        Do not call this method directly in Python; call cast() instead.
        """
        pylist = self.to_pylist()
        return Series.from_pylist(pylist, self.name(), pyobj="force")

    def _pycast_to_pynative(self, typefn: type) -> Series:
        """Apply Python-level casting to this Series.

        Call Series.to_pylist(), apply the Python cast (e.g. str(x)),
        and create a new arrow-backed Series from the result.

        This logic is needed by the Rust implementation of cast(),
        but is written here (i.e. not in Rust) for conciseness.

        Do not call this method directly in Python; call cast() instead.
        """
        pylist = self.to_pylist()
        pylist = [typefn(_) if _ is not None else None for _ in pylist]
        return Series.from_pylist(pylist, self.name(), pyobj="disallow")

    @staticmethod
    def concat(series: list[Series]) -> Series:
        pyseries = []
        for s in series:
            if not isinstance(s, Series):
                raise TypeError(f"Expected a Series for concat, got {type(s)}")
            pyseries.append(s._series)
        return Series._from_pyseries(PySeries.concat(pyseries))

    def name(self) -> str:
        return self._series.name()

    def rename(self, name: str) -> Series:
        return Series._from_pyseries(self._series.rename(name))

    def datatype(self) -> DataType:
        return DataType._from_pydatatype(self._series.data_type())

    def to_arrow(self) -> pa.Array:
        """Convert this Series to an pyarrow array."""
        _ensure_registered_super_ext_type()

        dtype = self.datatype()
        arrow_arr = self._series.to_arrow()

        # Special-case for PyArrow FixedShapeTensor if it is supported by the version of PyArrow
        # TODO: Push this down into self._series.to_arrow()?
        if dtype.is_fixed_shape_tensor() and pyarrow_supports_fixed_shape_tensor():
            pyarrow_dtype = dtype.to_arrow_dtype()
            arrow_series = self._series.to_arrow()
            return pa.ExtensionArray.from_storage(pyarrow_dtype, arrow_series.storage)

        return arrow_arr

    def to_pylist(self) -> list:
        """Convert this Series to a Python list."""
        if self.datatype().is_python():
            return self._series.to_pylist()
        elif self.datatype()._should_cast_to_python():
            return self._series.cast(DataType.python()._dtype).to_pylist()
        else:
            return self._series.to_arrow().to_pylist()

    def filter(self, mask: Series) -> Series:
        if not isinstance(mask, Series):
            raise TypeError(f"expected another Series but got {type(mask)}")
        return Series._from_pyseries(self._series.filter(mask._series))

    def take(self, idx: Series) -> Series:
        if not isinstance(idx, Series):
            raise TypeError(f"expected another Series but got {type(idx)}")
        return Series._from_pyseries(self._series.take(idx._series))

    def slice(self, start: int, end: int) -> Series:
        if not isinstance(start, int):
            raise TypeError(f"expected int for start but got {type(start)}")
        if not isinstance(end, int):
            raise TypeError(f"expected int for end but got {type(end)}")

        return Series._from_pyseries(self._series.slice(start, end))

    def argsort(self, descending: bool = False, nulls_first: bool | None = None) -> Series:
        if not isinstance(descending, bool):
            raise TypeError(f"expected `descending` to be bool, got {type(descending)}")
        if nulls_first is None:
            nulls_first = descending

        return Series._from_pyseries(self._series.argsort(descending, nulls_first))

    def sort(self, descending: bool = False, nulls_first: bool | None = None) -> Series:
        if not isinstance(descending, bool):
            raise TypeError(f"expected `descending` to be bool, got {type(descending)}")
        if nulls_first is None:
            nulls_first = descending
        return Series._from_pyseries(self._series.sort(descending, nulls_first))

    def hash(self, seed: Series | None = None) -> Series:
        if not isinstance(seed, Series) and seed is not None:
            raise TypeError(f"expected `seed` to be Series, got {type(seed)}")

        return Series._from_pyseries(self._series.hash(seed._series if seed is not None else None))

    def murmur3_32(self) -> Series:
        return Series._from_pyseries(self._series.murmur3_32())

    def __repr__(self) -> str:
        return repr(self._series)

    def __bool__(self) -> bool:
        raise ValueError(
            "Series don't have a truth value." "If you reached this error using `and` / `or`, use `&` / `|` instead."
        )

    def __len__(self) -> int:
        return len(self._series)

    def size_bytes(self) -> int:
        """Returns the total sizes of all buffers used for representing this Series.

        In particular, this includes the:

        1. Buffer(s) used for data (applies any slicing if that occurs!)
        2. Buffer(s) used for offsets, if applicable (for variable-length arrow types)
        3. Buffer(s) used for validity, if applicable (arrow can choose to omit the validity bitmask)
        4. Recursively gets .size_bytes for any child arrays, if applicable (for nested types)
        """
        return self._series.size_bytes()

    def __abs__(self) -> Series:
        return Series._from_pyseries(abs(self._series))

    def ceil(self) -> Series:
        return self._eval_expressions("ceil")

    def floor(self) -> Series:
        return self._eval_expressions("floor")

    def sign(self) -> Series:
        """The sign of a numeric series."""
        return self._eval_expressions("sign")

    def signum(self) -> Series:
        """The signum of a numeric series."""
        return self._eval_expressions("sign")

    def negate(self) -> Series:
        """The negative of a numeric series."""
        return self._eval_expressions("negative")

    def negative(self) -> Series:
        """The negative of a numeric series."""
        return self._eval_expressions("negative")

    def round(self, decimal: int = 0) -> Series:
        return self._eval_expressions("round", decimal=decimal)

    def clip(self, min: Series, max: Series) -> Series:
        return self._eval_expressions("clip", min, max)

    def sqrt(self) -> Series:
        return self._eval_expressions("sqrt")

    def cbrt(self) -> Series:
        return self._eval_expressions("cbrt")

    def sin(self) -> Series:
        """The elementwise sine of a numeric series."""
        return self._eval_expressions("sin")

    def cos(self) -> Series:
        """The elementwise cosine of a numeric series."""
        return self._eval_expressions("cos")

    def tan(self) -> Series:
        """The elementwise tangent of a numeric series."""
        return self._eval_expressions("tan")

    def csc(self) -> Series:
        """The elementwise cosecant of a numeric series."""
        return self._eval_expressions("csc")

    def sec(self) -> Series:
        """The elementwise secant of a numeric series."""
        return self._eval_expressions("sec")

    def cot(self) -> Series:
        """The elementwise cotangent of a numeric series."""
        return self._eval_expressions("cot")

    def sinh(self) -> Series:
        """The elementwise hyperbolic sine of a numeric series."""
        return self._eval_expressions("sinh")

    def cosh(self) -> Series:
        """The elementwise hyperbolic cosine of a numeric series."""
        return self._eval_expressions("cosh")

    def tanh(self) -> Series:
        """The elementwise hyperbolic tangent of a numeric series."""
        return self._eval_expressions("tanh")

    def arcsin(self) -> Series:
        """The elementwise arc sine of a numeric series."""
        return self._eval_expressions("arcsin")

    def arccos(self) -> Series:
        """The elementwise arc cosine of a numeric series."""
        return self._eval_expressions("arccos")

    def arctan(self) -> Series:
        """The elementwise arc tangent of a numeric series."""
        return self._eval_expressions("arctan")

    def arctan2(self, other: Series) -> Series:
        """Calculates the four quadrant arctangent of coordinates (y, x)."""
        if not isinstance(other, Series):
            raise TypeError(f"expected another Series but got {type(other)}")
        return self._eval_expressions("arctan2", other)

    def arctanh(self) -> Series:
        """The elementwise inverse hyperbolic tangent of a numeric series."""
        return self._eval_expressions("arctanh")

    def arccosh(self) -> Series:
        """The elementwise inverse hyperbolic cosine of a numeric series."""
        return self._eval_expressions("arccosh")

    def arcsinh(self) -> Series:
        """The elementwise inverse hyperbolic sine of a numeric series."""
        return self._eval_expressions("arcsinh")

    def radians(self) -> Series:
        """The elementwise radians of a numeric series."""
        return self._eval_expressions("radians")

    def degrees(self) -> Series:
        """The elementwise degrees of a numeric series."""
        return self._eval_expressions("degrees")

    def log2(self) -> Series:
        """The elementwise log2 of a numeric series."""
        return self._eval_expressions("log2")

    def log10(self) -> Series:
        """The elementwise log10 of a numeric series."""
        return self._eval_expressions("log10")

    def log(self, base: float) -> Series:
        """The elementwise log with given base, of a numeric series.

        Args:
            base: The base of the logarithm.
        """
        return self._eval_expressions("log", base=base)

    def ln(self) -> Series:
        """The elementwise ln of a numeric series."""
        return self._eval_expressions("ln")

    def log1p(self) -> Series:
        """The ln(self + 1) of a numeric series."""
        return self._eval_expressions("log1p")

    def exp(self) -> Series:
        """The e^self of a numeric series."""
        return self._eval_expressions("exp")

    def expm1(self) -> Series:
        """The e^self - 1 of a numeric series."""
        return self._eval_expressions("expm1")

    def __add__(self, other: object) -> Series:
        if not isinstance(other, Series):
            raise TypeError(f"expected another Series but got {type(other)}")
        assert self._series is not None and other._series is not None
        return Series._from_pyseries(self._series + other._series)

    def __sub__(self, other: object) -> Series:
        if not isinstance(other, Series):
            raise TypeError(f"expected another Series but got {type(other)}")
        assert self._series is not None and other._series is not None
        return Series._from_pyseries(self._series - other._series)

    def __mul__(self, other: object) -> Series:
        if not isinstance(other, Series):
            raise TypeError(f"expected another Series but got {type(other)}")
        assert self._series is not None and other._series is not None
        return Series._from_pyseries(self._series * other._series)

    def __truediv__(self, other: object) -> Series:
        if not isinstance(other, Series):
            raise TypeError(f"expected another Series but got {type(other)}")
        assert self._series is not None and other._series is not None
        return Series._from_pyseries(self._series / other._series)

    def __mod__(self, other: object) -> Series:
        if not isinstance(other, Series):
            raise TypeError(f"expected another Series but got {type(other)}")
        assert self._series is not None and other._series is not None
        return Series._from_pyseries(self._series % other._series)

    def __eq__(self, other: object) -> Series:  # type: ignore[override]
        if not isinstance(other, Series):
            raise TypeError(f"expected another Series but got {type(other)}")
        assert self._series is not None and other._series is not None
        return Series._from_pyseries(self._series == other._series)

    def __ne__(self, other: object) -> Series:  # type: ignore[override]
        if not isinstance(other, Series):
            raise TypeError(f"expected another Series but got {type(other)}")
        assert self._series is not None and other._series is not None
        return Series._from_pyseries(self._series != other._series)

    def __gt__(self, other: object) -> Series:
        if not isinstance(other, Series):
            raise TypeError(f"expected another Series but got {type(other)}")
        assert self._series is not None and other._series is not None
        return Series._from_pyseries(self._series > other._series)

    def __lt__(self, other: object) -> Series:
        if not isinstance(other, Series):
            raise TypeError(f"expected another Series but got {type(other)}")
        assert self._series is not None and other._series is not None
        return Series._from_pyseries(self._series < other._series)

    def __ge__(self, other: object) -> Series:
        if not isinstance(other, Series):
            raise TypeError(f"expected another Series but got {type(other)}")
        assert self._series is not None and other._series is not None
        return Series._from_pyseries(self._series >= other._series)

    def __le__(self, other: object) -> Series:
        if not isinstance(other, Series):
            raise TypeError(f"expected another Series but got {type(other)}")
        assert self._series is not None and other._series is not None
        return Series._from_pyseries(self._series <= other._series)

    def __lshift__(self, other: object) -> Series:
        if not isinstance(other, Series):
            raise TypeError(f"expected another Series but got {type(other)}")
        assert self._series is not None and other._series is not None
        return Series._from_pyseries(self._series << other._series)

    def __rshift__(self, other: object) -> Series:
        if not isinstance(other, Series):
            raise TypeError(f"expected another Series but got {type(other)}")
        assert self._series is not None and other._series is not None
        return Series._from_pyseries(self._series >> other._series)

    def __invert__(self) -> Series:
        assert self._series is not None
        return Series._from_pyseries(self._series.__invert__())

    def __and__(self, other: object) -> Series:
        if not isinstance(other, Series):
            raise TypeError(f"expected another Series but got {type(other)}")
        assert self._series is not None and other._series is not None
        return Series._from_pyseries(self._series & other._series)

    def __or__(self, other: object) -> Series:
        if not isinstance(other, Series):
            raise TypeError(f"expected another Series but got {type(other)}")
        assert self._series is not None and other._series is not None
        return Series._from_pyseries(self._series | other._series)

    def __xor__(self, other: object) -> Series:
        if not isinstance(other, Series):
            raise TypeError(f"expected another Series but got {type(other)}")
        assert self._series is not None and other._series is not None
        return Series._from_pyseries(self._series ^ other._series)

    def __floordiv__(self, other: object) -> Series:
        if not isinstance(other, Series):
            raise TypeError(f"expected another Series but got {type(other)}")
        assert self._series is not None and other._series is not None
        return Series._from_pyseries(self._series // other._series)

    def count(self, mode: CountMode = CountMode.Valid) -> Series:
        assert self._series is not None
        return Series._from_pyseries(self._series.count(mode))

    def min(self) -> Series:
        assert self._series is not None
        return Series._from_pyseries(self._series.min())

    def max(self) -> Series:
        assert self._series is not None
        return Series._from_pyseries(self._series.max())

    def mean(self) -> Series:
        assert self._series is not None
        return Series._from_pyseries(self._series.mean())

    def stddev(self) -> Series:
        assert self._series is not None
        return Series._from_pyseries(self._series.stddev())

    def sum(self) -> Series:
        assert self._series is not None
        return Series._from_pyseries(self._series.sum())

    def shift_right(self, bits: Series) -> Series:
        if not isinstance(bits, Series):
            raise TypeError(f"expected another Series but got {type(bits)}")
        assert self._series is not None and bits._series is not None
        return Series._from_pyseries(self._series >> bits._series)

    def shift_left(self, bits: Series) -> Series:
        if not isinstance(bits, Series):
            raise TypeError(f"expected another Series but got {type(bits)}")
        assert self._series is not None and bits._series is not None
        return Series._from_pyseries(self._series << bits._series)

    def if_else(self, if_true: object, if_false: object) -> Series:
        if not isinstance(if_true, Series):
            raise ValueError(f"expected another Series but got {type(if_true)}")
        if not isinstance(if_false, Series):
            raise ValueError(f"expected another Series but got {type(if_false)}")
        assert self._series is not None and if_true._series is not None and if_false._series is not None
        # NOTE: Rust Series has a different ordering for if_else because of better static typing
        return Series._from_pyseries(if_true._series.if_else(if_false._series, self._series))

    def is_null(self) -> Series:
        assert self._series is not None
        return Series._from_pyseries(self._series.is_null())

    def not_null(self) -> Series:
        assert self._series is not None
        return Series._from_pyseries(self._series.not_null())

    def fill_null(self, fill_value: object) -> Series:
        if not isinstance(fill_value, Series):
            raise ValueError(f"expected another Series but got {type(fill_value)}")
        assert self._series is not None and fill_value._series is not None
        return Series._from_pyseries(self._series.fill_null(fill_value._series))

    def minhash(
        self,
        num_hashes: int,
        ngram_size: int,
        seed: int = 1,
        hash_function: Literal["murmurhash3", "xxhash", "sha1"] = "murmurhash3",
    ) -> Series:
        """Runs the MinHash algorithm on the series.

        For a string, calculates the minimum hash over all its ngrams,
        repeating with `num_hashes` permutations. Returns as a list of 32-bit unsigned integers.

        Tokens for the ngrams are delimited by spaces.
        MurmurHash is used for the initial hash.

        Args:
            num_hashes: The number of hash permutations to compute.
            ngram_size: The number of tokens in each shingle/ngram.
            seed (optional): Seed used for generating permutations and the initial string hashes. Defaults to 1.
            hash_function (optional): Hash function to use for initial string hashing. One of "murmur3", "xxhash", or "sha1". Defaults to "murmur3".
        """
        if not isinstance(num_hashes, int):
            raise ValueError(f"expected an integer for num_hashes but got {type(num_hashes)}")
        if not isinstance(ngram_size, int):
            raise ValueError(f"expected an integer for ngram_size but got {type(ngram_size)}")
        if seed is not None and not isinstance(seed, int):
            raise ValueError(f"expected an integer or None for seed but got {type(seed)}")
        if not isinstance(hash_function, str):
            raise ValueError(f"expected str for hash_function but got {type(hash_function)}")
        assert hash_function in [
            "murmurhash3",
            "xxhash",
            "sha1",
        ], f"hash_function must be one of 'murmurhash3', 'xxhash', 'sha1', got {hash_function}"

        return Series._from_pyseries(self._series.minhash(num_hashes, ngram_size, seed, hash_function))

    def _to_str_values(self) -> Series:
        return Series._from_pyseries(self._series.to_str_values())

    @property
    def float(self) -> SeriesFloatNamespace:
        return SeriesFloatNamespace.from_series(self)

    @property
    def str(self) -> SeriesStringNamespace:
        return SeriesStringNamespace.from_series(self)

    @property
    def dt(self) -> SeriesDateNamespace:
        return SeriesDateNamespace.from_series(self)

    @property
    def list(self) -> SeriesListNamespace:
        return SeriesListNamespace.from_series(self)

    @property
    def map(self) -> SeriesMapNamespace:
        return SeriesMapNamespace.from_series(self)

    @property
    def image(self) -> SeriesImageNamespace:
        return SeriesImageNamespace.from_series(self)

    @property
    def partitioning(self) -> SeriesPartitioningNamespace:
        return SeriesPartitioningNamespace.from_series(self)

    def __reduce__(self) -> tuple:
        if self.datatype().is_python():
            return (Series.from_pylist, (self.to_pylist(), self.name(), "force"))
        else:
            return (Series.from_arrow, (self.to_arrow(), self.name()))

    def _debug_bincode_serialize(self) -> bytes:
        return self._series._debug_bincode_serialize()

    @classmethod
    def _debug_bincode_deserialize(cls, b: bytes) -> Series:
        return Series._from_pyseries(PySeries._debug_bincode_deserialize(b))

    def _eval_expressions(self, func_name, *others: Series, **kwargs) -> Series:
        from daft.expressions.expressions import lit

        name = self._series.name()
        s = self._series
        other_series_list = []
        col_names = []
        for i, other in enumerate(others):
            col_name = f"c{i}"
            other_series_list.append(other._series.rename(col_name))
            col_names.append(col_name)

        rb = PyRecordBatch.from_pyseries_list([s] + other_series_list)

<<<<<<< HEAD
        args = (
            [native.unresolved_col(name)]
            + [native.unresolved_col(col_name) for col_name in col_names]
            + [native.named_expr(name, lit(v)._expr) for name, v in kwargs.items() if v is not None]
        )

        f = native.get_function_from_registry(func_name)

        expr = f(*args).alias(name)
=======
        args = [native.unresolved_col(name)] + [native.unresolved_col(col_name) for col_name in col_names]

        f = native.get_function_from_registry(func_name)

        expr = f(*args, **{name: lit(v)._expr for name, v in kwargs.items()}).alias(name)
>>>>>>> 736767a7

        rb = rb.eval_expression_list([expr])
        pyseries = rb.get_column(name)
        return Series._from_pyseries(pyseries)


def item_to_series(name: str, item: Any) -> Series:
    if isinstance(item, list):
        series = Series.from_pylist(item, name)
    elif np.module_available() and isinstance(item, np.ndarray):
        series = Series.from_numpy(item, name)
    elif isinstance(item, Series):
        series = item
    elif isinstance(item, (pa.Array, pa.ChunkedArray)):
        series = Series.from_arrow(item, name)
    elif pd.module_available() and isinstance(item, pd.Series):
        series = Series.from_pandas(item, name)
    else:
        raise ValueError(f"Creating a Series from data of type {type(item)} not implemented")
    return series


SomeSeriesNamespace = TypeVar("SomeSeriesNamespace", bound="SeriesNamespace")


class SeriesNamespace:
    _series: PySeries

    def __init__(self) -> None:
        raise NotImplementedError("We do not support creating a SeriesNamespace via __init__ ")

    @classmethod
    def from_series(cls: type[SomeSeriesNamespace], series: Series) -> SomeSeriesNamespace:
        ns = cls.__new__(cls)
        ns._series = series._series
        return ns

    def _eval_expressions(self, func_name: str, *others: Series, **kwargs) -> Series:
        s = Series._from_pyseries(self._series)
        return s._eval_expressions(func_name, *others, **kwargs)


class SeriesFloatNamespace(SeriesNamespace):
    def is_nan(self) -> Series:
        return self._eval_expressions("is_nan")

    def is_inf(self) -> Series:
        return self._eval_expressions("is_inf")

    def not_nan(self) -> Series:
        return self._eval_expressions("not_nan")

    def fill_nan(self, fill_value: Series) -> Series:
        return self._eval_expressions("fill_nan", fill_value)


class SeriesStringNamespace(SeriesNamespace):
    def endswith(self, suffix: Series) -> Series:
        if not isinstance(suffix, Series):
            raise ValueError(f"expected another Series but got {type(suffix)}")
        assert self._series is not None and suffix._series is not None
        return Series._from_pyseries(self._series.utf8_endswith(suffix._series))

    def startswith(self, prefix: Series) -> Series:
        if not isinstance(prefix, Series):
            raise ValueError(f"expected another Series but got {type(prefix)}")
        assert self._series is not None and prefix._series is not None
        return Series._from_pyseries(self._series.utf8_startswith(prefix._series))

    def contains(self, pattern: Series) -> Series:
        if not isinstance(pattern, Series):
            raise ValueError(f"expected another Series but got {type(pattern)}")
        assert self._series is not None and pattern._series is not None
        return Series._from_pyseries(self._series.utf8_contains(pattern._series))

    def match(self, pattern: Series) -> Series:
        if not isinstance(pattern, Series):
            raise ValueError(f"expected another Series but got {type(pattern)}")
        assert self._series is not None and pattern._series is not None
        return Series._from_pyseries(self._series.utf8_match(pattern._series))

    def split(self, pattern: Series, regex: bool = False) -> Series:
        if not isinstance(pattern, Series):
            raise ValueError(f"expected another Series but got {type(pattern)}")
        assert self._series is not None and pattern._series is not None
        return Series._from_pyseries(self._series.utf8_split(pattern._series, regex))

    def concat(self, other: Series) -> Series:
        if not isinstance(other, Series):
            raise ValueError(f"expected another Series but got {type(other)}")
        assert self._series is not None and other._series is not None
        return Series._from_pyseries(self._series) + other

    def extract(self, pattern: Series, index: int = 0) -> Series:
        if not isinstance(pattern, Series):
            raise ValueError(f"expected another Series but got {type(pattern)}")
        assert self._series is not None and pattern._series is not None
        return Series._from_pyseries(self._series.utf8_extract(pattern._series, index))

    def extract_all(self, pattern: Series, index: int = 0) -> Series:
        if not isinstance(pattern, Series):
            raise ValueError(f"expected another Series but got {type(pattern)}")
        assert self._series is not None and pattern._series is not None
        return Series._from_pyseries(self._series.utf8_extract_all(pattern._series, index))

    def replace(self, pattern: Series, replacement: Series, regex: bool = False) -> Series:
        if not isinstance(pattern, Series):
            raise ValueError(f"expected another Series but got {type(pattern)}")
        if not isinstance(replacement, Series):
            raise ValueError(f"expected another Series but got {type(replacement)}")
        assert self._series is not None and pattern._series is not None
        return Series._from_pyseries(self._series.utf8_replace(pattern._series, replacement._series, regex))

    def length(self) -> Series:
        assert self._series is not None
        return Series._from_pyseries(self._series.utf8_length())

    def length_bytes(self) -> Series:
        assert self._series is not None
        return Series._from_pyseries(self._series.utf8_length_bytes())

    def lower(self) -> Series:
        assert self._series is not None
        return Series._from_pyseries(self._series.utf8_lower())

    def upper(self) -> Series:
        assert self._series is not None
        return Series._from_pyseries(self._series.utf8_upper())

    def lstrip(self) -> Series:
        assert self._series is not None
        return Series._from_pyseries(self._series.utf8_lstrip())

    def rstrip(self) -> Series:
        assert self._series is not None
        return Series._from_pyseries(self._series.utf8_rstrip())

    def reverse(self) -> Series:
        assert self._series is not None
        return Series._from_pyseries(self._series.utf8_reverse())

    def capitalize(self) -> Series:
        assert self._series is not None
        return Series._from_pyseries(self._series.utf8_capitalize())

    def left(self, nchars: Series) -> Series:
        if not isinstance(nchars, Series):
            raise ValueError(f"expected another Series but got {type(nchars)}")
        assert self._series is not None and nchars._series is not None
        return Series._from_pyseries(self._series.utf8_left(nchars._series))

    def right(self, nchars: Series) -> Series:
        if not isinstance(nchars, Series):
            raise ValueError(f"expected another Series but got {type(nchars)}")
        assert self._series is not None and nchars._series is not None
        return Series._from_pyseries(self._series.utf8_right(nchars._series))

    def find(self, substr: Series) -> Series:
        if not isinstance(substr, Series):
            raise ValueError(f"expected another Series but got {type(substr)}")
        assert self._series is not None and substr._series is not None
        return Series._from_pyseries(self._series.utf8_find(substr._series))

    def rpad(self, length: Series, pad: Series) -> Series:
        if not isinstance(length, Series):
            raise ValueError(f"expected another Series but got {type(length)}")
        if not isinstance(pad, Series):
            raise ValueError(f"expected another Series but got {type(pad)}")
        assert self._series is not None and length._series is not None and pad._series is not None
        return Series._from_pyseries(self._series.utf8_rpad(length._series, pad._series))

    def lpad(self, length: Series, pad: Series) -> Series:
        if not isinstance(length, Series):
            raise ValueError(f"expected another Series but got {type(length)}")
        if not isinstance(pad, Series):
            raise ValueError(f"expected another Series but got {type(pad)}")
        assert self._series is not None and length._series is not None and pad._series is not None
        return Series._from_pyseries(self._series.utf8_lpad(length._series, pad._series))

    def repeat(self, n: Series) -> Series:
        if not isinstance(n, Series):
            raise ValueError(f"expected another Series but got {type(n)}")
        assert self._series is not None and n._series is not None
        return Series._from_pyseries(self._series.utf8_repeat(n._series))

    def like(self, pattern: Series) -> Series:
        if not isinstance(pattern, Series):
            raise ValueError(f"expected another Series but got {type(pattern)}")
        assert self._series is not None and pattern._series is not None
        return Series._from_pyseries(self._series.utf8_like(pattern._series))

    def ilike(self, pattern: Series) -> Series:
        if not isinstance(pattern, Series):
            raise ValueError(f"expected another Series but got {type(pattern)}")
        assert self._series is not None and pattern._series is not None
        return Series._from_pyseries(self._series.utf8_ilike(pattern._series))

    def to_date(self, format: str) -> Series:
        if not isinstance(format, str):
            raise ValueError(f"expected str for format but got {type(format)}")
        assert self._series is not None
        return Series._from_pyseries(self._series.utf8_to_date(format))

    def to_datetime(self, format: str, timezone: str | None = None) -> Series:
        if not isinstance(format, str):
            raise ValueError(f"expected str for format but got {type(format)}")
        if timezone is not None and not isinstance(timezone, str):
            raise ValueError(f"expected str for timezone but got {type(timezone)}")
        assert self._series is not None
        return Series._from_pyseries(self._series.utf8_to_datetime(format, timezone))

    def substr(self, start: Series, length: Series | None = None) -> Series:
        if not isinstance(start, Series):
            raise ValueError(f"expected another Series but got {type(start)}")
        if length is not None and not isinstance(length, Series):
            raise ValueError(f"expected another Series but got {type(length)}")
        if length is None:
            length = Series.from_arrow(pa.array([None]))

        assert self._series is not None and start._series is not None
        return Series._from_pyseries(self._series.utf8_substr(start._series, length._series))

    def normalize(
        self,
        *,
        remove_punct: bool = False,
        lowercase: bool = False,
        nfd_unicode: bool = False,
        white_space: bool = False,
    ) -> Series:
        if not isinstance(remove_punct, bool):
            raise ValueError(f"expected bool for remove_punct but got {type(remove_punct)}")
        if not isinstance(lowercase, bool):
            raise ValueError(f"expected bool for lowercase but got {type(lowercase)}")
        if not isinstance(nfd_unicode, bool):
            raise ValueError(f"expected bool for nfd_unicode but got {type(nfd_unicode)}")
        if not isinstance(white_space, bool):
            raise ValueError(f"expected bool for white_space but got {type(white_space)}")
        assert self._series is not None
        return Series._from_pyseries(self._series.utf8_normalize(remove_punct, lowercase, nfd_unicode, white_space))

    def count_matches(self, patterns: Series, whole_words: bool = False, case_sensitive: bool = True) -> Series:
        if not isinstance(patterns, Series):
            raise ValueError(f"expected another Series but got {type(patterns)}")
        if not isinstance(whole_words, bool):
            raise ValueError(f"expected bool for whole_word but got {type(whole_words)}")
        if not isinstance(case_sensitive, bool):
            raise ValueError(f"expected bool for case_sensitive but got {type(case_sensitive)}")
        assert self._series is not None and patterns._series is not None
        return Series._from_pyseries(self._series.utf8_count_matches(patterns._series, whole_words, case_sensitive))


class SeriesDateNamespace(SeriesNamespace):
    def date(self) -> Series:
        return Series._from_pyseries(self._series.dt_date())

    def day(self) -> Series:
        return Series._from_pyseries(self._series.dt_day())

    def hour(self) -> Series:
        return Series._from_pyseries(self._series.dt_hour())

    def minute(self) -> Series:
        return Series._from_pyseries(self._series.dt_minute())

    def second(self) -> Series:
        return Series._from_pyseries(self._series.dt_second())

    def millisecond(self) -> Series:
        return Series._from_pyseries(self._series.dt_millisecond())

    def microsecond(self) -> Series:
        return Series._from_pyseries(self._series.dt_microsecond())

    def nanosecond(self) -> Series:
        return Series._from_pyseries(self._series.dt_nanosecond())

    def unix_date(self) -> Series:
        return Series._from_pyseries(self._series.dt_unix_date())

    def time(self) -> Series:
        return Series._from_pyseries(self._series.dt_time())

    def month(self) -> Series:
        return Series._from_pyseries(self._series.dt_month())

    def quarter(self) -> Series:
        return Series._from_pyseries(self._series.dt_quarter())

    def year(self) -> Series:
        return Series._from_pyseries(self._series.dt_year())

    def day_of_week(self) -> Series:
        return Series._from_pyseries(self._series.dt_day_of_week())

    def day_of_month(self) -> Series:
        return Series._from_pyseries(self._series.dt_day_of_month())

    def day_of_year(self) -> Series:
        return Series._from_pyseries(self._series.dt_day_of_year())

    def week_of_year(self) -> Series:
        return Series._from_pyseries(self._series.dt_week_of_year())

    def truncate(self, interval: str, relative_to: Series | None = None) -> Series:
        if relative_to is not None and not isinstance(relative_to, Series):
            raise ValueError(f"expected another Series but got {type(relative_to)}")
        if relative_to is None:
            relative_to = Series.from_arrow(pa.array([None]))
        return Series._from_pyseries(self._series.dt_truncate(interval, relative_to._series))

    def to_unix_epoch(self, time_unit: str | TimeUnit | None = None) -> Series:
        if time_unit is None:
            time_unit = TimeUnit.ms()
        if isinstance(time_unit, str):
            time_unit = TimeUnit.from_str(time_unit)
        return Series._from_pyseries(self._series.dt_to_unix_epoch(time_unit._timeunit))

    def strftime(self, fmt: str | None = None) -> Series:
        return Series._from_pyseries(self._series.dt_strftime(fmt))


class SeriesPartitioningNamespace(SeriesNamespace):
    def days(self) -> Series:
        return Series._from_pyseries(self._series.partitioning_days())

    def hours(self) -> Series:
        return Series._from_pyseries(self._series.partitioning_hours())

    def months(self) -> Series:
        return Series._from_pyseries(self._series.partitioning_months())

    def years(self) -> Series:
        return Series._from_pyseries(self._series.partitioning_years())

    def iceberg_bucket(self, n: int) -> Series:
        return Series._from_pyseries(self._series.partitioning_iceberg_bucket(n))

    def iceberg_truncate(self, w: int) -> Series:
        return Series._from_pyseries(self._series.partitioning_iceberg_truncate(w))


class SeriesListNamespace(SeriesNamespace):
    def lengths(self) -> Series:
        warnings.warn(
            "This function will be deprecated from Daft version >= 0.3.5!  Instead, please use 'length'",
            category=DeprecationWarning,
        )

        return Series._from_pyseries(self._series.list_count(CountMode.All))

    def length(self) -> Series:
        return Series._from_pyseries(self._series.list_count(CountMode.All))

    def get(self, idx: Series, default: Series) -> Series:
        return Series._from_pyseries(self._series.list_get(idx._series, default._series))

    def sort(self, desc: bool | Series = False, nulls_first: bool | Series | None = None) -> Series:
        if isinstance(desc, bool):
            desc = Series.from_pylist([desc], name="desc")
        if nulls_first is None:
            nulls_first = desc
        elif isinstance(nulls_first, bool):
            nulls_first = Series.from_pylist([nulls_first], name="nulls_first")

        return Series._from_pyseries(self._series.list_sort(desc._series, nulls_first._series))


class SeriesMapNamespace(SeriesNamespace):
    def get(self, key: Series) -> Series:
        return Series._from_pyseries(self._series.map_get(key._series))


class SeriesImageNamespace(SeriesNamespace):
    def decode(
        self,
        on_error: Literal["raise", "null"] = "raise",
        mode: str | ImageMode | None = None,
    ) -> Series:
        return self._eval_expressions("image_decode", on_error=on_error, mode=mode)

    def encode(self, image_format: str | ImageFormat) -> Series:
        return self._eval_expressions("image_encode", image_format=image_format)

    def resize(self, w: int, h: int) -> Series:
        return self._eval_expressions("image_resize", w=w, h=h)

    def to_mode(self, mode: str | ImageMode) -> Series:
        if isinstance(mode, str):
            mode = ImageMode.from_mode_string(mode.upper())
        if not isinstance(mode, ImageMode):
            raise ValueError(f"mode must be a string or ImageMode variant, but got: {mode}")
        return self._eval_expressions("to_mode", mode=mode)<|MERGE_RESOLUTION|>--- conflicted
+++ resolved
@@ -739,23 +739,11 @@
 
         rb = PyRecordBatch.from_pyseries_list([s] + other_series_list)
 
-<<<<<<< HEAD
-        args = (
-            [native.unresolved_col(name)]
-            + [native.unresolved_col(col_name) for col_name in col_names]
-            + [native.named_expr(name, lit(v)._expr) for name, v in kwargs.items() if v is not None]
-        )
+        args = [native.unresolved_col(name)] + [native.unresolved_col(col_name) for col_name in col_names]
 
         f = native.get_function_from_registry(func_name)
 
-        expr = f(*args).alias(name)
-=======
-        args = [native.unresolved_col(name)] + [native.unresolved_col(col_name) for col_name in col_names]
-
-        f = native.get_function_from_registry(func_name)
-
         expr = f(*args, **{name: lit(v)._expr for name, v in kwargs.items()}).alias(name)
->>>>>>> 736767a7
 
         rb = rb.eval_expression_list([expr])
         pyseries = rb.get_column(name)
