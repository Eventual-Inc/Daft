import builtins
from enum import Enum
from typing import Any, Callable

from daft.runners.partitioning import PartitionCacheEntry
from daft.execution import physical_plan
from daft.plan_scheduler.physical_plan_scheduler import PartitionT
import pyarrow
from daft.io.scan import ScanOperator

class ImageMode(Enum):
    """
    Supported image modes for Daft's image type.
    """

    #: 8-bit grayscale
    L: int

    #: 8-bit grayscale + alpha
    LA: int

    #: 8-bit RGB
    RGB: int

    #: 8-bit RGB + alpha
    RGBA: int

    #: 16-bit grayscale
    L16: int

    #: 16-bit grayscale + alpha
    LA16: int

    #: 16-bit RGB
    RGB16: int

    #: 16-bit RGB + alpha
    RGBA16: int

    #: 32-bit floating RGB
    RGB32F: int

    #: 32-bit floating RGB + alpha
    RGBA32F: int

    @staticmethod
    def from_mode_string(mode: str) -> ImageMode:
        """
        Create an ImageMode from its string representation.

        Args:
            mode: String representation of the mode. This is the same as the enum
                attribute name, e.g. ``ImageMode.from_mode_string("RGB")`` would
                return ``ImageMode.RGB``.
        """
        ...

class ImageFormat(Enum):
    """
    Supported image formats for Daft's image I/O.
    """

    PNG: int
    JPEG: int
    TIFF: int
    GIF: int
    BMP: int

    @staticmethod
    def from_format_string(mode: str) -> ImageFormat:
        """
        Create an ImageFormat from its string representation.
        """
        ...

class JoinType(Enum):
    """
    Type of a join operation.
    """

    Inner: int
    Left: int
    Right: int

    @staticmethod
    def from_join_type_str(join_type: str) -> JoinType:
        """
        Create a JoinType from its string representation.

        Args:
            join_type: String representation of the join type. This is the same as the enum
                attribute name (but snake-case), e.g. ``JoinType.from_join_type_str("inner")`` would
                return ``JoinType.Inner``.
        """
        ...

class JoinStrategy(Enum):
    """
    Join strategy (algorithm) to use.
    """

    Hash: int
    SortMerge: int
    Broadcast: int

    @staticmethod
    def from_join_strategy_str(join_strategy: str) -> JoinStrategy:
        """
        Create a JoinStrategy from its string representation.

        Args:
            join_strategy: String representation of the join strategy. This is the same as the enum
                attribute name (but snake-case), e.g. ``JoinType.from_join_strategy_str("sort_merge")`` would
                return ``JoinStrategy.SortMerge``.
        """
        ...

class CountMode(Enum):
    """
    Supported count modes for Daft's count aggregation.

    | All   - Count both non-null and null values.
    | Valid - Count only valid values.
    | Null  - Count only null values.
    """

    All: int
    Valid: int
    Null: int

    @staticmethod
    def from_count_mode_str(count_mode: str) -> CountMode:
        """
        Create a CountMode from its string representation.

        Args:
            count_mode: String representation of the count mode , e.g. "all", "valid", or "null".
        """
        ...

class PartitionScheme(Enum):
    """
    Partition scheme for Daft DataFrame.
    """

    Range: int
    Hash: int
    Random: int
    Unknown: int

class PartitionSpec:
    """
    Partition specification for a Daft DataFrame.
    """

    scheme: PartitionScheme
    num_partitions: int
    by: list[PyExpr]

    def __init__(
        self, scheme: PartitionScheme = PartitionScheme.Unknown, num_partitions: int = 0, by: list[PyExpr] | None = None
    ): ...
    def __eq__(self, other: PartitionSpec) -> bool: ...  # type: ignore[override]
    def __ne__(self, other: PartitionSpec) -> bool: ...  # type: ignore[override]
    def __str__(self) -> str: ...

class ResourceRequest:
    """
    Resource request for a query fragment task.
    """

    num_cpus: float | None
    num_gpus: float | None
    memory_bytes: int | None

    def __init__(
        self, num_cpus: float | None = None, num_gpus: float | None = None, memory_bytes: int | None = None
    ): ...
    @staticmethod
    def max_resources(resource_requests: list[ResourceRequest]):
        """Take a field-wise max of the list of resource requests."""
        ...
    def __add__(self, other: ResourceRequest) -> ResourceRequest: ...
    def __repr__(self) -> str: ...
    def __eq__(self, other: ResourceRequest) -> bool: ...  # type: ignore[override]
    def __ne__(self, other: ResourceRequest) -> bool: ...  # type: ignore[override]

class FileFormat(Enum):
    """
    Format of a file, e.g. Parquet, CSV, and JSON.
    """

    Parquet: int
    Csv: int
    Json: int

class ParquetSourceConfig:
    """
    Configuration of a Parquet data source.
    """

    def __init__(self, coerce_int96_timestamp_unit: PyTimeUnit | None = None): ...

class CsvSourceConfig:
    """
    Configuration of a CSV data source.
    """

    delimiter: str | None
    has_headers: bool
    double_quote: bool
    quote: str | None
    escape_char: str | None
    comment: str | None
    buffer_size: int | None
    chunk_size: int | None

    def __init__(
        self,
        has_headers: bool,
        double_quote: bool,
        delimiter: str | None,
        quote: str | None,
        escape_char: str | None,
        comment: str | None,
        buffer_size: int | None = None,
        chunk_size: int | None = None,
    ): ...

class JsonSourceConfig:
    """
    Configuration of a JSON data source.
    """

    buffer_size: int | None
    chunk_size: int | None

    def __init__(
        self,
        buffer_size: int | None = None,
        chunk_size: int | None = None,
    ): ...

class FileFormatConfig:
    """
    Configuration for parsing a particular file format (Parquet, CSV, JSON).
    """

    config: ParquetSourceConfig | CsvSourceConfig | JsonSourceConfig

    @staticmethod
    def from_parquet_config(config: ParquetSourceConfig) -> FileFormatConfig:
        """
        Create a Parquet file format config.
        """
        ...
    @staticmethod
    def from_csv_config(config: CsvSourceConfig) -> FileFormatConfig:
        """
        Create a CSV file format config.
        """
        ...
    @staticmethod
    def from_json_config(config: JsonSourceConfig) -> FileFormatConfig:
        """
        Create a JSON file format config.
        """
        ...
    def file_format(self) -> FileFormat:
        """
        Get the file format for this config.
        """
        ...
    def __eq__(self, other: FileFormatConfig) -> bool: ...  # type: ignore[override]
    def __ne__(self, other: FileFormatConfig) -> bool: ...  # type: ignore[override]

class CsvConvertOptions:
    """
    Options for converting CSV data to Daft data.
    """

    limit: int | None
    include_columns: list[str] | None
    column_names: list[str] | None
    schema: PySchema | None
    predicate: PyExpr | None

    def __init__(
        self,
        limit: int | None = None,
        include_columns: list[str] | None = None,
        column_names: list[str] | None = None,
        schema: PySchema | None = None,
        predicate: PyExpr | None = None,
    ): ...

class CsvParseOptions:
    """
    Options for parsing CSV files.
    """

    has_header: bool
    delimiter: str | None
    double_quote: bool
    quote: str | None
    escape_char: str | None
    comment: str | None

    def __init__(
        self,
        has_header: bool = True,
        delimiter: str | None = None,
        double_quote: bool = True,
        quote: str | None = None,
        escape_char: str | None = None,
        comment: str | None = None,
    ): ...

class CsvReadOptions:
    """
    Options for reading CSV files.
    """

    buffer_size: int | None
    chunk_size: int | None

    def __init__(
        self,
        buffer_size: int | None = None,
        chunk_size: int | None = None,
    ): ...

class JsonConvertOptions:
    """
    Options for converting JSON data to Daft data.
    """

    limit: int | None
    include_columns: list[str] | None
    schema: PySchema | None

    def __init__(
        self,
        limit: int | None = None,
        include_columns: list[str] | None = None,
        schema: PySchema | None = None,
    ): ...

class JsonParseOptions:
    """
    Options for parsing JSON files.
    """

class JsonReadOptions:
    """
    Options for reading JSON files.
    """

    buffer_size: int | None
    chunk_size: int | None

    def __init__(
        self,
        buffer_size: int | None = None,
        chunk_size: int | None = None,
    ): ...

class FileInfo:
    """
    Metadata for a single file.
    """

    file_path: str
    file_size: int | None
    num_rows: int | None

class FileInfos:
    """
    Metadata for a collection of files.
    """

    file_paths: list[str]
    file_sizes: list[int | None]
    num_rows: list[int | None]

    @staticmethod
    def from_infos(file_paths: list[str], file_sizes: list[int | None], num_rows: list[int | None]) -> FileInfos: ...
    @staticmethod
    def from_table(table: PyTable) -> FileInfos:
        """
        Create from a Daft table with "path", "size", and "num_rows" columns.
        """
        ...
    def extend(self, new_infos: FileInfos) -> FileInfos:
        """
        Concatenate two FileInfos together.
        """
        ...
    def __getitem__(self, idx: int) -> FileInfo: ...
    def to_table(self) -> PyTable:
        """
        Convert to a Daft table with "path", "size", and "num_rows" columns.
        """
    def __len__(self) -> int: ...

class S3Config:
    """
    I/O configuration for accessing an S3-compatible system.
    """

    region_name: str | None
    endpoint_url: str | None
    key_id: str | None
    session_token: str | None
    access_key: str | None
    max_connections: int
    retry_initial_backoff_ms: int
    connect_timeout_ms: int
    read_timeout_ms: int
    num_tries: int
    retry_mode: str | None
    anonymous: bool
    verify_ssl: bool
    check_hostname_ssl: bool

    def __init__(
        self,
        region_name: str | None = None,
        endpoint_url: str | None = None,
        key_id: str | None = None,
        session_token: str | None = None,
        access_key: str | None = None,
        max_connections: int | None = None,
        retry_initial_backoff_ms: int | None = None,
        connect_timeout_ms: int | None = None,
        read_timeout_ms: int | None = None,
        num_tries: int | None = None,
        retry_mode: str | None = None,
        anonymous: bool | None = None,
        verify_ssl: bool | None = None,
        check_hostname_ssl: bool | None = None,
    ): ...
    def replace(
        self,
        region_name: str | None = None,
        endpoint_url: str | None = None,
        key_id: str | None = None,
        session_token: str | None = None,
        access_key: str | None = None,
        max_connections: int | None = None,
        retry_initial_backoff_ms: int | None = None,
        connect_timeout_ms: int | None = None,
        read_timeout_ms: int | None = None,
        num_tries: int | None = None,
        retry_mode: str | None = None,
        anonymous: bool | None = None,
        verify_ssl: bool | None = None,
        check_hostname_ssl: bool | None = None,
    ) -> S3Config:
        """Replaces values if provided, returning a new S3Config"""
        ...

class AzureConfig:
    """
    I/O configuration for accessing Azure Blob Storage.
    """

    def __init__(
        self, storage_account: str | None = None, access_key: str | None = None, anonymous: str | None = None
    ): ...
    def replace(
        self, storage_account: str | None = None, access_key: str | None = None, anonymous: str | None = None
    ) -> AzureConfig:
        """Replaces values if provided, returning a new AzureConfig"""
        ...

class GCSConfig:
    """
    I/O configuration for accessing Google Cloud Storage.
    """

    project_id: str | None
    anonymous: bool

    def __init__(self, project_id: str | None = None, anonymous: bool | None = None): ...
    def replace(self, project_id: str | None = None, anonymous: bool | None = None) -> GCSConfig:
        """Replaces values if provided, returning a new GCSConfig"""
        ...

class IOConfig:
    """
    Configuration for the native I/O layer, e.g. credentials for accessing cloud storage systems.
    """

    s3: S3Config
    azure: AzureConfig
    gcs: GCSConfig

    def __init__(self, s3: S3Config | None = None, azure: AzureConfig | None = None, gcs: GCSConfig | None = None): ...
    @staticmethod
    def from_json(input: str) -> IOConfig:
        """
        Recreate an IOConfig from a JSON string.
        """
    def replace(
        self, s3: S3Config | None = None, azure: AzureConfig | None = None, gcs: GCSConfig | None = None
    ) -> IOConfig:
        """Replaces values if provided, returning a new IOConfig"""
        ...

class NativeStorageConfig:
    """
    Storage configuration for the Rust-native I/O layer.
    """

    # Whether or not to use a multithreaded tokio runtime for processing I/O
    multithreaded_io: bool
    io_config: IOConfig

    def __init__(self, multithreaded_io: bool, io_config: IOConfig): ...

class PythonStorageConfig:
    """
    Storage configuration for the legacy Python I/O layer.
    """

    io_config: IOConfig

    def __init__(self, io_config: IOConfig): ...

class StorageConfig:
    """
    Configuration for interacting with a particular storage backend, using a particular
    I/O layer implementation.
    """

    @staticmethod
    def native(config: NativeStorageConfig) -> StorageConfig:
        """
        Create from a native storage config.
        """
        ...
    @staticmethod
    def python(config: PythonStorageConfig) -> StorageConfig:
        """
        Create from a Python storage config.
        """
        ...
    @property
    def config(self) -> NativeStorageConfig | PythonStorageConfig: ...

class ScanTask:
    """
    A batch of scan tasks for reading data from an external source.
    """

    def num_rows(self) -> int:
        """
        Get number of rows that will be scanned by this ScanTask.
        """
        ...
    def size_bytes(self) -> int:
        """
        Get number of bytes that will be scanned by this ScanTask.
        """
        ...
    @staticmethod
    def catalog_scan_task(
        file: str,
        file_format: FileFormatConfig,
        schema: PySchema,
        num_rows: int,
        storage_config: StorageConfig,
        size_bytes: int | None,
        pushdowns: Pushdowns | None,
        partition_values: PyTable | None,
    ) -> ScanTask | None:
        """
        Create a Catalog Scan Task
        """
        ...

class ScanOperatorHandle:
    """
    A handle to a scan operator.
    """

    @staticmethod
    def anonymous_scan(
        files: list[str],
        schema: PySchema,
        file_format_config: FileFormatConfig,
        storage_config: StorageConfig,
    ) -> ScanOperatorHandle: ...
    @staticmethod
    def glob_scan(
        glob_path: list[str],
        file_format_config: FileFormatConfig,
        storage_config: StorageConfig,
        schema_hint: PySchema | None = None,
    ) -> ScanOperatorHandle: ...
    @staticmethod
    def from_python_scan_operator(operator: ScanOperator) -> ScanOperatorHandle: ...

class PartitionField:
    """
    Partitioning Field of a Scan Source such as Hive or Iceberg
    """

    field: PyField

    def __init__(
        self, field: PyField, source_field: PyField | None = None, transform: PartitionTransform | None = None
    ) -> None: ...

class PartitionTransform:
    """
    Partitioning Transform from a Data Catalog source field to a Partitioning Columns
    """

    @staticmethod
    def identity() -> PartitionTransform: ...
    @staticmethod
    def year() -> PartitionTransform: ...
    @staticmethod
    def month() -> PartitionTransform: ...
    @staticmethod
    def day() -> PartitionTransform: ...
    @staticmethod
    def hour() -> PartitionTransform: ...
    @staticmethod
    def iceberg_bucket(n: int) -> PartitionTransform: ...
    @staticmethod
    def iceberg_truncate(w: int) -> PartitionTransform: ...

class Pushdowns:
    """
    Pushdowns from the query optimizer that can optimize scanning data sources.
    """

    columns: list[str] | None
    filters: PyExpr | None
    partition_filters: PyExpr | None
    limit: int | None

def read_parquet(
    uri: str,
    columns: list[str] | None = None,
    start_offset: int | None = None,
    num_rows: int | None = None,
    row_groups: list[int] | None = None,
    predicate: PyExpr | None = None,
    io_config: IOConfig | None = None,
    multithreaded_io: bool | None = None,
    coerce_int96_timestamp_unit: PyTimeUnit | None = None,
): ...
def read_parquet_bulk(
    uris: list[str],
    columns: list[str] | None = None,
    start_offset: int | None = None,
    num_rows: int | None = None,
    row_groups: list[list[int] | None] | None = None,
    predicate: PyExpr | None = None,
    io_config: IOConfig | None = None,
    num_parallel_tasks: int | None = 128,
    multithreaded_io: bool | None = None,
    coerce_int96_timestamp_unit: PyTimeUnit | None = None,
): ...
def read_parquet_statistics(
    uris: PySeries,
    io_config: IOConfig | None = None,
    multithreaded_io: bool | None = None,
): ...
def read_parquet_into_pyarrow(
    uri: str,
    columns: list[str] | None = None,
    start_offset: int | None = None,
    num_rows: int | None = None,
    row_groups: list[int] | None = None,
    io_config: IOConfig | None = None,
    multithreaded_io: bool | None = None,
    coerce_int96_timestamp_unit: PyTimeUnit | None = None,
): ...
def read_parquet_into_pyarrow_bulk(
    uris: list[str],
    columns: list[str] | None = None,
    start_offset: int | None = None,
    num_rows: int | None = None,
    row_groups: list[list[int] | None] | None = None,
    io_config: IOConfig | None = None,
    num_parallel_tasks: int | None = 128,
    multithreaded_io: bool | None = None,
    coerce_int96_timestamp_unit: PyTimeUnit | None = None,
): ...
def read_parquet_schema(
    uri: str,
    io_config: IOConfig | None = None,
    multithreaded_io: bool | None = None,
    coerce_int96_timestamp_unit: PyTimeUnit | None = None,
): ...
def read_csv(
    uri: str,
    convert_options: CsvConvertOptions | None = None,
    parse_options: CsvParseOptions | None = None,
    read_options: CsvReadOptions | None = None,
    io_config: IOConfig | None = None,
    multithreaded_io: bool | None = None,
): ...
def read_csv_schema(
    uri: str,
    parse_options: CsvParseOptions | None = None,
    io_config: IOConfig | None = None,
    multithreaded_io: bool | None = None,
): ...
def read_json(
    uri: str,
    convert_options: JsonConvertOptions | None = None,
    parse_options: JsonParseOptions | None = None,
    read_options: JsonReadOptions | None = None,
    io_config: IOConfig | None = None,
    multithreaded_io: bool | None = None,
    max_chunks_in_flight: int | None = None,
): ...
def read_json_schema(
    uri: str,
    parse_options: JsonParseOptions | None = None,
    io_config: IOConfig | None = None,
    multithreaded_io: bool | None = None,
): ...

class PyTimeUnit:
    @staticmethod
    def nanoseconds() -> PyTimeUnit: ...
    @staticmethod
    def microseconds() -> PyTimeUnit: ...
    @staticmethod
    def milliseconds() -> PyTimeUnit: ...
    @staticmethod
    def seconds() -> PyTimeUnit: ...

class PyDataType:
    @staticmethod
    def null() -> PyDataType: ...
    @staticmethod
    def bool() -> PyDataType: ...
    @staticmethod
    def int8() -> PyDataType: ...
    @staticmethod
    def int16() -> PyDataType: ...
    @staticmethod
    def int32() -> PyDataType: ...
    @staticmethod
    def int64() -> PyDataType: ...
    @staticmethod
    def uint8() -> PyDataType: ...
    @staticmethod
    def uint16() -> PyDataType: ...
    @staticmethod
    def uint32() -> PyDataType: ...
    @staticmethod
    def uint64() -> PyDataType: ...
    @staticmethod
    def float32() -> PyDataType: ...
    @staticmethod
    def float64() -> PyDataType: ...
    @staticmethod
    def binary() -> PyDataType: ...
    @staticmethod
    def string() -> PyDataType: ...
    @staticmethod
    def decimal128(precision: int, size: int) -> PyDataType: ...
    @staticmethod
    def date() -> PyDataType: ...
    @staticmethod
    def timestamp(time_unit: PyTimeUnit, timezone: str | None = None) -> PyDataType: ...
    @staticmethod
    def duration(time_unit: PyTimeUnit) -> PyDataType: ...
    @staticmethod
    def list(data_type: PyDataType) -> PyDataType: ...
    @staticmethod
    def fixed_size_list(data_type: PyDataType, size: int) -> PyDataType: ...
    @staticmethod
    def struct(fields: dict[str, PyDataType]) -> PyDataType: ...
    @staticmethod
    def extension(name: str, storage_data_type: PyDataType, metadata: str | None = None) -> PyDataType: ...
    @staticmethod
    def embedding(data_type: PyDataType, size: int) -> PyDataType: ...
    @staticmethod
    def image(mode: ImageMode | None = None, height: int | None = None, width: int | None = None) -> PyDataType: ...
    @staticmethod
    def tensor(dtype: PyDataType, shape: tuple[int, ...] | None = None) -> PyDataType: ...
    @staticmethod
    def python() -> PyDataType: ...
    def to_arrow(self, cast_tensor_type_for_ray: builtins.bool | None = None) -> pyarrow.DataType: ...
    def is_image(self) -> builtins.bool: ...
    def is_fixed_shape_image(self) -> builtins.bool: ...
    def is_tensor(self) -> builtins.bool: ...
    def is_fixed_shape_tensor(self) -> builtins.bool: ...
    def is_logical(self) -> builtins.bool: ...
    def is_temporal(self) -> builtins.bool: ...
    def is_equal(self, other: Any) -> builtins.bool: ...
    @staticmethod
    def from_json(serialized: str) -> PyDataType: ...
    def __reduce__(self) -> tuple: ...
    def __hash__(self) -> int: ...

class PyField:
    def name(self) -> str: ...
    @staticmethod
    def create(name: str, datatype: PyDataType) -> PyField: ...
    def dtype(self) -> PyDataType: ...
    def eq(self, other: PyField) -> bool: ...
    def __reduce__(self) -> tuple: ...

class PySchema:
    def __getitem__(self, name: str) -> PyField: ...
    def names(self) -> list[str]: ...
    def union(self, other: PySchema) -> PySchema: ...
    def apply_hints(self, other: PySchema) -> PySchema: ...
    def eq(self, other: PySchema) -> bool: ...
    @staticmethod
    def from_field_name_and_types(names_and_types: list[tuple[str, PyDataType]]) -> PySchema: ...
    @staticmethod
    def from_fields(fields: list[PyField]) -> PySchema: ...
    def __reduce__(self) -> tuple: ...
    def __repr__(self) -> str: ...
    def _repr_html_(self) -> str: ...

class PyExpr:
    def _input_mapping(self) -> str | None: ...
    def _required_columns(self) -> set[str]: ...
    def _is_column(self) -> bool: ...
    def alias(self, name: str) -> PyExpr: ...
    def cast(self, dtype: PyDataType) -> PyExpr: ...
    def if_else(self, if_true: PyExpr, if_false: PyExpr) -> PyExpr: ...
    def count(self, mode: CountMode) -> PyExpr: ...
    def sum(self) -> PyExpr: ...
    def mean(self) -> PyExpr: ...
    def min(self) -> PyExpr: ...
    def max(self) -> PyExpr: ...
    def agg_list(self) -> PyExpr: ...
    def agg_concat(self) -> PyExpr: ...
    def explode(self) -> PyExpr: ...
    def __abs__(self) -> PyExpr: ...
    def __add__(self, other: PyExpr) -> PyExpr: ...
    def __sub__(self, other: PyExpr) -> PyExpr: ...
    def __mul__(self, other: PyExpr) -> PyExpr: ...
    def __floordiv__(self, other: PyExpr) -> PyExpr: ...
    def __truediv__(self, other: PyExpr) -> PyExpr: ...
    def __mod__(self, other: PyExpr) -> PyExpr: ...
    def __and__(self, other: PyExpr) -> PyExpr: ...
    def __or__(self, other: PyExpr) -> PyExpr: ...
    def __xor__(self, other: PyExpr) -> PyExpr: ...
    def __invert__(self) -> PyExpr: ...
    def __lt__(self, other: PyExpr) -> PyExpr: ...
    def __le__(self, other: PyExpr) -> PyExpr: ...
    def __gt__(self, other: PyExpr) -> PyExpr: ...
    def __ge__(self, other: PyExpr) -> PyExpr: ...
    def __eq__(self, other: PyExpr) -> PyExpr: ...  # type: ignore[override]
    def __ne__(self, other: PyExpr) -> PyExpr: ...  # type: ignore[override]
    def is_null(self) -> PyExpr: ...
    def not_null(self) -> PyExpr: ...
    def is_in(self, other: PyExpr) -> PyExpr: ...
    def name(self) -> str: ...
    def to_field(self, schema: PySchema) -> PyField: ...
    def __repr__(self) -> str: ...
    def __hash__(self) -> int: ...
    def __reduce__(self) -> tuple: ...
    def is_nan(self) -> PyExpr: ...
    def dt_date(self) -> PyExpr: ...
    def dt_day(self) -> PyExpr: ...
    def dt_hour(self) -> PyExpr: ...
    def dt_month(self) -> PyExpr: ...
    def dt_year(self) -> PyExpr: ...
    def dt_day_of_week(self) -> PyExpr: ...
    def utf8_endswith(self, pattern: PyExpr) -> PyExpr: ...
    def utf8_startswith(self, pattern: PyExpr) -> PyExpr: ...
    def utf8_contains(self, pattern: PyExpr) -> PyExpr: ...
    def utf8_split(self, pattern: PyExpr) -> PyExpr: ...
    def utf8_length(self) -> PyExpr: ...
    def image_decode(self) -> PyExpr: ...
    def image_encode(self, image_format: ImageFormat) -> PyExpr: ...
    def image_resize(self, w: int, h: int) -> PyExpr: ...
    def image_crop(self, bbox: PyExpr) -> PyExpr: ...
    def list_join(self, delimiter: PyExpr) -> PyExpr: ...
    def list_lengths(self) -> PyExpr: ...
    def list_get(self, idx: PyExpr, default: PyExpr) -> PyExpr: ...
    def struct_get(self, name: str) -> PyExpr: ...
    def url_download(
        self, max_connections: int, raise_error_on_failure: bool, multi_thread: bool, config: IOConfig
    ) -> PyExpr: ...
    def partitioning_days(self) -> PyExpr: ...
    def partitioning_hours(self) -> PyExpr: ...
    def partitioning_months(self) -> PyExpr: ...
    def partitioning_years(self) -> PyExpr: ...
    def partitioning_iceberg_bucket(self, n: int) -> PyExpr: ...
    def partitioning_iceberg_truncate(self, w: int) -> PyExpr: ...

def eq(expr1: PyExpr, expr2: PyExpr) -> bool: ...
def col(name: str) -> PyExpr: ...
def lit(item: Any) -> PyExpr: ...
def date_lit(item: int) -> PyExpr: ...
def timestamp_lit(item: int, tu: PyTimeUnit, tz: str | None) -> PyExpr: ...
def series_lit(item: PySeries) -> PyExpr: ...
def udf(func: Callable, expressions: list[PyExpr], return_dtype: PyDataType) -> PyExpr: ...

class PySeries:
    @staticmethod
    def from_arrow(name: str, pyarrow_array: pyarrow.Array) -> PySeries: ...
    @staticmethod
    def from_pylist(name: str, pylist: list[Any], pyobj: str) -> PySeries: ...
    def to_pylist(self) -> list[Any]: ...
    def to_arrow(self) -> pyarrow.Array: ...
    def __abs__(self) -> PySeries: ...
    def __add__(self, other: PySeries) -> PySeries: ...
    def __sub__(self, other: PySeries) -> PySeries: ...
    def __mul__(self, other: PySeries) -> PySeries: ...
    def __truediv__(self, other: PySeries) -> PySeries: ...
    def __mod__(self, other: PySeries) -> PySeries: ...
    def __and__(self, other: PySeries) -> PySeries: ...
    def __or__(self, other: PySeries) -> PySeries: ...
    def __xor__(self, other: PySeries) -> PySeries: ...
    def __lt__(self, other: PySeries) -> PySeries: ...
    def __le__(self, other: PySeries) -> PySeries: ...
    def __gt__(self, other: PySeries) -> PySeries: ...
    def __ge__(self, other: PySeries) -> PySeries: ...
    def __eq__(self, other: PySeries) -> PySeries: ...  # type: ignore[override]
    def __ne__(self, other: PySeries) -> PySeries: ...  # type: ignore[override]
    def take(self, idx: PySeries) -> PySeries: ...
    def slice(self, start: int, end: int) -> PySeries: ...
    def filter(self, mask: PySeries) -> PySeries: ...
    def sort(self, descending: bool) -> PySeries: ...
    def argsort(self, descending: bool) -> PySeries: ...
    def hash(self, seed: PySeries | None = None) -> PySeries: ...
    def __invert__(self) -> PySeries: ...
    def _count(self, mode: CountMode) -> PySeries: ...
    def _sum(self) -> PySeries: ...
    def _mean(self) -> PySeries: ...
    def _min(self) -> PySeries: ...
    def _max(self) -> PySeries: ...
    def _agg_list(self) -> PySeries: ...
    def cast(self, dtype: PyDataType) -> PySeries: ...
    @staticmethod
    def concat(series: list[PySeries]) -> PySeries: ...
    def __len__(self) -> int: ...
    def size_bytes(self) -> int: ...
    def name(self) -> str: ...
    def rename(self, name: str) -> PySeries: ...
    def data_type(self) -> PyDataType: ...
    def utf8_endswith(self, pattern: PySeries) -> PySeries: ...
    def utf8_startswith(self, pattern: PySeries) -> PySeries: ...
    def utf8_contains(self, pattern: PySeries) -> PySeries: ...
    def utf8_split(self, pattern: PySeries) -> PySeries: ...
    def utf8_length(self) -> PySeries: ...
    def is_nan(self) -> PySeries: ...
    def dt_date(self) -> PySeries: ...
    def dt_day(self) -> PySeries: ...
    def dt_hour(self) -> PySeries: ...
    def dt_month(self) -> PySeries: ...
    def dt_year(self) -> PySeries: ...
    def dt_day_of_week(self) -> PySeries: ...
    def partitioning_days(self) -> PySeries: ...
    def partitioning_hours(self) -> PySeries: ...
    def partitioning_months(self) -> PySeries: ...
    def partitioning_years(self) -> PySeries: ...
    def partitioning_iceberg_bucket(self, n: int) -> PySeries: ...
    def partitioning_iceberg_truncate(self, w: int) -> PySeries: ...
    def list_lengths(self) -> PySeries: ...
    def list_get(self, idx: PySeries, default: PySeries) -> PySeries: ...
    def image_decode(self) -> PySeries: ...
    def image_encode(self, image_format: ImageFormat) -> PySeries: ...
    def image_resize(self, w: int, h: int) -> PySeries: ...
    def if_else(self, other: PySeries, predicate: PySeries) -> PySeries: ...
    def is_null(self) -> PySeries: ...
    def not_null(self) -> PySeries: ...
    def murmur3_32(self) -> PySeries: ...
    def to_str_values(self) -> PySeries: ...
    def _debug_bincode_serialize(self) -> bytes: ...
    @staticmethod
    def _debug_bincode_deserialize(b: bytes) -> PySeries: ...

class PyTable:
    def schema(self) -> PySchema: ...
    def cast_to_schema(self, schema: PySchema) -> PyTable: ...
    def eval_expression_list(self, exprs: list[PyExpr]) -> PyTable: ...
    def take(self, idx: PySeries) -> PyTable: ...
    def filter(self, exprs: list[PyExpr]) -> PyTable: ...
    def sort(self, sort_keys: list[PyExpr], descending: list[bool]) -> PyTable: ...
    def argsort(self, sort_keys: list[PyExpr], descending: list[bool]) -> PySeries: ...
    def agg(self, to_agg: list[PyExpr], group_by: list[PyExpr]) -> PyTable: ...
    def hash_join(self, right: PyTable, left_on: list[PyExpr], right_on: list[PyExpr]) -> PyTable: ...
    def sort_merge_join(
        self, right: PyTable, left_on: list[PyExpr], right_on: list[PyExpr], is_sorted: bool
    ) -> PyTable: ...
    def explode(self, to_explode: list[PyExpr]) -> PyTable: ...
    def head(self, num: int) -> PyTable: ...
    def sample_by_fraction(self, fraction: float, with_replacement: bool, seed: int | None) -> PyTable: ...
    def sample_by_size(self, size: int, with_replacement: bool, seed: int | None) -> PyTable: ...
    def quantiles(self, num: int) -> PyTable: ...
    def partition_by_hash(self, exprs: list[PyExpr], num_partitions: int) -> list[PyTable]: ...
    def partition_by_random(self, num_partitions: int, seed: int) -> list[PyTable]: ...
    def partition_by_range(
        self, partition_keys: list[PyExpr], boundaries: PyTable, descending: list[bool]
    ) -> list[PyTable]: ...
    def partition_by_value(self, partition_keys: list[PyExpr]) -> tuple[list[PyTable], PyTable]: ...
    def __repr__(self) -> str: ...
    def _repr_html_(self) -> str: ...
    def __len__(self) -> int: ...
    def size_bytes(self) -> int: ...
    def column_names(self) -> list[str]: ...
    def get_column(self, name: str) -> PySeries: ...
    def get_column_by_index(self, idx: int) -> PySeries: ...
    @staticmethod
    def concat(tables: list[PyTable]) -> PyTable: ...
    def slice(self, start: int, end: int) -> PyTable: ...
    @staticmethod
    def from_arrow_record_batches(record_batches: list[pyarrow.RecordBatch], schema: PySchema) -> PyTable: ...
    @staticmethod
    def from_pylist_series(dict: dict[str, PySeries]) -> PyTable: ...
    def to_arrow_record_batch(self) -> pyarrow.RecordBatch: ...
    @staticmethod
    def empty(schema: PySchema | None = None) -> PyTable: ...

class PyMicroPartition:
    def schema(self) -> PySchema: ...
    def column_names(self) -> list[str]: ...
    def get_column(self, name: str) -> PySeries: ...
    def size_bytes(self) -> int | None: ...
    def _repr_html_(self) -> str: ...
    @staticmethod
    def empty(schema: PySchema | None = None) -> PyMicroPartition: ...
    @staticmethod
    def from_scan_task(scan_task: ScanTask) -> PyMicroPartition: ...
    @staticmethod
    def from_tables(tables: list[PyTable]) -> PyMicroPartition: ...
    @staticmethod
    def from_arrow_record_batches(record_batches: list[pyarrow.RecordBatch], schema: PySchema) -> PyMicroPartition: ...
    @staticmethod
    def concat(tables: list[PyMicroPartition]) -> PyMicroPartition: ...
    def slice(self, start: int, end: int) -> PyMicroPartition: ...
    def to_table(self) -> PyTable: ...
    def cast_to_schema(self, schema: PySchema) -> PyMicroPartition: ...
    def eval_expression_list(self, exprs: list[PyExpr]) -> PyMicroPartition: ...
    def take(self, idx: PySeries) -> PyMicroPartition: ...
    def filter(self, exprs: list[PyExpr]) -> PyMicroPartition: ...
    def sort(self, sort_keys: list[PyExpr], descending: list[bool]) -> PyMicroPartition: ...
    def argsort(self, sort_keys: list[PyExpr], descending: list[bool]) -> PySeries: ...
    def agg(self, to_agg: list[PyExpr], group_by: list[PyExpr]) -> PyMicroPartition: ...
    def hash_join(self, right: PyMicroPartition, left_on: list[PyExpr], right_on: list[PyExpr]) -> PyMicroPartition: ...
    def sort_merge_join(
        self, right: PyMicroPartition, left_on: list[PyExpr], right_on: list[PyExpr], is_sorted: bool
    ) -> PyMicroPartition: ...
    def explode(self, to_explode: list[PyExpr]) -> PyMicroPartition: ...
    def head(self, num: int) -> PyMicroPartition: ...
    def sample_by_fraction(self, fraction: float, with_replacement: bool, seed: int | None) -> PyMicroPartition: ...
    def sample_by_size(self, size: int, with_replacement: bool, seed: int | None) -> PyMicroPartition: ...
    def quantiles(self, num: int) -> PyMicroPartition: ...
    def partition_by_hash(self, exprs: list[PyExpr], num_partitions: int) -> list[PyMicroPartition]: ...
    def partition_by_random(self, num_partitions: int, seed: int) -> list[PyMicroPartition]: ...
    def partition_by_range(
        self, partition_keys: list[PyExpr], boundaries: PyTable, descending: list[bool]
    ) -> list[PyMicroPartition]: ...
    def partition_by_value(self, exprs: list[PyExpr]) -> tuple[list[PyMicroPartition], PyMicroPartition]: ...
    def __repr__(self) -> str: ...
    def __len__(self) -> int: ...
    @classmethod
    def read_parquet(
        cls,
        path: str,
        columns: list[str] | None = None,
        start_offset: int | None = None,
        num_rows: int | None = None,
        row_groups: list[int] | None = None,
        predicate: PyExpr | None = None,
        io_config: IOConfig | None = None,
        multithreaded_io: bool | None = None,
        coerce_int96_timestamp_unit: PyTimeUnit = PyTimeUnit.nanoseconds(),
    ): ...
    @classmethod
    def read_parquet_bulk(
        cls,
        uris: list[str],
        columns: list[str] | None = None,
        start_offset: int | None = None,
        num_rows: int | None = None,
        row_groups: list[list[int] | None] | None = None,
        predicate: PyExpr | None = None,
        io_config: IOConfig | None = None,
        num_parallel_tasks: int | None = None,
        multithreaded_io: bool | None = None,
        coerce_int96_timestamp_unit: PyTimeUnit | None = None,
    ): ...
    @classmethod
    def read_csv(
        cls,
        uri: str,
        convert_options: CsvConvertOptions | None = None,
        parse_options: CsvParseOptions | None = None,
        read_options: CsvReadOptions | None = None,
        io_config: IOConfig | None = None,
        multithreaded_io: bool | None = None,
    ): ...
    @classmethod
    def read_json_native(
        cls,
        uri: str,
        convert_options: JsonConvertOptions | None = None,
        parse_options: JsonParseOptions | None = None,
        read_options: JsonReadOptions | None = None,
        io_config: IOConfig | None = None,
        multithreaded_io: bool | None = None,
    ): ...

class PhysicalPlanScheduler:
    """
    A work scheduler for physical query plans.
    """

    def num_partitions(self) -> int: ...
    def partition_spec(self) -> PartitionSpec: ...
    def to_partition_tasks(
        self, psets: dict[str, list[PartitionT]], is_ray_runner: bool
    ) -> physical_plan.InProgressPhysicalPlan: ...

class LogicalPlanBuilder:
    """
    A logical plan builder, which simplifies constructing logical plans via
    a fluent interface. E.g., LogicalPlanBuilder.table_scan(..).project(..).filter(..).

    This builder holds the current root (sink) of the logical plan, and the building methods return
    a brand new builder holding a new plan; i.e., this is an immutable builder.
    """

    @staticmethod
    def in_memory_scan(
        partition_key: str, cache_entry: PartitionCacheEntry, schema: PySchema, num_partitions: int, size_bytes: int
    ) -> LogicalPlanBuilder: ...
    @staticmethod
    def table_scan_with_scan_operator(scan_operator: ScanOperatorHandle) -> LogicalPlanBuilder: ...
    @staticmethod
    def table_scan(
        file_infos: FileInfos, schema: PySchema, file_format_config: FileFormatConfig, storage_config: StorageConfig
    ) -> LogicalPlanBuilder: ...
    def project(self, projection: list[PyExpr], resource_request: ResourceRequest) -> LogicalPlanBuilder: ...
    def filter(self, predicate: PyExpr) -> LogicalPlanBuilder: ...
    def limit(self, limit: int, eager: bool) -> LogicalPlanBuilder: ...
    def explode(self, to_explode: list[PyExpr]) -> LogicalPlanBuilder: ...
    def sort(self, sort_by: list[PyExpr], descending: list[bool]) -> LogicalPlanBuilder: ...
    def repartition(
        self,
        partition_by: list[PyExpr],
        scheme: PartitionScheme,
        num_partitions: int | None,
    ) -> LogicalPlanBuilder: ...
    def coalesce(self, num_partitions: int) -> LogicalPlanBuilder: ...
    def distinct(self) -> LogicalPlanBuilder: ...
    def sample(self, fraction: float, with_replacement: bool, seed: int | None) -> LogicalPlanBuilder: ...
    def aggregate(self, agg_exprs: list[PyExpr], groupby_exprs: list[PyExpr]) -> LogicalPlanBuilder: ...
    def join(
        self,
        right: LogicalPlanBuilder,
        left_on: list[PyExpr],
        right_on: list[PyExpr],
        join_type: JoinType,
        strategy: JoinStrategy | None = None,
    ) -> LogicalPlanBuilder: ...
    def concat(self, other: LogicalPlanBuilder) -> LogicalPlanBuilder: ...
    def table_write(
        self,
        root_dir: str,
        file_format: FileFormat,
        partition_cols: list[PyExpr] | None = None,
        compression: str | None = None,
        io_config: IOConfig | None = None,
    ) -> LogicalPlanBuilder: ...
    def schema(self) -> PySchema: ...
    def optimize(self) -> LogicalPlanBuilder: ...
    def to_physical_plan_scheduler(self, cfg: PyDaftExecutionConfig) -> PhysicalPlanScheduler: ...
    def repr_ascii(self, simple: bool) -> str: ...

class PyDaftExecutionConfig:
    def with_config_values(
        self,
        scan_tasks_min_size_bytes: int | None = None,
        scan_tasks_max_size_bytes: int | None = None,
        broadcast_join_size_bytes_threshold: int | None = None,
<<<<<<< HEAD
        parquet_split_row_groups_max_files: int | None = None,
=======
        sort_merge_join_sort_with_aligned_boundaries: bool | None = None,
>>>>>>> 2eefca6f
        sample_size_for_sort: int | None = None,
        num_preview_rows: int | None = None,
        parquet_target_filesize: int | None = None,
        parquet_target_row_group_size: int | None = None,
        parquet_inflation_factor: float | None = None,
        csv_target_filesize: int | None = None,
        csv_inflation_factor: float | None = None,
    ) -> PyDaftExecutionConfig: ...
    @property
    def scan_tasks_min_size_bytes(self) -> int: ...
    @property
    def scan_tasks_max_size_bytes(self) -> int: ...
    @property
    def broadcast_join_size_bytes_threshold(self) -> int: ...
    @property
    def sort_merge_join_sort_with_aligned_boundaries(self) -> bool: ...
    @property
    def sample_size_for_sort(self) -> int: ...
    @property
    def num_preview_rows(self) -> int: ...
    @property
    def parquet_target_filesize(self) -> int: ...
    @property
    def parquet_target_row_group_size(self) -> int: ...
    @property
    def parquet_inflation_factor(self) -> float: ...
    @property
    def csv_target_filesize(self) -> int: ...
    @property
    def csv_inflation_factor(self) -> float: ...

class PyDaftPlanningConfig:
    def with_config_values(
        self,
        default_io_config: IOConfig | None = None,
    ) -> PyDaftPlanningConfig: ...
    @property
    def default_io_config(self) -> IOConfig: ...

def build_type() -> str: ...
def version() -> str: ...
def __getattr__(name) -> Any: ...
def io_glob(
    path: str,
    multithreaded_io: bool | None = None,
    io_config: IOConfig | None = None,
    fanout_limit: int | None = None,
    page_size: int | None = None,
    limit: int | None = None,
) -> list[dict]: ...<|MERGE_RESOLUTION|>--- conflicted
+++ resolved
@@ -1184,11 +1184,8 @@
         scan_tasks_min_size_bytes: int | None = None,
         scan_tasks_max_size_bytes: int | None = None,
         broadcast_join_size_bytes_threshold: int | None = None,
-<<<<<<< HEAD
         parquet_split_row_groups_max_files: int | None = None,
-=======
         sort_merge_join_sort_with_aligned_boundaries: bool | None = None,
->>>>>>> 2eefca6f
         sample_size_for_sort: int | None = None,
         num_preview_rows: int | None = None,
         parquet_target_filesize: int | None = None,
