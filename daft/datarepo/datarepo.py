from __future__ import annotations

import uuid
from math import ceil
<<<<<<< HEAD
from typing import List, Optional, Tuple, Type
=======
from typing import List, Tuple, Type
>>>>>>> 1f398d9f

import fsspec
import ray
from pyarrow import parquet as pq

from daft.dataclasses import is_daft_dataclass
from daft.datarepo.query import expressions
from daft.datarepo.query.builder import DatarepoQueryBuilder
from icebridge.client import (
    IcebergCatalog,
    IcebergDataFile,
    IcebergSchema,
    IcebergTable,
<<<<<<< HEAD
=======
    IceBridgeClient,
>>>>>>> 1f398d9f
)


class DataRepo:
    def __init__(self, table: IcebergTable) -> None:
        self._table = table

    def query(self, dtype: Type) -> DatarepoQueryBuilder:
<<<<<<< HEAD
        return DatarepoQueryBuilder._from_datarepo(self, dtype=dtype)

    def to_dataset(
        self,
        dtype: Type,
        filters: Optional[List[List[Tuple]]] = None,
        limit: Optional[int] = None,
    ) -> ray.data.Dataset:
        scan = self._table.new_scan()
        if filters is not None:
            scan = scan.filter(expressions.get_iceberg_filter_expression(filters, self._table.client))
        filelist = scan.plan_files()

        daft_schema = getattr(dtype, "_daft_schema", None)
        assert daft_schema is not None

        # Read 2 * NUM_CPUs number of partitions to take advantage of
        # the amount of parallelism afforded by the cluster
        parallelism = 200
        cluster_cpus = ray.cluster_resources().get("CPU", -1)
        if cluster_cpus != -1:
            parallelism = cluster_cpus * 2

        ds: ray.data.Dataset = ray.data.read_parquet(
            filelist,
            schema=daft_schema.arrow_schema(),
            parallelism=parallelism,
            # Reader kwargs passed to Pyarrow Scanner.from_fragment
            filter=expressions.get_arrow_filter_expression(filters),
        )

        if limit is not None:
            ds = ds.limit(limit)

        return ds.map_batches(
            lambda batch: daft_schema.deserialize_batch(batch, dtype),
            batch_format="pyarrow",
        )
=======
        return DatarepoQueryBuilder._from_iceberg_table(self._table, dtype=dtype)

    def to_dataset(self, dtype: Type):
        return self.__read_dataset(dtype)

    def schema(self):
        return self._table.schema()

    def name(self):
        return self._table.name()

    def __read_dataset(self, dtype: Type):
        scan = self._table.new_scan()
        filelist = scan.plan_files()
        daft_schema = getattr(dtype, "_daft_schema", None)
        assert daft_schema is not None

        def _read_block(files: List[str]) -> List[dtype]:
            to_rtn = []
            for filepath in files:
                filepath = filepath.replace("file://", "")
                table = pq.read_table(filepath)
                to_rtn.extend(daft_schema.deserialize_batch(table, dtype))
            return to_rtn
>>>>>>> 1f398d9f

    def schema(self):
        return self._table.schema()

    def name(self):
        return self._table.name()

    def __write_dataset(self, dataset: ray.data.Dataset, rows_per_partition=1024) -> List[str]:
        data_dir = self._table.data_dir()
        protocol = data_dir.split(":")[0] if ":" in data_dir else "file"
        filesystem = fsspec.filesystem(protocol)
        filesystem.makedirs(data_dir, exist_ok=True)

        data_dir = data_dir.replace("file://", "")

<<<<<<< HEAD
        def _write_block(block: List):
=======
        def _write_block(block: List) -> List[Tuple[str, pq.FileMetaData]]:
>>>>>>> 1f398d9f
            name = uuid.uuid4()
            filepath = f"{data_dir}/{name}.parquet"
            assert len(block) > 0
            first = block[0]
            daft_schema = getattr(first, "_daft_schema", None)
            assert daft_schema is not None
            arrow_table = daft_schema.serialize(block)

            writer = pq.ParquetWriter(filepath, arrow_table.schema)
            writer.write_table(arrow_table)
            writer.close()
            file_metadata = writer.writer.metadata
            pq.write_table(arrow_table, filepath)
            return [(filepath, file_metadata)]

        num_partitions = ceil(dataset.count() // rows_per_partition)
        dataset = dataset.repartition(num_partitions, shuffle=True)
        filewrite_outputs = dataset.map_batches(_write_block, batch_size=rows_per_partition).take_all()
        return filewrite_outputs

<<<<<<< HEAD
    def append(self, dataset: ray.data.Dataset, rows_per_partition=1024):
        filewrite_outputs = self.__write_dataset(dataset, rows_per_partition)
        transaction = self._table.new_transaction()
        append_files = transaction.append_files()
        for path, file_metadata in filewrite_outputs:
            data_file = IcebergDataFile.from_parquet(path, file_metadata, self._table)
            append_files.append_data_file(data_file)
        append_files.commit()
        transaction.commit()
        return filewrite_outputs
=======
    def append(self, dataset: ray.data.Dataset, rows_per_partition=1024) -> List[str]:
        filewrite_outputs = self.__write_dataset(dataset, rows_per_partition)
        transaction = self._table.new_transaction()
        append_files = transaction.append_files()
        paths_to_rtn = []
        for path, file_metadata in filewrite_outputs:
            data_file = IcebergDataFile.from_parquet(path, file_metadata, self._table)
            append_files.append_data_file(data_file)
            paths_to_rtn.append(path)

        append_files.commit()
        transaction.commit()
        return paths_to_rtn
>>>>>>> 1f398d9f

    def overwrite(self, dataset: ray.data.Dataset, rows_per_partition=1024) -> List[str]:
        filewrite_outputs = self.__write_dataset(dataset, rows_per_partition)
        transaction = self._table.new_transaction()
        scan = self._table.new_scan()
        old_filepaths = scan.plan_files()

        append_files = transaction.append_files()
        paths_to_rtn = []
        for path, file_metadata in filewrite_outputs:
            data_file = IcebergDataFile.from_parquet(path, file_metadata, self._table)
            append_files.append_data_file(data_file)
            paths_to_rtn.append(path)

        append_files.commit()

        delete_files = transaction.delete_files()
        for file in old_filepaths:
            delete_files.delete_file(file)
        delete_files.commit()
        transaction.commit()
        return paths_to_rtn

    def update(self, dataset, func):
        raise NotImplementedError("update not implemented")

    # def history(self):
    #     return self._table.history()

    @classmethod
    def create(cls, catalog: IcebergCatalog, name: str, dtype: Type) -> DataRepo:
        assert dtype is not None and is_daft_dataclass(dtype)
        catalog.client
        new_schema = getattr(dtype, "_daft_schema", None)
        assert new_schema is not None, f"{dtype} is not a daft dataclass"
        arrow_schema = new_schema.arrow_schema()
        iceberg_schema = IcebergSchema.from_arrow_schema(catalog.client, arrow_schema)
        # builder = iceberg_schema.partition_spec_builder() # TODO(sammy) expose partitioning
        table = catalog.create_table(name, iceberg_schema)

        return DataRepo(table)<|MERGE_RESOLUTION|>--- conflicted
+++ resolved
@@ -2,11 +2,7 @@
 
 import uuid
 from math import ceil
-<<<<<<< HEAD
 from typing import List, Optional, Tuple, Type
-=======
-from typing import List, Tuple, Type
->>>>>>> 1f398d9f
 
 import fsspec
 import ray
@@ -20,10 +16,6 @@
     IcebergDataFile,
     IcebergSchema,
     IcebergTable,
-<<<<<<< HEAD
-=======
-    IceBridgeClient,
->>>>>>> 1f398d9f
 )
 
 
@@ -32,7 +24,6 @@
         self._table = table
 
     def query(self, dtype: Type) -> DatarepoQueryBuilder:
-<<<<<<< HEAD
         return DatarepoQueryBuilder._from_datarepo(self, dtype=dtype)
 
     def to_dataset(
@@ -71,32 +62,6 @@
             lambda batch: daft_schema.deserialize_batch(batch, dtype),
             batch_format="pyarrow",
         )
-=======
-        return DatarepoQueryBuilder._from_iceberg_table(self._table, dtype=dtype)
-
-    def to_dataset(self, dtype: Type):
-        return self.__read_dataset(dtype)
-
-    def schema(self):
-        return self._table.schema()
-
-    def name(self):
-        return self._table.name()
-
-    def __read_dataset(self, dtype: Type):
-        scan = self._table.new_scan()
-        filelist = scan.plan_files()
-        daft_schema = getattr(dtype, "_daft_schema", None)
-        assert daft_schema is not None
-
-        def _read_block(files: List[str]) -> List[dtype]:
-            to_rtn = []
-            for filepath in files:
-                filepath = filepath.replace("file://", "")
-                table = pq.read_table(filepath)
-                to_rtn.extend(daft_schema.deserialize_batch(table, dtype))
-            return to_rtn
->>>>>>> 1f398d9f
 
     def schema(self):
         return self._table.schema()
@@ -112,11 +77,7 @@
 
         data_dir = data_dir.replace("file://", "")
 
-<<<<<<< HEAD
-        def _write_block(block: List):
-=======
         def _write_block(block: List) -> List[Tuple[str, pq.FileMetaData]]:
->>>>>>> 1f398d9f
             name = uuid.uuid4()
             filepath = f"{data_dir}/{name}.parquet"
             assert len(block) > 0
@@ -137,18 +98,6 @@
         filewrite_outputs = dataset.map_batches(_write_block, batch_size=rows_per_partition).take_all()
         return filewrite_outputs
 
-<<<<<<< HEAD
-    def append(self, dataset: ray.data.Dataset, rows_per_partition=1024):
-        filewrite_outputs = self.__write_dataset(dataset, rows_per_partition)
-        transaction = self._table.new_transaction()
-        append_files = transaction.append_files()
-        for path, file_metadata in filewrite_outputs:
-            data_file = IcebergDataFile.from_parquet(path, file_metadata, self._table)
-            append_files.append_data_file(data_file)
-        append_files.commit()
-        transaction.commit()
-        return filewrite_outputs
-=======
     def append(self, dataset: ray.data.Dataset, rows_per_partition=1024) -> List[str]:
         filewrite_outputs = self.__write_dataset(dataset, rows_per_partition)
         transaction = self._table.new_transaction()
@@ -162,7 +111,6 @@
         append_files.commit()
         transaction.commit()
         return paths_to_rtn
->>>>>>> 1f398d9f
 
     def overwrite(self, dataset: ray.data.Dataset, rows_per_partition=1024) -> List[str]:
         filewrite_outputs = self.__write_dataset(dataset, rows_per_partition)
