--- conflicted
+++ resolved
@@ -1,10 +1,5 @@
 from typing import Any, Callable, Dict, Literal, Union
 
-<<<<<<< HEAD
-# Node IDs in the NetworkX graph are uuid strings
-NodeId = str
-
-=======
 from daft.dataclasses import dataclass
 from icebridge.client import IcebergExpression, IceBridgeClient
 
@@ -36,7 +31,6 @@
     "=": IcebergExpression.equal,
 }
 
->>>>>>> 1f398d9f
 
 @dataclass
 class WriteDatarepoStageOutput:
