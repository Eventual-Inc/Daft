--- conflicted
+++ resolved
@@ -446,12 +446,7 @@
     # create_*
     ###
 
-<<<<<<< HEAD
     def create_namespace(self, identifier: Identifier | str):
-=======
-    @abstractmethod
-    def create_namespace(self, identifier: Identifier | str) -> None:
->>>>>>> b6db3757
         """Creates a namespace in this catalog.
 
         Args:
@@ -538,7 +533,6 @@
     # drop_*
     ###
 
-<<<<<<< HEAD
     def drop_namespace(self, identifier: Identifier | str):
         if isinstance(identifier, str):
             identifier = Identifier.from_str(identifier)
@@ -550,13 +544,6 @@
             identifier = Identifier.from_str(identifier)
 
         self._drop_table(identifier)
-=======
-    @abstractmethod
-    def drop_namespace(self, identifier: Identifier | str) -> None: ...
-
-    @abstractmethod
-    def drop_table(self, identifier: Identifier | str) -> None: ...
->>>>>>> b6db3757
 
     ###
     # get_*
@@ -739,11 +726,6 @@
             return False
         return self._ident.eq(other._ident)
 
-<<<<<<< HEAD
-    def __getitem__(self, index: int | slice) -> str:
-        if isinstance(index, slice):
-            raise IndexError("slicing not supported")
-=======
     @overload
     def __getitem__(self, index: int, /) -> str: ...
 
@@ -751,7 +733,6 @@
     def __getitem__(self, index: slice, /) -> Sequence[str]: ...
 
     def __getitem__(self, index: int | slice, /) -> str | Sequence[str]:
->>>>>>> b6db3757
         if isinstance(index, int):
             return self._ident.getitem(index)
         parts = tuple(self)
