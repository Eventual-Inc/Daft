"""WARNING! These APIs are internal; please use Catalog.from_unity() and Table.from_unity()."""

from __future__ import annotations

import warnings
from typing import TYPE_CHECKING

from daft.catalog import Catalog, Identifier, Table
from daft.unity_catalog import UnityCatalog as InnerCatalog  # noqa: TID253
from daft.unity_catalog import UnityCatalogTable as InnerTable  # noqa: TID253

if TYPE_CHECKING:
    from daft.dataframe import DataFrame


class UnityCatalog(Catalog):
    _inner: InnerCatalog

    def __init__(self, unity_catalog: InnerCatalog):
        """DEPRECATED: Please use `Catalog.from_unity`; version 0.5.0!"""
        warnings.warn(
            "This is deprecated and will be removed in daft >= 0.5.0, please prefer using `Catalog.from_unity` instead; version 0.5.0!",
            category=DeprecationWarning,
        )
        self._inner = unity_catalog

    @staticmethod
    def _from_obj(obj: object) -> UnityCatalog:
        """Returns an UnityCatalog instance if the given object can be adapted so."""
        if isinstance(obj, InnerCatalog):
            c = UnityCatalog.__new__(UnityCatalog)
            c._inner = obj
            return c
        raise ValueError(f"Unsupported unity catalog type: {type(obj)}")

    ###
    # get_*
    ###

    def get_table(self, name: str | Identifier) -> UnityTable:
        if isinstance(name, Identifier):
            name = ".".join(name)  # TODO unity qualified identifiers
        return UnityTable(self._inner.load_table(name))

    ###
    # list_.*
    ###

    def list_tables(self, pattern: str | None = None) -> list[str]:
        if pattern is None or pattern == "":
            return [
                tbl
                for cat in self._inner.list_catalogs()
                for schema in self._inner.list_schemas(cat)
                for tbl in self._inner.list_tables(schema)
            ]
        num_namespaces = pattern.count(".")
        if num_namespaces == 0:
            catalog_name = pattern
            return [tbl for schema in self._inner.list_schemas(catalog_name) for tbl in self._inner.list_tables(schema)]
        elif num_namespaces == 1:
            schema_name = pattern
            return [tbl for tbl in self._inner.list_tables(schema_name)]
        else:
            raise ValueError(
                f"Unrecognized catalog name or schema name, expected a '.'-separated namespace but received: {pattern}"
            )


class UnityTable(Table):
    _inner: InnerTable

<<<<<<< HEAD
    def __init__(self):
        raise ValueError("UnityTable.__init__ is not supported, please use `Table.from_unity`.")

    @staticmethod
    def _from_obj(obj: object) -> UnityTable | None:
        """Returns a UnityTable if the given object can be adapted so."""
        if isinstance(obj, InnerTable):
            t = UnityTable.__new__(UnityTable)
            t._inner = obj
            return t
        raise ValueError(f"Unsupported unity table type: {type(obj)}")
=======
    def __init__(self, unity_table: InnerTable):
        """DEPRECATED: Please use `Table.from_unity`; version 0.5.0!"""
        warnings.warn(
            "This is deprecated and will be removed in daft >= 0.5.0, please prefer using `Table.from_unity` instead; version 0.5.0!",
            category=DeprecationWarning,
        )
        self._inner = unity_table
>>>>>>> 0098bee8

    @staticmethod
    def _from_obj(obj: object) -> UnityTable | None:
        """Returns a UnityTable if the given object can be adapted so."""
        if isinstance(obj, InnerTable):
            t = UnityTable.__new__(UnityTable)
            t._inner = obj
            return t
        raise ValueError(f"Unsupported unity table type: {type(obj)}")

    @staticmethod
    def _try_from(obj: object) -> UnityTable | None:
        """Returns an UnityTable if the given object can be adapted so."""
        if isinstance(obj, InnerTable):
            return UnityTable(obj)
        return None

    @property
    def inner(self) -> InnerTable:
        """Returns the inner unity table."""
        return self._inner

    def read(self) -> DataFrame:
        import daft

        return daft.read_deltalake(self._inner)<|MERGE_RESOLUTION|>--- conflicted
+++ resolved
@@ -70,19 +70,6 @@
 class UnityTable(Table):
     _inner: InnerTable
 
-<<<<<<< HEAD
-    def __init__(self):
-        raise ValueError("UnityTable.__init__ is not supported, please use `Table.from_unity`.")
-
-    @staticmethod
-    def _from_obj(obj: object) -> UnityTable | None:
-        """Returns a UnityTable if the given object can be adapted so."""
-        if isinstance(obj, InnerTable):
-            t = UnityTable.__new__(UnityTable)
-            t._inner = obj
-            return t
-        raise ValueError(f"Unsupported unity table type: {type(obj)}")
-=======
     def __init__(self, unity_table: InnerTable):
         """DEPRECATED: Please use `Table.from_unity`; version 0.5.0!"""
         warnings.warn(
@@ -90,7 +77,6 @@
             category=DeprecationWarning,
         )
         self._inner = unity_table
->>>>>>> 0098bee8
 
     @staticmethod
     def _from_obj(obj: object) -> UnityTable | None:
