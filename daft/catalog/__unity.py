"""WARNING! These APIs are internal; please use Catalog.from_unity() and Table.from_unity()."""

from __future__ import annotations

import warnings
from typing import TYPE_CHECKING, Any, Literal

from unitycatalog import NotFoundError as UnityNotFoundError

from daft.catalog import Catalog, Identifier, NotFoundError, Properties, Schema, Table
from daft.io._deltalake import read_deltalake
from daft.unity_catalog import UnityCatalog as InnerCatalog  # noqa: TID253
from daft.unity_catalog import UnityCatalogTable as InnerTable  # noqa: TID253

if TYPE_CHECKING:
    from daft.dataframe import DataFrame


class UnityCatalog(Catalog):
    _inner: InnerCatalog

    def __init__(self, unity_catalog: InnerCatalog):
        """DEPRECATED: Please use `Catalog.from_unity`; version 0.5.0!"""
        warnings.warn(
            "This is deprecated and will be removed in daft >= 0.5.0, please prefer using `Catalog.from_unity` instead; version 0.5.0!",
            category=DeprecationWarning,
        )
        self._inner = unity_catalog

    @property
    def name(self) -> str:
        # TODO feat: add names to unity catalogs
        return "unity"

    @staticmethod
    def _from_obj(obj: object) -> UnityCatalog:
        """Returns an UnityCatalog instance if the given object can be adapted so."""
        if isinstance(obj, InnerCatalog):
            return UnityCatalog(obj)
        raise ValueError(f"Unsupported unity catalog type: {type(obj)}")

    ###
    # create_*
    ###

<<<<<<< HEAD
    def _create_namespace(self, identifier: Identifier):
=======
    def create_namespace(self, identifier: Identifier | str) -> None:
>>>>>>> b6db3757
        raise NotImplementedError("Unity create_namespace not yet supported.")

    def _create_table(
        self,
        identifier: Identifier,
        source: Schema,
        properties: Properties | None = None,
    ) -> Table:
        raise NotImplementedError("Unity create_table not yet supported.")

    ###
    # drop_*
    ###

<<<<<<< HEAD
    def _drop_namespace(self, identifier: Identifier):
        raise NotImplementedError("Unity drop_namespace not yet supported.")

    def _drop_table(self, identifier: Identifier):
=======
    def drop_namespace(self, identifier: Identifier | str) -> None:
        raise NotImplementedError("Unity drop_namespace not yet supported.")

    def drop_table(self, identifier: Identifier | str) -> None:
>>>>>>> b6db3757
        raise NotImplementedError("Unity drop_table not yet supported.")

    ###
    # get_*
    ###

    def _get_table(self, ident: Identifier) -> UnityTable:
        try:
            return UnityTable(self._inner.load_table(str(ident)))
        except UnityNotFoundError:
            raise NotFoundError(f"Table {ident} not found!")

    ###
    # list_.*
    ###

    def _list_namespaces(self, prefix: Identifier | None = None) -> list[Identifier]:
        raise NotImplementedError("Unity list_namespaces not yet supported.")

    def _list_tables(self, prefix: Identifier | None = None) -> list[Identifier]:
        if prefix is None:
            return [
                tbl
                for cat in self._inner.list_catalogs()
                for schema in self._inner.list_schemas(cat)
                for tbl in self._inner.list_tables(schema)
            ]
        if len(prefix) == 1:
            catalog_name = prefix[0]
            return [
                Identifier.from_str(tbl)
                for schema in self._inner.list_schemas(catalog_name)
                for tbl in self._inner.list_tables(schema)
            ]
        elif len(prefix) == 2:
            schema_name = str(prefix)
            return [Identifier.from_str(tbl) for tbl in self._inner.list_tables(schema_name)]
        else:
            raise ValueError(
                f"Unrecognized catalog name or schema name, expected a '.'-separated namespace but received: {prefix}"
            )

    ###
    # has_.*
    ###
    def _has_namespace(self, ident):
        raise NotImplementedError("Unity has_namespace not yet supported.")

    def _has_table(self, ident):
        try:
            self._inner.load_table(str(ident))
            return True
        except UnityNotFoundError:
            return False


class UnityTable(Table):
    _inner: InnerTable

    _read_options = {"version"}
    _write_options = {
        "schema_mode",
        "partition_col",
        "description",
        "configuration",
        "custom_metadata",
        "dynamo_table_name",
        "allow_unsafe_rename",
    }

    def __init__(self, unity_table: InnerTable):
        """DEPRECATED: Please use `Table.from_unity`; version 0.5.0!"""
        warnings.warn(
            "This is deprecated and will be removed in daft >= 0.5.0, please prefer using `Table.from_unity` instead; version 0.5.0!",
            category=DeprecationWarning,
        )
        self._inner = unity_table

    @property
    def name(self) -> str:
        return self._inner.table_info.name  # type: ignore

    @staticmethod
    def _from_obj(obj: object) -> UnityTable:
        """Returns a UnityTable if the given object can be adapted so."""
        if isinstance(obj, InnerTable):
            t = UnityTable.__new__(UnityTable)
            t._inner = obj
            return t
        raise ValueError(f"Unsupported unity table type: {type(obj)}")

    ###
    # read methods
    ###

    def read(self, **options: Any) -> DataFrame:
        Table._validate_options("Unity read", options, UnityTable._read_options)

        return read_deltalake(self._inner, version=options.get("version"))

    ###
    # write methods
    ###

    def write(
        self, df: DataFrame, mode: Literal["append", "overwrite", "error", "ignore"] = "append", **options: Any
    ) -> None:
        self._validate_options("Unity write", options, UnityTable._write_options)

        df.write_deltalake(
            self._inner,
            mode=mode,
            schema_mode=options.get("schema_mode"),
            partition_cols=options.get("partition_cols"),
            description=options.get("description"),
            configuration=options.get("configuration"),
            custom_metadata=options.get("custom_metadata"),
            dynamo_table_name=options.get("dynamo_table_name"),
            allow_unsafe_rename=options.get("allow_unsafe_rename", False),
        )<|MERGE_RESOLUTION|>--- conflicted
+++ resolved
@@ -43,11 +43,7 @@
     # create_*
     ###
 
-<<<<<<< HEAD
     def _create_namespace(self, identifier: Identifier):
-=======
-    def create_namespace(self, identifier: Identifier | str) -> None:
->>>>>>> b6db3757
         raise NotImplementedError("Unity create_namespace not yet supported.")
 
     def _create_table(
@@ -62,17 +58,10 @@
     # drop_*
     ###
 
-<<<<<<< HEAD
     def _drop_namespace(self, identifier: Identifier):
         raise NotImplementedError("Unity drop_namespace not yet supported.")
 
     def _drop_table(self, identifier: Identifier):
-=======
-    def drop_namespace(self, identifier: Identifier | str) -> None:
-        raise NotImplementedError("Unity drop_namespace not yet supported.")
-
-    def drop_table(self, identifier: Identifier | str) -> None:
->>>>>>> b6db3757
         raise NotImplementedError("Unity drop_table not yet supported.")
 
     ###
