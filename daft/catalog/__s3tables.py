"""WARNING! THIS PACKAGE IS INTERNAL AND IS SUBJECT TO CHANGE."""

from __future__ import annotations

from collections.abc import Sequence
from typing import TYPE_CHECKING, Any, Literal, overload

import boto3
import botocore
from botocore.exceptions import ClientError

from daft.catalog import Catalog, Identifier, NotFoundError, Properties, Schema, Table
from daft.catalog.__iceberg import IcebergCatalog
from daft.io import read_iceberg

if TYPE_CHECKING:
    from boto3 import Session
    from mypy_boto3_s3tables import S3TablesClient
    from mypy_boto3_s3tables.type_defs import SchemaFieldTypeDef, TableMetadataTypeDef, TableSummaryTypeDef

    from daft.daft import IOConfig
<<<<<<< HEAD
    from daft.dataframe import DataFrame
    from daft.dependencies import pa

=======
>>>>>>> b6db3757
else:
    S3TablesClient = object
    TableMetadataTypeDef = dict
    SchemaFieldTypeDef = dict
    TableSummaryTypeDef = dict


class S3Path(Sequence[str]):
    _parts: tuple[str, ...]

    def __init__(self, *parts: str):
        self._parts = tuple(parts)

    @staticmethod
    def from_ident(ident: Identifier) -> S3Path:
        path = S3Path.__new__(S3Path)
        path._parts = tuple(ident)
        return path

    @staticmethod
    def from_str(input: str) -> S3Path:
        return S3Path(*input.split("."))

    @property
    def parent(self) -> S3Path:
        return S3Path(*self._parts[:-1])

    @property
    def name(self) -> str:
        return self._parts[-1]

    def __eq__(self, other: object) -> bool:
        if not isinstance(other, S3Path):
            return False
        return self._parts == other._parts

    @overload
    def __getitem__(self, index: int, /) -> str: ...

    @overload
    def __getitem__(self, index: slice, /) -> Sequence[str]: ...

    def __getitem__(self, index: int | slice, /) -> str | Sequence[str]:
        return self._parts.__getitem__(index)

    def __len__(self) -> int:
        return self._parts.__len__()

    def __repr__(self) -> str:
        return f"Path('{self!s}')"

    def __str__(self) -> str:
        return ".".join(self)


class S3Catalog(Catalog):
    #
    _client: S3TablesClient
    _table_bucket_arn: str
    _io_config: IOConfig

    def __init__(self) -> None:
        raise ValueError("Not supported!")

    @property
    def name(self) -> str:
        return self._table_bucket_arn.split("/")[-1]

    ###
    # from_*
    ###

    @staticmethod
    def from_arn(table_bucket_arn: str) -> IcebergCatalog:
        """Creates a Catalog from the S3 table bucket ARN using the Iceberg REST endpoint."""
        # arn:aws:s3tables:region:account:bucket/name
        arn_parts = table_bucket_arn.split(":")
        region = arn_parts[3]
        bucket = arn_parts[5][7:]
        return IcebergCatalog._load_catalog(
            bucket,
            **{
                "type": "rest",
                "warehouse": table_bucket_arn,
                "uri": f"https://s3tables.{region}.amazonaws.com/iceberg",
                "rest.sigv4-enabled": "true",
                "rest.signing-name": "s3tables",
                "rest.signing-region": region,
            },
        )

    @staticmethod
    def from_client(table_bucket_arn: str, client: S3TablesClient) -> S3Catalog:
        """Creates an S3Catalog using the given boto3 client."""
        c = S3Catalog.__new__(S3Catalog)
        c._table_bucket_arn = table_bucket_arn
        c._client = client
        return c

    @staticmethod
    def from_session(table_bucket_arn: str, session: Session) -> S3Catalog:
        """Creates an S3Catalog using the boto3 session."""
        c = S3Catalog.__new__(S3Catalog)
        c._table_bucket_arn = table_bucket_arn
        if isinstance(session, boto3.Session):
            c._client = session.client("s3tables")
        elif isinstance(session, botocore.session.Session):
            c._client = session.create_client("s3tables")
        else:
            raise TypeError(f"Expected boto3.Session or botocore.session.Session, got {type(session).__name__}")
        return c

    ###
    # create_*
    ###

<<<<<<< HEAD
    def _create_namespace(self, identifier: Identifier):
=======
    def create_namespace(self, identifier: Identifier | str) -> None:
        """Creates a namespace in the S3 Tables catalog."""
>>>>>>> b6db3757
        try:
            path = S3Path.from_ident(identifier)
            self._client.create_namespace(
                tableBucketARN=self._table_bucket_arn,
                namespace=path._parts,
            )
        except Exception as e:
            raise ValueError(f"Failed to create namespace: {e}") from e

    def _create_table(
        self,
        ident: Identifier,
        schema: Schema,
        properties: Properties | None = None,
    ) -> Table:
        path = S3Path.from_ident(ident)
        if len(path) < 2:
            raise ValueError(f"Table identifier is missing a namespace, {path!s}")

        try:
            _ = self._client.create_table(
                tableBucketARN=self._table_bucket_arn,
                namespace=str(path.parent),
                name=path.name,
                format="ICEBERG",  # <-- only supported value
                metadata=_to_metadata(schema),
            )
            return self.get_table(ident)
        except Exception as e:
            raise ValueError(f"Failed to create table: {e}") from e

    ###
    # has_*
    ###

<<<<<<< HEAD
    def _has_namespace(self, identifier: Identifier):
=======
    def has_namespace(self, identifier: Identifier | str) -> bool:
>>>>>>> b6db3757
        try:
            _ = self._client.get_namespace(
                namespace=str(identifier),
                tableBucketARN=self._table_bucket_arn,
            )
            return True
        except ClientError as ex:
            if ex.response["Error"]["Code"] == "NotFoundException":
                return False
            else:
                raise ex

    def _has_table(self, identifier: Identifier):
        try:
            self._get_table(identifier)
            return True
        except Exception:
            return False

    ###
    # drop_*
    ###

<<<<<<< HEAD
    def _drop_namespace(self, identifier: Identifier):
=======
    def drop_namespace(self, identifier: Identifier | str) -> None:
        """Drops a namespace from the S3 Tables catalog."""
>>>>>>> b6db3757
        path = S3Path.from_ident(identifier)
        try:
            self._client.delete_namespace(
                tableBucketARN=self._table_bucket_arn,
                namespace=str(path),
            )
        except Exception as e:
            raise ValueError(f"Failed to drop namespace: {e}") from e

<<<<<<< HEAD
    def _drop_table(self, identifier: Identifier):
=======
    def drop_table(self, identifier: Identifier | str) -> None:
        """Drops a table from the S3 Tables catalog."""
>>>>>>> b6db3757
        path = S3Path.from_ident(identifier)
        try:
            self._client.delete_table(
                tableBucketARN=self._table_bucket_arn,
                namespace=str(path.parent),
                name=path.name,
            )
        except Exception as e:
            raise ValueError(f"Failed to drop table: {e}") from e

    ###
    # get_*
    ###

    def _get_table(self, identifier: Identifier) -> S3Table:
        path = S3Path.from_ident(identifier)
        try:
            res = self._client.get_table(
                name=path.name,
                namespace=str(path.parent),
                tableBucketARN=self._table_bucket_arn,
            )
            return S3Table(self, path, res.get("metadataLocation"))
        except ClientError as ex:
            if ex.response["Error"]["Code"] == "NotFoundException":
                raise NotFoundError(f"Table {identifier} not found")
            else:
                raise ex

    ###
    # list_*
    ###

    def _list_namespaces(self, prefix: Identifier | None = None) -> list[Identifier]:
        # base request
        req = {
            "tableBucketARN": self._table_bucket_arn,
            "maxNamespaces": 1000,
        }

        # pattern here just represents the namespace prefix
        if prefix:
            req["prefix"] = str(prefix)

        try:
            namespaces = []
            while True:
                res = self._client.list_namespaces(**req)  # type: ignore
                for namespace in res["namespaces"]:
                    namespaces.append(Identifier(*namespace["namespace"]))
                if cont_token := res.get("continuationToken"):
                    req["continuationToken"] = cont_token
                else:
                    break
            return namespaces
        except Exception as e:
            raise ValueError(f"Failed to list namespaces: {e}")

    def _list_tables(self, prefix: Identifier | None = None) -> list[Identifier]:
        # base request
        req = {
            "tableBucketARN": self._table_bucket_arn,
            "maxTables": 1000,
        }

        # need to return qualified names, so stitch the parts (str for now).
<<<<<<< HEAD
        def to_ident(table_summary) -> Identifier:
            return Identifier(*table_summary["namespace"], table_summary["name"])
=======
        def to_ident(table_summary: TableSummaryTypeDef) -> str:
            parts: list[str] = []
            parts.extend(table_summary["namespace"])
            parts.append(table_summary["name"])
            return ".".join(parts)
>>>>>>> b6db3757

        # we must split the pattern and use the last part as the table preefix.
        if prefix:
            if len(prefix) == 1:
                req["namespace"] = prefix[0]
            else:
                req["namespace"] = ".".join(list(prefix)[:-1])
                req["prefix"] = prefix[-1]

        # loop each page
        try:
            tables = []
            while True:
                res = self._client.list_tables(**req)  # type: ignore
                for table in res["tables"]:
                    tables.append(to_ident(table))
                if cont_token := res.get("continuationToken"):
                    req["continuationToken"] = cont_token
                else:
                    break
            return tables
        except Exception as e:
            raise ValueError(f"Failed to list tables: {e}") from e

    ###
    # private methods
    ###

    def _read_iceberg(self, table: S3Table) -> DataFrame:
        if table.metadata_location is None:
            raise ValueError("Cannot read S3Table without a metadata_location")
        return read_iceberg(table=table.metadata_location, io_config=self._io_config)


class S3Table(Table):
    #
    _catalog: S3Catalog
    _path: S3Path
    #
    metadata_location: str | None

    def __init__(
        self,
        catalog: S3Catalog,
        path: S3Path,
        metadata_location: str | None,
    ):
        self._catalog = catalog
        self._path = path
        self.metadata_location = metadata_location

    @property
    def path(self) -> S3Path:
        return self._path

    @property
    def name(self) -> str:
        return self._path.name

    @property
    def namespace(self) -> S3Path:
        return self._path.parent

    def read(self, **options: Any) -> DataFrame:
        return self._catalog._read_iceberg(self)

    def write(self, df: DataFrame, mode: Literal["append", "overwrite"] = "append", **options: Any) -> None:
        raise ValueError("S3 Table writes require using Iceberg REST.")


###
# PRIVATE HELPERS
###


def _to_metadata(schema: Schema) -> TableMetadataTypeDef:
    from pyiceberg.io.pyarrow import _ConvertToIcebergWithoutIDs, visit_pyarrow

    # We must stringify the iceberg schema.
    # Conversion: daft schema -> pyarrow schema -> iceberg schema
    pa_schema = schema.to_pyarrow_schema()
    ic_schema = visit_pyarrow(pa_schema, _ConvertToIcebergWithoutIDs())

    # https://docs.aws.amazon.com/AmazonS3/latest/API/API_s3TableBuckets_TableMetadata.html
    return {
        "iceberg": {
            "schema": {
                "fields": [_to_field(f) for f in ic_schema.fields],  # type: ignore
            }
        }
    }


def _to_field(field) -> SchemaFieldTypeDef:  # type: ignore
    return {
        "name": field.name,
        "type": str(field.field_type),
    }<|MERGE_RESOLUTION|>--- conflicted
+++ resolved
@@ -19,12 +19,8 @@
     from mypy_boto3_s3tables.type_defs import SchemaFieldTypeDef, TableMetadataTypeDef, TableSummaryTypeDef
 
     from daft.daft import IOConfig
-<<<<<<< HEAD
     from daft.dataframe import DataFrame
-    from daft.dependencies import pa
-
-=======
->>>>>>> b6db3757
+
 else:
     S3TablesClient = object
     TableMetadataTypeDef = dict
@@ -141,12 +137,7 @@
     # create_*
     ###
 
-<<<<<<< HEAD
     def _create_namespace(self, identifier: Identifier):
-=======
-    def create_namespace(self, identifier: Identifier | str) -> None:
-        """Creates a namespace in the S3 Tables catalog."""
->>>>>>> b6db3757
         try:
             path = S3Path.from_ident(identifier)
             self._client.create_namespace(
@@ -182,11 +173,7 @@
     # has_*
     ###
 
-<<<<<<< HEAD
     def _has_namespace(self, identifier: Identifier):
-=======
-    def has_namespace(self, identifier: Identifier | str) -> bool:
->>>>>>> b6db3757
         try:
             _ = self._client.get_namespace(
                 namespace=str(identifier),
@@ -210,12 +197,7 @@
     # drop_*
     ###
 
-<<<<<<< HEAD
     def _drop_namespace(self, identifier: Identifier):
-=======
-    def drop_namespace(self, identifier: Identifier | str) -> None:
-        """Drops a namespace from the S3 Tables catalog."""
->>>>>>> b6db3757
         path = S3Path.from_ident(identifier)
         try:
             self._client.delete_namespace(
@@ -225,12 +207,7 @@
         except Exception as e:
             raise ValueError(f"Failed to drop namespace: {e}") from e
 
-<<<<<<< HEAD
     def _drop_table(self, identifier: Identifier):
-=======
-    def drop_table(self, identifier: Identifier | str) -> None:
-        """Drops a table from the S3 Tables catalog."""
->>>>>>> b6db3757
         path = S3Path.from_ident(identifier)
         try:
             self._client.delete_table(
@@ -297,16 +274,8 @@
         }
 
         # need to return qualified names, so stitch the parts (str for now).
-<<<<<<< HEAD
         def to_ident(table_summary) -> Identifier:
             return Identifier(*table_summary["namespace"], table_summary["name"])
-=======
-        def to_ident(table_summary: TableSummaryTypeDef) -> str:
-            parts: list[str] = []
-            parts.extend(table_summary["namespace"])
-            parts.append(table_summary["name"])
-            return ".".join(parts)
->>>>>>> b6db3757
 
         # we must split the pattern and use the last part as the table preefix.
         if prefix:
