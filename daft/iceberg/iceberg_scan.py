from __future__ import annotations

import logging
import warnings
from typing import TYPE_CHECKING

from pyiceberg.io.pyarrow import schema_to_pyarrow
from pyiceberg.schema import Schema as IcebergSchema
from pyiceberg.schema import visit

import daft
from daft.daft import (
    FileFormatConfig,
    ParquetSourceConfig,
<<<<<<< HEAD
=======
    PyPartitionField,
>>>>>>> e163f2a5
    PyPartitionTransform,
    PyPushdowns,
    ScanTask,
    StorageConfig,
)
from daft.datatype import DataType
from daft.dependencies import pa
from daft.iceberg.schema_field_id_mapping_visitor import SchemaFieldIdMappingVisitor
<<<<<<< HEAD
from daft.io.scan import PyPartitionField, ScanOperator, make_partition_field
=======
from daft.io.scan import ScanOperator, make_partition_field
>>>>>>> e163f2a5
from daft.logical.schema import Field, Schema

if TYPE_CHECKING:
    from collections.abc import Iterator

    from pyiceberg.partitioning import PartitionField as IcebergPartitionField
    from pyiceberg.partitioning import PartitionSpec as IcebergPartitionSpec
    from pyiceberg.table import Table
    from pyiceberg.typedef import Record

logger = logging.getLogger(__name__)


def _iceberg_partition_field_to_daft_partition_field(
    iceberg_schema: IcebergSchema, pfield: IcebergPartitionField
) -> PyPartitionField:
    name = pfield.name
    source_id = pfield.source_id
    source_field = iceberg_schema.find_field(source_id)
    source_name = source_field.name
    daft_field = Field.create(
        source_name, DataType.from_arrow_type(schema_to_pyarrow(iceberg_schema.find_type(source_name)))
    )
    transform = pfield.transform
    source_type = DataType.from_arrow_type(schema_to_pyarrow(source_field.field_type))

    from pyiceberg.transforms import (
        BucketTransform,
        DayTransform,
        HourTransform,
        IdentityTransform,
        MonthTransform,
        TruncateTransform,
        YearTransform,
    )

    tfm = None
    if isinstance(transform, IdentityTransform):
        tfm = PyPartitionTransform.identity()
        result_type = source_type
    elif isinstance(transform, YearTransform):
        tfm = PyPartitionTransform.year()
        result_type = DataType.int32()
    elif isinstance(transform, MonthTransform):
        tfm = PyPartitionTransform.month()
        result_type = DataType.int32()
    elif isinstance(transform, DayTransform):
        tfm = PyPartitionTransform.day()
        # pyiceberg uses date as the result type of a day transform, which is incorrect
        # so we cannot use transform.result_type() here
        result_type = DataType.date()
    elif isinstance(transform, HourTransform):
        tfm = PyPartitionTransform.hour()
        result_type = DataType.int32()
    elif isinstance(transform, BucketTransform):
        n = transform.num_buckets
        tfm = PyPartitionTransform.iceberg_bucket(n)
        result_type = DataType.int32()
    elif isinstance(transform, TruncateTransform):
        w = transform.width
        tfm = PyPartitionTransform.iceberg_truncate(w)
        result_type = source_type
    else:
        warnings.warn(f"{transform} not implemented, Please make an issue!")
        result_type = source_type
    result_field = Field.create(name, result_type)
    return make_partition_field(result_field, daft_field, transform=tfm)


def iceberg_partition_spec_to_fields(
    iceberg_schema: IcebergSchema, spec: IcebergPartitionSpec
) -> list[PyPartitionField]:
    return [_iceberg_partition_field_to_daft_partition_field(iceberg_schema, field) for field in spec.fields]


class IcebergScanOperator(ScanOperator):
    def __init__(self, iceberg_table: Table, snapshot_id: int | None, storage_config: StorageConfig) -> None:
        super().__init__()
        self._table = iceberg_table
        self._snapshot_id = snapshot_id
        self._storage_config = storage_config

        iceberg_schema = (
            iceberg_table.schema()
            if self._snapshot_id is None
            else self._table.scan(snapshot_id=self._snapshot_id).projection()
        )
        arrow_schema = schema_to_pyarrow(iceberg_schema)
        self._field_id_mapping = visit(iceberg_schema, SchemaFieldIdMappingVisitor())
        self._schema = Schema.from_pyarrow_schema(arrow_schema)

        self._partition_keys = iceberg_partition_spec_to_fields(iceberg_schema, self._table.spec())

    def schema(self) -> Schema:
        return self._schema

    def name(self) -> str:
        return "IcebergScanOperator"

    def display_name(self) -> str:
        return f"IcebergScanOperator({'.'.join(self._table.name())})"

    def partitioning_keys(self) -> list[PyPartitionField]:
        return self._partition_keys

    def _iceberg_record_to_partition_spec(
        self, spec: IcebergPartitionSpec, record: Record
    ) -> daft.recordbatch.RecordBatch | None:
        partition_fields = iceberg_partition_spec_to_fields(self._table.schema(), spec)
        arrays = dict()
        assert len(record) == len(partition_fields)
        for idx, pfield in enumerate(partition_fields):
            field = Field._from_pyfield(pfield.field)
            field_name = field.name
            field_dtype = field.dtype
            arrow_type = field_dtype.to_arrow_dtype()
            arrays[field_name] = daft.Series.from_arrow(pa.array([record[idx]], type=arrow_type), name=field_name).cast(
                field_dtype
            )
        if len(arrays) > 0:
            return daft.recordbatch.RecordBatch.from_pydict(arrays)
        else:
            return None

    def multiline_display(self) -> list[str]:
        return [
            self.display_name(),
            f"Schema = {self._schema}",
            f"Partitioning keys = {self.partitioning_keys}",
            # TODO(Clark): Improve repr of storage config here.
            f"Storage config = {self._storage_config}",
        ]

    def to_scan_tasks(self, pushdowns: PyPushdowns) -> Iterator[ScanTask]:
        limit = pushdowns.limit
        iceberg_tasks = self._table.scan(limit=limit, snapshot_id=self._snapshot_id).plan_files()

        limit_files = limit is not None and pushdowns.filters is None and pushdowns.partition_filters is None

        if len(self.partitioning_keys()) > 0 and pushdowns.partition_filters is None:
            logger.warning(
                "%s has Partitioning Keys: %s but no partition filter was specified. This will result in a full table scan.",
                self.display_name(),
                self.partitioning_keys(),
            )
        scan_tasks = []

        if limit is not None:
            rows_left = limit
        else:
            rows_left = 0
        for task in iceberg_tasks:
            if limit_files and (rows_left <= 0):
                break
            file = task.file
            path = file.file_path
            record_count = file.record_count
            file_format = file.file_format
            if file_format == "PARQUET":
                file_format_config = FileFormatConfig.from_parquet_config(
                    ParquetSourceConfig(field_id_mapping=self._field_id_mapping)
                )
            else:
                # TODO: Support ORC and AVRO when we can read it
                raise NotImplementedError(f"{file_format} for iceberg not implemented!")

            iceberg_delete_files = [f.file_path for f in task.delete_files]

            # TODO: Thread in Statistics to each ScanTask: P2
            pspec = self._iceberg_record_to_partition_spec(self._table.specs()[file.spec_id], file.partition)
            st = ScanTask.catalog_scan_task(
                file=path,
                file_format=file_format_config,
                schema=self._schema._schema,
                num_rows=record_count,
                storage_config=self._storage_config,
                size_bytes=file.file_size_in_bytes,
                iceberg_delete_files=iceberg_delete_files,
                pushdowns=pushdowns,
                partition_values=pspec._recordbatch if pspec is not None else None,
                stats=None,
            )
            if st is None:
                continue
            rows_left -= record_count
            scan_tasks.append(st)
        return iter(scan_tasks)

    def can_absorb_filter(self) -> bool:
        return False

    def can_absorb_limit(self) -> bool:
        return False

    def can_absorb_select(self) -> bool:
        return True<|MERGE_RESOLUTION|>--- conflicted
+++ resolved
@@ -12,10 +12,7 @@
 from daft.daft import (
     FileFormatConfig,
     ParquetSourceConfig,
-<<<<<<< HEAD
-=======
     PyPartitionField,
->>>>>>> e163f2a5
     PyPartitionTransform,
     PyPushdowns,
     ScanTask,
@@ -24,11 +21,7 @@
 from daft.datatype import DataType
 from daft.dependencies import pa
 from daft.iceberg.schema_field_id_mapping_visitor import SchemaFieldIdMappingVisitor
-<<<<<<< HEAD
-from daft.io.scan import PyPartitionField, ScanOperator, make_partition_field
-=======
 from daft.io.scan import ScanOperator, make_partition_field
->>>>>>> e163f2a5
 from daft.logical.schema import Field, Schema
 
 if TYPE_CHECKING:
