--- conflicted
+++ resolved
@@ -1,12 +1,8 @@
 from __future__ import annotations
 
-<<<<<<< HEAD
 import email.utils
 from datetime import datetime, timezone
 from typing import TYPE_CHECKING, Any, NoReturn
-=======
-from typing import TYPE_CHECKING, Any
->>>>>>> 02a04b9a
 
 from daft.ai.typing import UDFOptions
 from daft.daft import get_or_infer_runner_type
@@ -73,24 +69,7 @@
         if key in provider_option_keys:
             result[key] = value
 
-<<<<<<< HEAD
-        num_nodes = len(
-            [
-                node
-                for node in ray.nodes()
-                if "Resources" in node and "CPU" in node["Resources"] and node["Resources"]["CPU"] > 0
-            ]
-        )
-
-        if num_nodes > 0:
-            return UDFOptions(concurrency=num_nodes, num_gpus=None)
-        else:
-            # If there are no nodes it means that there are no workers available yet.
-            # So we set concurrency to 1 as a fallback.
-            # TODO: We should enable autoscaling UDFs in the future.
-            return UDFOptions(concurrency=1, num_gpus=None)
-    else:
-        raise ValueError(f"Invalid runner type: {runner}, expected 'native' or 'ray'")
+    return result
 
 
 class RetryAfterError(RuntimeError):
@@ -141,7 +120,4 @@
     if retry_after is not None:
         raise RetryAfterError(retry_after=retry_after, original=original) from original
     else:
-        raise original
-=======
-    return result
->>>>>>> 02a04b9a
+        raise original