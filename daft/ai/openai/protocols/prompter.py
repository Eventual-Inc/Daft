from __future__ import annotations

from dataclasses import dataclass
from functools import singledispatchmethod
from typing import TYPE_CHECKING, Any

from openai import AsyncOpenAI
from openai.types.completion_usage import CompletionUsage
from openai.types.responses import ResponseUsage

from daft.ai.metrics import record_token_metrics
from daft.ai.protocols import Prompter, PrompterDescriptor
<<<<<<< HEAD
from daft.ai.typing import Options, PromptOptions, UDFOptions
=======
from daft.ai.provider import ProviderImportError
from daft.ai.typing import UDFOptions
>>>>>>> c322cab4
from daft.dependencies import np
from daft.file import File

if TYPE_CHECKING:
    from daft.ai.openai.typing import OpenAIProviderOptions


class OpenAIPrompterOptions(PromptOptions, total=False):
    use_chat_completions: bool


@dataclass
class OpenAIPrompterDescriptor(PrompterDescriptor):
    provider_name: str
    provider_options: OpenAIProviderOptions
    model_name: str
    model_options: OpenAIPrompterOptions

    def get_provider(self) -> str:
        return self.provider_name

    def get_model(self) -> str:
        return self.model_name

    def get_options(self) -> Options:
        return dict(self.model_options)

    def get_udf_options(self) -> UDFOptions:
        return UDFOptions(concurrency=None, num_gpus=None, max_retries=self.model_options["max_retries"])

    def instantiate(self) -> Prompter:
        return OpenAIPrompter(
            provider_name=self.provider_name,
            provider_options=self.provider_options,
            model=self.model_name,
            model_options=self.model_options,
        )


class OpenAIPrompter(Prompter):
    """OpenAI prompter implementation using AsyncOpenAI for chat completions."""

    def __init__(
        self,
        provider_name: str,
        provider_options: OpenAIProviderOptions,
        model: str,
        model_options: OpenAIPrompterOptions = {},
    ) -> None:
        self.provider_name = provider_name
        self.model = model
        self.return_format = model_options.get("return_format", None)
        self.system_message = model_options.get("system_message", None)
        self.use_chat_completions = model_options["use_chat_completions"]
        # Separate client params from generation params
        client_params_keys = ["base_url", "api_key", "timeout", "max_retries"]
        client_params = {**provider_options}
        for key, value in model_options.items():
            if key in client_params_keys:
                client_params[key] = value

        self.generation_config = {k: v for k, v in model_options.items() if k not in client_params_keys}
        self.llm = AsyncOpenAI(**client_params)

    @singledispatchmethod
    def _process_message(self, msg: Any) -> dict[str, Any]:
        """Fallback for unsupported message content types."""
        raise ValueError(f"Unsupported content type in prompt: {type(msg)}")

    @_process_message.register
    def _process_str_message(self, msg: str) -> dict[str, Any]:
        """Handle string messages as plain text."""
        if self.use_chat_completions:
            return {"type": "text", "text": msg}
        else:
            return {"type": "input_text", "text": msg}

    @_process_message.register
    def _process_bytes_message(self, msg: bytes) -> dict[str, Any]:
        """Handle bytes messages by converting to File and processing."""
        mime_type, encoded_content = self._encode_bytes(msg)

        if mime_type.startswith("image/"):
            return self._build_image_message(encoded_content)
        return self._build_file_message(encoded_content)

    @_process_message.register
    def _process_file_message(self, msg: File) -> dict[str, Any]:
        """Handle File objects."""
        mime_type = msg.mime_type()
        if self._is_text_mime_type(mime_type):
            filetag = f"file_{mime_type.replace('/', '_')}"
            text_content = f"<{filetag}>{self._read_text_content(msg)}</{filetag}>"
            return self._process_str_message(text_content)

        mime_type, encoded_content = self._encode_file(msg)

        if mime_type.startswith("image/"):
            return self._build_image_message(encoded_content)
        return self._build_file_message(encoded_content)

    if np.module_available():  # type: ignore[attr-defined]

        @_process_message.register(np.ndarray)
        def _process_image_message(self, msg: np.typing.NDArray[Any]) -> dict[str, Any]:
            """Handle numpy array messages (images)."""
            import base64
            import io

            from daft.dependencies import pil_image

            if not pil_image.module_available():
                raise ProviderImportError("openai", function="prompt")

            pil_image = pil_image.fromarray(msg)
            bio = io.BytesIO()
            pil_image.save(bio, "PNG")
            base64_string = base64.b64encode(bio.getvalue()).decode("utf-8")
            encoded_content = f"data:image/png;base64,{base64_string}"
            return self._build_image_message(encoded_content)

    def _encode_bytes(self, msg: bytes) -> tuple[str, str]:
        import base64

        from daft.daft import guess_mimetype_from_content

        maybe_mime_type = guess_mimetype_from_content(msg)
        mime_type = maybe_mime_type if maybe_mime_type else "application/octet-stream"
        base64_string = base64.b64encode(msg).decode("utf-8")
        encoded_content = f"data:{mime_type};base64,{base64_string}"
        return mime_type, encoded_content

    def _encode_file(self, file_obj: File) -> tuple[str, str]:
        import base64

        mime_type = file_obj.mime_type()
        with file_obj.open() as f:
            base64_string = base64.b64encode(f.read()).decode("utf-8")
        encoded_content = f"data:{mime_type};base64,{base64_string}"
        return mime_type, encoded_content

    def _is_text_mime_type(self, mime_type: str) -> bool:
        normalized = mime_type.split(";")[0].strip().lower()
        return normalized.startswith("text/")

    def _read_text_content(self, file_obj: File) -> str:
        with file_obj.open() as f:
            file_bytes = f.read()

        if isinstance(file_bytes, str):
            return file_bytes

        if isinstance(file_bytes, bytes):
            try:
                return file_bytes.decode("utf-8")
            except UnicodeDecodeError:
                return file_bytes.decode("utf-8", errors="replace")

        raise TypeError("File contents must be bytes or string")

    def _build_image_message(self, encoded_content: str) -> dict[str, Any]:
        if self.use_chat_completions:
            return {"type": "image_url", "image_url": {"url": encoded_content}}
        return {"type": "input_image", "image_url": encoded_content}

    def _build_file_message(self, encoded_content: str, filename: str = "file") -> dict[str, Any]:
        if self.use_chat_completions:
            return {
                "type": "file",
                "file": {
                    "filename": filename,
                    "file_data": encoded_content,
                },
            }
        return {
            "type": "input_file",
            "filename": filename,
            "file_data": encoded_content,
        }

    def _record_usage_metrics(
        self,
        input_tokens: int,
        output_tokens: int,
        total_tokens: int,
    ) -> None:
        record_token_metrics(
            protocol="prompt",
            model=self.model,
            provider=self.provider_name,
            input_tokens=input_tokens,
            output_tokens=output_tokens,
            total_tokens=total_tokens,
        )

    async def _prompt_with_chat_completions(self, messages_list: list[dict[str, Any]]) -> Any:
        """Generate responses using the Chat Completions API."""
        if self.return_format is not None:
            # Use structured outputs with Pydantic model
            response = await self.llm.chat.completions.parse(
                model=self.model,
                messages=messages_list,
                response_format=self.return_format,
                **self.generation_config,
            )
            result = response.choices[0].message.parsed
        else:
            # Return plain text
            response = await self.llm.chat.completions.create(
                model=self.model,
                messages=messages_list,
                **self.generation_config,
            )
            result = response.choices[0].message.content

        usage = response.usage
        if usage is not None and isinstance(usage, CompletionUsage):
            self._record_usage_metrics(
                input_tokens=usage.prompt_tokens,
                output_tokens=usage.completion_tokens,
                total_tokens=usage.total_tokens,
            )
        return result

    async def _prompt_with_responses(self, messages_list: list[dict[str, Any]]) -> Any:
        """Generate responses using the Responses API."""
        if self.return_format is not None:
            response = await self.llm.responses.parse(
                model=self.model,
                input=messages_list,
                text_format=self.return_format,
                **self.generation_config,
            )
            result = response.output_parsed
        else:
            response = await self.llm.responses.create(
                model=self.model,
                input=messages_list,
                **self.generation_config,
            )
            result = response.output_text

        usage = response.usage
        if usage is not None and isinstance(usage, ResponseUsage):
            self._record_usage_metrics(
                input_tokens=usage.input_tokens,
                output_tokens=usage.output_tokens,
                total_tokens=usage.total_tokens,
            )
        return result

    async def prompt(self, messages: tuple[Any, ...]) -> Any:
        """Generate responses for a batch of message strings."""
        messages_list = []
        if self.system_message is not None:
            messages_list.append({"role": "system", "content": self.system_message})

        content = [self._process_message(msg) for msg in messages]
        messages_list.append({"role": "user", "content": content})  # type: ignore [dict-item]

        if self.use_chat_completions:
            return await self._prompt_with_chat_completions(messages_list)
        else:
            return await self._prompt_with_responses(messages_list)<|MERGE_RESOLUTION|>--- conflicted
+++ resolved
@@ -10,12 +10,8 @@
 
 from daft.ai.metrics import record_token_metrics
 from daft.ai.protocols import Prompter, PrompterDescriptor
-<<<<<<< HEAD
+from daft.ai.provider import ProviderImportError
 from daft.ai.typing import Options, PromptOptions, UDFOptions
-=======
-from daft.ai.provider import ProviderImportError
-from daft.ai.typing import UDFOptions
->>>>>>> c322cab4
 from daft.dependencies import np
 from daft.file import File
 
