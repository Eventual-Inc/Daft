from __future__ import annotations

import sys
from abc import ABC, abstractmethod
from typing import TYPE_CHECKING, Any, Callable, Literal

if sys.version_info < (3, 11):
    from typing_extensions import Unpack
else:
    from typing import Unpack

if TYPE_CHECKING:
    from daft.ai.google.typing import GoogleProviderOptions
    from daft.ai.openai.typing import OpenAIProviderOptions
    from daft.ai.protocols import (
        ImageClassifierDescriptor,
        ImageEmbedderDescriptor,
        PrompterDescriptor,
        TextClassifierDescriptor,
        TextEmbedderDescriptor,
    )
    from daft.ai.typing import (
        ClassifyImageOptions,
        ClassifyTextOptions,
        EmbedImageOptions,
        EmbedTextOptions,
        PromptOptions,
    )


class ProviderImportError(ImportError):
    def __init__(self, extra: str, *, function: str | None = None):
        function_msg = f" to use the {function} function" if function is not None else ""
        super().__init__(f"Please `pip install 'daft[{extra}]'`{function_msg} with this provider.")


def load_google(name: str | None = None, **options: Unpack[GoogleProviderOptions]) -> Provider:
    try:
        from daft.ai.google.provider import GoogleProvider

        return GoogleProvider(name, **options)
    except ImportError as e:
        raise ProviderImportError("google") from e


<<<<<<< HEAD
def load_google(name: str | None = None, **options: Unpack[GoogleProviderOptions]) -> Provider:
    try:
        from daft.ai.google.provider import GoogleProvider

        return GoogleProvider(name, **options)
    except ImportError as e:
        raise ProviderImportError(["google"]) from e


def load_lm_studio(name: str | None = None, **options: Any) -> Provider:
=======
def load_lm_studio(name: str | None = None, **options: Unpack[OpenAIProviderOptions]) -> Provider:
>>>>>>> 050d6e94
    try:
        from daft.ai.lm_studio.provider import LMStudioProvider

        return LMStudioProvider(name, **options)
    except ImportError as e:
        raise ProviderImportError("openai") from e


def load_openai(name: str | None = None, **options: Unpack[OpenAIProviderOptions]) -> Provider:
    try:
        from daft.ai.openai.provider import OpenAIProvider

        return OpenAIProvider(name, **options)
    except ImportError as e:
        raise ProviderImportError("openai") from e


def load_transformers(name: str | None = None, **options: Any) -> Provider:
    try:
        from daft.ai.transformers.provider import TransformersProvider

        return TransformersProvider(name, **options)
    except ImportError as e:
        raise ProviderImportError("transformers") from e


def load_vllm_prefix_caching(name: str | None = None, **options: Any) -> Provider:
    try:
        from daft.ai.vllm.provider import VLLMPrefixCachingProvider

        return VLLMPrefixCachingProvider(name, **options)
    except ImportError as e:
        raise ProviderImportError("vllm") from e


ProviderType = Literal["google", "lm_studio", "openai", "transformers", "vllm-prefix-caching"]
PROVIDERS: dict[ProviderType, Callable[..., Provider]] = {
    "google": load_google,
    "lm_studio": load_lm_studio,
    "openai": load_openai,
    "transformers": load_transformers,
    "vllm-prefix-caching": load_vllm_prefix_caching,
}


def load_provider(provider: str, name: str | None = None, **options: Any) -> Provider:
    if provider not in PROVIDERS:
        raise ValueError(f"Provider '{provider}' is not yet supported.")
    return PROVIDERS[provider](name, **options)  # type: ignore


def not_implemented_err(provider: Provider, method: str) -> NotImplementedError:
    return NotImplementedError(f"{method} is not currently implemented for the '{provider.name}' provider")


class Provider(ABC):
    """Provider is the base class for resolving implementations for the various AI/ML protocols.

    Handles integration with model providers such as OpenAI, LM Studio,
    Hugging Face Transformers, etc. Provides a unified interface for model access
    and execution regardless of the underlying implementation.

    Note:
        We will need to move instantiation from the TextEmbedderDesriptor to the Provider or other.
        It is not set at the moment, and instantiation directly from the descriptor is the easiest.
        We could opt to include a factory method location (descriptor's init) in the serialization.
    """

    @property
    @abstractmethod
    def name(self) -> str:
        """Returns the provider's name."""
        ...

    def get_text_embedder(
        self, model: str | None = None, dimensions: int | None = None, **options: Unpack[EmbedTextOptions]
    ) -> TextEmbedderDescriptor:
        """Returns a TextEmbedderDescriptor for this provider."""
        raise not_implemented_err(self, method="embed_text")

    def get_image_embedder(
        self, model: str | None = None, **options: Unpack[EmbedImageOptions]
    ) -> ImageEmbedderDescriptor:
        """Returns an ImageEmbedderDescriptor for this provider."""
        raise not_implemented_err(self, method="embed_image")

    def get_image_classifier(
        self, model: str | None = None, **options: Unpack[ClassifyImageOptions]
    ) -> ImageClassifierDescriptor:
        """Returns an ImageClassifierDescriptor for this provider."""
        raise not_implemented_err(self, method="classify_image")

    def get_text_classifier(
        self, model: str | None = None, **options: Unpack[ClassifyTextOptions]
    ) -> TextClassifierDescriptor:
        """Returns a TextClassifierDescriptor for this provider."""
        raise not_implemented_err(self, method="classify_text")

    def get_prompter(
        self,
        model: str | None = None,
        return_format: Any | None = None,
        system_message: str | None = None,
        **options: Unpack[PromptOptions],
    ) -> PrompterDescriptor:
        """Returns a PrompterDescriptor for this provider."""
        raise not_implemented_err(self, method="prompt")<|MERGE_RESOLUTION|>--- conflicted
+++ resolved
@@ -43,20 +43,7 @@
         raise ProviderImportError("google") from e
 
 
-<<<<<<< HEAD
-def load_google(name: str | None = None, **options: Unpack[GoogleProviderOptions]) -> Provider:
-    try:
-        from daft.ai.google.provider import GoogleProvider
-
-        return GoogleProvider(name, **options)
-    except ImportError as e:
-        raise ProviderImportError(["google"]) from e
-
-
-def load_lm_studio(name: str | None = None, **options: Any) -> Provider:
-=======
 def load_lm_studio(name: str | None = None, **options: Unpack[OpenAIProviderOptions]) -> Provider:
->>>>>>> 050d6e94
     try:
         from daft.ai.lm_studio.provider import LMStudioProvider
 
