--- conflicted
+++ resolved
@@ -5,8 +5,10 @@
 
 from daft.daft import (
     FlightClientManager,
+    FlightServerConnectionHandle,
     InProgressShuffleCache,
     PyExpr,
+    ShuffleCache,
     start_flight_server,
 )
 from daft.execution.execution_step import (
@@ -59,12 +61,8 @@
         self.all_actors: dict[str, ShuffleActor] = {}
         self.active_actors: dict[str, ShuffleActor] = {}
 
-<<<<<<< HEAD
-        self.fetch_partition_futures = []
-        self.clear_partition_futures = []
-=======
+        self.fetch_partition_futures: list[ray.ObjectRef] = []
         self.clear_partition_futures: list[ray.ObjectRef] = []
->>>>>>> a9ddee33
 
         # Eagerly create actors for all nodes that are currently available (with cpu)
         for node in ray.nodes():
@@ -74,12 +72,8 @@
     # Get or create an actor for a given node id
     def get_or_create_actor(self, node_id: str):
         if node_id not in self.all_actors:
-<<<<<<< HEAD
             num_cpus = get_node(node_id).resources_total["CPU"]
-            actor = ShuffleActor.options(
-=======
             actor = ShuffleActor.options(  # type: ignore[attr-defined]
->>>>>>> a9ddee33
                 scheduling_strategy=ray.util.scheduling_strategies.NodeAffinitySchedulingStrategy(
                     node_id=node_id,
                     soft=False,  # TODO: check if this is dangerous, if so, check if we can do true
@@ -214,11 +208,11 @@
             compression=None,
             partition_by=partition_by,
         )
-        self.shuffle_cache = None
-        self.client_manager = None
-
-        self.server = None
-        self.port = None
+        self.shuffle_cache: Optional[ShuffleCache] = None
+        self.client_manager: Optional[FlightClientManager] = None
+
+        self.server: Optional[FlightServerConnectionHandle] = None
+        self.port: Optional[int] = None
 
     def get_address(self):
         return f"grpc://{self.host}:{self.port}"
@@ -243,13 +237,14 @@
 
     def initialize_client_manager(self, addresses: list[str], num_parallel_fetches: int = 2):
         assert self.client_manager is None, "Client manager already initialized"
+        assert self.shuffle_cache is not None, "Shuffle cache not initialized"
         schema = self.shuffle_cache.schema()
         self.client_manager = FlightClientManager(addresses, num_parallel_fetches, schema)
 
     async def fetch_partition(self, partition_idx: int):
         assert self.client_manager is not None, "Client manager not initialized"
         py_mp = await self.client_manager.fetch_partition(partition_idx)
-        clear_partition_future = self.shuffle_actor_manager.clear_partition.remote(partition_idx)
+        clear_partition_future = self.shuffle_actor_manager.clear_partition.remote(partition_idx)  # type: ignore[attr-defined]
         return MicroPartition._from_pymicropartition(py_mp), clear_partition_future
 
     # Clean up the shuffle files for the given partition
@@ -266,44 +261,9 @@
             self.server.shutdown()
         if self.shuffle_cache is not None:
             try:
-<<<<<<< HEAD
                 self.shuffle_cache.clear_directories()
             except Exception as e:
                 print(f"failed to clean up shuffle files: {e}")
-=======
-                partition_idx, to_reduce = loop.run_until_complete(async_partition_gen.__anext__())
-                reduced = MicroPartition.concat(to_reduce)
-                metadata = PartitionMetadata.from_table(reduced)
-
-                yield reduced
-                clear_partitions_futures.append(shuffle_actor_manager.clear_partition.remote(partition_idx))  # type: ignore[attr-defined]
-                yield metadata
-
-            except StopAsyncIteration:
-                break
-    finally:
-        for client in clients:
-            client.close()
-        loop.close()
-        ray.get(clear_partitions_futures)
-
-
-# Figure out which partitions go to which reduce tasks
-# This is a simple round robin assignment
-def optimize_reduce_partition_assignment(actor_node_ids, num_partitions):
-    # Assign 2x number of reduce tasks as there are actors, this seems to work alright in practice
-    num_reduce_tasks = len(actor_node_ids) * 2
-
-    # Map partitions to reduce tasks in round robin fashion
-    partition_to_reduce_task = [partition_idx % num_reduce_tasks for partition_idx in range(num_partitions)]
-
-    # Create the reverse mapping
-    reduce_task_to_partitions = [[] for _ in range(num_reduce_tasks)]
-    for partition_idx, reduce_task_idx in enumerate(partition_to_reduce_task):
-        reduce_task_to_partitions[reduce_task_idx].append(partition_idx)
-
-    return reduce_task_to_partitions, partition_to_reduce_task
->>>>>>> a9ddee33
 
 
 def run_map_phase(
@@ -331,12 +291,7 @@
         # If there are any map tasks that are done, push them to the actor manager
         if len(done_ids) > 0:
             done_partitions = [in_flight_map_tasks.pop(id).partition() for id in done_ids]
-<<<<<<< HEAD
-            ray.get(shuffle_actor_manager.push_objects.remote(done_partitions))
-=======
             ray.get(shuffle_actor_manager.push_objects.remote(done_partitions))  # type: ignore[attr-defined]
-            del done_partitions
->>>>>>> a9ddee33
         # If there are no map tasks that are done, try to emit more map tasks. Else, yield None to indicate to the scheduler that we need to wait
         else:
             # Max number of maps to emit per wave
@@ -351,12 +306,8 @@
                 yield None
 
     # Wait for all actors to complete the map phase
-<<<<<<< HEAD
-    metadatas = ray.get(shuffle_actor_manager.finish_push_objects.remote())
+    metadatas = ray.get(shuffle_actor_manager.finish_push_objects.remote())  # type: ignore[attr-defined]
     return metadatas
-=======
-    ray.get(shuffle_actor_manager.finish_push_objects.remote())  # type: ignore[attr-defined]
->>>>>>> a9ddee33
 
 
 def run_reduce_phase(
@@ -364,11 +315,10 @@
     shuffle_actor_manager: ShuffleActorManager,
     metadatas: list[PartitionMetadata],
 ):
-<<<<<<< HEAD
     # only the active actors have data from the map
-    active_actor_addresses = ray.get(shuffle_actor_manager.get_active_actor_addresses.remote())
+    active_actor_addresses = ray.get(shuffle_actor_manager.get_active_actor_addresses.remote())  # type: ignore[attr-defined]
     # but we can do reduce on all actors
-    all_actors = ray.get(shuffle_actor_manager.get_all_actors.remote())
+    all_actors = ray.get(shuffle_actor_manager.get_all_actors.remote())  # type: ignore[attr-defined]
 
     # initialize the client manager for all actors
     ray.get([actor.initialize_client_manager.remote(active_actor_addresses) for actor in all_actors])
@@ -377,48 +327,16 @@
     for partition_idx in range(num_output_partitions):
         partition_ref, clear_partition_future = (
             all_actors[partition_idx % len(all_actors)].fetch_partition.options(num_returns=2).remote(partition_idx)
-=======
-    # Calculate how many reduce tasks, and which partitions go to which reduce tasks
-    actor_addresses, actor_node_ids = ray.get(
-        [
-            shuffle_actor_manager.get_active_actor_addresses.remote(),  # type: ignore[attr-defined]
-            shuffle_actor_manager.get_active_node_ids.remote(),  # type: ignore[attr-defined]
-        ],
-    )
-    reduce_task_to_partitions, partitions_to_reduce_task = optimize_reduce_partition_assignment(
-        actor_node_ids, num_output_partitions
-    )
-
-    # Launch the reduce tasks
-    reduce_generators = []
-    for reduce_task_idx, partitions in enumerate(reduce_task_to_partitions):
-        reduce_generators.append(
-            reduce_partitions.options(
-                scheduling_strategy=ray.util.scheduling_strategies.NodeAffinitySchedulingStrategy(
-                    node_id=actor_node_ids[reduce_task_idx % len(actor_node_ids)],
-                    soft=False,
-                )
-            ).remote(partitions, actor_addresses, shuffle_actor_manager)
->>>>>>> a9ddee33
         )
         clear_partition_futures.append(clear_partition_future)
         yield PartitionTaskBuilder(
             inputs=[partition_ref],
             partial_metadatas=[metadatas[partition_idx]],
         )
-<<<<<<< HEAD
 
     # we need to wait for all the clear partition futures to complete before shutting down the actor manager
     ray.get(clear_partition_futures)
-    ray.get(shuffle_actor_manager.shutdown.remote())
-=======
-    # Wait for all the reduce tasks to complete
-    ray.get([reduce_gen.completed() for reduce_gen in reduce_generators])
-    del reduce_generators
-    # Shutdown the actor manager
     ray.get(shuffle_actor_manager.shutdown.remote())  # type: ignore[attr-defined]
-    # Kill the actor manager
->>>>>>> a9ddee33
     ray.kill(shuffle_actor_manager)
 
 
