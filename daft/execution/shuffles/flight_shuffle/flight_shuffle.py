--- conflicted
+++ resolved
@@ -197,20 +197,10 @@
         await self.in_progress_shuffle_cache.push_partitions([partition._micropartition for partition in partitions])
 
     # Wait for all the push partition futures to complete
-<<<<<<< HEAD
     async def finish_push_partitions(self):
         shuffle_cache = await self.in_progress_shuffle_cache.close()
-        self.server.set_shuffle_cache(shuffle_cache)
-=======
-    def finish_push_partitions(self):
-        for future in concurrent.futures.as_completed(self.push_partition_futures):
-            future.result()
-        self.push_partition_futures.clear()
-        self.push_partition_executor.shutdown()
-
-        self.server = start_flight_server(self.in_progress_shuffle_cache.close(), self.host)
+        self.server = start_flight_server(shuffle_cache, self.host)
         self.port = self.server.port()
->>>>>>> e57f0c46
         self.in_progress_shuffle_cache = None
 
     # Clean up the shuffle files for the given partition
