from __future__ import annotations

import sys
from multiprocessing.connection import Client
from pickle import PicklingError
from traceback import TracebackException

import daft.pickle
from daft.errors import UDFException
from daft.execution.udf import (
    _ENTER,
    _ERROR,
    _OUTPUT_DIVIDER,
    _READY,
    _SENTINEL,
    _SUCCESS,
    _UDF_ERROR,
    SharedMemoryTransport,
)
from daft.expressions.expressions import ExpressionsProjection
from daft.recordbatch import RecordBatch


def udf_event_loop(
    secret: bytes,
    socket_path: str,
) -> None:
    # Initialize the client-side communication
    conn = Client(socket_path, authkey=secret)

    # Wait for the expression projection
    name, expr_projection_bytes = conn.recv()
    if name != _ENTER:
        raise ValueError(f"Expected '{_ENTER}' but got {name}")

    transport = SharedMemoryTransport()
    try:
        conn.send(_READY)

        expression_projection = None
        while True:
            name, size = conn.recv()
            if (name, size) == _SENTINEL:
                break

            # We initialize after ready to avoid blocking the main thread
            if expression_projection is None:
<<<<<<< HEAD
                expr_payload: tuple[str, ExpressionsProjection] = daft.pickle.loads(expr_projection_bytes)
                udf_name, uninitialized_projection = expr_payload
                try:
                    expression_projection = ExpressionsProjection(
                        [e._initialize_udfs() for e in uninitialized_projection]
                    )
                except Exception as init_exc:
                    error_note = f"User-defined function `{udf_name}` failed to initialize"
                    raise UDFException(error_note) from init_exc
=======
                uninitialized_projection: ExpressionsProjection = daft.pickle.loads(expr_projection_bytes)
                expression_projection = ExpressionsProjection([e._initialize_udfs() for e in uninitialized_projection])
>>>>>>> df76e8fb

            input_bytes = transport.read_and_release(name, size)
            input = RecordBatch.from_ipc_stream(input_bytes)
            evaluated = input.eval_expression_list(expression_projection)

            output_bytes = evaluated.to_ipc_stream()
            out_name, out_size = transport.write_and_close(output_bytes)

            # Mark end of UDF's stdout and flush
            print(_OUTPUT_DIVIDER.decode(), end="", file=sys.stderr, flush=True)
            sys.stdout.flush()
            sys.stderr.flush()

            conn.send((_SUCCESS, out_name, out_size))
    except UDFException as e:
        exc = e.__cause__
        assert exc is not None
        try:
            exc_bytes = daft.pickle.dumps(exc)
        except (PicklingError, AttributeError):
            exc_bytes = None
        conn.send((_UDF_ERROR, e.message, TracebackException.from_exception(exc), exc_bytes))
    except Exception as e:
        try:
            tb = "\n".join(TracebackException.from_exception(e).format())
        except Exception:
            # If serialization fails, just send the exception's repr
            # This sometimes happens on 3.9 & 3.10, but unclear why
            # The repr doesn't contain the full traceback
            tb = repr(e)

        try:
            conn.send((_ERROR, tb))
        except Exception:
            # If the connection is broken, it's because the parent process has died.
            # We can just exit here.
            pass
    finally:
        conn.close()


if __name__ == "__main__":
    if len(sys.argv) != 3:
        print("Usage: python -m daft.execution.udf_worker <socket_path> <secret>", file=sys.stderr)
        sys.exit(1)

    socket_path = sys.argv[1]
    secret = bytes.fromhex(sys.argv[2])

    udf_event_loop(secret, socket_path)<|MERGE_RESOLUTION|>--- conflicted
+++ resolved
@@ -45,20 +45,8 @@
 
             # We initialize after ready to avoid blocking the main thread
             if expression_projection is None:
-<<<<<<< HEAD
-                expr_payload: tuple[str, ExpressionsProjection] = daft.pickle.loads(expr_projection_bytes)
-                udf_name, uninitialized_projection = expr_payload
-                try:
-                    expression_projection = ExpressionsProjection(
-                        [e._initialize_udfs() for e in uninitialized_projection]
-                    )
-                except Exception as init_exc:
-                    error_note = f"User-defined function `{udf_name}` failed to initialize"
-                    raise UDFException(error_note) from init_exc
-=======
                 uninitialized_projection: ExpressionsProjection = daft.pickle.loads(expr_projection_bytes)
                 expression_projection = ExpressionsProjection([e._initialize_udfs() for e in uninitialized_projection])
->>>>>>> df76e8fb
 
             input_bytes = transport.read_and_release(name, size)
             input = RecordBatch.from_ipc_stream(input_bytes)
