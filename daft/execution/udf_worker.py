from __future__ import annotations

import sys
from multiprocessing.connection import Client
from pickle import PicklingError
from traceback import TracebackException

import daft.pickle
from daft.errors import UDFException
from daft.execution.udf import (
    _ENTER,
    _ERROR,
    _OUTPUT_DIVIDER,
    _READY,
    _SENTINEL,
    _SUCCESS,
    _UDF_ERROR,
    SharedMemoryTransport,
)
from daft.expressions.expressions import ExpressionsProjection
from daft.recordbatch import RecordBatch


def udf_event_loop(
    secret: bytes,
    socket_path: str,
) -> None:
    # Initialize the client-side communication
    conn = Client(socket_path, authkey=secret)

    # Wait for the expression projection
    name, expr_projection_bytes = conn.recv()
    if name != _ENTER:
        raise ValueError(f"Expected '{_ENTER}' but got {name}")

    transport = SharedMemoryTransport()
    try:
        conn.send(_READY)

        expression_projection = None
        while True:
            name, size = conn.recv()
            if (name, size) == _SENTINEL:
                break

            # We initialize after ready to avoid blocking the main thread
            if expression_projection is None:
<<<<<<< HEAD
                uninitialized_projection: ExpressionsProjection = daft.pickle.loads(expr_projection_bytes)
                expression_projection = ExpressionsProjection([e._initialize_udfs() for e in uninitialized_projection])
=======
                input = daft.pickle.loads(expr_projection_bytes)
                udf_name: str = input[0]
                uninitialized_projection: ExpressionsProjection = input[1]
                try:
                    expression_projection = ExpressionsProjection(
                        [e._initialize_udfs() for e in uninitialized_projection]
                    )
                except Exception as init_exc:
                    error_note = f"User-defined function `{udf_name}` failed to initialize"
                    raise UDFException(error_note) from init_exc
>>>>>>> 3a0a5a33

            input_bytes = transport.read_and_release(name, size)
            input = RecordBatch.from_ipc_stream(input_bytes)
            evaluated = input.eval_expression_list(expression_projection)

            output_bytes = evaluated.to_ipc_stream()
            out_name, out_size = transport.write_and_close(output_bytes)

            # Mark end of UDF's stdout and flush
            print(_OUTPUT_DIVIDER.decode(), end="", file=sys.stderr, flush=True)
            sys.stdout.flush()
            sys.stderr.flush()

            conn.send((_SUCCESS, out_name, out_size))
    except UDFException as e:
        exc = e.__cause__
        assert exc is not None
        try:
            exc_bytes = daft.pickle.dumps(exc)
        except (PicklingError, AttributeError):
            exc_bytes = None
        conn.send((_UDF_ERROR, e.message, TracebackException.from_exception(exc), exc_bytes))
    except Exception as e:
        try:
            tb = "\n".join(TracebackException.from_exception(e).format())
        except Exception:
            # If serialization fails, just send the exception's repr
            # This sometimes happens on 3.9 & 3.10, but unclear why
            # The repr doesn't contain the full traceback
            tb = repr(e)

        try:
            conn.send((_ERROR, tb))
        except Exception:
            # If the connection is broken, it's because the parent process has died.
            # We can just exit here.
            pass
    finally:
        conn.close()


if __name__ == "__main__":
    if len(sys.argv) != 3:
        print("Usage: python -m daft.execution.udf_worker <socket_path> <secret>", file=sys.stderr)
        sys.exit(1)

    socket_path = sys.argv[1]
    secret = bytes.fromhex(sys.argv[2])

    udf_event_loop(secret, socket_path)<|MERGE_RESOLUTION|>--- conflicted
+++ resolved
@@ -45,13 +45,8 @@
 
             # We initialize after ready to avoid blocking the main thread
             if expression_projection is None:
-<<<<<<< HEAD
-                uninitialized_projection: ExpressionsProjection = daft.pickle.loads(expr_projection_bytes)
-                expression_projection = ExpressionsProjection([e._initialize_udfs() for e in uninitialized_projection])
-=======
-                input = daft.pickle.loads(expr_projection_bytes)
-                udf_name: str = input[0]
-                uninitialized_projection: ExpressionsProjection = input[1]
+                expr_payload: tuple[str, ExpressionsProjection] = daft.pickle.loads(expr_projection_bytes)
+                udf_name, uninitialized_projection = expr_payload
                 try:
                     expression_projection = ExpressionsProjection(
                         [e._initialize_udfs() for e in uninitialized_projection]
@@ -59,7 +54,6 @@
                 except Exception as init_exc:
                     error_note = f"User-defined function `{udf_name}` failed to initialize"
                     raise UDFException(error_note) from init_exc
->>>>>>> 3a0a5a33
 
             input_bytes = transport.read_and_release(name, size)
             input = RecordBatch.from_ipc_stream(input_bytes)
