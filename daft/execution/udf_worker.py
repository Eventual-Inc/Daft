from __future__ import annotations

import sys
from multiprocessing.connection import Client
from pickle import PicklingError
from traceback import TracebackException

import daft.pickle
from daft.errors import UDFException
from daft.execution.udf import (
    _ENTER,
    _ERROR,
    _OUTPUT_DIVIDER,
    _READY,
    _SENTINEL,
    _SUCCESS,
    _UDF_ERROR,
    SharedMemoryTransport,
)
from daft.expressions.expressions import ExpressionsProjection
from daft.recordbatch import RecordBatch


def udf_event_loop(
    secret: bytes,
    socket_path: str,
) -> None:
    # Initialize the client-side communication
    conn = Client(socket_path, authkey=secret)

    # Wait for the expression projection
    name, expr_projection_bytes = conn.recv()
    if name != _ENTER:
        raise ValueError(f"Expected '{_ENTER}' but got {name}")

    transport = SharedMemoryTransport()
    try:
        conn.send(_READY)

        expression_projection = None
        while True:
            name, size = conn.recv()
            if (name, size) == _SENTINEL:
                break

            # We initialize after ready to avoid blocking the main thread
            if expression_projection is None:
<<<<<<< HEAD
                uninitialized_projection: ExpressionsProjection = pickle.loads(expr_projection_bytes)
                expression_projection = ExpressionsProjection([e._initialize_udfs() for e in uninitialized_projection])
=======
                uninitialized_projection: ExpressionsProjection = daft.pickle.loads(expr_projection_bytes)
                initialized_projection = ExpressionsProjection([e._initialize_udfs() for e in uninitialized_projection])
                expression_projection = initialized_projection
>>>>>>> ce3fd01e

            input_bytes = transport.read_and_release(name, size)
            input = RecordBatch.from_ipc_stream(input_bytes)
            evaluated = input.eval_expression_list(expression_projection)

            output_bytes = evaluated.to_ipc_stream()
            out_name, out_size = transport.write_and_close(output_bytes)

            # Mark end of UDF's stdout and flush
            print(_OUTPUT_DIVIDER.decode(), end="", file=sys.stderr, flush=True)
            sys.stdout.flush()
            sys.stderr.flush()

            conn.send((_SUCCESS, out_name, out_size))
    except UDFException as e:
        exc = e.__cause__
        assert exc is not None
        try:
            exc_bytes = daft.pickle.dumps(exc)
        except (PicklingError, AttributeError):
            exc_bytes = None
        conn.send((_UDF_ERROR, e.message, TracebackException.from_exception(exc), exc_bytes))
    except Exception as e:
        try:
            conn.send((_ERROR, TracebackException.from_exception(e)))
        except Exception:
            # If the connection is broken, it's because the parent process has died.
            # We can just exit here.
            pass
    finally:
        conn.close()


if __name__ == "__main__":
    if len(sys.argv) != 3:
        print("Usage: python -m daft.execution.udf_worker <socket_path> <secret>", file=sys.stderr)
        sys.exit(1)

    socket_path = sys.argv[1]
    secret = bytes.fromhex(sys.argv[2])

    udf_event_loop(secret, socket_path)<|MERGE_RESOLUTION|>--- conflicted
+++ resolved
@@ -45,14 +45,8 @@
 
             # We initialize after ready to avoid blocking the main thread
             if expression_projection is None:
-<<<<<<< HEAD
-                uninitialized_projection: ExpressionsProjection = pickle.loads(expr_projection_bytes)
+                uninitialized_projection: ExpressionsProjection = daft.pickle.loads(expr_projection_bytes)
                 expression_projection = ExpressionsProjection([e._initialize_udfs() for e in uninitialized_projection])
-=======
-                uninitialized_projection: ExpressionsProjection = daft.pickle.loads(expr_projection_bytes)
-                initialized_projection = ExpressionsProjection([e._initialize_udfs() for e in uninitialized_projection])
-                expression_projection = initialized_projection
->>>>>>> ce3fd01e
 
             input_bytes = transport.read_and_release(name, size)
             input = RecordBatch.from_ipc_stream(input_bytes)
