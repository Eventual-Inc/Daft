--- conflicted
+++ resolved
@@ -10,11 +10,8 @@
 from multiprocessing.connection import Listener
 from typing import IO, TYPE_CHECKING, cast
 
-<<<<<<< HEAD
+import daft.pickle
 from daft.daft import PyRecordBatch
-=======
-import daft.pickle
->>>>>>> ce3fd01e
 from daft.errors import UDFException
 from daft.expressions import Expression, ExpressionsProjection
 
@@ -88,15 +85,8 @@
         self.transport = SharedMemoryTransport()
 
         # Serialize and send the expression projection
-<<<<<<< HEAD
         expr_projection = ExpressionsProjection([Expression._from_pyexpr(udf_expr)])
-        expr_projection_bytes = pickle.dumps(expr_projection)
-=======
-        expr_projection = ExpressionsProjection(
-            [Expression._from_pyexpr(expr) for expr in passthrough_exprs] + [Expression._from_pyexpr(project_expr)]
-        )
         expr_projection_bytes = daft.pickle.dumps(expr_projection)
->>>>>>> ce3fd01e
         self.handle_conn.send((_ENTER, expr_projection_bytes))
         response = self.handle_conn.recv()
         if response != _READY:
