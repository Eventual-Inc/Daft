from __future__ import annotations

import asyncio
from typing import TYPE_CHECKING

from daft.expressions.expressions import Expression, ExpressionsProjection
from daft.recordbatch.micropartition import MicroPartition

if TYPE_CHECKING:
    from daft.daft import PyExpr, PyMicroPartition

try:
    import ray
except ImportError:
    raise

MAX_UDFACTOR_ACTOR_RESTARTS = 4
MAX_UDFACTOR_ACTOR_TASK_RETRIES = 4


@ray.remote(
    max_restarts=MAX_UDFACTOR_ACTOR_RESTARTS,
    max_task_retries=MAX_UDFACTOR_ACTOR_TASK_RETRIES,
)
class UDFActor:
    def __init__(self, uninitialized_projection: ExpressionsProjection) -> None:
        self.projection = ExpressionsProjection([e._initialize_udfs() for e in uninitialized_projection])

    def get_node_id(self) -> str:
        return ray.get_runtime_context().get_node_id()

    def eval_input(self, input: PyMicroPartition) -> PyMicroPartition:
        mp = MicroPartition._from_pymicropartition(input)
        res = mp.eval_expression_list(self.projection)
        return res._micropartition


class UDFActorHandle:
    def __init__(self, actor_ref: ray.ObjectRef) -> None:
        self.actor = actor_ref

<<<<<<< HEAD
    def actor_ref(self) -> ray.ObjectRef:
        return self.actor

    def eval_input(self, input: PyMicroPartition) -> PyMicroPartition:
        return ray.get(self.actor.eval_input.remote(input))
=======
    async def eval_input(self, input: PyMicroPartition) -> PyMicroPartition:
        return await self.actor.eval_input.remote(input)
>>>>>>> 27be3540

    def teardown(self) -> None:
        ray.kill(self.actor)


<<<<<<< HEAD
def get_ready_actors_by_location(
    actor_handles: list[UDFActorHandle],
    timeout: int,
) -> tuple[list[UDFActorHandle], list[UDFActorHandle]]:
    current_node_id = ray.get_runtime_context().get_node_id()

    # Wait for actors to be ready
    ready_futures = [handle.actor_ref().__ray_ready__.remote() for handle in actor_handles]
    ready_refs, _ = ray.wait(ready_futures, num_returns=len(ready_futures), timeout=timeout)
    ray.get(ready_refs)

    if not ready_refs:
        raise RuntimeError(
            f"UDF actors failed to start within {timeout} seconds, please increase the actor_udf_ready_timeout config via daft.set_execution_config(actor_udf_ready_timeout=timeout)"
        )

    # Get ready actor handles
    ready_indices = [ready_futures.index(ref) for ref in ready_refs]
    ready_handles = [actor_handles[i] for i in ready_indices]

    # Get node IDs for ready actors
    actor_node_ids = ray.get([actor_handles[i].actor_ref().get_node_id.remote() for i in ready_indices])

    # Categorize by location
    local_actors = [handle for handle, node_id in zip(ready_handles, actor_node_ids) if node_id == current_node_id]
    remote_actors = [handle for handle, node_id in zip(ready_handles, actor_node_ids) if node_id != current_node_id]

    return local_actors, remote_actors


def start_udf_actors(
=======
async def start_udf_actors(
>>>>>>> 27be3540
    projection: list[PyExpr],
    num_actors: int,
    num_gpus_per_actor: float,
    num_cpus_per_actor: float,
    memory_per_actor: float,
    timeout: int,
) -> list[UDFActorHandle]:
    expr_projection = ExpressionsProjection([Expression._from_pyexpr(expr) for expr in projection])

    actors = [
        UDFActor.options(  # type: ignore
            scheduling_strategy="SPREAD",
            num_gpus=num_gpus_per_actor,
            num_cpus=num_cpus_per_actor,
            memory=memory_per_actor,
        ).remote(expr_projection)
        for _ in range(num_actors)
    ]
<<<<<<< HEAD

    # Wait for actors to be ready
    ready, _ = ray.wait([actor.__ray_ready__.remote() for actor in actors], num_returns=1, timeout=timeout)
    ray.get(ready)
    if not ready:
        raise RuntimeError(
            f"UDF actors failed to start within {timeout} seconds, please increase the actor_udf_ready_timeout config via daft.set_execution_config(actor_udf_ready_timeout=timeout)"
        )

    # Return all actors as long as at least one is ready, as some might come up later
    handles = [UDFActorHandle(actor) for actor in actors]
=======
    node_ids = await asyncio.gather(*[actor.get_node_id.remote() for actor in actors])
    handles = [UDFActorHandle(node_id, actor) for actor, node_id in zip(actors, node_ids)]
>>>>>>> 27be3540
    return handles<|MERGE_RESOLUTION|>--- conflicted
+++ resolved
@@ -39,23 +39,17 @@
     def __init__(self, actor_ref: ray.ObjectRef) -> None:
         self.actor = actor_ref
 
-<<<<<<< HEAD
     def actor_ref(self) -> ray.ObjectRef:
         return self.actor
 
-    def eval_input(self, input: PyMicroPartition) -> PyMicroPartition:
-        return ray.get(self.actor.eval_input.remote(input))
-=======
     async def eval_input(self, input: PyMicroPartition) -> PyMicroPartition:
         return await self.actor.eval_input.remote(input)
->>>>>>> 27be3540
 
     def teardown(self) -> None:
         ray.kill(self.actor)
 
 
-<<<<<<< HEAD
-def get_ready_actors_by_location(
+async def get_ready_actors_by_location(
     actor_handles: list[UDFActorHandle],
     timeout: int,
 ) -> tuple[list[UDFActorHandle], list[UDFActorHandle]]:
@@ -63,8 +57,8 @@
 
     # Wait for actors to be ready
     ready_futures = [handle.actor_ref().__ray_ready__.remote() for handle in actor_handles]
-    ready_refs, _ = ray.wait(ready_futures, num_returns=len(ready_futures), timeout=timeout)
-    ray.get(ready_refs)
+    ready_refs, _ = await asyncio.wait(ready_futures, return_when=asyncio.ALL_COMPLETED, timeout=timeout)
+    await asyncio.gather(*ready_refs)
 
     if not ready_refs:
         raise RuntimeError(
@@ -76,7 +70,7 @@
     ready_handles = [actor_handles[i] for i in ready_indices]
 
     # Get node IDs for ready actors
-    actor_node_ids = ray.get([actor_handles[i].actor_ref().get_node_id.remote() for i in ready_indices])
+    actor_node_ids = await asyncio.gather(*[actor_handles[i].actor_ref().get_node_id.remote() for i in ready_indices])
 
     # Categorize by location
     local_actors = [handle for handle, node_id in zip(ready_handles, actor_node_ids) if node_id == current_node_id]
@@ -85,10 +79,7 @@
     return local_actors, remote_actors
 
 
-def start_udf_actors(
-=======
 async def start_udf_actors(
->>>>>>> 27be3540
     projection: list[PyExpr],
     num_actors: int,
     num_gpus_per_actor: float,
@@ -107,20 +98,17 @@
         ).remote(expr_projection)
         for _ in range(num_actors)
     ]
-<<<<<<< HEAD
 
     # Wait for actors to be ready
-    ready, _ = ray.wait([actor.__ray_ready__.remote() for actor in actors], num_returns=1, timeout=timeout)
-    ray.get(ready)
-    if not ready:
+    ready_futures = [actor.__ray_ready__.remote() for actor in actors]
+    ready_refs, _ = await asyncio.wait(ready_futures, return_when=asyncio.ALL_COMPLETED, timeout=timeout)
+    await asyncio.gather(*ready_refs)
+
+    if not ready_refs:
         raise RuntimeError(
             f"UDF actors failed to start within {timeout} seconds, please increase the actor_udf_ready_timeout config via daft.set_execution_config(actor_udf_ready_timeout=timeout)"
         )
 
     # Return all actors as long as at least one is ready, as some might come up later
     handles = [UDFActorHandle(actor) for actor in actors]
-=======
-    node_ids = await asyncio.gather(*[actor.get_node_id.remote() for actor in actors])
-    handles = [UDFActorHandle(node_id, actor) for actor, node_id in zip(actors, node_ids)]
->>>>>>> 27be3540
     return handles