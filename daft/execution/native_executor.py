--- conflicted
+++ resolved
@@ -5,6 +5,7 @@
 from daft.daft import (
     NativeExecutor as _NativeExecutor,
 )
+from daft.dataframe.display import MermaidOptions
 from daft.table import MicroPartition
 
 if TYPE_CHECKING:
@@ -18,25 +19,14 @@
 
 
 class NativeExecutor:
-<<<<<<< HEAD
-    def __init__(self, executor: _NativeExecutor):
-        self._executor = executor
-
-    @classmethod
-    def from_logical_plan_builder(
-        cls, builder: LogicalPlanBuilder, daft_execution_config: PyDaftExecutionConfig
-    ) -> NativeExecutor:
-        executor = _NativeExecutor.from_logical_plan_builder(builder._builder, daft_execution_config)
-        return cls(executor)
-=======
     def __init__(self):
         self._executor = _NativeExecutor()
->>>>>>> bae106ca
 
     def run(
         self,
         builder: LogicalPlanBuilder,
         psets: dict[str, list[MaterializedResult[PartitionT]]],
+        daft_execution_config: PyDaftExecutionConfig,
         results_buffer_size: int | None,
     ) -> Iterator[LocalMaterializedResult]:
         from daft.runners.partitioning import LocalMaterializedResult
@@ -46,21 +36,20 @@
         }
         return (
             LocalMaterializedResult(MicroPartition._from_pymicropartition(part))
-<<<<<<< HEAD
-            for part in self._executor.run(psets_mp, results_buffer_size)
+            for part in self._executor.run(builder._builder, psets_mp, daft_execution_config, results_buffer_size)
         )
 
-    def pretty_print(self, simple: bool = False, format: str = "ascii") -> str:
-        """Pretty prints the native executor's plan."""
-        from daft.dataframe.display import MermaidOptions
-
+    def pretty_print(
+        self,
+        builder: LogicalPlanBuilder,
+        daft_execution_config: PyDaftExecutionConfig,
+        simple: bool = False,
+        format: str = "ascii",
+    ) -> str:
+        """Pretty prints the current underlying logical plan."""
         if format == "ascii":
-            return self._executor.repr_ascii(simple)
+            return self._executor.repr_ascii(builder._builder, daft_execution_config, simple)
         elif format == "mermaid":
-            return self._executor.repr_mermaid(MermaidOptions(simple))
+            return self._executor.repr_mermaid(builder._builder, daft_execution_config, MermaidOptions(simple))
         else:
-            raise ValueError(f"Unknown format: {format}")
-=======
-            for part in self._executor.run(builder._builder, psets_mp, daft_execution_config, results_buffer_size)
-        )
->>>>>>> bae106ca
+            raise ValueError(f"Unknown format: {format}")