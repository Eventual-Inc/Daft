from __future__ import annotations

<<<<<<< HEAD
from dataclasses import dataclass
from typing import Iterator, cast

from daft.context import get_context
=======
>>>>>>> 1a94752c
from daft.daft import (
    FileFormat,
    IOConfig,
    JoinType,
    PyExpr,
    PySchema,
    ResourceRequest,
    ScanTask,
)
from daft.execution import execution_step, physical_plan
from daft.expressions import Expression, ExpressionsProjection
from daft.logical.map_partition_ops import MapPartitionOp
from daft.logical.schema import Schema
from daft.runners.partitioning import PartitionT
from daft.table import MicroPartition


def scan_with_tasks(
    scan_tasks: list[ScanTask],
) -> physical_plan.InProgressPhysicalPlan[PartitionT]:
    """child_plan represents partitions with filenames.

    Yield a plan to read those filenames.
    """
    # TODO(Clark): Currently hardcoded to have 1 file per instruction
    # We can instead right-size and bundle the ScanTask into single-instruction bulk reads.
    for scan_task in scan_tasks:
        scan_step = execution_step.PartitionTaskBuilder[PartitionT](inputs=[], partial_metadatas=None,).add_instruction(
            instruction=execution_step.ScanWithTask(scan_task),
            # Set the filesize as the memory request.
            # (Note: this is very conservative; file readers empirically use much more peak memory than 1x file size.)
            resource_request=ResourceRequest(memory_bytes=scan_task.size_bytes()),
        )
        yield scan_step


def empty_scan(
    schema: Schema,
) -> physical_plan.InProgressPhysicalPlan[PartitionT]:
    """yield a plan to create an empty Partition"""
    scan_step = execution_step.PartitionTaskBuilder[PartitionT](inputs=[], partial_metadatas=None,).add_instruction(
        instruction=execution_step.EmptyScan(schema=schema),
        resource_request=ResourceRequest(memory_bytes=0),
    )
    yield scan_step


<<<<<<< HEAD
@dataclass(frozen=True)
class ScanWithTask(execution_step.SingleOutputInstruction):
    scan_task: ScanTask

    def run(self, inputs: list[MicroPartition]) -> list[MicroPartition]:
        return self._scan(inputs)

    def _scan(self, inputs: list[MicroPartition]) -> list[MicroPartition]:
        assert len(inputs) == 0
        table = MicroPartition._from_scan_task(self.scan_task)
        return [table]

    def run_partial_metadata(self, input_metadatas: list[PartialPartitionMetadata]) -> list[PartialPartitionMetadata]:
        assert len(input_metadatas) == 0
        cfg = get_context().daft_execution_config
        return [
            PartialPartitionMetadata(
                num_rows=self.scan_task.num_rows(),
                size_bytes=self.scan_task.estimate_in_memory_size_bytes(cfg),
            )
        ]


@dataclass(frozen=True)
class EmptyScan(execution_step.SingleOutputInstruction):
    schema: Schema

    def run(self, inputs: list[MicroPartition]) -> list[MicroPartition]:
        return [MicroPartition.empty(self.schema)]

    def run_partial_metadata(self, input_metadatas: list[PartialPartitionMetadata]) -> list[PartialPartitionMetadata]:
        assert len(input_metadatas) == 0

        return [
            PartialPartitionMetadata(
                num_rows=0,
                size_bytes=0,
            )
        ]


def tabular_scan(
    schema: PySchema,
    columns_to_read: list[str] | None,
    file_info_table: PyTable,
    file_format_config: FileFormatConfig,
    storage_config: StorageConfig,
    limit: int,
    is_ray_runner: bool,
) -> physical_plan.InProgressPhysicalPlan[PartitionT]:
    # TODO(Clark): Fix this Ray runner hack.
    part = MicroPartition._from_pytable(file_info_table)
    if is_ray_runner:
        import ray

        parts = [ray.put(part)]
    else:
        parts = [part]
    parts_t = cast(Iterator[PartitionT], parts)

    file_info_iter = physical_plan.partition_read(iter(parts_t))
    return physical_plan.file_read(
        child_plan=file_info_iter,
        limit_rows=limit,
        schema=Schema._from_pyschema(schema),
        storage_config=storage_config,
        columns_to_read=columns_to_read,
        file_format_config=file_format_config,
    )


=======
>>>>>>> 1a94752c
def project(
    input: physical_plan.InProgressPhysicalPlan[PartitionT], projection: list[PyExpr], resource_request: ResourceRequest
) -> physical_plan.InProgressPhysicalPlan[PartitionT]:
    expr_projection = ExpressionsProjection([Expression._from_pyexpr(expr) for expr in projection])
    return physical_plan.pipeline_instruction(
        child_plan=input,
        pipeable_instruction=execution_step.Project(expr_projection),
        resource_request=resource_request,
    )


class ShimExplodeOp(MapPartitionOp):
    explode_columns: ExpressionsProjection

    def __init__(self, explode_columns: ExpressionsProjection) -> None:
        self.explode_columns = explode_columns

    def get_output_schema(self) -> Schema:
        raise NotImplementedError("Output schema shouldn't be needed at execution time")

    def run(self, input_partition: MicroPartition) -> MicroPartition:
        return input_partition.explode(self.explode_columns)


def explode(
    input: physical_plan.InProgressPhysicalPlan[PartitionT], explode_exprs: list[PyExpr]
) -> physical_plan.InProgressPhysicalPlan[PartitionT]:
    explode_expr_projection = ExpressionsProjection(
        [Expression._from_pyexpr(expr)._explode() for expr in explode_exprs]
    )
    explode_op = ShimExplodeOp(explode_expr_projection)
    return physical_plan.pipeline_instruction(
        child_plan=input,
        pipeable_instruction=execution_step.MapPartition(explode_op),
        resource_request=ResourceRequest(),
    )


def local_aggregate(
    input: physical_plan.InProgressPhysicalPlan[PartitionT],
    agg_exprs: list[PyExpr],
    group_by: list[PyExpr],
) -> physical_plan.InProgressPhysicalPlan[PartitionT]:
    aggregation_step = execution_step.Aggregate(
        to_agg=[Expression._from_pyexpr(pyexpr) for pyexpr in agg_exprs],
        group_by=ExpressionsProjection([Expression._from_pyexpr(pyexpr) for pyexpr in group_by]),
    )

    return physical_plan.pipeline_instruction(
        child_plan=input,
        pipeable_instruction=aggregation_step,
        resource_request=ResourceRequest(),
    )


def sample(
    input: physical_plan.InProgressPhysicalPlan[PartitionT], fraction: float, with_replacement: bool, seed: int | None
) -> physical_plan.InProgressPhysicalPlan[PartitionT]:
    return physical_plan.pipeline_instruction(
        child_plan=input,
        pipeable_instruction=execution_step.Sample(fraction=fraction, with_replacement=with_replacement, seed=seed),
        resource_request=ResourceRequest(),
    )


def sort(
    input: physical_plan.InProgressPhysicalPlan[PartitionT],
    sort_by: list[PyExpr],
    descending: list[bool],
    num_partitions: int,
) -> physical_plan.InProgressPhysicalPlan[PartitionT]:
    expr_projection = ExpressionsProjection([Expression._from_pyexpr(expr) for expr in sort_by])
    return physical_plan.sort(
        child_plan=input,
        sort_by=expr_projection,
        descending=descending,
        num_partitions=num_partitions,
    )


def split_by_hash(
    input: physical_plan.InProgressPhysicalPlan[PartitionT],
    num_partitions: int,
    partition_by: list[PyExpr],
) -> physical_plan.InProgressPhysicalPlan[PartitionT]:
    expr_projection = ExpressionsProjection([Expression._from_pyexpr(expr) for expr in partition_by])
    fanout_instruction = execution_step.FanoutHash(
        _num_outputs=num_partitions,
        partition_by=expr_projection,
    )
    return physical_plan.pipeline_instruction(
        input,
        fanout_instruction,
        ResourceRequest(),
    )


def reduce_merge(
    input: physical_plan.InProgressPhysicalPlan[PartitionT],
) -> physical_plan.InProgressPhysicalPlan[PartitionT]:
    reduce_instruction = execution_step.ReduceMerge()
    return physical_plan.reduce(input, reduce_instruction)


def hash_join(
    input: physical_plan.InProgressPhysicalPlan[PartitionT],
    right: physical_plan.InProgressPhysicalPlan[PartitionT],
    left_on: list[PyExpr],
    right_on: list[PyExpr],
    join_type: JoinType,
) -> physical_plan.InProgressPhysicalPlan[PartitionT]:
    left_on_expr_proj = ExpressionsProjection([Expression._from_pyexpr(expr) for expr in left_on])
    right_on_expr_proj = ExpressionsProjection([Expression._from_pyexpr(expr) for expr in right_on])
    return physical_plan.hash_join(
        left_plan=input,
        right_plan=right,
        left_on=left_on_expr_proj,
        right_on=right_on_expr_proj,
        how=join_type,
    )


def merge_join_sorted(
    input: physical_plan.InProgressPhysicalPlan[PartitionT],
    right: physical_plan.InProgressPhysicalPlan[PartitionT],
    left_on: list[PyExpr],
    right_on: list[PyExpr],
    join_type: JoinType,
    left_is_larger: bool,
) -> physical_plan.InProgressPhysicalPlan[PartitionT]:
    left_on_expr_proj = ExpressionsProjection([Expression._from_pyexpr(expr) for expr in left_on])
    right_on_expr_proj = ExpressionsProjection([Expression._from_pyexpr(expr) for expr in right_on])
    return physical_plan.merge_join_sorted(
        left_plan=input,
        right_plan=right,
        left_on=left_on_expr_proj,
        right_on=right_on_expr_proj,
        how=join_type,
        left_is_larger=left_is_larger,
    )


def sort_merge_join_aligned_boundaries(
    input: physical_plan.InProgressPhysicalPlan[PartitionT],
    right: physical_plan.InProgressPhysicalPlan[PartitionT],
    left_on: list[PyExpr],
    right_on: list[PyExpr],
    join_type: JoinType,
    num_partitions: int,
    left_is_larger: bool,
) -> physical_plan.InProgressPhysicalPlan[PartitionT]:
    left_on_expr_proj = ExpressionsProjection([Expression._from_pyexpr(expr) for expr in left_on])
    right_on_expr_proj = ExpressionsProjection([Expression._from_pyexpr(expr) for expr in right_on])
    return physical_plan.sort_merge_join_aligned_boundaries(
        left_plan=input,
        right_plan=right,
        left_on=left_on_expr_proj,
        right_on=right_on_expr_proj,
        how=join_type,
        num_partitions=num_partitions,
        left_is_larger=left_is_larger,
    )


def broadcast_join(
    broadcaster: physical_plan.InProgressPhysicalPlan[PartitionT],
    receiver: physical_plan.InProgressPhysicalPlan[PartitionT],
    left_on: list[PyExpr],
    right_on: list[PyExpr],
    join_type: JoinType,
    is_swapped: bool,
) -> physical_plan.InProgressPhysicalPlan[PartitionT]:
    left_on_expr_proj = ExpressionsProjection([Expression._from_pyexpr(expr) for expr in left_on])
    right_on_expr_proj = ExpressionsProjection([Expression._from_pyexpr(expr) for expr in right_on])
    return physical_plan.broadcast_join(
        broadcaster_plan=broadcaster,
        receiver_plan=receiver,
        left_on=left_on_expr_proj,
        right_on=right_on_expr_proj,
        how=join_type,
        is_swapped=is_swapped,
    )


def write_file(
    input: physical_plan.InProgressPhysicalPlan[PartitionT],
    file_format: FileFormat,
    schema: PySchema,
    root_dir: str,
    compression: str | None,
    partition_cols: list[PyExpr] | None,
    io_config: IOConfig | None,
) -> physical_plan.InProgressPhysicalPlan[PartitionT]:
    if partition_cols is not None:
        expr_projection = ExpressionsProjection([Expression._from_pyexpr(expr) for expr in partition_cols])
    else:
        expr_projection = None
    return physical_plan.file_write(
        input,
        file_format,
        Schema._from_pyschema(schema),
        root_dir,
        compression,
        expr_projection,
        io_config,
    )<|MERGE_RESOLUTION|>--- conflicted
+++ resolved
@@ -1,12 +1,5 @@
 from __future__ import annotations
 
-<<<<<<< HEAD
-from dataclasses import dataclass
-from typing import Iterator, cast
-
-from daft.context import get_context
-=======
->>>>>>> 1a94752c
 from daft.daft import (
     FileFormat,
     IOConfig,
@@ -54,80 +47,6 @@
     yield scan_step
 
 
-<<<<<<< HEAD
-@dataclass(frozen=True)
-class ScanWithTask(execution_step.SingleOutputInstruction):
-    scan_task: ScanTask
-
-    def run(self, inputs: list[MicroPartition]) -> list[MicroPartition]:
-        return self._scan(inputs)
-
-    def _scan(self, inputs: list[MicroPartition]) -> list[MicroPartition]:
-        assert len(inputs) == 0
-        table = MicroPartition._from_scan_task(self.scan_task)
-        return [table]
-
-    def run_partial_metadata(self, input_metadatas: list[PartialPartitionMetadata]) -> list[PartialPartitionMetadata]:
-        assert len(input_metadatas) == 0
-        cfg = get_context().daft_execution_config
-        return [
-            PartialPartitionMetadata(
-                num_rows=self.scan_task.num_rows(),
-                size_bytes=self.scan_task.estimate_in_memory_size_bytes(cfg),
-            )
-        ]
-
-
-@dataclass(frozen=True)
-class EmptyScan(execution_step.SingleOutputInstruction):
-    schema: Schema
-
-    def run(self, inputs: list[MicroPartition]) -> list[MicroPartition]:
-        return [MicroPartition.empty(self.schema)]
-
-    def run_partial_metadata(self, input_metadatas: list[PartialPartitionMetadata]) -> list[PartialPartitionMetadata]:
-        assert len(input_metadatas) == 0
-
-        return [
-            PartialPartitionMetadata(
-                num_rows=0,
-                size_bytes=0,
-            )
-        ]
-
-
-def tabular_scan(
-    schema: PySchema,
-    columns_to_read: list[str] | None,
-    file_info_table: PyTable,
-    file_format_config: FileFormatConfig,
-    storage_config: StorageConfig,
-    limit: int,
-    is_ray_runner: bool,
-) -> physical_plan.InProgressPhysicalPlan[PartitionT]:
-    # TODO(Clark): Fix this Ray runner hack.
-    part = MicroPartition._from_pytable(file_info_table)
-    if is_ray_runner:
-        import ray
-
-        parts = [ray.put(part)]
-    else:
-        parts = [part]
-    parts_t = cast(Iterator[PartitionT], parts)
-
-    file_info_iter = physical_plan.partition_read(iter(parts_t))
-    return physical_plan.file_read(
-        child_plan=file_info_iter,
-        limit_rows=limit,
-        schema=Schema._from_pyschema(schema),
-        storage_config=storage_config,
-        columns_to_read=columns_to_read,
-        file_format_config=file_format_config,
-    )
-
-
-=======
->>>>>>> 1a94752c
 def project(
     input: physical_plan.InProgressPhysicalPlan[PartitionT], projection: list[PyExpr], resource_request: ResourceRequest
 ) -> physical_plan.InProgressPhysicalPlan[PartitionT]:
