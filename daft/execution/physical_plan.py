--- conflicted
+++ resolved
@@ -224,12 +224,7 @@
             name: Name of the actor pool for debugging/observability
             resource_request: Requested amount of resources for each actor
             num_actors: Number of actors to spin up
-<<<<<<< HEAD
-            projection: Projection to be run on the incoming data (contains Stateful UDFs as well as other stateless expressions such as aliases)
-
-=======
             projection: Projection to be run on the incoming data (contains actor pool UDFs as well as other stateless expressions such as aliases)
->>>>>>> 4734c532
         """
         ...
 
