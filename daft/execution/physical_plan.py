--- conflicted
+++ resolved
@@ -51,12 +51,9 @@
 T = TypeVar("T")
 
 if TYPE_CHECKING:
-<<<<<<< HEAD
+    import pathlib
+
     from pyiceberg.partitioning import PartitionSpec as IcebergPartitionSpec
-=======
-    import pathlib
-
->>>>>>> c5b70621
     from pyiceberg.schema import Schema as IcebergSchema
     from pyiceberg.table import TableProperties as IcebergTableProperties
 
