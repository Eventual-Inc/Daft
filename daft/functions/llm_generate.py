<<<<<<< HEAD
from __future__ import annotations

from typing import Literal
=======
from typing import Any, Literal, Optional
>>>>>>> d2b94a65

from daft import DataType, Expression, Series, udf


def llm_generate(
    input_column: Expression,
    model: str = "facebook/opt-125m",
    provider: Literal["vllm"] = "vllm",  # vllm is the only supported provider for now
    concurrency: int = 1,
    batch_size: int = 1024,
<<<<<<< HEAD
    num_cpus: int | None = None,
    num_gpus: int | None = None,
    **generation_config,
):
=======
    num_cpus: Optional[int] = None,
    num_gpus: Optional[int] = None,
    **generation_config: dict[str, Any],
) -> Expression:
>>>>>>> d2b94a65
    """A UDF for running LLM inference over an input column of strings.

    This UDF provides a flexible interface for text generation using various LLM providers.
    By default, it uses vLLM for efficient local inference.

    Args:
        model: str, default="facebook/opt-125m"
            The model identifier to use for generation
        provider: str, default="vllm"
            The LLM provider to use for generation. Supported values: "vllm"
        concurrency: int, default=1
            The number of concurrent instances of the model to run
        batch_size: int, default=1024
            The batch size for the UDF
        num_cpus: float, default=None
            The number of CPUs to use for the UDF
        num_gpus: float, default=None
            The number of GPUs to use for the UDF
        generation_config: dict, default={}
            Configuration parameters for text generation (e.g., temperature, max_tokens)

    Examples:
        >>> import daft
        >>> from daft import col
        >>> from daft.functions import llm_generate
        >>> df = daft.read_csv("prompts.csv")
        >>> df = df.with_column("response", llm_generate(col("prompt"), model="facebook/opt-125m"))
        >>> df.collect()

    Note:
        Make sure the required provider packages are installed (e.g. vllm, transformers).
    """
    if provider == "vllm":
        cls = _vLLMGenerator
    else:
        raise ValueError(f"Unsupported provider: {provider}")

    llm_generator = udf(
        return_dtype=DataType.string(),
        batch_size=batch_size,
        num_cpus=num_cpus,
        num_gpus=num_gpus,
        concurrency=concurrency,
    )(cls).with_init_args(
        model=model,
        generation_config=generation_config,
    )

    return llm_generator(input_column)


class _vLLMGenerator:
    def __init__(
        self,
        model: str = "facebook/opt-125m",
        generation_config: dict[str, Any] = {},
    ) -> None:
        try:
            from vllm import LLM
        except ImportError:
            raise ImportError("Please install the vllm package to use this provider.")
        self.model = model
        self.generation_config = generation_config
        self.llm = LLM(model=self.model)

    def __call__(self, input_prompt_column: Series) -> list[str]:
        from vllm import SamplingParams

        prompts = input_prompt_column.to_pylist()
        outputs = self.llm.generate(prompts, SamplingParams(**self.generation_config))
        return [output.outputs[0].text for output in outputs]<|MERGE_RESOLUTION|>--- conflicted
+++ resolved
@@ -1,10 +1,6 @@
-<<<<<<< HEAD
 from __future__ import annotations
 
-from typing import Literal
-=======
-from typing import Any, Literal, Optional
->>>>>>> d2b94a65
+from typing import Any, Literal
 
 from daft import DataType, Expression, Series, udf
 
@@ -15,17 +11,10 @@
     provider: Literal["vllm"] = "vllm",  # vllm is the only supported provider for now
     concurrency: int = 1,
     batch_size: int = 1024,
-<<<<<<< HEAD
     num_cpus: int | None = None,
     num_gpus: int | None = None,
-    **generation_config,
-):
-=======
-    num_cpus: Optional[int] = None,
-    num_gpus: Optional[int] = None,
     **generation_config: dict[str, Any],
 ) -> Expression:
->>>>>>> d2b94a65
     """A UDF for running LLM inference over an input column of strings.
 
     This UDF provides a flexible interface for text generation using various LLM providers.
