--- conflicted
+++ resolved
@@ -356,13 +356,10 @@
     "partition_iceberg_truncate",
     "partition_months",
     "partition_years",
-<<<<<<< HEAD
     "pow",
     "power",
-=======
     "product",
     "prompt",
->>>>>>> 88ea033b
     "quarter",
     "radians",
     "rank",
