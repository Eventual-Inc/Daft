--- conflicted
+++ resolved
@@ -325,95 +325,4 @@
     Returns:
         Expression: An expression that returns the dense rank of the current row.
     """
-<<<<<<< HEAD
-    return Expression._from_pyexpr(native.row_number())
-
-
-def rank() -> Expression:
-    """Return the rank of the current row (used for window functions).
-
-    Example:
-        >>> import daft
-        >>> from daft.window import Window
-        >>> from daft.functions import rank
-        >>> df = daft.from_pydict({"category": ["A", "A", "A", "A", "B", "B", "B", "B"], "value": [1, 3, 3, 7, 7, 7, 4, 4]})
-        >>>
-        >>> window = Window().partition_by("category").order_by("value", desc=True)
-        >>> df = df.with_column("rank", rank().over(window))
-        >>> df = df.sort("category")
-        >>> df.show()
-        ╭──────────┬───────┬────────╮
-        │ category ┆ value ┆ rank   │
-        │ ---      ┆ ---   ┆ ---    │
-        │ Utf8     ┆ Int64 ┆ UInt64 │
-        ╞══════════╪═══════╪════════╡
-        │ A        ┆ 7     ┆ 1      │
-        ├╌╌╌╌╌╌╌╌╌╌┼╌╌╌╌╌╌╌┼╌╌╌╌╌╌╌╌┤
-        │ A        ┆ 3     ┆ 2      │
-        ├╌╌╌╌╌╌╌╌╌╌┼╌╌╌╌╌╌╌┼╌╌╌╌╌╌╌╌┤
-        │ A        ┆ 3     ┆ 2      │
-        ├╌╌╌╌╌╌╌╌╌╌┼╌╌╌╌╌╌╌┼╌╌╌╌╌╌╌╌┤
-        │ A        ┆ 1     ┆ 4      │
-        ├╌╌╌╌╌╌╌╌╌╌┼╌╌╌╌╌╌╌┼╌╌╌╌╌╌╌╌┤
-        │ B        ┆ 7     ┆ 1      │
-        ├╌╌╌╌╌╌╌╌╌╌┼╌╌╌╌╌╌╌┼╌╌╌╌╌╌╌╌┤
-        │ B        ┆ 7     ┆ 1      │
-        ├╌╌╌╌╌╌╌╌╌╌┼╌╌╌╌╌╌╌┼╌╌╌╌╌╌╌╌┤
-        │ B        ┆ 4     ┆ 3      │
-        ├╌╌╌╌╌╌╌╌╌╌┼╌╌╌╌╌╌╌┼╌╌╌╌╌╌╌╌┤
-        │ B        ┆ 4     ┆ 3      │
-        ╰──────────┴───────┴────────╯
-        <BLANKLINE>
-        (Showing first 8 rows)
-
-    Returns:
-        Expression: An expression that returns the rank of the current row.
-    """
-    return Expression._from_pyexpr(native.rank())
-
-
-def dense_rank() -> Expression:
-    """Return the dense rank of the current row (used for window functions).
-
-    The dense rank is the rank of the current row without gaps.
-
-    Example:
-        >>> import daft
-        >>> from daft.window import Window
-        >>> from daft.functions import dense_rank
-        >>> df = daft.from_pydict({"category": ["A", "A", "A", "A", "B", "B", "B", "B"], "value": [1, 3, 3, 7, 7, 7, 4, 4]})
-        >>>
-        >>> window = Window().partition_by("category").order_by("value", desc=True)
-        >>> df = df.with_column("dense_rank", dense_rank().over(window))
-        >>> df = df.sort("category")
-        >>> df.show()
-        ╭──────────┬───────┬────────────╮
-        │ category ┆ value ┆ dense_rank │
-        │ ---      ┆ ---   ┆ ---        │
-        │ Utf8     ┆ Int64 ┆ UInt64     │
-        ╞══════════╪═══════╪════════════╡
-        │ A        ┆ 7     ┆ 1          │
-        ├╌╌╌╌╌╌╌╌╌╌┼╌╌╌╌╌╌╌┼╌╌╌╌╌╌╌╌╌╌╌╌┤
-        │ A        ┆ 3     ┆ 2          │
-        ├╌╌╌╌╌╌╌╌╌╌┼╌╌╌╌╌╌╌┼╌╌╌╌╌╌╌╌╌╌╌╌┤
-        │ A        ┆ 3     ┆ 2          │
-        ├╌╌╌╌╌╌╌╌╌╌┼╌╌╌╌╌╌╌┼╌╌╌╌╌╌╌╌╌╌╌╌┤
-        │ A        ┆ 1     ┆ 3          │
-        ├╌╌╌╌╌╌╌╌╌╌┼╌╌╌╌╌╌╌┼╌╌╌╌╌╌╌╌╌╌╌╌┤
-        │ B        ┆ 7     ┆ 1          │
-        ├╌╌╌╌╌╌╌╌╌╌┼╌╌╌╌╌╌╌┼╌╌╌╌╌╌╌╌╌╌╌╌┤
-        │ B        ┆ 7     ┆ 1          │
-        ├╌╌╌╌╌╌╌╌╌╌┼╌╌╌╌╌╌╌┼╌╌╌╌╌╌╌╌╌╌╌╌┤
-        │ B        ┆ 4     ┆ 2          │
-        ├╌╌╌╌╌╌╌╌╌╌┼╌╌╌╌╌╌╌┼╌╌╌╌╌╌╌╌╌╌╌╌┤
-        │ B        ┆ 4     ┆ 2          │
-        ╰──────────┴───────┴────────────╯
-        <BLANKLINE>
-        (Showing first 8 rows)
-
-    Returns:
-        Expression: An expression that returns the dense rank of the current row.
-    """
-=======
->>>>>>> a5060d42
     return Expression._from_pyexpr(native.dense_rank())