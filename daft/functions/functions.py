--- conflicted
+++ resolved
@@ -214,7 +214,14 @@
         │ ---      ┆ ---   ┆ ---    │
         │ Utf8     ┆ Int64 ┆ UInt64 │
         ╞══════════╪═══════╪════════╡
-<<<<<<< HEAD
+        │ B        ┆ 1     ┆ 1      │
+        ├╌╌╌╌╌╌╌╌╌╌┼╌╌╌╌╌╌╌┼╌╌╌╌╌╌╌╌┤
+        │ B        ┆ 3     ┆ 2      │
+        ├╌╌╌╌╌╌╌╌╌╌┼╌╌╌╌╌╌╌┼╌╌╌╌╌╌╌╌┤
+        │ B        ┆ 3     ┆ 3      │
+        ├╌╌╌╌╌╌╌╌╌╌┼╌╌╌╌╌╌╌┼╌╌╌╌╌╌╌╌┤
+        │ B        ┆ 7     ┆ 4      │
+        ├╌╌╌╌╌╌╌╌╌╌┼╌╌╌╌╌╌╌┼╌╌╌╌╌╌╌╌┤
         │ A        ┆ 1     ┆ 1      │
         ├╌╌╌╌╌╌╌╌╌╌┼╌╌╌╌╌╌╌┼╌╌╌╌╌╌╌╌┤
         │ A        ┆ 2     ┆ 2      │
@@ -222,20 +229,9 @@
         │ A        ┆ 7     ┆ 3      │
         ├╌╌╌╌╌╌╌╌╌╌┼╌╌╌╌╌╌╌┼╌╌╌╌╌╌╌╌┤
         │ A        ┆ 9     ┆ 4      │
-        ├╌╌╌╌╌╌╌╌╌╌┼╌╌╌╌╌╌╌┼╌╌╌╌╌╌╌╌┤
-=======
->>>>>>> 89949f10
-        │ B        ┆ 1     ┆ 1      │
-        ├╌╌╌╌╌╌╌╌╌╌┼╌╌╌╌╌╌╌┼╌╌╌╌╌╌╌╌┤
-        │ B        ┆ 3     ┆ 2      │
-        ├╌╌╌╌╌╌╌╌╌╌┼╌╌╌╌╌╌╌┼╌╌╌╌╌╌╌╌┤
-        │ B        ┆ 3     ┆ 3      │
-        ├╌╌╌╌╌╌╌╌╌╌┼╌╌╌╌╌╌╌┼╌╌╌╌╌╌╌╌┤
-        │ B        ┆ 7     ┆ 4      │
-<<<<<<< HEAD
         ╰──────────┴───────┴────────╯
         <BLANKLINE>
-        (Showing first 4 of 4 rows)
+        (Showing first 8 rows)
 
     Returns:
         Expression: An expression that returns the row number of the current row.
@@ -260,14 +256,10 @@
         │ ---      ┆ ---   ┆ ---    │
         │ Utf8     ┆ Int64 ┆ UInt64 │
         ╞══════════╪═══════╪════════╡
-=======
-        ├╌╌╌╌╌╌╌╌╌╌┼╌╌╌╌╌╌╌┼╌╌╌╌╌╌╌╌┤
->>>>>>> 89949f10
         │ A        ┆ 1     ┆ 1      │
         ├╌╌╌╌╌╌╌╌╌╌┼╌╌╌╌╌╌╌┼╌╌╌╌╌╌╌╌┤
         │ A        ┆ 2     ┆ 2      │
         ├╌╌╌╌╌╌╌╌╌╌┼╌╌╌╌╌╌╌┼╌╌╌╌╌╌╌╌┤
-<<<<<<< HEAD
         │ A        ┆ 4     ┆ 3      │
         ├╌╌╌╌╌╌╌╌╌╌┼╌╌╌╌╌╌╌┼╌╌╌╌╌╌╌╌┤
         │ A        ┆ 6     ┆ 4      │
@@ -326,17 +318,4 @@
     Returns:
         Expression: An expression that returns the dense rank of the current row.
     """
-    return Expression._from_pyexpr(native.dense_rank())
-=======
-        │ A        ┆ 7     ┆ 3      │
-        ├╌╌╌╌╌╌╌╌╌╌┼╌╌╌╌╌╌╌┼╌╌╌╌╌╌╌╌┤
-        │ A        ┆ 9     ┆ 4      │
-        ╰──────────┴───────┴────────╯
-        <BLANKLINE>
-        (Showing first 8 rows)
-
-    Returns:
-        Expression: An expression that returns the row number of the current row.
-    """
-    return Expression._from_pyexpr(native.row_number())
->>>>>>> 89949f10
+    return Expression._from_pyexpr(native.dense_rank())