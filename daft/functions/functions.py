--- conflicted
+++ resolved
@@ -208,10 +208,7 @@
         >>> # Ascending order
         >>> window = Window().partition_by("category").order_by("value")
         >>> df = df.with_column("row", row_number().over(window))
-<<<<<<< HEAD
-=======
         >>> df = df.sort("category")
->>>>>>> e99d8ccf
         >>> df.show()
         ╭──────────┬───────┬────────╮
         │ category ┆ value ┆ row    │
@@ -235,11 +232,7 @@
         │ B        ┆ 7     ┆ 4      │
         ╰──────────┴───────┴────────╯
         <BLANKLINE>
-<<<<<<< HEAD
-        (Showing first 4 of 4 rows)
-=======
         (Showing first 8 rows)
->>>>>>> e99d8ccf
 
     Returns:
         Expression: An expression that returns the row number of the current row.
@@ -254,42 +247,17 @@
         >>> import daft
         >>> from daft.window import Window
         >>> from daft.functions import rank
-<<<<<<< HEAD
-        >>> df = daft.from_pydict({"category": ["A", "A", "A", "A", "A", "A", "A"], "value": [4, 9, 6, 8, 1, 2, 8]})
-        >>>
-        >>> window = Window().partition_by("category").order_by("value")
-        >>> df = df.with_column("rank", rank().over(window))
-=======
         >>> df = daft.from_pydict({"category": ["A", "A", "A", "A", "B", "B", "B", "B"], "value": [1, 3, 3, 7, 7, 7, 4, 4]})
         >>>
         >>> window = Window().partition_by("category").order_by("value", desc=True)
         >>> df = df.with_column("rank", rank().over(window))
         >>> df = df.sort("category")
->>>>>>> e99d8ccf
         >>> df.show()
         ╭──────────┬───────┬────────╮
         │ category ┆ value ┆ rank   │
         │ ---      ┆ ---   ┆ ---    │
         │ Utf8     ┆ Int64 ┆ UInt64 │
         ╞══════════╪═══════╪════════╡
-<<<<<<< HEAD
-        │ A        ┆ 1     ┆ 1      │
-        ├╌╌╌╌╌╌╌╌╌╌┼╌╌╌╌╌╌╌┼╌╌╌╌╌╌╌╌┤
-        │ A        ┆ 2     ┆ 2      │
-        ├╌╌╌╌╌╌╌╌╌╌┼╌╌╌╌╌╌╌┼╌╌╌╌╌╌╌╌┤
-        │ A        ┆ 4     ┆ 3      │
-        ├╌╌╌╌╌╌╌╌╌╌┼╌╌╌╌╌╌╌┼╌╌╌╌╌╌╌╌┤
-        │ A        ┆ 6     ┆ 4      │
-        ├╌╌╌╌╌╌╌╌╌╌┼╌╌╌╌╌╌╌┼╌╌╌╌╌╌╌╌┤
-        │ A        ┆ 8     ┆ 5      │
-        ├╌╌╌╌╌╌╌╌╌╌┼╌╌╌╌╌╌╌┼╌╌╌╌╌╌╌╌┤
-        │ A        ┆ 8     ┆ 5      │
-        ├╌╌╌╌╌╌╌╌╌╌┼╌╌╌╌╌╌╌┼╌╌╌╌╌╌╌╌┤
-        │ A        ┆ 9     ┆ 7      │
-        ╰──────────┴───────┴────────╯
-        <BLANKLINE>
-        (Showing first 7 of 7 rows)
-=======
         │ A        ┆ 7     ┆ 1      │
         ├╌╌╌╌╌╌╌╌╌╌┼╌╌╌╌╌╌╌┼╌╌╌╌╌╌╌╌┤
         │ A        ┆ 3     ┆ 2      │
@@ -308,7 +276,6 @@
         ╰──────────┴───────┴────────╯
         <BLANKLINE>
         (Showing first 8 rows)
->>>>>>> e99d8ccf
 
     Returns:
         Expression: An expression that returns the rank of the current row.
@@ -325,42 +292,17 @@
         >>> import daft
         >>> from daft.window import Window
         >>> from daft.functions import dense_rank
-<<<<<<< HEAD
-        >>> df = daft.from_pydict({"category": ["A", "A", "A", "A", "A", "A", "A"], "value": [4, 9, 6, 8, 1, 2, 8]})
-        >>>
-        >>> window = Window().partition_by("category").order_by("value")
-        >>> df = df.with_column("dense_rank", dense_rank().over(window))
-=======
         >>> df = daft.from_pydict({"category": ["A", "A", "A", "A", "B", "B", "B", "B"], "value": [1, 3, 3, 7, 7, 7, 4, 4]})
         >>>
         >>> window = Window().partition_by("category").order_by("value", desc=True)
         >>> df = df.with_column("dense_rank", dense_rank().over(window))
         >>> df = df.sort("category")
->>>>>>> e99d8ccf
         >>> df.show()
         ╭──────────┬───────┬────────────╮
         │ category ┆ value ┆ dense_rank │
         │ ---      ┆ ---   ┆ ---        │
         │ Utf8     ┆ Int64 ┆ UInt64     │
         ╞══════════╪═══════╪════════════╡
-<<<<<<< HEAD
-        │ A        ┆ 1     ┆ 1          │
-        ├╌╌╌╌╌╌╌╌╌╌┼╌╌╌╌╌╌╌┼╌╌╌╌╌╌╌╌╌╌╌╌┤
-        │ A        ┆ 2     ┆ 2          │
-        ├╌╌╌╌╌╌╌╌╌╌┼╌╌╌╌╌╌╌┼╌╌╌╌╌╌╌╌╌╌╌╌┤
-        │ A        ┆ 4     ┆ 3          │
-        ├╌╌╌╌╌╌╌╌╌╌┼╌╌╌╌╌╌╌┼╌╌╌╌╌╌╌╌╌╌╌╌┤
-        │ A        ┆ 6     ┆ 4          │
-        ├╌╌╌╌╌╌╌╌╌╌┼╌╌╌╌╌╌╌┼╌╌╌╌╌╌╌╌╌╌╌╌┤
-        │ A        ┆ 8     ┆ 5          │
-        ├╌╌╌╌╌╌╌╌╌╌┼╌╌╌╌╌╌╌┼╌╌╌╌╌╌╌╌╌╌╌╌┤
-        │ A        ┆ 8     ┆ 5          │
-        ├╌╌╌╌╌╌╌╌╌╌┼╌╌╌╌╌╌╌┼╌╌╌╌╌╌╌╌╌╌╌╌┤
-        │ A        ┆ 9     ┆ 6          │
-        ╰──────────┴───────┴────────────╯
-        <BLANKLINE>
-        (Showing first 7 of 7 rows)
-=======
         │ A        ┆ 7     ┆ 1          │
         ├╌╌╌╌╌╌╌╌╌╌┼╌╌╌╌╌╌╌┼╌╌╌╌╌╌╌╌╌╌╌╌┤
         │ A        ┆ 3     ┆ 2          │
@@ -379,7 +321,6 @@
         ╰──────────┴───────┴────────────╯
         <BLANKLINE>
         (Showing first 8 rows)
->>>>>>> e99d8ccf
 
     Returns:
         Expression: An expression that returns the dense rank of the current row.
