from __future__ import annotations

import threading
import warnings
from types import GenericAlias
from typing import TYPE_CHECKING, Any, Callable, Union

from packaging.version import parse

from daft.daft import ImageMode, PyDataType, PyMediaType, PyTimeUnit, sql_datatype
from daft.dependencies import np, pa
from daft.runners import get_or_create_runner

if TYPE_CHECKING:
    import builtins

    import jaxtyping


class MediaType:
    _media_type: PyMediaType

    def __init__(self) -> None:
        raise NotImplementedError("Please use MediaType.unknown() or .video() instead.")

    @classmethod
    def _from_pyfileformat(cls, mt: PyMediaType) -> MediaType:
        fileformat = MediaType.__new__(MediaType)
        fileformat._media_type = mt
        return fileformat

    @classmethod
    def unknown(cls) -> MediaType:
        """Represents an unknown media type."""
        return cls._from_pyfileformat(PyMediaType.unknown())

    @classmethod
    def video(cls) -> MediaType:
        """Represents a video media type."""
        return cls._from_pyfileformat(PyMediaType.video())


class TimeUnit:
    _timeunit: PyTimeUnit

    def __init__(self) -> None:
        raise NotImplementedError("Please use TimeUnit.from_str(), .s(), .ms(), .us(), or .ns() instead.")

    @staticmethod
    def _from_pytimeunit(o3: PyTimeUnit) -> TimeUnit:
        timeunit = TimeUnit.__new__(TimeUnit)
        timeunit._timeunit = o3
        return timeunit

    @classmethod
    def s(cls) -> TimeUnit:
        """Represents seconds."""
        return cls._from_pytimeunit(PyTimeUnit.seconds())

    @classmethod
    def ms(cls) -> TimeUnit:
        """Represents milliseconds."""
        return cls._from_pytimeunit(PyTimeUnit.milliseconds())

    @classmethod
    def us(cls) -> TimeUnit:
        """Represents microseconds."""
        return cls._from_pytimeunit(PyTimeUnit.microseconds())

    @classmethod
    def ns(cls) -> TimeUnit:
        """Represents nanoseconds."""
        return cls._from_pytimeunit(PyTimeUnit.nanoseconds())

    @classmethod
    def from_str(cls, unit: str) -> TimeUnit:
        """Attempts to parse a string into a TimeUnit.

        Supported strings are
        - "s" | "seconds" -> seconds
        - "ms" | "milliseconds" -> milliseconds
        - "us" | "microseconds" -> microseconds
        - "ns" | "nanoseconds" -> nanoseconds
        Args:
            unit: The string to parse.

        Examples:
            >>> TimeUnit.from_str("s")
            TimeUnit(s)
            >>> TimeUnit.from_str("milliseconds")
            TimeUnit(ms)
            >>> try:
            ...     TimeUnit.from_str("foo")
            ... except ValueError:
            ...     pass

        """
        return cls._from_pytimeunit(PyTimeUnit.from_str(unit))

    def __str__(self) -> str:
        # These are the strings PyArrow uses.
        if self._timeunit == PyTimeUnit.seconds():
            return "s"
        elif self._timeunit == PyTimeUnit.milliseconds():
            return "ms"
        elif self._timeunit == PyTimeUnit.microseconds():
            return "us"
        elif self._timeunit == PyTimeUnit.nanoseconds():
            return "ns"
        else:
            assert False

    def __repr__(self) -> str:
        return f"TimeUnit({self.__str__()})"


class DataType:
    """A Daft DataType defines the type of all the values in an Expression or DataFrame column."""

    _dtype: PyDataType

    def __init__(self) -> None:
        raise NotImplementedError(
            "We do not support creating a DataType via __init__ "
            "use a creator method like DataType.int32() or use DataType.from_arrow_type(pa_type)"
        )

    @classmethod
    def infer_from_type(cls, t: type | GenericAlias) -> DataType:
        """Infer Daft DataType from a Python type."""
        # NOTE: Make sure this matches the logic in `Literal::from_pyobj` in Rust

        assert isinstance(t, (type, GenericAlias)), f"Input to DataType.infer_from_type must be a type, found: {t}"

        import datetime
        import decimal
        import importlib
        import typing

        from typing_extensions import is_typeddict

        import daft.file
        import daft.series

        origin_or_none = typing.get_origin(t)
        origin: type = origin_or_none if origin_or_none is not None else t  # type: ignore
        args = typing.get_args(t)

        def check_type(type_or_path: type | str) -> bool:
            """Check if `origin` is a subclass of `type_or_path`.

            Pass in a string value for `type_or_path` for types from optional dependencies.
            """
            if isinstance(type_or_path, type):
                type_obj = type_or_path
            elif isinstance(type_or_path, str):
                module_name, type_name = type_or_path.rsplit(".", 1)
                try:
                    module = importlib.import_module(module_name)
                    type_obj = getattr(module, type_name)
                except (ImportError, AttributeError):
                    return False
            else:
                raise ValueError("`type_or_path` must be type or string")

            return issubclass(origin, type_obj)

        if check_type(type(None)):
            return cls.null()
        elif check_type(bool):
            return cls.bool()
        elif check_type(str):
            return cls.string()
        elif check_type(bytes):
            return cls.binary()
        elif check_type(int):
            return cls.int64()
        elif check_type(float):
            return cls.float64()
        elif check_type(datetime.datetime):
            # cannot derive timezone from type
            return cls.timestamp(TimeUnit.us(), timezone=None)
        elif check_type(datetime.date):
            return cls.date()
        elif check_type(datetime.time):
            return cls.time(TimeUnit.us())
        elif check_type(datetime.timedelta):
            return cls.duration(TimeUnit.us())

        elif check_type(daft.file.File):
            return cls.file()
        elif check_type(list):
            if len(args) == 0:
                inner_dtype = cls.python()
            elif len(args) == 1:
                inner_dtype = cls.infer_from_type(args[0])
            else:
                raise TypeError(f"Python list type cannot have more than one type argument, found: {t}")

            return cls.list(inner_dtype)
        elif is_typeddict(origin):
            field_types = typing.get_type_hints(origin)
            if any(not isinstance(t, str) for t in field_types):
                warnings.warn(
                    f"Expected all TypedDict keys to be strings, found: {field_types}. Defaulting to Map[Python, Python] type."
                )
                return cls.map(cls.python(), cls.python())

            field_dtypes = {k: cls.infer_from_type(v) for k, v in field_types.items()}
            return cls.struct(field_dtypes)
        elif check_type(dict):
            if len(args) == 0:
                key_dtype = cls.python()
                value_dtype = cls.python()
            elif len(args) == 2:
                key_dtype = cls.infer_from_type(args[0])
                value_dtype = cls.infer_from_type(args[1])
            else:
                raise TypeError(f"Python dict type must have exactly two type arguments, found: {t}")

            # dict type can also be turned into struct, but we are unable to derive the struct keys from the type alone
            return cls.map(key_dtype, value_dtype)
        elif check_type(tuple):
            if len(args) == 0:
                # tuple -> List[Python]
                return cls.list(cls.python())
            if len(args) == 2 and args[1] is Ellipsis:
                # tuple[inner_type, ...] -> List[inner_type]
                inner_dtype = cls.infer_from_type(args[0])
                return cls.list(inner_dtype)
            else:
                # tuple[type0, type1, ...] -> Struct[_0: type0, _1: type1, ...]
                field_dtypes = {f"_{i}": cls.infer_from_type(arg) for i, arg in enumerate(args)}
                return cls.struct(field_dtypes)
        elif check_type(decimal.Decimal):
            warnings.warn(
                "Cannot derive precision and scale from decimal.Decimal type, defaulting to DataType.python()"
            )
            return cls.python()
        elif check_type(daft.series.Series):
            warnings.warn(
                "Cannot derive inner type from daft.Series type, defaulting to DataType.python() for Series inner type"
            )
            return cls.list(cls.python())
        elif check_type("pydantic.BaseModel"):
            import pydantic

            if not (parse("2.0.0") <= parse(pydantic.__version__) < parse("3.0.0")):
                raise ValueError(
                    f"Daft only supports DataType inference for Pydantic V2, found Pydantic V{pydantic.__version__}"
                )

            model: pydantic.BaseModel = origin

            serialize_by_alias = model.model_config.get("serialize_by_alias", False)

            field_dtypes = {}
            for attr_name, field_info in model.model_fields.items():
                if serialize_by_alias:
                    if field_info.serialization_alias is not None:
                        serialized_name = field_info.serialization_alias
                    elif field_info.alias is not None:
                        serialized_name = field_info.alias
                    else:
                        serialized_name = attr_name
                else:
                    serialized_name = attr_name
                field_dtypes[serialized_name] = cls.infer_from_type(field_info.annotation)

            for attr_name, field_info in model.model_computed_fields.items():
                if serialize_by_alias:
                    if field_info.alias is not None:
                        serialized_name = field_info.alias
                    else:
                        serialized_name = attr_name
                else:
                    serialized_name = attr_name
                field_dtypes[serialized_name] = cls.infer_from_type(field_info.return_type)

            return cls.struct(field_dtypes)
        elif check_type("PIL.Image.Image"):
            return cls.image()
        elif check_type("jaxtyping.AbstractArray"):
            return cls._infer_from_jaxtyping(origin)
        elif check_type("numpy.ndarray"):
            inner_dtype = None
            if len(args) == 2:
                # https://numpy.org/doc/2.3/reference/typing.html#numpy.typing.NDArray
                numpy_dtype_args = typing.get_args(args[1])
                if len(numpy_dtype_args) == 1:
                    inner_dtype = cls.infer_from_type(numpy_dtype_args[0])

            if inner_dtype is None:
                warnings.warn(
                    f"Cannot derive inner type from {t}, defaulting to DataType.python() for ndarray inner type"
                )
                inner_dtype = cls.python()

            return cls.tensor(inner_dtype)

        elif check_type("torch.FloatTensor"):
            return cls.tensor(cls.float32())
        elif check_type("torch.DoubleTensor"):
            return cls.tensor(cls.float64())
        elif check_type("torch.ByteTensor"):
            return cls.tensor(cls.uint8())
        elif check_type("torch.CharTensor"):
            return cls.tensor(cls.int8())
        elif check_type("torch.ShortTensor"):
            return cls.tensor(cls.int16())
        elif check_type("torch.IntTensor"):
            return cls.tensor(cls.int32())
        elif check_type("torch.LongTensor"):
            return cls.tensor(cls.int64())
        elif check_type("torch.BoolTensor"):
            return cls.tensor(cls.bool())
        elif (
            check_type("torch.Tensor")
            or check_type("tensorflow.Tensor")
            or check_type("jax.Array")
            or check_type("cupy.ndarray")
        ):
            return cls.tensor(cls.python())
        elif check_type("numpy.generic"):
            return cls._infer_from_numpy_scalar_dtype(origin)
        elif check_type("pandas.Series"):
            warnings.warn(
                "Cannot derive inner type from pandas.Series type, defaulting to DataType.python() for Series inner type"
            )
            return cls.list(cls.python())
<<<<<<< HEAD
        elif check_type("PIL.Image.Image"):
            return cls.image()
        elif check_type(daft.series.Series):
            warnings.warn(
                "Cannot derive inner type from daft.Series type, defaulting to DataType.python() for Series inner type"
            )
            return cls.list(cls.python())
        elif check_type(daft.file.VideoFile):
            return cls.file(MediaType.video())
        elif check_type(daft.file.File):
            return cls.file(MediaType.unknown())
=======
>>>>>>> 158a1046
        else:
            return cls.python()

    @classmethod
    def _infer_from_numpy_scalar_dtype(cls, t: type) -> DataType:
        import numpy as np

        if t is np.bool_:
            return cls.bool()
        elif t is np.int8:
            return cls.int8()
        elif t is np.uint8:
            return cls.uint8()
        elif t is np.int16:
            return cls.int16()
        elif t is np.uint16:
            return cls.uint16()
        elif t is np.int32:
            return cls.int32()
        elif t is np.uint32:
            return cls.uint32()
        elif t is np.int64:
            return cls.int64()
        elif t is np.uint64:
            return cls.uint64()
        elif t is np.float32:
            return cls.float32()
        elif t is np.float64:
            return cls.float64()
        elif t is np.datetime64:
            warnings.warn(
                "numpy.datetime64 may be converted to either timestamp or date based on the value, defaulting to DataType.timestamp(TimeUnit.us())"
            )
            return cls.timestamp(TimeUnit.us(), timezone=None)
        else:
            return cls.python()

    @classmethod
    def _infer_from_jaxtyping(cls, t: jaxtyping.AbstractArray) -> DataType:
        print("inferring jaxtyping", t)

        import jaxtyping
        from jaxtyping._array_types import _FixedDim

        inferred_array_type = cls.infer_from_type(t.array_type)
        if not inferred_array_type.is_tensor():
            # if we do not support converting the array type to a tensor, do not infer an inner dtype or shape
            return inferred_array_type

        def is_dtype(dtype: jaxtyping.AbstractDtype) -> bool:
            return t.dtypes == dtype[Any, "..."].dtypes

        if is_dtype(jaxtyping.Bool):
            inner_dtype = cls.bool()
        elif is_dtype(jaxtyping.Int8):
            inner_dtype = cls.int8()
        elif is_dtype(jaxtyping.UInt8):
            inner_dtype = cls.uint8()
        elif is_dtype(jaxtyping.Int16):
            inner_dtype = cls.int16()
        elif is_dtype(jaxtyping.UInt16):
            inner_dtype = cls.uint16()
        elif is_dtype(jaxtyping.Int32):
            inner_dtype = cls.int32()
        elif is_dtype(jaxtyping.UInt32):
            inner_dtype = cls.uint32()
        elif is_dtype(jaxtyping.Int64) or is_dtype(jaxtyping.Int) or is_dtype(jaxtyping.Integer):
            inner_dtype = cls.int64()
        elif is_dtype(jaxtyping.UInt64) or is_dtype(jaxtyping.UInt):
            inner_dtype = cls.uint64()
        elif is_dtype(jaxtyping.Float32):
            inner_dtype = cls.float32()
        elif is_dtype(jaxtyping.Float64) or is_dtype(jaxtyping.Float) or is_dtype(jaxtyping.Real):
            inner_dtype = cls.float64()
        else:
            inner_dtype = cls.python()

        if len(t.dims) == 0:
            shape = ()
        else:
            # only set shape if all dims are fixed
            if all(isinstance(dim, _FixedDim) for dim in t.dims):
                shape = tuple(dim.size for dim in t.dims)
            else:
                shape = None

        return cls.tensor(inner_dtype, shape)

    @classmethod
    def infer_from_object(cls, obj: Any) -> DataType:
        """Infer Daft DataType from a Python object."""
        from daft.series import Series

        s = Series.from_pylist([obj])
        return s.datatype()

    @classmethod
    def from_sql(cls, sql_type: str) -> DataType:
        """Construct a Daft DataType from a SQL type."""
        return cls._from_pydatatype(sql_datatype(sql_type))

    @classmethod
    def _infer(cls, user_provided_type: DataTypeLike) -> DataType:
        """Infer Daft DataType from a DataTypeLike.

        Internal use only.
        """
        if isinstance(user_provided_type, cls):
            return user_provided_type
        elif isinstance(user_provided_type, str):
            return cls.from_sql(user_provided_type)
        elif isinstance(user_provided_type, (type, GenericAlias)):
            return cls.infer_from_type(user_provided_type)
        else:
            raise TypeError("DataType._infer expects a DataType, string, or type")

    @staticmethod
    def _from_pydatatype(pydt: PyDataType) -> DataType:
        dt = DataType.__new__(DataType)
        dt._dtype = pydt
        return dt

    @classmethod
    def int8(cls) -> DataType:
        """Create an 8-bit integer DataType."""
        return cls._from_pydatatype(PyDataType.int8())

    @classmethod
    def int16(cls) -> DataType:
        """Create an 16-bit integer DataType."""
        return cls._from_pydatatype(PyDataType.int16())

    @classmethod
    def int32(cls) -> DataType:
        """Create an 32-bit integer DataType."""
        return cls._from_pydatatype(PyDataType.int32())

    @classmethod
    def int64(cls) -> DataType:
        """Create an 64-bit integer DataType."""
        return cls._from_pydatatype(PyDataType.int64())

    @classmethod
    def uint8(cls) -> DataType:
        """Create an unsigned 8-bit integer DataType."""
        return cls._from_pydatatype(PyDataType.uint8())

    @classmethod
    def uint16(cls) -> DataType:
        """Create an unsigned 16-bit integer DataType."""
        return cls._from_pydatatype(PyDataType.uint16())

    @classmethod
    def uint32(cls) -> DataType:
        """Create an unsigned 32-bit integer DataType."""
        return cls._from_pydatatype(PyDataType.uint32())

    @classmethod
    def uint64(cls) -> DataType:
        """Create an unsigned 64-bit integer DataType."""
        return cls._from_pydatatype(PyDataType.uint64())

    @classmethod
    def float32(cls) -> DataType:
        """Create a 32-bit float DataType."""
        return cls._from_pydatatype(PyDataType.float32())

    @classmethod
    def float64(cls) -> DataType:
        """Create a 64-bit float DataType."""
        return cls._from_pydatatype(PyDataType.float64())

    @classmethod
    def string(cls) -> DataType:
        """Create a String DataType: A string of UTF8 characters."""
        return cls._from_pydatatype(PyDataType.string())

    @classmethod
    def bool(cls) -> DataType:
        """Create the Boolean DataType: Either ``True`` or ``False``."""
        return cls._from_pydatatype(PyDataType.bool())

    @classmethod
    def binary(cls) -> DataType:
        """Create a Binary DataType: A string of bytes."""
        return cls._from_pydatatype(PyDataType.binary())

    @classmethod
    def fixed_size_binary(cls, size: int) -> DataType:
        """Create a FixedSizeBinary DataType: A fixed-size string of bytes."""
        if not isinstance(size, int) or size <= 0:
            raise ValueError("The size for a fixed-size binary must be a positive integer, but got: ", size)
        return cls._from_pydatatype(PyDataType.fixed_size_binary(size))

    @classmethod
    def null(cls) -> DataType:
        """Creates the Null DataType: Always the ``Null`` value."""
        return cls._from_pydatatype(PyDataType.null())

    @classmethod
    def decimal128(cls, precision: int, scale: int) -> DataType:
        """Fixed-precision decimal."""
        return cls._from_pydatatype(PyDataType.decimal128(precision, scale))

    @classmethod
    def date(cls) -> DataType:
        """Create a Date DataType: A date with a year, month and day."""
        return cls._from_pydatatype(PyDataType.date())

    @classmethod
    def time(cls, timeunit: TimeUnit | str) -> DataType:
        """Time DataType. Supported timeunits are "us", "ns"."""
        if isinstance(timeunit, str):
            timeunit = TimeUnit.from_str(timeunit)
        return cls._from_pydatatype(PyDataType.time(timeunit._timeunit))

    @classmethod
    def timestamp(cls, timeunit: TimeUnit | str, timezone: str | None = None) -> DataType:
        """Timestamp DataType."""
        if isinstance(timeunit, str):
            timeunit = TimeUnit.from_str(timeunit)
        return cls._from_pydatatype(PyDataType.timestamp(timeunit._timeunit, timezone))

    @classmethod
    def duration(cls, timeunit: TimeUnit | str) -> DataType:
        """Duration DataType."""
        if isinstance(timeunit, str):
            timeunit = TimeUnit.from_str(timeunit)
        return cls._from_pydatatype(PyDataType.duration(timeunit._timeunit))

    @classmethod
    def interval(cls) -> DataType:
        """Interval DataType."""
        return cls._from_pydatatype(PyDataType.interval())

    @classmethod
    def list(cls, dtype: DataType) -> DataType:
        """Create a List DataType: Variable-length list, where each element in the list has type ``dtype``.

        Args:
            dtype: DataType of each element in the list
        """
        return cls._from_pydatatype(PyDataType.list(dtype._dtype))

    @classmethod
    def fixed_size_list(cls, dtype: DataType, size: int) -> DataType:
        """Create a FixedSizeList DataType: Fixed-size list, where each element in the list has type ``dtype`` and each list has length ``size``.

        Args:
            dtype: DataType of each element in the list
            size: length of each list
        """
        if not isinstance(size, int) or size <= 0:
            raise ValueError("The size for a fixed-size list must be a positive integer, but got: ", size)
        return cls._from_pydatatype(PyDataType.fixed_size_list(dtype._dtype, size))

    @classmethod
    def map(cls, key_type: DataType, value_type: DataType) -> DataType:
        """Create a Map DataType: A map is a nested type of key-value pairs that is implemented as a list of structs with two fields, key and value.

        Args:
            key_type: DataType of the keys in the map
            value_type: DataType of the values in the map
        """
        return cls._from_pydatatype(PyDataType.map(key_type._dtype, value_type._dtype))

    @classmethod
    def struct(cls, fields: dict[str, DataType]) -> DataType:
        """Create a Struct DataType: a nested type which has names mapped to child types.

        Examples:
            >>> struct_type = DataType.struct({"name": DataType.string(), "age": DataType.int64()})

        Args:
            fields: Nested fields of the Struct
        """
        return cls._from_pydatatype(PyDataType.struct({name: datatype._dtype for name, datatype in fields.items()}))

    @classmethod
    def extension(cls, name: str, storage_dtype: DataType, metadata: str | None = None) -> DataType:
        return cls._from_pydatatype(PyDataType.extension(name, storage_dtype._dtype, metadata))

    @classmethod
    def embedding(cls, dtype: DataType, size: int) -> DataType:
        """Create an Embedding DataType: embeddings are fixed size arrays, where each element in the array has a **numeric** ``dtype`` and each array has a fixed length of ``size``.

        Args:
            dtype: DataType of each element in the list (must be numeric)
            size: length of each list
        """
        if not isinstance(size, int) or size <= 0:
            raise ValueError("The size for a embedding must be a positive integer, but got: ", size)
        return cls._from_pydatatype(PyDataType.embedding(dtype._dtype, size))

    @classmethod
    def image(
        cls, mode: str | ImageMode | None = None, height: int | None = None, width: int | None = None
    ) -> DataType:
        """Create an Image DataType: image arrays contain (height, width, channel) ndarrays of pixel values.

        Each image in the array has an :class:`~daft.ImageMode`, which describes the pixel dtype (e.g. uint8) and
        the number of image channels/bands and their logical interpretation (e.g. RGB).

        If the height, width, and mode are the same for all images in the array, specifying them when constructing
        this type is advised, since that will allow Daft to create a more optimized physical representation
        of the image array.

        If the height, width, or mode may vary across images in the array, leaving these fields unspecified when
        creating this type will cause Daft to represent this image array as a heterogeneous collection of images,
        where each image can have a different mode, height, and width. This is much more flexible, but will result
        in a less compact representation and may be make some operations less efficient.

        Args:
            mode: The mode of the image. By default, this is inferred from the underlying data.
                If height and width are specified, the mode must also be specified.
            height: The height of the image. By default, this is inferred from the underlying data.
                Must be specified if the width is specified.
            width: The width of the image. By default, this is inferred from the underlying data.
                Must be specified if the width is specified.
        """
        if isinstance(mode, str):
            mode = ImageMode.from_mode_string(mode.upper())
        if mode is not None and not isinstance(mode, ImageMode):
            raise ValueError(f"mode must be a string or ImageMode variant, but got: {mode}")
        if height is not None and width is not None:
            if not isinstance(height, int) or height <= 0:
                raise ValueError("Image height must be a positive integer, but got: ", height)
            if not isinstance(width, int) or width <= 0:
                raise ValueError("Image width must be a positive integer, but got: ", width)
        elif height is not None or width is not None:
            raise ValueError(
                f"Image height and width must either both be specified, or both not be specified, but got height={height}, width={width}"
            )
        return cls._from_pydatatype(PyDataType.image(mode, height, width))

    @classmethod
    def tensor(
        cls,
        dtype: DataType,
        shape: tuple[int, ...] | None = None,
    ) -> DataType:
        """Create a tensor DataType: tensor arrays contain n-dimensional arrays of data of the provided ``dtype`` as elements, each of the provided ``shape``.

        If a ``shape`` is given, each ndarray in the column will have this shape.

        If ``shape`` is not given, the ndarrays in the column can have different shapes. This is much more flexible,
        but will result in a less compact representation and may be make some operations less efficient.

        Args:
            dtype: The type of the data contained within the tensor elements.
            shape: The shape of each tensor in the column. This is ``None`` by default, which allows the shapes of
                each tensor element to vary.
        """
        if shape is not None:
            if not isinstance(shape, tuple) or any(not isinstance(n, int) for n in shape):
                raise ValueError("Tensor shape must be a tuple of ints, but got: ", shape)
        return cls._from_pydatatype(PyDataType.tensor(dtype._dtype, shape))

    @classmethod
    def sparse_tensor(
        cls,
        dtype: DataType,
        shape: tuple[int, ...] | None = None,
        use_offset_indices: builtins.bool = False,
    ) -> DataType:
        """Create a SparseTensor DataType: SparseTensor arrays implemented as 'COO Sparse Tensor' representation of n-dimensional arrays of data of the provided ``dtype`` as elements, each of the provided ``shape``.

        If a ``shape`` is given, each ndarray in the column will have this shape.

        If ``shape`` is not given, the ndarrays in the column can have different shapes. This is much more flexible,
        but will result in a less compact representation and may be make some operations less efficient.

        The ``use_offset_indices`` parameter determines how the indices of the SparseTensor are stored:
        - ``False`` (default): Indices represent the actual positions of nonzero values.
        - ``True``: Indices represent the offsets between consecutive nonzero values.
        This can improve compression efficiency, especially when nonzero values are clustered together,
        as offsets between them are often zero, making them easier to compress.

        Args:
            dtype: The type of the data contained within the tensor elements.
            shape: The shape of each SparseTensor in the column. This is ``None`` by default, which allows the shapes of
                each tensor element to vary.
            use_offset_indices: Determines how indices are represented.
                Defaults to `False` (storing actual indices). If `True`, stores offsets between nonzero indices.
        """
        if shape is not None:
            if not isinstance(shape, tuple) or not shape or any(not isinstance(n, int) for n in shape):
                raise ValueError("SparseTensor shape must be a non-empty tuple of ints, but got: ", shape)
        return cls._from_pydatatype(PyDataType.sparse_tensor(dtype._dtype, shape, use_offset_indices))

    @classmethod
    def from_arrow_type(cls, arrow_type: pa.lib.DataType, python_fallback: builtins.bool = True) -> DataType:
        """Maps a PyArrow DataType to a Daft DataType."""
        if pa.types.is_int8(arrow_type):
            return cls.int8()
        elif pa.types.is_int16(arrow_type):
            return cls.int16()
        elif pa.types.is_int32(arrow_type):
            return cls.int32()
        elif pa.types.is_int64(arrow_type):
            return cls.int64()
        elif pa.types.is_uint8(arrow_type):
            return cls.uint8()
        elif pa.types.is_uint16(arrow_type):
            return cls.uint16()
        elif pa.types.is_uint32(arrow_type):
            return cls.uint32()
        elif pa.types.is_uint64(arrow_type):
            return cls.uint64()
        elif pa.types.is_float32(arrow_type):
            return cls.float32()
        elif pa.types.is_float64(arrow_type):
            return cls.float64()
        elif pa.types.is_string(arrow_type) or pa.types.is_large_string(arrow_type):
            return cls.string()
        elif pa.types.is_binary(arrow_type) or pa.types.is_large_binary(arrow_type):
            return cls.binary()
        elif pa.types.is_fixed_size_binary(arrow_type):
            return cls.fixed_size_binary(arrow_type.byte_width)
        elif pa.types.is_boolean(arrow_type):
            return cls.bool()
        elif pa.types.is_null(arrow_type):
            return cls.null()
        elif pa.types.is_decimal128(arrow_type):
            return cls.decimal128(arrow_type.precision, arrow_type.scale)
        elif pa.types.is_date32(arrow_type):
            return cls.date()
        elif pa.types.is_date64(arrow_type):
            return cls.timestamp(TimeUnit.ms())
        elif pa.types.is_time64(arrow_type):
            timeunit = TimeUnit.from_str(pa.type_for_alias(str(arrow_type)).unit)
            return cls.time(timeunit)
        elif pa.types.is_timestamp(arrow_type):
            timeunit = TimeUnit.from_str(arrow_type.unit)
            return cls.timestamp(timeunit=timeunit, timezone=arrow_type.tz)
        elif pa.types.is_duration(arrow_type):
            timeunit = TimeUnit.from_str(arrow_type.unit)
            return cls.duration(timeunit=timeunit)
        elif pa.types.is_list(arrow_type) or pa.types.is_large_list(arrow_type):
            assert isinstance(arrow_type, (pa.ListType, pa.LargeListType))
            field = arrow_type.value_field
            return cls.list(cls.from_arrow_type(field.type, python_fallback))
        elif pa.types.is_fixed_size_list(arrow_type):
            assert isinstance(arrow_type, pa.FixedSizeListType)
            field = arrow_type.value_field
            return cls.fixed_size_list(cls.from_arrow_type(field.type, python_fallback), arrow_type.list_size)
        elif pa.types.is_struct(arrow_type):
            assert isinstance(arrow_type, pa.StructType)
            fields = [arrow_type[i] for i in range(arrow_type.num_fields)]
            return cls.struct({field.name: cls.from_arrow_type(field.type, python_fallback) for field in fields})
        elif pa.types.is_interval(arrow_type):
            return cls.interval()
        elif pa.types.is_map(arrow_type):
            assert isinstance(arrow_type, pa.MapType)
            return cls.map(
                key_type=cls.from_arrow_type(arrow_type.key_type, python_fallback),
                value_type=cls.from_arrow_type(arrow_type.item_type, python_fallback),
            )
        elif isinstance(arrow_type, getattr(pa, "FixedShapeTensorType", ())):
            scalar_dtype = cls.from_arrow_type(arrow_type.value_type, python_fallback)
            return cls.tensor(scalar_dtype, tuple(arrow_type.shape))
        # Only check for PyExtensionType if pyarrow version is < 21.0.0
        if hasattr(pa, "PyExtensionType") and isinstance(arrow_type, getattr(pa, "PyExtensionType")):
            # TODO(Clark): Add a native cross-lang extension type representation for PyExtensionTypes.
            raise ValueError(
                "pyarrow extension types that subclass pa.PyExtensionType can't be used in Daft, since they can't be "
                f"used in non-Python Arrow implementations and Daft uses the Rust Arrow2 implementation: {arrow_type}"
            )
        elif isinstance(arrow_type, pa.BaseExtensionType):
            name = arrow_type.extension_name

            if (get_or_create_runner().name == "ray") and (
                type(arrow_type).__reduce__ == pa.BaseExtensionType.__reduce__
            ):
                raise ValueError(
                    f"You are attempting to use a Extension Type: {arrow_type} with the default pyarrow `__reduce__` which breaks pickling for Extensions"
                    "To fix this, implement your own `__reduce__` on your extension type"
                    "For more details see this issue: "
                    "https://github.com/apache/arrow/issues/35599"
                )
            try:
                metadata = arrow_type.__arrow_ext_serialize__().decode()
            except AttributeError:
                metadata = None

            if name == "daft.super_extension":
                assert metadata is not None
                return cls._from_pydatatype(PyDataType.from_json(metadata))
            else:
                return cls.extension(
                    name,
                    cls.from_arrow_type(arrow_type.storage_type, python_fallback),
                    metadata,
                )
        else:
            if python_fallback:
                # Fall back to a Python object type.
                # TODO(Clark): Add native support for remaining Arrow types.
                return cls.python()
            else:
                raise TypeError(f"Unsupported Arrow type: {arrow_type}")

    @classmethod
    def from_numpy_dtype(cls, np_type: np.dtype[Any]) -> DataType:
        """Maps a Numpy datatype to a Daft DataType."""
        arrow_type = pa.from_numpy_dtype(np_type)
        return cls.from_arrow_type(arrow_type)

    def to_arrow_dtype(self) -> pa.DataType:
        _ensure_registered_super_ext_type()
        return self._dtype.to_arrow()

    @classmethod
    def python(cls) -> DataType:
        """Create a Python DataType: a type which refers to an arbitrary Python object."""
        return cls._from_pydatatype(PyDataType.python())

    @classmethod
    def file(cls, media_type: MediaType = MediaType.unknown()) -> DataType:
        """Create a File DataType: a type which refers to a file object."""
        return cls._from_pydatatype(PyDataType.file(media_type._media_type))

    def is_null(self) -> builtins.bool:
        """Check if this is a null type.

        Examples:
            >>> import daft
            >>> dtype = daft.DataType.null()
            >>> dtype.is_null()
            True
        """
        return self._dtype.is_null()

    def is_boolean(self) -> builtins.bool:
        """Check if this is a boolean type.

        Examples:
            >>> import daft
            >>> dtype = daft.DataType.bool()
            >>> assert dtype.is_boolean()
        """
        return self._dtype.is_boolean()

    def is_int8(self) -> builtins.bool:
        """Check if this is an 8-bit integer type.

        Examples:
            >>> import daft
            >>> dtype = daft.DataType.int8()
            >>> assert dtype.is_int8()
        """
        return self._dtype.is_int8()

    def is_int16(self) -> builtins.bool:
        """Check if this is a 16-bit integer type.

        Examples:
            >>> import daft
            >>> dtype = daft.DataType.int16()
            >>> assert dtype.is_int16()
        """
        return self._dtype.is_int16()

    def is_int32(self) -> builtins.bool:
        """Check if this is a 32-bit integer type.

        Examples:
            >>> import daft
            >>> dtype = daft.DataType.int32()
            >>> assert dtype.is_int32()
        """
        return self._dtype.is_int32()

    def is_int64(self) -> builtins.bool:
        """Check if this is a 64-bit integer type.

        Examples:
            >>> import daft
            >>> dtype = daft.DataType.int64()
            >>> assert dtype.is_int64()
        """
        return self._dtype.is_int64()

    def is_uint8(self) -> builtins.bool:
        """Check if this is an unsigned 8-bit integer type.

        Examples:
            >>> import daft
            >>> dtype = daft.DataType.uint8()
            >>> assert dtype.is_uint8()
        """
        return self._dtype.is_uint8()

    def is_uint16(self) -> builtins.bool:
        """Check if this is an unsigned 16-bit integer type.

        Examples:
            >>> import daft
            >>> dtype = daft.DataType.uint16()
            >>> assert dtype.is_uint16()
        """
        return self._dtype.is_uint16()

    def is_uint32(self) -> builtins.bool:
        """Check if this is an unsigned 32-bit integer type.

        Examples:
            >>> import daft
            >>> dtype = daft.DataType.uint32()
            >>> assert dtype.is_uint32()
        """
        return self._dtype.is_uint32()

    def is_uint64(self) -> builtins.bool:
        """Check if this is an unsigned 64-bit integer type.

        Examples:
            >>> import daft
            >>> dtype = daft.DataType.uint64()
            >>> assert dtype.is_uint64()
        """
        return self._dtype.is_uint64()

    def is_float32(self) -> builtins.bool:
        """Check if this is a 32-bit float type.

        Examples:
            >>> import daft
            >>> dtype = daft.DataType.float32()
            >>> assert dtype.is_float32()
        """
        return self._dtype.is_float32()

    def is_float64(self) -> builtins.bool:
        """Check if this is a 64-bit float type.

        Examples:
            >>> import daft
            >>> dtype = daft.DataType.float64()
            >>> assert dtype.is_float64()
        """
        return self._dtype.is_float64()

    def is_decimal128(self) -> builtins.bool:
        """Check if this is a decimal128 type.

        Examples:
            >>> import daft
            >>> dtype = daft.DataType.decimal128(precision=10, scale=2)
            >>> assert dtype.is_decimal128()
        """
        return self._dtype.is_decimal128()

    def is_timestamp(self) -> builtins.bool:
        """Check if this is a timestamp type.

        Examples:
            >>> import daft
            >>> dtype = daft.DataType.timestamp(timeunit="ns")
            >>> assert dtype.is_timestamp()
        """
        return self._dtype.is_timestamp()

    def is_date(self) -> builtins.bool:
        """Check if this is a date type.

        Examples:
            >>> import daft
            >>> dtype = daft.DataType.date()
            >>> assert dtype.is_date()
        """
        return self._dtype.is_date()

    def is_time(self) -> builtins.bool:
        """Check if this is a time type.

        Examples:
            >>> import daft
            >>> dtype = daft.DataType.time(timeunit="ns")
            >>> assert dtype.is_time()
        """
        return self._dtype.is_time()

    def is_duration(self) -> builtins.bool:
        """Check if this is a duration type.

        Examples:
            >>> import daft
            >>> dtype = daft.DataType.duration(timeunit="ns")
            >>> assert dtype.is_duration()
        """
        return self._dtype.is_duration()

    def is_interval(self) -> builtins.bool:
        """Check if this is an interval type.

        Examples:
            >>> import daft
            >>> dtype = daft.DataType.interval()
            >>> assert dtype.is_interval()
        """
        return self._dtype.is_interval()

    def is_binary(self) -> builtins.bool:
        """Check if this is a binary type.

        Examples:
            >>> import daft
            >>> dtype = daft.DataType.binary()
            >>> assert dtype.is_binary()
        """
        return self._dtype.is_binary()

    def is_fixed_size_binary(self) -> builtins.bool:
        """Check if this is a fixed size binary type.

        Examples:
            >>> import daft
            >>> dtype = daft.DataType.fixed_size_binary(size=10)
            >>> assert dtype.is_fixed_size_binary()
        """
        return self._dtype.is_fixed_size_binary()

    def is_string(self) -> builtins.bool:
        """Check if this is a string type.

        Examples:
            >>> import daft
            >>> dtype = daft.DataType.string()
            >>> assert dtype.is_string()
        """
        return self._dtype.is_string()

    def is_list(self) -> builtins.bool:
        """Check if this is a list type.

        Examples:
            >>> import daft
            >>> dtype = daft.DataType.list(daft.DataType.int64())
            >>> assert dtype.is_list()
        """
        return self._dtype.is_list()

    def is_fixed_size_list(self) -> builtins.bool:
        """Check if this is a fixed size list type.

        Examples:
            >>> import daft
            >>> dtype = daft.DataType.fixed_size_list(daft.DataType.int64(), size=10)
            >>> assert dtype.is_fixed_size_list()
        """
        return self._dtype.is_fixed_size_list()

    def is_struct(self) -> builtins.bool:
        """Check if this is a struct type.

        Examples:
            >>> import daft
            >>> dtype = daft.DataType.struct({"a": daft.DataType.int64()})
            >>> assert dtype.is_struct()
        """
        return self._dtype.is_struct()

    def is_map(self) -> builtins.bool:
        """Check if this is a map type.

        Examples:
            >>> import daft
            >>> dtype = daft.DataType.map(daft.DataType.string(), daft.DataType.int64())
            >>> assert dtype.is_map()
        """
        return self._dtype.is_map()

    def is_extension(self) -> builtins.bool:
        """Check if this is an extension type.

        Examples:
            >>> import daft
            >>> dtype = daft.DataType.extension("custom", daft.DataType.int64())
            >>> assert dtype.is_extension()
        """
        return self._dtype.is_extension()

    def is_image(self) -> builtins.bool:
        """Check if this is an image type.

        Examples:
            >>> import daft
            >>> dtype = daft.DataType.image()
            >>> assert dtype.is_image()
        """
        return self._dtype.is_image()

    def is_fixed_shape_image(self) -> builtins.bool:
        """Check if this is a fixed shape image type.

        Examples:
            >>> import daft
            >>> dtype = daft.DataType.image(mode="RGB", height=224, width=224)
            >>> assert dtype.is_fixed_shape_image()
        """
        return self._dtype.is_fixed_shape_image()

    def is_embedding(self) -> builtins.bool:
        """Check if this is an embedding type.

        Examples:
            >>> import daft
            >>> dtype = daft.DataType.embedding(daft.DataType.float32(), 512)
            >>> assert dtype.is_embedding()
        """
        return self._dtype.is_embedding()

    def is_tensor(self) -> builtins.bool:
        """Check if this is a tensor type.

        Examples:
            >>> import daft
            >>> dtype = daft.DataType.tensor(daft.DataType.float32())
            >>> assert dtype.is_tensor()
        """
        return self._dtype.is_tensor()

    def is_fixed_shape_tensor(self) -> builtins.bool:
        """Check if this is a fixed shape tensor type.

        Examples:
            >>> import daft
            >>> dtype = daft.DataType.tensor(daft.DataType.float32(), shape=(2, 3))
            >>> assert dtype.is_fixed_shape_tensor()
        """
        return self._dtype.is_fixed_shape_tensor()

    def is_sparse_tensor(self) -> builtins.bool:
        """Check if this is a sparse tensor type.

        Examples:
            >>> import daft
            >>> dtype = daft.DataType.sparse_tensor(daft.DataType.float32())
            >>> assert dtype.is_sparse_tensor()
        """
        return self._dtype.is_sparse_tensor()

    def is_fixed_shape_sparse_tensor(self) -> builtins.bool:
        """Check if this is a fixed shape sparse tensor type.

        Examples:
            >>> import daft
            >>> dtype = daft.DataType.sparse_tensor(daft.DataType.float32(), shape=(2, 3))
            >>> assert dtype.is_fixed_shape_sparse_tensor()
        """
        return self._dtype.is_fixed_shape_sparse_tensor()

    def is_python(self) -> builtins.bool:
        """Check if this is a python object type.

        Examples:
            >>> import daft
            >>> dtype = daft.DataType.python()
            >>> assert dtype.is_python()
        """
        return self._dtype.is_python()

    def is_numeric(self) -> builtins.bool:
        """Check if this is a numeric type.

        Examples:
            >>> import daft
            >>> dtype = daft.DataType.float64()
            >>> assert dtype.is_numeric()
        """
        return self._dtype.is_numeric()

    def is_integer(self) -> builtins.bool:
        """Check if this is an integer type.

        Examples:
            >>> import daft
            >>> dtype = daft.DataType.int64()
            >>> assert dtype.is_integer()
        """
        return self._dtype.is_integer()

    def is_logical(self) -> builtins.bool:
        """Check if this is a logical type.

        Examples:
            >>> import daft
            >>> dtype = daft.DataType.bool()
            >>> assert not dtype.is_logical()
        """
        return self._dtype.is_logical()

    def is_temporal(self) -> builtins.bool:
        """Check if this is a temporal type.

        Examples:
            >>> import daft
            >>> dtype = daft.DataType.timestamp(timeunit="ns")
            >>> assert dtype.is_temporal()
        """
        return self._dtype.is_temporal()

    def is_file(self) -> builtins.bool:
        """Check if this is a file type.

        Examples:
            >>> import daft
            >>> dtype = daft.DataType.file()
            >>> assert dtype.is_file()
        """
        return self._dtype.is_file()

    @property
    def size(self) -> int:
        """If this is a fixed size type, return the size, otherwise an attribute error is raised.

        Examples:
            >>> import daft
            >>> dtype = daft.DataType.fixed_size_binary(size=10)
            >>> assert dtype.size == 10
            >>> dtype = daft.DataType.binary()
            >>> try:
            ...     dtype.size
            ... except AttributeError:
            ...     pass
        """
        return self._dtype.fixed_size()

    @property
    def shape(self) -> tuple[int, ...]:
        """If this is a fixed shape type, return the shape, otherwise an attribute error is raised.

        Examples:
            >>> import daft
            >>> dtype = daft.DataType.tensor(daft.DataType.float32(), shape=(2, 3))
            >>> assert dtype.shape == (2, 3)
            >>> dtype = daft.DataType.tensor(daft.DataType.float32())
            >>> try:
            ...     dtype.shape
            ... except AttributeError:
            ...     pass

        """
        return tuple(self._dtype.fixed_shape())

    @property
    def timeunit(self) -> TimeUnit:
        """If this is a time or timestamp type, return the timeunit, otherwise an attribute error is raised.

        Examples:
            >>> import daft
            >>> dtype = daft.DataType.time(timeunit="ns")
            >>> dtype.timeunit
            TimeUnit(ns)
            >>> dtype = daft.DataType.int64()
            >>> try:
            ...     dtype.timeunit
            ... except AttributeError:
            ...     pass
        """
        return TimeUnit._from_pytimeunit(self._dtype.time_unit())

    @property
    def timezone(self) -> str | None:
        """If this is a timestamp type, return the timezone, otherwise an attribute error is raised.

        Examples:
            >>> import daft
            >>> dtype = daft.DataType.timestamp(timeunit="ns", timezone="UTC")
            >>> assert dtype.timezone == "UTC"
            >>> dtype = daft.DataType.int64()
            >>> try:
            ...     dtype.time_zone
            ... except AttributeError:
            ...     pass
        """
        return self._dtype.time_zone()

    @property
    def dtype(self) -> DataType:
        """If the datatype contains an inner type, return the inner type, otherwise an attribute error is raised.

        Examples:
            >>> import daft
            >>> dtype = daft.DataType.list(daft.DataType.int64())
            >>> assert dtype.dtype == daft.DataType.int64()
            >>> dtype = daft.DataType.int64()
            >>> try:
            ...     dtype.dtype
            ... except AttributeError:
            ...     pass
        """
        return DataType._from_pydatatype(self._dtype.dtype())

    @property
    def fields(self) -> dict[str, DataType]:
        """If this is a struct type, return the fields, otherwise an attribute error is raised.

        Examples:
            >>> import daft
            >>> dtype = daft.DataType.struct({"a": daft.DataType.int64()})
            >>> fields = dtype.fields
            >>> assert fields["a"] == daft.DataType.int64()
            >>> dtype = daft.DataType.int64()
            >>> try:
            ...     dtype.fields
            ... except AttributeError:
            ...     pass
        """
        return {field.name(): DataType._from_pydatatype(field.dtype()) for field in self._dtype.fields()}

    @property
    def precision(self) -> int:
        """If this is a decimal type, return the precision, otherwise an attribute error is raised.

        Examples:
            >>> import daft
            >>> dtype = daft.DataType.decimal128(precision=10, scale=2)
            >>> assert dtype.precision == 10
            >>> dtype = daft.DataType.int64()
            >>> try:
            ...     dtype.precision
            ... except AttributeError:
            ...     pass
        """
        return self._dtype.precision()

    @property
    def scale(self) -> int:
        """If this is a decimal type, return the scale, otherwise an attribute error is raised.

        Examples:
            >>> import daft
            >>> dtype = daft.DataType.decimal128(precision=10, scale=2)
            >>> assert dtype.scale == 2
            >>> dtype = daft.DataType.int64()
            >>> try:
            ...     dtype.precision
            ... except AttributeError:
            ...     pass
        """
        return self._dtype.scale()

    @property
    def image_mode(self) -> ImageMode | None:
        """If this is an image type, return the (optional) image mode, otherwise an attribute error is raised.

        Examples:
            >>> import daft
            >>> dtype = daft.DataType.image(mode="RGB")
            >>> assert dtype.image_mode == daft.ImageMode.RGB
            >>> dtype = daft.DataType.int64()
            >>> try:
            ...     dtype.image_mode
            ... except AttributeError:
            ...     pass
        """
        return self._dtype.image_mode()

    @property
    def use_offset_indices(self) -> builtins.bool:
        """If this is a sparse tensor type, return whether the indices are stored as offsets, otherwise an attribute error is raised.

        Examples:
            >>> import daft
            >>> dtype = daft.DataType.sparse_tensor(daft.DataType.float32(), use_offset_indices=True)
            >>> assert dtype.use_offset_indices
            >>> dtype = daft.DataType.int64()
            >>> try:
            ...     dtype.use_offset_indices
            ... except AttributeError:
            ...     pass
        """
        return self._dtype.use_offset_indices()

    @property
    def key_type(self) -> DataType:
        """If this is a map type, return the key type, otherwise an attribute error is raised.

        Examples:
            >>> import daft
            >>> dtype = daft.DataType.map(daft.DataType.string(), daft.DataType.int64())
            >>> assert dtype.key_type == daft.DataType.string()
            >>> dtype = daft.DataType.int64()
            >>> try:
            ...     dtype.key_type
            ... except AttributeError:
            ...     pass
        """
        return DataType._from_pydatatype(self._dtype.key_type())

    @property
    def value_type(self) -> DataType:
        """If this is a map type, return the value type, otherwise an attribute error is raised.

        Examples:
            >>> import daft
            >>> dtype = daft.DataType.map(daft.DataType.string(), daft.DataType.int64())
            >>> assert dtype.value_type == daft.DataType.int64()
            >>> dtype = daft.DataType.int64()
            >>> try:
            ...     dtype.value_type
            ... except AttributeError:
            ...     pass
        """
        return DataType._from_pydatatype(self._dtype.value_type())

    def _should_cast_to_python(self) -> builtins.bool:
        # NOTE: This is used to determine if we should cast a column to a Python object type when converting to PyList.
        # Map is a logical type, but we don't want to cast it to Python because the underlying physical type is a List,
        # which we can handle without casting to Python.
        return self.is_logical() and not self.is_map()

    def __repr__(self) -> str:
        return self._dtype.__repr__()

    def __eq__(self, other: object) -> builtins.bool:
        return isinstance(other, DataType) and self._dtype.is_equal(other._dtype)

    def __reduce__(self) -> tuple[Callable[[PyDataType], DataType], tuple[PyDataType]]:
        return DataType._from_pydatatype, (self._dtype,)

    def __hash__(self) -> int:
        return self._dtype.__hash__()


# Type alias for a union of types that can be inferred into a DataType
DataTypeLike = Union[DataType, type, GenericAlias, str]


_EXT_TYPE_REGISTRATION_LOCK = threading.Lock()
_EXT_TYPE_REGISTERED = False
_STATIC_DAFT_EXTENSION: pa.ExtensionType | None = None


def _ensure_registered_super_ext_type() -> None:
    global _EXT_TYPE_REGISTERED
    global _STATIC_DAFT_EXTENSION

    # Double-checked locking: avoid grabbing the lock if we know that the ext type
    # has already been registered.
    if not _EXT_TYPE_REGISTERED:
        with _EXT_TYPE_REGISTRATION_LOCK:
            if not _EXT_TYPE_REGISTERED:
                from daft.extension_type import DaftExtension

                _STATIC_DAFT_EXTENSION = DaftExtension
                pa.register_extension_type(DaftExtension(pa.null()))
                import atexit

                atexit.register(lambda: pa.unregister_extension_type("daft.super_extension"))
                _EXT_TYPE_REGISTERED = True


def get_super_ext_type() -> type[pa.ExtensionType]:
    _ensure_registered_super_ext_type()
    assert _STATIC_DAFT_EXTENSION is not None
    return _STATIC_DAFT_EXTENSION<|MERGE_RESOLUTION|>--- conflicted
+++ resolved
@@ -186,9 +186,10 @@
             return cls.time(TimeUnit.us())
         elif check_type(datetime.timedelta):
             return cls.duration(TimeUnit.us())
-
+        elif check_type(daft.file.VideoFile):
+            return cls.file(MediaType.video())
         elif check_type(daft.file.File):
-            return cls.file()
+            return cls.file(MediaType.unknown())
         elif check_type(list):
             if len(args) == 0:
                 inner_dtype = cls.python()
@@ -328,20 +329,6 @@
                 "Cannot derive inner type from pandas.Series type, defaulting to DataType.python() for Series inner type"
             )
             return cls.list(cls.python())
-<<<<<<< HEAD
-        elif check_type("PIL.Image.Image"):
-            return cls.image()
-        elif check_type(daft.series.Series):
-            warnings.warn(
-                "Cannot derive inner type from daft.Series type, defaulting to DataType.python() for Series inner type"
-            )
-            return cls.list(cls.python())
-        elif check_type(daft.file.VideoFile):
-            return cls.file(MediaType.video())
-        elif check_type(daft.file.File):
-            return cls.file(MediaType.unknown())
-=======
->>>>>>> 158a1046
         else:
             return cls.python()
 
