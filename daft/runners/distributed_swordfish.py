--- conflicted
+++ resolved
@@ -2,12 +2,9 @@
 
 import asyncio
 import logging
+from collections.abc import AsyncGenerator
 from dataclasses import dataclass
-<<<<<<< HEAD
 from typing import TYPE_CHECKING, Any, Callable
-=======
-from typing import Any, AsyncGenerator, Callable, Dict, List, Tuple
->>>>>>> d2b94a65
 
 from daft.daft import (
     LocalPhysicalPlan,
@@ -154,11 +151,7 @@
     """
 
     def __init__(self, daft_execution_config: PyDaftExecutionConfig) -> None:
-<<<<<<< HEAD
         self.workers: dict[str, RaySwordfishWorkerHandle] = {}
-=======
-        self.workers: Dict[str, RaySwordfishWorkerHandle] = {}
->>>>>>> d2b94a65
         self.daft_execution_config = daft_execution_config
         self._initialize_workers()
 
