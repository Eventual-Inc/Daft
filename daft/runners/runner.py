from __future__ import annotations

from abc import abstractmethod
<<<<<<< HEAD
from typing import TYPE_CHECKING, Any, ClassVar, Generic, Literal
=======
from typing import TYPE_CHECKING, Any, ClassVar, Generic, Iterator, Literal
>>>>>>> d2b94a65

from daft.runners.partitioning import (
    MaterializedResult,
    PartitionCacheEntry,
    PartitionSet,
    PartitionSetCache,
    PartitionT,
)

if TYPE_CHECKING:
    from collections.abc import Iterator

    from daft.logical.builder import LogicalPlanBuilder
    from daft.recordbatch import MicroPartition
    from daft.runners.runner_io import RunnerIO

LOCAL_PARTITION_SET_CACHE = PartitionSetCache()


class Runner(Generic[PartitionT]):
    name: ClassVar[Literal["ray", "py", "native"]]

    def __init__(self) -> None:
        self._part_set_cache = self.initialize_partition_set_cache()

    def get_partition_set_from_cache(self, pset_id: str) -> PartitionCacheEntry:
        return self._part_set_cache.get_partition_set(pset_id=pset_id)

    def put_partition_set_into_cache(self, pset: PartitionSet[Any]) -> PartitionCacheEntry:
        return self._part_set_cache.put_partition_set(pset=pset)

    @abstractmethod
    def initialize_partition_set_cache(self) -> PartitionSetCache: ...

    @abstractmethod
    def runner_io(self) -> RunnerIO: ...

    @abstractmethod
    def run(self, builder: LogicalPlanBuilder) -> PartitionCacheEntry: ...

    @abstractmethod
    def run_iter(
        self, builder: LogicalPlanBuilder, results_buffer_size: int | None = None
    ) -> Iterator[MaterializedResult[PartitionT]]:
        """Similar to run(), but yield the individual partitions as they are completed.

        Args:
            builder: the builder for the LogicalPlan that is to be executed
            results_buffer_size: if the plan is executed asynchronously, this is the maximum size of the number of results
                that can be buffered before execution should pause and wait.
        """
        ...

    @abstractmethod
    def run_iter_tables(
        self, builder: LogicalPlanBuilder, results_buffer_size: int | None = None
    ) -> Iterator[MicroPartition]:
        """Similar to run_iter(), but always dereference and yield MicroPartition objects.

        Args:
            builder: the builder for the LogicalPlan that is to be executed
            results_buffer_size: if the plan is executed asynchronously, this is the maximum size of the number of results
                that can be buffered before execution should pause and wait.
        """
        ...<|MERGE_RESOLUTION|>--- conflicted
+++ resolved
@@ -1,11 +1,8 @@
 from __future__ import annotations
 
 from abc import abstractmethod
-<<<<<<< HEAD
+from collections.abc import Iterator
 from typing import TYPE_CHECKING, Any, ClassVar, Generic, Literal
-=======
-from typing import TYPE_CHECKING, Any, ClassVar, Generic, Iterator, Literal
->>>>>>> d2b94a65
 
 from daft.runners.partitioning import (
     MaterializedResult,
