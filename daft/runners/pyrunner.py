from __future__ import annotations

import contextlib
import logging
import multiprocessing as mp
import threading
import uuid
import warnings
from concurrent import futures
from dataclasses import dataclass
from typing import TYPE_CHECKING, Callable, Iterator

from daft.context import get_context
from daft.daft import FileFormatConfig, FileInfos, IOConfig, ResourceRequest, SystemInfo
from daft.execution.native_executor import NativeExecutor
from daft.execution.physical_plan import ActorPoolManager
from daft.expressions import ExpressionsProjection
from daft.filesystem import glob_path_with_stats
from daft.internal.gpu import cuda_visible_devices
from daft.runners import runner_io
from daft.runners.partitioning import (
    LocalMaterializedResult,
    LocalPartitionSet,
    MaterializedResult,
    PartialPartitionMetadata,
    PartitionCacheEntry,
    PartitionMetadata,
    PartitionSetCache,
)
from daft.runners.profiler import profiler
from daft.runners.progress_bar import ProgressBar
from daft.runners.runner import LOCAL_PARTITION_SET_CACHE, Runner
from daft.table import MicroPartition

if TYPE_CHECKING:
    from daft.execution import physical_plan
    from daft.execution.execution_step import Instruction, PartitionTask
    from daft.logical.builder import LogicalPlanBuilder

logger = logging.getLogger(__name__)


# Unique UUID for each execution
ExecutionID = str

# Unique ID for each task
TaskID = str


@dataclass
class AcquiredResources:
    num_cpus: float
    gpus: dict[str, float]
    memory_bytes: int


class PyRunnerResources:
    def __init__(self, num_cpus: float, gpus: list[str], memory_bytes: int):
        gpus_dict = {gpu: 1.0 for gpu in gpus}
        self.num_cpus = num_cpus
        self.num_gpus = len(gpus)
        self.memory_bytes = memory_bytes

        self.available_resources = AcquiredResources(num_cpus, gpus_dict, memory_bytes)
        self.lock = threading.Lock()

    def try_acquire(self, resource_request: ResourceRequest) -> AcquiredResources | None:
        resources = self.try_acquire_multiple([resource_request])
        return resources[0] if resources is not None else None

    def try_acquire_multiple(self, resource_requests: list[ResourceRequest]) -> list[AcquiredResources] | None:
        """Attempts to acquire the requested resources.

        If the requested resources are available, returns a list of `AcquiredResources` with the amount of acquired CPUs and memory, as well as the specific GPUs that were acquired per request.

        If the requested resources are not available, returns None.
        """
        all_requested_cpus = [r.num_cpus or 0.0 for r in resource_requests]
        total_requested_cpus = sum(all_requested_cpus)

        all_requested_memory_bytes = [r.memory_bytes or 0 for r in resource_requests]
        total_requested_memory_bytes = sum(all_requested_memory_bytes)

        total_requested_gpus = sum([r.num_gpus or 0.0 for r in resource_requests])

        for resource_name, requested, total in [
            ("CPUs", total_requested_cpus, self.num_cpus),
            ("bytes of memory", total_requested_memory_bytes, self.memory_bytes),
            ("GPUs", total_requested_gpus, self.num_gpus),
        ]:
            if requested > total:
                raise RuntimeError(f"Requested {requested} {resource_name} but found only {total} available")

        with self.lock:
            if total_requested_cpus > self.available_resources.num_cpus:
                return None

            if total_requested_memory_bytes > self.available_resources.memory_bytes:
                return None

            remaining_available_gpus = self.available_resources.gpus.copy()
            all_requested_gpus = []

            # choose GPUs for resource requests
            for r in resource_requests:
                num_gpus = r.num_gpus or 0.0
                chosen_gpus = {}

                if num_gpus.is_integer():
                    for device in remaining_available_gpus:
                        if num_gpus == 0:
                            break

                        if remaining_available_gpus[device] == 1.0:
                            chosen_gpus[device] = 1.0
                            num_gpus -= 1.0

                    if num_gpus > 0:
                        return None
                else:
                    # do not allow fractional GPUs above 1.0, similar to Ray's behavior
                    # this should have been validated when creating the resource request so we only do an assert here
                    assert 0 <= num_gpus < 1

                    chosen_gpu = None

                    # greedily choose GPU that has lowest fraction available which can fit the requested fraction
                    for device, fraction in remaining_available_gpus.items():
                        if fraction >= num_gpus:
                            if chosen_gpu is None or fraction < remaining_available_gpus[chosen_gpu]:
                                chosen_gpu = device

                    if chosen_gpu is None:
                        return None

                    chosen_gpus[chosen_gpu] = num_gpus

                for device, fraction in chosen_gpus.items():
                    remaining_available_gpus[device] -= fraction

                all_requested_gpus.append(chosen_gpus)

            self.available_resources.num_cpus -= total_requested_cpus
            self.available_resources.memory_bytes -= total_requested_memory_bytes
            self.available_resources.gpus = remaining_available_gpus

            return [
                AcquiredResources(num_cpus, gpus, memory_bytes)
                for num_cpus, gpus, memory_bytes in zip(
                    all_requested_cpus, all_requested_gpus, all_requested_memory_bytes
                )
            ]

    def release(self, resources: AcquiredResources | list[AcquiredResources]):
        """Admit the resources back into the resource pool."""
        with self.lock:
            if not isinstance(resources, list):
                resources = [resources]

            for r in resources:
                self.available_resources.num_cpus += r.num_cpus
                self.available_resources.memory_bytes += r.memory_bytes
                for gpu, amount in r.gpus.items():
                    self.available_resources.gpus[gpu] += amount


class PyActorSingleton:
    """This class stores the singleton `initialized_projection` that is isolated to each Python process. It stores the projection with initialized actor pool UDF objects of a single actor.

    Currently, only one actor pool UDF per actor is supported, but we allow multiple here in case we want to support multiple actor pool UDFs in the future.

    Note: The class methods should only be called inside of actor processes.
    """

    initialized_projection: ExpressionsProjection | None = None

    @staticmethod
    def initialize_actor_global_state(
        uninitialized_projection: ExpressionsProjection,
        cuda_device_queue: mp.Queue[str],
    ):
        if PyActorSingleton.initialized_projection is not None:
            raise RuntimeError("Cannot initialize Python process actor twice.")

        import os

        os.environ["CUDA_VISIBLE_DEVICES"] = cuda_device_queue.get(timeout=1)

        PyActorSingleton.initialized_projection = ExpressionsProjection(
            [e._initialize_udfs() for e in uninitialized_projection]
        )

    @staticmethod
    def build_partitions_with_actor_pool_project(
        partition: MicroPartition,
        partial_metadata: PartialPartitionMetadata,
    ) -> list[MaterializedResult[MicroPartition]]:
        # Bind the expressions to the initialized actor pool UDFs, which should already have been initialized at process start-up
        assert (
            PyActorSingleton.initialized_projection is not None
        ), "PyActor process must be initialized with actor pool UDFs before execution"

        new_part = partition.eval_expression_list(PyActorSingleton.initialized_projection)
        return [
            LocalMaterializedResult(
                new_part, PartitionMetadata.from_table(new_part).merge_with_partial(partial_metadata)
            )
        ]


class PyActorPool:
    def __init__(
        self,
        pool_id: str,
        num_actors: int,
        resources: list[AcquiredResources],
        projection: ExpressionsProjection,
    ):
        self._pool_id = pool_id
        self._num_actors = num_actors
        self._resources = resources
        self._executor: futures.ProcessPoolExecutor | None = None
        self._projection = projection

    def submit(
        self,
        instruction_stack: list[Instruction],
        partitions: list[MicroPartition],
        final_metadata: list[PartialPartitionMetadata],
    ) -> futures.Future[list[MaterializedResult[MicroPartition]]]:
        from daft.execution import execution_step

        assert self._executor is not None, "Cannot submit to uninitialized PyActorPool"

        # PyActorPools can only handle 1 to 1 projections (no fanouts/fan-ins) and only
        # ActorPoolProject instructions (no filters etc)
        assert len(partitions) == 1
        assert len(final_metadata) == 1
        assert len(instruction_stack) == 1
        instruction = instruction_stack[0]
        assert isinstance(instruction, execution_step.ActorPoolProject)
        partition = partitions[0]
        partial_metadata = final_metadata[0]

        return self._executor.submit(
            PyActorSingleton.build_partitions_with_actor_pool_project,
            partition,
            partial_metadata,
        )

    def teardown(self) -> None:
        # Shut down the executor
        assert self._executor is not None, "Should have an executor when exiting context"
        self._executor.shutdown()
        self._executor = None

    def setup(self) -> None:
        cuda_device_queue: mp.Queue[str] = mp.Queue()
        for r in self._resources:
            visible_device_str = ",".join(r.gpus.keys())
            cuda_device_queue.put(visible_device_str)

        self._executor = futures.ProcessPoolExecutor(
            self._num_actors,
            initializer=PyActorSingleton.initialize_actor_global_state,
            initargs=(self._projection, cuda_device_queue),
        )


class PyRunnerIO(runner_io.RunnerIO):
    def glob_paths_details(
        self,
        source_paths: list[str],
        file_format_config: FileFormatConfig | None = None,
        io_config: IOConfig | None = None,
    ) -> FileInfos:
        file_infos = FileInfos()
        file_format = file_format_config.file_format() if file_format_config is not None else None
        for source_path in source_paths:
            path_file_infos = glob_path_with_stats(source_path, file_format, io_config)

            if len(path_file_infos) == 0:
                raise FileNotFoundError(f"No files found at {source_path}")

            file_infos.extend(path_file_infos)

        return file_infos


class PyRunner(Runner[MicroPartition], ActorPoolManager):
    name = "py"

    def __init__(self, use_thread_pool: bool | None) -> None:
        super().__init__()

        self._use_thread_pool: bool = use_thread_pool if use_thread_pool is not None else True
        self._thread_pool = futures.ThreadPoolExecutor()

        # Registry of active ActorPools
        self._actor_pools: dict[str, PyActorPool] = {}

        # Global accounting of tasks and resources
        self._inflight_futures: dict[tuple[ExecutionID, TaskID], futures.Future] = {}

        system_info = SystemInfo()
        num_cpus = system_info.cpu_count()
        if num_cpus is None:
            import multiprocessing

            num_cpus = multiprocessing.cpu_count()

        gpus = cuda_visible_devices()
        memory_bytes = system_info.total_memory()

        self._resources = PyRunnerResources(
            num_cpus,
            gpus,
            memory_bytes,
        )

    def initialize_partition_set_cache(self) -> PartitionSetCache:
        return LOCAL_PARTITION_SET_CACHE

    def runner_io(self) -> PyRunnerIO:
        return PyRunnerIO()

    def run(self, builder: LogicalPlanBuilder) -> PartitionCacheEntry:
        results = list(self.run_iter(builder))

        result_pset = LocalPartitionSet()
        for i, result in enumerate(results):
            result_pset.set_partition(i, result)

        pset_entry = self.put_partition_set_into_cache(result_pset)
        return pset_entry

    def run_iter(
        self,
        builder: LogicalPlanBuilder,
        results_buffer_size: int | None = None,
    ) -> Iterator[LocalMaterializedResult]:
        warnings.warn(
            "PyRunner is deprecated and the new NativeRunner is now the default for local execution."
            "Please switch to the NativeRunner now via `daft.context.set_runner_native()` or by setting the env variable `DAFT_RUNNER=native`. "
            "Please report any issues at github.com/Eventual-Inc/Daft/issues",
        )
        # NOTE: Freeze and use this same execution config for the entire execution
        daft_execution_config = get_context().daft_execution_config
        execution_id = str(uuid.uuid4())

        # Optimize the logical plan.
        builder = builder.optimize()

        if daft_execution_config.enable_aqe:
            adaptive_planner = builder.to_adaptive_physical_plan_scheduler(daft_execution_config)
            while not adaptive_planner.is_done():
                source_id, plan_scheduler = adaptive_planner.next()
                # don't store partition sets in variable to avoid reference
                tasks = plan_scheduler.to_partition_tasks(
                    {k: v.values() for k, v in self._part_set_cache.get_all_partition_sets().items()},
                    self,
                    results_buffer_size,
                )
                del plan_scheduler
                results_gen = self._physical_plan_to_partitions(execution_id, tasks)
                # if source_id is none that means this is the final stage
                if source_id is None:
                    yield from results_gen
                else:
                    intermediate = LocalPartitionSet()
                    for i, rg in enumerate(results_gen):
                        intermediate.set_partition(i, rg)
                    cache_entry = self._part_set_cache.put_partition_set(intermediate)
                    del intermediate
                    adaptive_planner.update(source_id, cache_entry)
                    del cache_entry
        else:
            # Finalize the logical plan and get a physical plan scheduler for translating the
            # physical plan to executable tasks.
            if daft_execution_config.enable_native_executor:
                logger.info("Using native executor")

<<<<<<< HEAD
                executor = NativeExecutor.from_logical_plan_builder(builder, daft_execution_config)
=======
                executor = NativeExecutor()
>>>>>>> bae106ca
                results_gen = executor.run(
                    builder,
                    {k: v.values() for k, v in self._part_set_cache.get_all_partition_sets().items()},
                    results_buffer_size,
                )
                yield from results_gen
            else:
                logger.info("Using python executor")

                plan_scheduler = builder.to_physical_plan_scheduler(daft_execution_config)
                psets = {k: v.values() for k, v in self._part_set_cache.get_all_partition_sets().items()}
                # Get executable tasks from planner.
                tasks = plan_scheduler.to_partition_tasks(psets, self, results_buffer_size)
                del psets
                with profiler("profile_PyRunner.run_{datetime.now().isoformat()}.json"):
                    results_gen = self._physical_plan_to_partitions(execution_id, tasks)
                    yield from results_gen

    def run_iter_tables(
        self, builder: LogicalPlanBuilder, results_buffer_size: int | None = None
    ) -> Iterator[MicroPartition]:
        for result in self.run_iter(builder, results_buffer_size=results_buffer_size):
            yield result.partition()

    @contextlib.contextmanager
    def actor_pool_context(
        self,
        name: str,
        actor_resource_request: ResourceRequest,
        _task_resource_request: ResourceRequest,
        num_actors: int,
        projection: ExpressionsProjection,
    ) -> Iterator[str]:
        actor_pool_id = f"py_actor_pool-{name}"

        resources = self._resources.try_acquire_multiple([actor_resource_request] * num_actors)
        if resources is None:
            raise RuntimeError(
                f"Not enough resources available to admit {num_actors} actors, each with resource request: {actor_resource_request}"
            )

        try:
            self._actor_pools[actor_pool_id] = PyActorPool(
                actor_pool_id,
                num_actors,
                resources,
                projection,
            )
            self._actor_pools[actor_pool_id].setup()
            logger.debug(
                "Created actor pool %s with %s actors, each with resources: %s",
                actor_pool_id,
                num_actors,
                actor_resource_request,
            )
            yield actor_pool_id
        # NOTE: Ensure that teardown always occurs regardless of any errors that occur during actor pool setup or execution
        finally:
            logger.debug("Tearing down actor pool: %s", actor_pool_id)
            self._resources.release(resources)
            self._actor_pools[actor_pool_id].teardown()
            del self._actor_pools[actor_pool_id]

    def _create_resource_release_callback(self, resources: AcquiredResources) -> Callable[[futures.Future], None]:
        """This higher order function is used so that the `resources` released by the callback are from the ones stored in the variable at the creation of the callback instead of during its call."""
        return lambda _: self._resources.release(resources)

    def _physical_plan_to_partitions(
        self,
        execution_id: str,
        plan: physical_plan.MaterializedPhysicalPlan[MicroPartition],
    ) -> Iterator[LocalMaterializedResult]:
        local_futures_to_task: dict[futures.Future, PartitionTask] = {}
        pbar = ProgressBar(use_ray_tqdm=False)

        try:
            next_step = next(plan)

            # Dispatch->Await loop.
            while True:
                # Dispatch loop.
                while True:
                    if next_step is None:
                        # Blocked on already dispatched tasks; await some tasks.
                        logger.debug(
                            "execution[%s] Skipping to wait on dispatched tasks: plan waiting on work", execution_id
                        )
                        break

                    elif isinstance(next_step, MaterializedResult):
                        assert isinstance(next_step, LocalMaterializedResult)

                        # A final result.
                        logger.debug("execution[%s] Yielding completed step", execution_id)
                        yield next_step
                        next_step = next(plan)
                        continue

                    else:
                        # next_task is a task to run.
                        resources = self._resources.try_acquire(next_step.resource_request)

                        if resources is None:
                            # Insufficient resources; await some tasks.
                            logger.debug(
                                "execution[%s] Skipping to wait on dispatched tasks: insufficient resources",
                                execution_id,
                            )
                            break

                        # Run the task in the main thread, instead of the thread pool, in certain conditions:
                        # - Threading is disabled in runner config.
                        # - Task is a no-op.
                        # - Task requires GPU.
                        # TODO(charles): Queue these up until the physical plan is blocked to avoid starving cluster.
                        if (
                            not self._use_thread_pool
                            or len(next_step.instructions) == 0
                            or (
                                next_step.resource_request.num_gpus is not None
                                and next_step.resource_request.num_gpus > 0
                            )
                        ):
                            logger.debug(
                                "execution[%s] Running task synchronously in main thread: %s",
                                execution_id,
                                next_step,
                            )
                            materialized_results = self.build_partitions(
                                next_step.instructions,
                                next_step.inputs,
                                next_step.partial_metadatas,
                            )

                            self._resources.release(resources)

                            next_step.set_result(materialized_results)
                            next_step.set_done()

                        else:
                            # Submit the task for execution.
                            logger.debug("execution[%s] Submitting task for execution: %s", execution_id, next_step)

                            # update progress bar
                            pbar.mark_task_start(next_step)

                            if next_step.actor_pool_id is None:
                                future = self._thread_pool.submit(
                                    self.build_partitions,
                                    next_step.instructions,
                                    next_step.inputs,
                                    next_step.partial_metadatas,
                                )
                            else:
                                actor_pool = self._actor_pools.get(next_step.actor_pool_id)
                                assert (
                                    actor_pool is not None
                                ), f"PyActorPool={next_step.actor_pool_id} must outlive the tasks that need to be run on it."
                                future = actor_pool.submit(
                                    next_step.instructions,
                                    next_step.inputs,
                                    next_step.partial_metadatas,
                                )

                            future.add_done_callback(self._create_resource_release_callback(resources))

                            # Register the inflight task
                            assert (
                                next_step.id() not in local_futures_to_task
                            ), "Step IDs should be unique - this indicates an internal error, please file an issue!"
                            self._inflight_futures[(execution_id, next_step.id())] = future
                            local_futures_to_task[future] = next_step

                        next_step = next(plan)

                if next_step is None and not len(local_futures_to_task) > 0:
                    raise RuntimeError(
                        f"Scheduler deadlocked! This should never happen. Please file an issue. Current step: {type(next_step)}"
                    )

                # Await at least one task in the global futures to finish before proceeding
                _ = futures.wait(list(self._inflight_futures.values()), return_when=futures.FIRST_COMPLETED)

                # Now await at a task in the local futures to finish, so as to progress the local execution
                done_set, _ = futures.wait(list(local_futures_to_task), return_when=futures.FIRST_COMPLETED)
                for done_future in done_set:
                    done_task = local_futures_to_task.pop(done_future)
                    materialized_results = done_future.result()

                    pbar.mark_task_done(done_task)
                    del self._inflight_futures[(execution_id, done_task.id())]

                    logger.debug(
                        "execution[%s] Task completed: %s -> <%s partitions>",
                        execution_id,
                        done_task.id(),
                        len(materialized_results),
                    )

                    done_task.set_result(materialized_results)
                    done_task.set_done()

                if next_step is None:
                    next_step = next(plan)

        # StopIteration is raised when the plan is exhausted, and all materialized results have been yielded.
        except StopIteration:
            logger.debug("execution[%s] Exhausted all materialized results", execution_id)

        # Perform any cleanups when the generator is closed (StopIteration is raised, generator is deleted with `__del__` on GC, etc)
        finally:
            # Close the progress bar
            pbar.close()

            # Cleanup any remaining inflight futures/results from this local execution
            for (exec_id, task_id), _ in list(self._inflight_futures.items()):
                if exec_id == execution_id:
                    del self._inflight_futures[(exec_id, task_id)]

    def build_partitions(
        self,
        instruction_stack: list[Instruction],
        partitions: list[MicroPartition],
        final_metadata: list[PartialPartitionMetadata],
    ) -> list[MaterializedResult[MicroPartition]]:
        for instruction in instruction_stack:
            partitions = instruction.run(partitions)

        results: list[MaterializedResult[MicroPartition]] = [
            LocalMaterializedResult(part, PartitionMetadata.from_table(part).merge_with_partial(partial))
            for part, partial in zip(partitions, final_metadata)
        ]
        return results<|MERGE_RESOLUTION|>--- conflicted
+++ resolved
@@ -380,14 +380,11 @@
             if daft_execution_config.enable_native_executor:
                 logger.info("Using native executor")
 
-<<<<<<< HEAD
-                executor = NativeExecutor.from_logical_plan_builder(builder, daft_execution_config)
-=======
                 executor = NativeExecutor()
->>>>>>> bae106ca
                 results_gen = executor.run(
                     builder,
                     {k: v.values() for k, v in self._part_set_cache.get_all_partition_sets().items()},
+                    daft_execution_config,
                     results_buffer_size,
                 )
                 yield from results_gen
