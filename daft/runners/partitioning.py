from __future__ import annotations

import dataclasses
import io
import weakref
from abc import abstractmethod
from dataclasses import dataclass
from functools import partial
from typing import IO, Any, Callable, Generic, List, Sequence, TypeVar, cast
from uuid import uuid4

import numpy as np
import pandas as pd
import pyarrow as pa
from pyarrow import csv
from pyarrow import dataset as pada
from pyarrow import json, parquet

from daft.execution.operators import OperatorEnum
from daft.expressions import ColID, ColumnExpression, Expression, ExpressionExecutor
from daft.filesystem import get_filesystem_from_path
from daft.logical.schema import ExpressionList
from daft.runners.blocks import ArrowArrType, ArrowDataBlock, DataBlock, PyListDataBlock
from daft.types import ExpressionType, PythonExpressionType

PartID = int


@dataclass(frozen=True)
class vPartitionReadOptions:
    """Options for reading a vPartition

    Args:
        num_rows: Number of rows to read, or None to read all rows
        column_names: Column names to include when reading, or None to read all columns
    """

    num_rows: int | None = None
    column_names: list[str] | None = None


@dataclass(frozen=True)
class vPartitionSchemaInferenceOptions:
    """Options for schema inference when reading a vPartition

    Args:
        schema: A schema to use when reading the vPartition. If provided, all schema inference should be skipped.
        inference_column_names: Column names to use when performing schema inference
    """

    schema: ExpressionList | None = None
    inference_column_names: list[str] | None = None

    def full_schema_column_names(self) -> list[str] | None:
        """Returns all column names for the schema, or None if not provided."""
        if self.schema is not None:
            return [expr.name() for expr in self.schema]
        return self.inference_column_names


@dataclass(frozen=True)
class vPartitionParseCSVOptions:
    """Options for parsing CSVs

    Args:
        delimiter: The delimiter to use when parsing CSVs, defaults to ","
        has_headers: Whether the CSV has headers, defaults to True
        skip_rows_before_header: Number of rows to skip before the header, defaults to 0
        skip_rows_after_header: Number of rows to skip after the header, defaults to 0
    """

    delimiter: str = ","
    has_headers: bool = True
    skip_rows_before_header: int = 0
    skip_rows_after_header: int = 0


def _limit_num_rows(buf: IO, num_rows: int) -> IO:
    """Limites a buffer to a certain number of rows using an in-memory buffer."""
    sampled_bytes = io.BytesIO()
    for i, line in enumerate(buf):
        if i >= num_rows:
            break
        sampled_bytes.write(line)
    sampled_bytes.seek(0)
    return sampled_bytes


def _get_column_ids(table: pa.Table, schema_options: vPartitionSchemaInferenceOptions) -> list[ColID]:
    # No schema provided, we allocate column IDs arbitrarily
    # NOTE: This is very dangerous if performed remotely in Ray and if IDs are used locally, since they may conflict
    if schema_options.schema is None:
        return cast(List[ColID], list(range(len(table.column_names))))

    col_ids = []
    for colname in table.column_names:
        expr = schema_options.schema.get_expression_by_name(colname)
        if expr is None:
            raise ValueError(f"Column {colname} not found in provided schema: {schema_options.schema}")
        col_ids.append(expr.get_id())

    return col_ids


@dataclass(frozen=True)
class PyListTile:
    column_id: ColID
    column_name: str
    partition_id: PartID
    block: DataBlock

    def __len__(self) -> int:
        return len(self.block)

    def apply(self, func: Callable[[DataBlock], DataBlock]) -> PyListTile:
        return dataclasses.replace(self, block=func(self.block))

    def split_by_index(
        self,
        num_partitions: int,
        pivots: np.ndarray,
        target_partitions: np.ndarray,
        argsorted_target_partition_indices: DataBlock,
    ) -> list[PyListTile]:
        assert len(argsorted_target_partition_indices) == len(self)
        new_blocks = self.block.partition(
            num_partitions,
            pivots=pivots,
            target_partitions=target_partitions,
            argsorted_targets=argsorted_target_partition_indices,
        )
        assert len(new_blocks) == num_partitions
        return [dataclasses.replace(self, block=nb, partition_id=i) for i, nb in enumerate(new_blocks)]

    @classmethod
    def merge_tiles(cls, to_merge: list[PyListTile], verify_partition_id: bool = True) -> PyListTile:
        assert len(to_merge) > 0

        if len(to_merge) == 1:
            return to_merge[0]

        column_id = to_merge[0].column_id
        partition_id = to_merge[0].partition_id
        column_name = to_merge[0].column_name
        # first perform sanity check
        for part in to_merge[1:]:
            assert part.column_id == column_id
            assert not verify_partition_id or part.partition_id == partition_id
            assert part.column_name == column_name

        merged_block = DataBlock.merge_blocks([t.block for t in to_merge])
        return dataclasses.replace(to_merge[0], block=merged_block)

    def replace_block(self, block: DataBlock) -> PyListTile:
        return dataclasses.replace(self, block=block)


@dataclass(frozen=True)
class PartitionMetadata:
    num_rows: int


@dataclass(frozen=True)
class vPartition:
    columns: dict[ColID, PyListTile]
    partition_id: PartID

    def __post_init__(self) -> None:
        size = None
        for col_id, tile in self.columns.items():
            if tile.partition_id != self.partition_id:
                raise ValueError(f"mismatch of partition id: {tile.partition_id} vs {self.partition_id}")
            if size is None:
                size = len(tile)
            if len(tile) != size:
                raise ValueError(f"mismatch of tile lengths: {len(tile)} vs {size}")
            if col_id != tile.column_id:
                raise ValueError(f"mismatch of column id: {col_id} vs {tile.column_id}")

    def __len__(self) -> int:
        if len(self.columns) == 0:
            return 0
        return len(next(iter(self.columns.values())))

<<<<<<< HEAD
    def metadata(self) -> PartitionMetadata:
        return PartitionMetadata(num_rows=len(self))

    def get_col_expressions(self) -> ExpressionList:
=======
    def get_unresolved_col_expressions(self) -> ExpressionList:
>>>>>>> 38cbd6be
        """Generates column expressions that represent the vPartition's schema"""
        colexprs = []
        for _, tile in self.columns.items():
            col_name = tile.column_name
            col_type: ExpressionType
            if isinstance(tile.block, ArrowDataBlock):
                col_type = ExpressionType.from_arrow_type(tile.block.data.type)
            else:
                py_types = {type(obj) for obj in tile.block.data} - {type(None)}
                if len(py_types) == 0:
                    col_type = PythonExpressionType(type(None))
                elif len(py_types) == 1:
                    col_type = PythonExpressionType(py_types.pop())
                else:
                    col_type = ExpressionType.python_object()
            colexpr = ColumnExpression(name=col_name, expr_type=col_type)
            colexprs.append(colexpr)
        return ExpressionList(colexprs)

    def eval_expression(self, expr: Expression) -> PyListTile:
        expr_col_id = expr.get_id()
        expr_name = expr.name()

        assert expr_col_id is not None
        assert expr_name is not None
        if not expr.has_call():
            return PyListTile(
                column_id=expr_col_id,
                column_name=expr_name,
                partition_id=self.partition_id,
                block=self.columns[expr_col_id].block,
            )

        required_cols = expr.required_columns()
        required_blocks = {}
        for c in required_cols:
            col_id = c.get_id()
            assert col_id is not None
            block = self.columns[col_id].block
            name = c.name()
            assert name is not None
            required_blocks[name] = block
        exec = ExpressionExecutor()
        result = exec.eval(expr, required_blocks)
        expr_col_id = expr.get_id()
        expr_name = expr.name()
        assert expr_col_id is not None
        assert expr_name is not None
        return PyListTile(column_id=expr_col_id, column_name=expr_name, partition_id=self.partition_id, block=result)

    def eval_expression_list(self, exprs: ExpressionList) -> vPartition:
        tile_list = [self.eval_expression(e) for e in exprs]
        new_columns = {t.column_id: t for t in tile_list}
        return vPartition(columns=new_columns, partition_id=self.partition_id)

    @classmethod
    def from_arrow_table(cls, table: pa.Table, column_ids: list[ColID], partition_id: PartID) -> vPartition:
        names = table.column_names
        assert len(names) == len(column_ids)
        tiles = {}
        for i, (col_id, name) in enumerate(zip(column_ids, names)):
            arr = table[i]
            block: DataBlock[ArrowArrType] = DataBlock.make_block(arr)
            tiles[col_id] = PyListTile(column_id=col_id, column_name=name, partition_id=partition_id, block=block)
        return vPartition(columns=tiles, partition_id=partition_id)

    @classmethod
    def from_pydict(cls, data: dict[str, list[Any]], schema: ExpressionList, partition_id: PartID) -> vPartition:
        column_exprs = schema.to_column_expressions()
        tiles = {}
        for col_expr in column_exprs:
            col_id = col_expr.get_id()
            col_name = col_expr.name()
            col_type = col_expr.resolved_type()
            col_data = data[col_name]

            if ExpressionType.is_py(col_type):
                col_data = list(col_data)
            else:
                if not isinstance(col_data, pa.Array) and not isinstance(col_data, pa.ChunkedArray):
                    col_data = pa.array(col_data, type=col_type.to_arrow_type())

            block = DataBlock.make_block(col_data)
            tiles[col_id] = PyListTile(column_id=col_id, column_name=col_name, partition_id=partition_id, block=block)
        return vPartition(columns=tiles, partition_id=partition_id)

    @classmethod
    def from_csv(
        cls,
        path: str,
        partition_id: PartID,
        csv_options: vPartitionParseCSVOptions = vPartitionParseCSVOptions(),
        schema_options: vPartitionSchemaInferenceOptions = vPartitionSchemaInferenceOptions(),
        read_options: vPartitionReadOptions = vPartitionReadOptions(),
    ) -> vPartition:
        """Gets a vPartition from a CSV file.

        Args:
            path: FSSpec compatible path to the CSV file.
            partition_id: Partition ID to assign to the vPartition.
            csv_options: Options for parsing the CSV file.
            schema_options: Options for inferring the schema from the CSV file.
            read_options: Options for building a vPartition.
        """
        # Use provided CSV column names, or None if nothing provided
        full_column_names = schema_options.full_schema_column_names()

        # Have PyArrow generate the column names if the CSV has no header and no column names were provided
        pyarrow_autogenerate_column_names = (not csv_options.has_headers) and (full_column_names is None)

        # Have Pyarrow skip the header row if column names were provided, and a header exists in the CSV
        skip_header_row = full_column_names is not None and csv_options.has_headers
        pyarrow_skip_rows_after_names = (1 if skip_header_row else 0) + csv_options.skip_rows_after_header

        fs = get_filesystem_from_path(path)
        with fs.open(path, compression="infer") as f:

            if read_options.num_rows is not None:
                f = _limit_num_rows(f, read_options.num_rows)

            table = csv.read_csv(
                f,
                parse_options=csv.ParseOptions(
                    delimiter=csv_options.delimiter,
                ),
                # skip_rows applied, header row is read if column_names is not None, skip_rows_after_names is applied
                read_options=csv.ReadOptions(
                    autogenerate_column_names=pyarrow_autogenerate_column_names,
                    column_names=full_column_names,
                    skip_rows_after_names=pyarrow_skip_rows_after_names,
                    skip_rows=csv_options.skip_rows_before_header,
                ),
                convert_options=csv.ConvertOptions(include_columns=read_options.column_names),
            )

        column_ids = _get_column_ids(table, schema_options)
        return vPartition.from_arrow_table(table, column_ids=column_ids, partition_id=partition_id)

    @classmethod
    def from_json(
        cls,
        path: str,
        partition_id: PartID,
        schema_options: vPartitionSchemaInferenceOptions = vPartitionSchemaInferenceOptions(),
        read_options: vPartitionReadOptions = vPartitionReadOptions(),
    ) -> vPartition:
        """Gets a vPartition from a Line-delimited JSON file

        Args:
            path: FSSpec compatible path to the Line-delimited JSON file.
            partition_id: Partition ID to assign to the vPartition.
            schema_options: Options for inferring the schema from the JSON file.
            read_options: Options for building a vPartition.
        """
        fs = get_filesystem_from_path(path)
        with fs.open(path, compression="infer") as f:
            if read_options.num_rows is not None:
                f = _limit_num_rows(f, read_options.num_rows)
            table = json.read_json(f)

        if read_options.column_names is not None:
            table = table.select(read_options.column_names)

        column_ids = _get_column_ids(table, schema_options)
        return vPartition.from_arrow_table(table, column_ids=column_ids, partition_id=partition_id)

    @classmethod
    def from_parquet(
        cls,
        path: str,
        partition_id: PartID,
        schema_options: vPartitionSchemaInferenceOptions = vPartitionSchemaInferenceOptions(),
        read_options: vPartitionReadOptions = vPartitionReadOptions(),
    ) -> vPartition:
        """Gets a vPartition from a Parquet file

        Args:
            path: FSSpec compatible path to the Parquet file.
            partition_id: Partition ID to assign to the vPartition.
            schema_options: Options for inferring the schema from the Parquet file.
            read_options: Options for building a vPartition.
        """
        fs = get_filesystem_from_path(path)

        with fs.open(path) as f:
            # If no rows required, we manually construct an empty table with the right schema
            if read_options.num_rows == 0:
                arrow_schema = parquet.ParquetFile(f).metadata.schema.to_arrow_schema()
                table = pa.Table.from_arrays(
                    [pa.array([], type=field.type) for field in arrow_schema], schema=arrow_schema
                )
            else:
                table = parquet.read_table(
                    f,
                    columns=read_options.column_names,
                )
                # PyArrow API does not provide a way to limit the number of rows read from a Parquet file
                if read_options.num_rows is not None:
                    table = table.slice(length=read_options.num_rows)

        column_ids = _get_column_ids(table, schema_options)
        return vPartition.from_arrow_table(table, column_ids=column_ids, partition_id=partition_id)

    def to_pydict(self) -> dict[str, Sequence]:
        output_schema = [(tile.column_name, id) for id, tile in self.columns.items()]
        return {name: self.columns[id].block.data for name, id in output_schema}

    def to_pandas(self, schema: ExpressionList | None = None) -> pd.DataFrame:
        if schema is not None:
            output_schema = [(expr.name(), expr.get_id()) for expr in schema]
        else:
            output_schema = [(tile.column_name, id) for id, tile in self.columns.items()]
        return pd.DataFrame(
            {
                name: pd.Series(self.columns[id].block.data)
                if isinstance(self.columns[id].block, PyListDataBlock)
                else self.columns[id].block.data.to_pandas()
                for name, id in output_schema
            }
        )

    def for_each_column_block(self, func: Callable[[DataBlock], DataBlock]) -> vPartition:
        return dataclasses.replace(self, columns={col_id: col.apply(func) for col_id, col in self.columns.items()})

    def head(self, num: int) -> vPartition:
        # TODO make optimization for when num=0
        return self.for_each_column_block(partial(DataBlock.head, num=num))

    def sample(self, num: int) -> vPartition:
        if len(self) <= num:
            return self
        sample_idx: DataBlock[ArrowArrType] = DataBlock.make_block(data=np.random.randint(0, len(self), num))
        return self.for_each_column_block(partial(DataBlock.take, indices=sample_idx))

    def filter(self, predicate: ExpressionList) -> vPartition:
        mask_list = self.eval_expression_list(predicate)
        assert len(mask_list.columns) > 0
        mask = next(iter(mask_list.columns.values())).block
        for to_and in mask_list.columns.values():
            mask = mask.run_binary_operator(to_and.block, OperatorEnum.AND)
        return self.for_each_column_block(partial(DataBlock.filter, mask=mask))

    def argsort(self, sort_keys: ExpressionList, descending: list[bool] | None = None) -> DataBlock:
        sorted = self.eval_expression_list(sort_keys)
        keys = list(sorted.columns.keys())

        if descending is None:
            descending = [False for _ in keys]

        idx = DataBlock.argsort([sorted.columns[k].block for k in keys], descending=descending)
        return idx

    def sort(self, sort_keys: ExpressionList, descending: list[bool] | None = None) -> vPartition:
        idx = self.argsort(sort_keys=sort_keys, descending=descending)
        return self.take(idx)

    def search_sorted(self, keys: vPartition, input_reversed: list[bool] | None = None) -> DataBlock:
        assert self.columns.keys() == keys.columns.keys()
        col_ids = list(self.columns.keys())
        idx = DataBlock.search_sorted(
            [self.columns[k].block for k in col_ids],
            [keys.columns[k].block for k in col_ids],
            input_reversed=input_reversed,
        )
        return idx

    def take(self, indices: DataBlock) -> vPartition:
        return self.for_each_column_block(partial(DataBlock.take, indices=indices))

    def agg(self, to_agg: list[tuple[Expression, str]], group_by: ExpressionList | None = None) -> vPartition:
        evaled_expressions = self.eval_expression_list(ExpressionList([e for e, _ in to_agg]))
        ops = [op for _, op in to_agg]
        if group_by is None:
            agged = {}
            for op, (col_id, tile) in zip(ops, evaled_expressions.columns.items()):
                agged[col_id] = tile.apply(func=partial(tile.block.__class__.agg, op=op))
            return vPartition(partition_id=self.partition_id, columns=agged)
        else:
            grouped_blocked = self.eval_expression_list(group_by)
            assert len(evaled_expressions.columns) == len(ops)
            gcols, acols = DataBlock.group_by_agg(
                list(tile.block for tile in grouped_blocked.columns.values()),
                list(tile.block for tile in evaled_expressions.columns.values()),
                agg_ops=ops,
            )
            new_columns = {}

            for block, (col_id, tile) in zip(gcols, grouped_blocked.columns.items()):
                new_columns[col_id] = dataclasses.replace(tile, block=block)

            for block, (col_id, tile) in zip(acols, evaled_expressions.columns.items()):
                new_columns[col_id] = dataclasses.replace(tile, block=block)
            return vPartition(partition_id=self.partition_id, columns=new_columns)

    def split_by_hash(self, exprs: ExpressionList, num_partitions: int) -> list[vPartition]:
        values_to_hash = self.eval_expression_list(exprs)
        keys = list(values_to_hash.columns.keys())
        keys.sort()
        hsf = None
        assert len(keys) > 0
        for k in keys:
            block = values_to_hash.columns[k].block
            hsf = block.array_hash(seed=hsf)
        assert hsf is not None
        target_idx = hsf.run_binary_operator(num_partitions, OperatorEnum.MOD)
        return self.split_by_index(num_partitions, target_partition_indices=target_idx)

    def split_by_index(self, num_partitions: int, target_partition_indices: DataBlock) -> list[vPartition]:
        assert len(target_partition_indices) == len(self)
        new_partition_to_columns: list[dict[ColID, PyListTile]] = [{} for _ in range(num_partitions)]
        argsort_targets = DataBlock.argsort([target_partition_indices])
        sorted_targets = target_partition_indices.take(argsort_targets)
        sorted_targets_np = sorted_targets.to_numpy()
        pivots = np.where(np.diff(sorted_targets_np, prepend=np.nan))[0]
        target_partitions = sorted_targets_np[pivots]

        for col_id, tile in self.columns.items():
            new_tiles = tile.split_by_index(
                num_partitions=num_partitions,
                pivots=pivots,
                target_partitions=target_partitions,
                argsorted_target_partition_indices=argsort_targets,
            )
            for part_id, nt in enumerate(new_tiles):
                new_partition_to_columns[part_id][col_id] = nt

        return [vPartition(partition_id=i, columns=columns) for i, columns in enumerate(new_partition_to_columns)]

    def quantiles(self, num: int) -> vPartition:
        self_size = len(self)
        if self_size == 0:
            return self
        sample_idx_np = (
            np.minimum(np.linspace(self_size / num, self_size, num), self_size - 1).round().astype(np.int32)[:-1]
        )
        return self.take(DataBlock.make_block(sample_idx_np))

    def explode(self, columns: ExpressionList) -> vPartition:
        partition_to_explode = self.eval_expression_list(columns)
        exploded_col_names = {tile.column_name for tile in partition_to_explode.columns.values()}
        partition_to_repeat = vPartition(
            {cid: tile for cid, tile in self.columns.items() if tile.column_name not in exploded_col_names},
            partition_id=self.partition_id,
        )

        exploded_cols = {}
        found_list_lengths = None
        for col_id, tile in partition_to_explode.columns.items():
            exploded_block, list_lengths = tile.block.list_explode()

            # Ensure that each row has the same length as other rows
            if found_list_lengths is None:
                found_list_lengths = list_lengths
            else:
                if list_lengths != found_list_lengths:
                    raise RuntimeError(
                        ".explode expects columns to have the same length in each row, "
                        "but found row(s) with mismatched lengths"
                    )

            exploded_cols[col_id] = PyListTile(
                column_id=tile.column_id,
                column_name=tile.column_name,
                partition_id=tile.partition_id,
                block=exploded_block,
            )
        assert found_list_lengths is not None, "At least one column must be specified to explode"

        if len(found_list_lengths) == 0:
            return vPartition(
                {
                    **exploded_cols,
                    **partition_to_repeat.columns,
                },
                partition_id=self.partition_id,
            )

        # Use the `found_list_lengths` to generate an array of indices to take from other columns (e.g. [0, 0, 1, 1, 1, 2, ...])
        list_length_cumsum = found_list_lengths.to_numpy().cumsum()
        take_indices = np.zeros(list_length_cumsum[-1], dtype="int64")
        take_indices[0] = 1
        take_indices[list_length_cumsum[:-1]] = 1
        take_indices = take_indices.cumsum()
        take_indices = take_indices - 1

        repeated_partition = partition_to_repeat.take(DataBlock.make_block(take_indices))
        return vPartition({**exploded_cols, **repeated_partition.columns}, partition_id=self.partition_id)

    def join(
        self,
        right: vPartition,
        left_on: ExpressionList,
        right_on: ExpressionList,
        output_schema: ExpressionList,
        how: str = "inner",
    ) -> vPartition:
        assert how == "inner"
        left_key_part = self.eval_expression_list(left_on)
        left_key_ids = list(left_key_part.columns.keys())

        right_key_part = right.eval_expression_list(right_on)
        left_key_list = [left_key_part.columns[le.get_id()].block for le in left_on]
        right_key_list = [right_key_part.columns[re.get_id()].block for re in right_on]

        left_nonjoin_ids = [i for i in self.columns.keys() if i not in left_key_part.columns]
        right_nonjoin_ids = [i for i in right.columns.keys() if i not in right_key_part.columns]

        left_nonjoin_blocks = [self.columns[i].block for i in left_nonjoin_ids]
        right_nonjoin_blocks = [right.columns[i].block for i in right_nonjoin_ids]

        joined_blocks = DataBlock.join(left_key_list, right_key_list, left_nonjoin_blocks, right_nonjoin_blocks)

        result_keys = left_key_ids + left_nonjoin_ids + right_nonjoin_ids

        assert len(joined_blocks) == len(result_keys)
        joined_block_idx = 0
        result_columns = {}
        for k in left_key_ids:
            result_columns[k] = left_key_part.columns[k].replace_block(block=joined_blocks[joined_block_idx])
            joined_block_idx += 1

        for k in left_nonjoin_ids:
            result_columns[k] = self.columns[k].replace_block(block=joined_blocks[joined_block_idx])
            joined_block_idx += 1

        for k in right_nonjoin_ids:
            result_columns[k] = right.columns[k].replace_block(block=joined_blocks[joined_block_idx])
            joined_block_idx += 1

        assert joined_block_idx == len(result_keys)

        output = vPartition(columns=result_columns, partition_id=self.partition_id)
        return output.eval_expression_list(output_schema)

    def _to_file(
        self,
        file_format: str,
        root_path: str,
        partition_cols: ExpressionList | None = None,
        compression: str | None = None,
    ) -> list[str]:
        keys = [col_id for col_id in self.columns.keys()]
        names = [self.columns[k].column_name for k in keys]
        data = [self.columns[k].block.to_arrow() for k in keys]
        arrow_table = pa.table(data, names=names)
        partition_col_names = []
        if partition_cols is not None:
            for col in partition_cols:
                assert isinstance(
                    col, ColumnExpression
                ), "we can only support ColumnExpressions for partitioning parquet"
                col_id = col.get_id()
                assert col_id is not None
                assert col_id in keys
                partition_col_names.append(self.columns[col_id].column_name)

        visited_paths = []

        def file_visitor(written_file):
            visited_paths.append(written_file.path)

        format: pada.FileFormat
        opts = None

        if file_format == "parquet":
            format = pada.ParquetFileFormat()
            opts = format.make_write_options(compression=compression)
        elif file_format == "csv":
            format = pada.CsvFileFormat()
            assert compression is None

        pada.write_dataset(
            arrow_table,
            base_dir=root_path,
            basename_template=str(uuid4()) + "-{i}." + format.default_extname,
            format=format,
            partitioning=partition_col_names,
            file_options=opts,
            file_visitor=file_visitor,
            use_threads=False,
            existing_data_behavior="overwrite_or_ignore",
        )
        return visited_paths

    def to_parquet(
        self, root_path: str, partition_cols: ExpressionList | None = None, compression: str | None = None
    ) -> list[str]:
        return self._to_file("parquet", root_path=root_path, partition_cols=partition_cols, compression=compression)

    def to_csv(
        self, root_path: str, partition_cols: ExpressionList | None = None, compression: str | None = None
    ) -> list[str]:
        return self._to_file("csv", root_path=root_path, partition_cols=partition_cols, compression=compression)

    @classmethod
    def merge_partitions(cls, to_merge: list[vPartition], verify_partition_id: bool = True) -> vPartition:
        assert len(to_merge) > 0

        if len(to_merge) == 1:
            return to_merge[0]

        pid = to_merge[0].partition_id
        col_ids = set(to_merge[0].columns.keys())
        # first perform sanity check
        for part in to_merge[1:]:
            assert not verify_partition_id or part.partition_id == pid
            assert set(part.columns.keys()) == col_ids

        new_columns = {}
        for col_id in to_merge[0].columns.keys():
            new_columns[col_id] = PyListTile.merge_tiles(
                [vp.columns[col_id] for vp in to_merge], verify_partition_id=verify_partition_id
            )
        return dataclasses.replace(to_merge[0], columns=new_columns)


PartitionT = TypeVar("PartitionT")


class PartitionSet(Generic[PartitionT]):
    def _get_merged_vpartition(self) -> vPartition:
        raise NotImplementedError()

    def to_pydict(self) -> dict[str, Sequence]:
        """Retrieves all the data in a PartitionSet as a Python dictionary. Values are the raw data from each Block."""
        merged_partition = self._get_merged_vpartition()
        return merged_partition.to_pydict()

    def to_pandas(self, schema: ExpressionList | None = None) -> pd.DataFrame:
        merged_partition = self._get_merged_vpartition()
        return merged_partition.to_pandas(schema=schema)

    def items(self) -> list[tuple[PartID, PartitionT]]:
        """
        Returns all (partition id, partition) in this PartitionSet,
        ordered by partition ID.
        """
        raise NotImplementedError()

    def values(self) -> list[PartitionT]:
        return [value for _, value in self.items()]

    @abstractmethod
    def get_partition(self, idx: PartID) -> PartitionT:
        raise NotImplementedError()

    @abstractmethod
    def set_partition(self, idx: PartID, part: PartitionT) -> None:
        raise NotImplementedError()

    @abstractmethod
    def delete_partition(self, idx: PartID) -> None:
        raise NotImplementedError()

    @abstractmethod
    def has_partition(self, idx: PartID) -> bool:
        raise NotImplementedError()

    @abstractmethod
    def __len__(self) -> int:
        return sum(self.len_of_partitions())

    @abstractmethod
    def len_of_partitions(self) -> list[int]:
        raise NotImplementedError()

    @abstractmethod
    def num_partitions(self) -> int:
        raise NotImplementedError()

    @abstractmethod
    def wait(self) -> None:
        raise NotImplementedError()


@dataclass(eq=False, repr=False)
class PartitionCacheEntry:
    key: str
    value: PartitionSet | None

    def __eq__(self, other: object) -> bool:
        return isinstance(other, PartitionCacheEntry) and self.key == other.key

    def __repr__(self) -> str:
        return f"PartitionCacheEntry: {self.key}"

    def __getstate__(self):
        return self.key

    def __setstate__(self, key):
        self.key = key
        self.value = None


class PartitionSetCache:
    def __init__(self) -> None:
        self._uuid_to_partition_set: weakref.WeakValueDictionary[
            str, PartitionCacheEntry
        ] = weakref.WeakValueDictionary()

    def get_partition_set(self, pset_id: str) -> PartitionCacheEntry:
        assert pset_id in self._uuid_to_partition_set
        return self._uuid_to_partition_set[pset_id]

    def put_partition_set(self, pset: PartitionSet) -> PartitionCacheEntry:
        pset_id = uuid4().hex
        part_entry = PartitionCacheEntry(pset_id, pset)
        self._uuid_to_partition_set[pset_id] = part_entry
        return part_entry

    def rm(self, pset_id: str) -> None:
        if pset_id in self._uuid_to_partition_set:
            del self._uuid_to_partition_set[pset_id]

    def clear(self) -> None:
        del self._uuid_to_partition_set
        self._uuid_to_partition_set = weakref.WeakValueDictionary()


class PartitionSetFactory(Generic[PartitionT]):
    """Factory class for creating PartitionSets."""

    FILEPATH_COLUMN_NAME = "filepath"

    @abstractmethod
    def glob_filepaths(
        self,
        source_path: str,
    ) -> tuple[PartitionSet[PartitionT], ExpressionList]:
        """Globs the specified filepath to construct a PartitionSet of file metadata

        Args:
            source_path (str): path to glob

        Returns:
            PartitionSet[PartitionT]: PartitionSet containing the files' metadata
            ExpressionList: Schema of the PartitionSet that was constructed
        """
        raise NotImplementedError()<|MERGE_RESOLUTION|>--- conflicted
+++ resolved
@@ -182,14 +182,10 @@
             return 0
         return len(next(iter(self.columns.values())))
 
-<<<<<<< HEAD
     def metadata(self) -> PartitionMetadata:
         return PartitionMetadata(num_rows=len(self))
 
-    def get_col_expressions(self) -> ExpressionList:
-=======
     def get_unresolved_col_expressions(self) -> ExpressionList:
->>>>>>> 38cbd6be
         """Generates column expressions that represent the vPartition's schema"""
         colexprs = []
         for _, tile in self.columns.items():
