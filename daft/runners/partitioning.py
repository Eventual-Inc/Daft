from __future__ import annotations

import dataclasses
import io
import weakref
from abc import abstractmethod
from dataclasses import dataclass
from functools import partial
from typing import IO, Any, Callable, Generic, Sequence, TypeVar
from uuid import uuid4

import numpy as np
import pandas as pd
import pyarrow as pa
from pyarrow import csv
from pyarrow import dataset as pada
from pyarrow import json, parquet

from daft.execution.operators import OperatorEnum
from daft.expressions import ColumnExpression, Expression, ExpressionExecutor
from daft.filesystem import get_filesystem_from_path
from daft.logical.schema import ExpressionList
from daft.runners.blocks import ArrowArrType, ArrowDataBlock, DataBlock, PyListDataBlock
from daft.types import ExpressionType, PythonExpressionType

PartID = int


@dataclass(frozen=True)
class vPartitionReadOptions:
    """Options for reading a vPartition

    Args:
        num_rows: Number of rows to read, or None to read all rows
        column_names: Column names to include when reading, or None to read all columns
    """

    num_rows: int | None = None
    column_names: list[str] | None = None


@dataclass(frozen=True)
class vPartitionSchemaInferenceOptions:
    """Options for schema inference when reading a vPartition

    Args:
        schema: A schema to use when reading the vPartition. If provided, all schema inference should be skipped.
        inference_column_names: Column names to use when performing schema inference
    """

    schema: ExpressionList | None = None
    inference_column_names: list[str] | None = None

    def full_schema_column_names(self) -> list[str] | None:
        """Returns all column names for the schema, or None if not provided."""
        if self.schema is not None:
            return [expr.name() for expr in self.schema]
        return self.inference_column_names


@dataclass(frozen=True)
class vPartitionParseCSVOptions:
    """Options for parsing CSVs

    Args:
        delimiter: The delimiter to use when parsing CSVs, defaults to ","
        has_headers: Whether the CSV has headers, defaults to True
        skip_rows_before_header: Number of rows to skip before the header, defaults to 0
        skip_rows_after_header: Number of rows to skip after the header, defaults to 0
    """

    delimiter: str = ","
    has_headers: bool = True
    skip_rows_before_header: int = 0
    skip_rows_after_header: int = 0


def _limit_num_rows(buf: IO, num_rows: int) -> IO:
    """Limites a buffer to a certain number of rows using an in-memory buffer."""
    sampled_bytes = io.BytesIO()
    for i, line in enumerate(buf):
        if i >= num_rows:
            break
        sampled_bytes.write(line)
    sampled_bytes.seek(0)
    return sampled_bytes


@dataclass(frozen=True)
class PyListTile:
    column_name: str
    partition_id: PartID
    block: DataBlock

    def __len__(self) -> int:
        return len(self.block)

    def apply(self, func: Callable[[DataBlock], DataBlock]) -> PyListTile:
        return dataclasses.replace(self, block=func(self.block))

    def split_by_index(
        self,
        num_partitions: int,
        pivots: np.ndarray,
        target_partitions: np.ndarray,
        argsorted_target_partition_indices: DataBlock,
    ) -> list[PyListTile]:
        assert len(argsorted_target_partition_indices) == len(self)
        new_blocks = self.block.partition(
            num_partitions,
            pivots=pivots,
            target_partitions=target_partitions,
            argsorted_targets=argsorted_target_partition_indices,
        )
        assert len(new_blocks) == num_partitions
        return [dataclasses.replace(self, block=nb, partition_id=i) for i, nb in enumerate(new_blocks)]

    @classmethod
    def merge_tiles(cls, to_merge: list[PyListTile], verify_partition_id: bool = True) -> PyListTile:
        assert len(to_merge) > 0

        if len(to_merge) == 1:
            return to_merge[0]

        partition_id = to_merge[0].partition_id
        column_name = to_merge[0].column_name
        # first perform sanity check
        for part in to_merge[1:]:
            assert not verify_partition_id or part.partition_id == partition_id
            assert part.column_name == column_name

        merged_block = DataBlock.merge_blocks([t.block for t in to_merge])
        return dataclasses.replace(to_merge[0], block=merged_block)

    def replace_block(self, block: DataBlock) -> PyListTile:
        return dataclasses.replace(self, block=block)


@dataclass(frozen=True)
class PartitionMetadata:
    num_rows: int


@dataclass(frozen=True)
class vPartition:
    columns: dict[str, PyListTile]
    partition_id: PartID

    def __post_init__(self) -> None:
        size = None
        for name, tile in self.columns.items():
            if tile.partition_id != self.partition_id:
                raise ValueError(f"mismatch of partition id: {tile.partition_id} vs {self.partition_id}")
            if len(tile) != 0 and size is None:
                size = len(tile)
            if len(tile) != 0 and len(tile) != size:
                raise ValueError(f"mismatch of tile lengths: {len(tile)} vs {size}")
            if name != tile.column_name:
                raise ValueError(f"mismatch of tile name: {name} vs {tile.column_name}")

    def __len__(self) -> int:
        if len(self.columns) == 0:
            return 0
        return len(next(iter(self.columns.values())))

    def metadata(self) -> PartitionMetadata:
        return PartitionMetadata(num_rows=len(self))

    def get_col_expressions(self) -> ExpressionList:
        """Generates column expressions that represent the vPartition's schema"""
        colexprs = []
        for _, tile in self.columns.items():
            col_name = tile.column_name
            col_type: ExpressionType
            if isinstance(tile.block, ArrowDataBlock):
                col_type = ExpressionType.from_arrow_type(tile.block.data.type)
            else:
                py_types = {type(obj) for obj in tile.block.data} - {type(None)}
                if len(py_types) == 0:
                    col_type = PythonExpressionType(type(None))
                elif len(py_types) == 1:
                    col_type = PythonExpressionType(py_types.pop())
                else:
                    col_type = ExpressionType.python_object()
            colexpr = ColumnExpression(name=col_name, expr_type=col_type)
            colexprs.append(colexpr)
        return ExpressionList(colexprs)

    def eval_expression(self, expr: Expression) -> PyListTile:
<<<<<<< HEAD
        # Avoid recomputing expressions that have been computed before
=======
        expr_col_id = expr.get_id()
>>>>>>> 1ec273f1

        expr_name = expr.name()
        # if expr_name in self.columns and self.columns[expr_name].is_eq(expr):
        #     return self.columns[expr_name]

        assert expr_name is not None

        required_cols = expr.required_columns()
        required_blocks = {}
        for c in required_cols:
            name = c.name()
            assert name is not None
            block = self.columns[name].block
            required_blocks[name] = block
        exec = ExpressionExecutor()
        result = exec.eval(expr, required_blocks)
        expr_name = expr.name()
        assert expr_name is not None
        return PyListTile(column_name=expr_name, partition_id=self.partition_id, block=result)

    def eval_expression_list(self, exprs: ExpressionList) -> vPartition:
        tile_list = [self.eval_expression(e) for e in exprs]
        new_columns = {t.column_name: t for t in tile_list}
        return vPartition(columns=new_columns, partition_id=self.partition_id)

    @classmethod
    def from_arrow_table(cls, table: pa.Table, partition_id: PartID) -> vPartition:
        names = table.column_names
        tiles = {}
        for i, name in enumerate(names):
            arr = table[i]
            block: DataBlock[ArrowArrType] = DataBlock.make_block(arr)
            tiles[name] = PyListTile(column_name=name, partition_id=partition_id, block=block)
        return vPartition(columns=tiles, partition_id=partition_id)

    @classmethod
    def from_pydict(cls, data: dict[str, list[Any]], schema: ExpressionList, partition_id: PartID) -> vPartition:
        column_exprs = schema.to_column_expressions()
        tiles = {}
        for col_expr in column_exprs:
            col_name = col_expr.name()
            col_type = col_expr.resolved_type()
            col_data = data[col_name]

            if ExpressionType.is_py(col_type):
                col_data = list(col_data)
            else:
                if not isinstance(col_data, pa.Array) and not isinstance(col_data, pa.ChunkedArray):
                    col_data = pa.array(col_data, type=col_type.to_arrow_type())

            block = DataBlock.make_block(col_data)
            tiles[col_name] = PyListTile(column_name=col_name, partition_id=partition_id, block=block)
        return vPartition(columns=tiles, partition_id=partition_id)

    @classmethod
    def from_csv(
        cls,
        path: str,
        partition_id: PartID,
        csv_options: vPartitionParseCSVOptions = vPartitionParseCSVOptions(),
        schema_options: vPartitionSchemaInferenceOptions = vPartitionSchemaInferenceOptions(),
        read_options: vPartitionReadOptions = vPartitionReadOptions(),
    ) -> vPartition:
        """Gets a vPartition from a CSV file.

        Args:
            path: FSSpec compatible path to the CSV file.
            partition_id: Partition ID to assign to the vPartition.
            csv_options: Options for parsing the CSV file.
            schema_options: Options for inferring the schema from the CSV file.
            read_options: Options for building a vPartition.
        """
        # Use provided CSV column names, or None if nothing provided
        full_column_names = schema_options.full_schema_column_names()

        # Have PyArrow generate the column names if the CSV has no header and no column names were provided
        pyarrow_autogenerate_column_names = (not csv_options.has_headers) and (full_column_names is None)

        # Have Pyarrow skip the header row if column names were provided, and a header exists in the CSV
        skip_header_row = full_column_names is not None and csv_options.has_headers
        pyarrow_skip_rows_after_names = (1 if skip_header_row else 0) + csv_options.skip_rows_after_header

        fs = get_filesystem_from_path(path)
        with fs.open(path, compression="infer") as f:

            if read_options.num_rows is not None:
                f = _limit_num_rows(f, read_options.num_rows)

            table = csv.read_csv(
                f,
                parse_options=csv.ParseOptions(
                    delimiter=csv_options.delimiter,
                ),
                # skip_rows applied, header row is read if column_names is not None, skip_rows_after_names is applied
                read_options=csv.ReadOptions(
                    autogenerate_column_names=pyarrow_autogenerate_column_names,
                    column_names=full_column_names,
                    skip_rows_after_names=pyarrow_skip_rows_after_names,
                    skip_rows=csv_options.skip_rows_before_header,
                ),
                convert_options=csv.ConvertOptions(include_columns=read_options.column_names),
            )

        return vPartition.from_arrow_table(table, partition_id=partition_id)

    @classmethod
    def from_json(
        cls,
        path: str,
        partition_id: PartID,
        schema_options: vPartitionSchemaInferenceOptions = vPartitionSchemaInferenceOptions(),
        read_options: vPartitionReadOptions = vPartitionReadOptions(),
    ) -> vPartition:
        """Gets a vPartition from a Line-delimited JSON file

        Args:
            path: FSSpec compatible path to the Line-delimited JSON file.
            partition_id: Partition ID to assign to the vPartition.
            schema_options: Options for inferring the schema from the JSON file.
            read_options: Options for building a vPartition.
        """
        fs = get_filesystem_from_path(path)
        with fs.open(path, compression="infer") as f:
            if read_options.num_rows is not None:
                f = _limit_num_rows(f, read_options.num_rows)
            table = json.read_json(f)

        if read_options.column_names is not None:
            table = table.select(read_options.column_names)

        return vPartition.from_arrow_table(table, partition_id=partition_id)

    @classmethod
    def from_parquet(
        cls,
        path: str,
        partition_id: PartID,
        schema_options: vPartitionSchemaInferenceOptions = vPartitionSchemaInferenceOptions(),
        read_options: vPartitionReadOptions = vPartitionReadOptions(),
    ) -> vPartition:
        """Gets a vPartition from a Parquet file

        Args:
            path: FSSpec compatible path to the Parquet file.
            partition_id: Partition ID to assign to the vPartition.
            schema_options: Options for inferring the schema from the Parquet file.
            read_options: Options for building a vPartition.
        """
        fs = get_filesystem_from_path(path)

        with fs.open(path) as f:
            # If no rows required, we manually construct an empty table with the right schema
            if read_options.num_rows == 0:
                arrow_schema = parquet.ParquetFile(f).metadata.schema.to_arrow_schema()
                table = pa.Table.from_arrays(
                    [pa.array([], type=field.type) for field in arrow_schema], schema=arrow_schema
                )
            else:
                table = parquet.read_table(
                    f,
                    columns=read_options.column_names,
                )
                # PyArrow API does not provide a way to limit the number of rows read from a Parquet file
                if read_options.num_rows is not None:
                    table = table.slice(length=read_options.num_rows)

        return vPartition.from_arrow_table(table, partition_id=partition_id)

    def to_pydict(self) -> dict[str, Sequence]:
        output_schema = [(tile.column_name, id) for id, tile in self.columns.items()]
        return {name: self.columns[id].block.data for name, id in output_schema}

    def to_pandas(self, schema: ExpressionList | None = None) -> pd.DataFrame:
        if schema is not None:
            output_schema = [expr.name() for expr in schema]
        else:
            output_schema = [tile for tile in self.columns.keys()]

        data = {}
        for name in output_schema:
            block = self.columns[name].block
            # PyListDataBlocks contain Python objects
            if isinstance(block, PyListDataBlock) and block.is_scalar():
                data[name] = pd.Series([block.data for _ in range(len(self))])
            elif isinstance(block, PyListDataBlock):
                data[name] = pd.Series(block.data)
            # ArrowDataBlocks contain Arrow scalars or arrays
            elif block.is_scalar():
                data[name] = pd.Series([block.data.as_py() for _ in range(len(self))])
            else:
                data[name] = block.data.to_pandas()

        return pd.DataFrame(data)

    def for_each_column_block(self, func: Callable[[DataBlock], DataBlock]) -> vPartition:
        return dataclasses.replace(self, columns={col_name: col.apply(func) for col_name, col in self.columns.items()})

    def head(self, num: int) -> vPartition:
        # TODO make optimization for when num=0
        return self.for_each_column_block(partial(DataBlock.head, num=num))

    def sample(self, num: int) -> vPartition:
        if len(self) <= num:
            return self
        sample_idx: DataBlock[ArrowArrType] = DataBlock.make_block(data=np.random.randint(0, len(self), num))
        return self.for_each_column_block(partial(DataBlock.take, indices=sample_idx))

    def filter(self, predicate: ExpressionList) -> vPartition:
        mask_list = self.eval_expression_list(predicate)
        assert len(mask_list.columns) > 0
        mask = next(iter(mask_list.columns.values())).block
        for to_and in mask_list.columns.values():
            mask = mask.run_binary_operator(to_and.block, OperatorEnum.AND)
        return self.for_each_column_block(partial(DataBlock.filter, mask=mask))

    def argsort(self, sort_keys: ExpressionList, descending: list[bool] | None = None) -> DataBlock:
        sorted = self.eval_expression_list(sort_keys)
        keys = list(sorted.columns.keys())

        if descending is None:
            descending = [False for _ in keys]

        idx = DataBlock.argsort([sorted.columns[k].block for k in keys], descending=descending)
        return idx

    def sort(self, sort_keys: ExpressionList, descending: list[bool] | None = None) -> vPartition:
        idx = self.argsort(sort_keys=sort_keys, descending=descending)
        return self.take(idx)

    def search_sorted(self, keys: vPartition, input_reversed: list[bool] | None = None) -> DataBlock:
        assert self.columns.keys() == keys.columns.keys()
        col_names = list(self.columns.keys())
        idx = DataBlock.search_sorted(
            [self.columns[k].block for k in col_names],
            [keys.columns[k].block for k in col_names],
            input_reversed=input_reversed,
        )
        return idx

    def take(self, indices: DataBlock) -> vPartition:
        return self.for_each_column_block(partial(DataBlock.take, indices=indices))

    def agg(self, to_agg: list[tuple[Expression, str]], group_by: ExpressionList | None = None) -> vPartition:
        evaled_expressions = self.eval_expression_list(ExpressionList([e for e, _ in to_agg]))
        ops = [op for _, op in to_agg]
        if group_by is None:
            agged = {}
            for op, (col_name, tile) in zip(ops, evaled_expressions.columns.items()):
                agged[col_name] = tile.apply(func=partial(tile.block.__class__.agg, op=op))
            return vPartition(partition_id=self.partition_id, columns=agged)
        else:
            grouped_blocked = self.eval_expression_list(group_by)
            assert len(evaled_expressions.columns) == len(ops)
            gcols, acols = DataBlock.group_by_agg(
                list(tile.block for tile in grouped_blocked.columns.values()),
                list(tile.block for tile in evaled_expressions.columns.values()),
                agg_ops=ops,
            )
            new_columns = {}

            for block, (col_name, tile) in zip(gcols, grouped_blocked.columns.items()):
                new_columns[col_name] = dataclasses.replace(tile, block=block)

            for block, (col_name, tile) in zip(acols, evaled_expressions.columns.items()):
                new_columns[col_name] = dataclasses.replace(tile, block=block)
            return vPartition(partition_id=self.partition_id, columns=new_columns)

    def split_by_hash(self, exprs: ExpressionList, num_partitions: int) -> list[vPartition]:
        values_to_hash = self.eval_expression_list(exprs)
        keys = list(values_to_hash.columns.keys())
        keys.sort()
        hsf = None
        assert len(keys) > 0
        for k in keys:
            block = values_to_hash.columns[k].block
            hsf = block.array_hash(seed=hsf)
        assert hsf is not None
        target_idx = hsf.run_binary_operator(num_partitions, OperatorEnum.MOD)
        return self.split_by_index(num_partitions, target_partition_indices=target_idx)

    def split_by_index(self, num_partitions: int, target_partition_indices: DataBlock) -> list[vPartition]:
        assert len(target_partition_indices) == len(self)
        new_partition_to_columns: list[dict[str, PyListTile]] = [{} for _ in range(num_partitions)]
        argsort_targets = DataBlock.argsort([target_partition_indices])
        sorted_targets = target_partition_indices.take(argsort_targets)
        sorted_targets_np = sorted_targets.to_numpy()
        pivots = np.where(np.diff(sorted_targets_np, prepend=np.nan))[0]
        target_partitions = sorted_targets_np[pivots]

        for name, tile in self.columns.items():
            new_tiles = tile.split_by_index(
                num_partitions=num_partitions,
                pivots=pivots,
                target_partitions=target_partitions,
                argsorted_target_partition_indices=argsort_targets,
            )
            for part_id, nt in enumerate(new_tiles):
                new_partition_to_columns[part_id][name] = nt

        return [vPartition(partition_id=i, columns=columns) for i, columns in enumerate(new_partition_to_columns)]

    def quantiles(self, num: int) -> vPartition:
        self_size = len(self)
        if self_size == 0:
            return self
        sample_idx_np = (
            np.minimum(np.linspace(self_size / num, self_size, num), self_size - 1).round().astype(np.int32)[:-1]
        )
        return self.take(DataBlock.make_block(sample_idx_np))

    def explode(self, columns: ExpressionList) -> vPartition:
        partition_to_explode = self.eval_expression_list(columns)
        exploded_col_names = {tile.column_name for tile in partition_to_explode.columns.values()}
        partition_to_repeat = vPartition(
            {name: tile for name, tile in self.columns.items() if name not in exploded_col_names},
            partition_id=self.partition_id,
        )

        exploded_cols = {}
        found_list_lengths = None
        for name, tile in partition_to_explode.columns.items():
            exploded_block, list_lengths = tile.block.list_explode()

            # Ensure that each row has the same length as other rows
            if found_list_lengths is None:
                found_list_lengths = list_lengths
            else:
                if list_lengths != found_list_lengths:
                    raise RuntimeError(
                        ".explode expects columns to have the same length in each row, "
                        "but found row(s) with mismatched lengths"
                    )

            exploded_cols[name] = PyListTile(
                column_name=name,
                partition_id=tile.partition_id,
                block=exploded_block,
            )
        assert found_list_lengths is not None, "At least one column must be specified to explode"

        if len(found_list_lengths) == 0:
            return vPartition(
                {
                    **exploded_cols,
                    **partition_to_repeat.columns,
                },
                partition_id=self.partition_id,
            )

        # Use the `found_list_lengths` to generate an array of indices to take from other columns (e.g. [0, 0, 1, 1, 1, 2, ...])
        list_length_cumsum = found_list_lengths.to_numpy().cumsum()
        take_indices = np.zeros(list_length_cumsum[-1], dtype="int64")
        take_indices[0] = 1
        take_indices[list_length_cumsum[:-1]] = 1
        take_indices = take_indices.cumsum()
        take_indices = take_indices - 1

        repeated_partition = partition_to_repeat.take(DataBlock.make_block(take_indices))
        return vPartition({**exploded_cols, **repeated_partition.columns}, partition_id=self.partition_id)

    def join(
        self,
        right: vPartition,
        left_on: ExpressionList,
        right_on: ExpressionList,
        output_schema: ExpressionList,
        how: str = "inner",
    ) -> vPartition:
        assert how == "inner"
        left_key_part = self.eval_expression_list(left_on)
        left_key_ids = list(left_key_part.columns.keys())

        right_key_part = right.eval_expression_list(right_on)
        left_key_list = [left_key_part.columns[le.name()].block for le in left_on]
        right_key_list = [right_key_part.columns[re.name()].block for re in right_on]

        left_nonjoin_ids = [i for i in self.columns.keys() if i not in left_key_part.columns]
        right_nonjoin_ids = [i for i in right.columns.keys() if i not in right_key_part.columns]

        left_nonjoin_blocks = [self.columns[i].block for i in left_nonjoin_ids]
        right_nonjoin_blocks = [right.columns[i].block for i in right_nonjoin_ids]

        joined_blocks = DataBlock.join(left_key_list, right_key_list, left_nonjoin_blocks, right_nonjoin_blocks)

        result_keys = left_key_ids + left_nonjoin_ids + right_nonjoin_ids

        assert len(joined_blocks) == len(result_keys)
        joined_block_idx = 0
        result_columns = {}
        for k in left_key_ids:
            result_columns[k] = left_key_part.columns[k].replace_block(block=joined_blocks[joined_block_idx])
            joined_block_idx += 1

        for k in left_nonjoin_ids:
            result_columns[k] = self.columns[k].replace_block(block=joined_blocks[joined_block_idx])
            joined_block_idx += 1

        for k in right_nonjoin_ids:
            result_columns[k] = right.columns[k].replace_block(block=joined_blocks[joined_block_idx])
            joined_block_idx += 1

        assert joined_block_idx == len(result_keys)

        output = vPartition(columns=result_columns, partition_id=self.partition_id)
        return output.eval_expression_list(output_schema)

    def _to_file(
        self,
        file_format: str,
        root_path: str,
        partition_cols: ExpressionList | None = None,
        compression: str | None = None,
    ) -> list[str]:
        keys = [col_name for col_name in self.columns.keys()]
        names = [self.columns[k].column_name for k in keys]
        data = [self.columns[k].block.to_arrow() for k in keys]
        arrow_table = pa.table(data, names=names)
        partition_col_names = []
        if partition_cols is not None:
            for col in partition_cols:
                assert isinstance(
                    col, ColumnExpression
                ), "we can only support ColumnExpressions for partitioning parquet"
                col_name = col.name()
                assert col_name is not None
                assert col_name in keys
                partition_col_names.append(col_name)

        visited_paths = []

        def file_visitor(written_file):
            visited_paths.append(written_file.path)

        format: pada.FileFormat
        opts = None

        if file_format == "parquet":
            format = pada.ParquetFileFormat()
            opts = format.make_write_options(compression=compression)
        elif file_format == "csv":
            format = pada.CsvFileFormat()
            assert compression is None

        pada.write_dataset(
            arrow_table,
            base_dir=root_path,
            basename_template=str(uuid4()) + "-{i}." + format.default_extname,
            format=format,
            partitioning=partition_col_names,
            file_options=opts,
            file_visitor=file_visitor,
            use_threads=False,
            existing_data_behavior="overwrite_or_ignore",
        )
        return visited_paths

    def to_parquet(
        self, root_path: str, partition_cols: ExpressionList | None = None, compression: str | None = None
    ) -> list[str]:
        return self._to_file("parquet", root_path=root_path, partition_cols=partition_cols, compression=compression)

    def to_csv(
        self, root_path: str, partition_cols: ExpressionList | None = None, compression: str | None = None
    ) -> list[str]:
        return self._to_file("csv", root_path=root_path, partition_cols=partition_cols, compression=compression)

    @classmethod
    def merge_partitions(cls, to_merge: list[vPartition], verify_partition_id: bool = True) -> vPartition:
        assert len(to_merge) > 0

        if len(to_merge) == 1:
            return to_merge[0]

        pid = to_merge[0].partition_id
        col_names = set(to_merge[0].columns.keys())
        # first perform sanity check
        for part in to_merge[1:]:
            assert not verify_partition_id or part.partition_id == pid
            assert set(part.columns.keys()) == col_names

        new_columns = {}
        for col_name in to_merge[0].columns.keys():
            new_columns[col_name] = PyListTile.merge_tiles(
                [vp.columns[col_name] for vp in to_merge], verify_partition_id=verify_partition_id
            )
        return dataclasses.replace(to_merge[0], columns=new_columns)


PartitionT = TypeVar("PartitionT")


class PartitionSet(Generic[PartitionT]):
    def _get_merged_vpartition(self) -> vPartition:
        raise NotImplementedError()

    def to_pydict(self) -> dict[str, Sequence]:
        """Retrieves all the data in a PartitionSet as a Python dictionary. Values are the raw data from each Block."""
        merged_partition = self._get_merged_vpartition()
        return merged_partition.to_pydict()

    def to_pandas(self, schema: ExpressionList | None = None) -> pd.DataFrame:
        merged_partition = self._get_merged_vpartition()
        return merged_partition.to_pandas(schema=schema)

    def items(self) -> list[tuple[PartID, PartitionT]]:
        """
        Returns all (partition id, partition) in this PartitionSet,
        ordered by partition ID.
        """
        raise NotImplementedError()

    def values(self) -> list[PartitionT]:
        return [value for _, value in self.items()]

    @abstractmethod
    def get_partition(self, idx: PartID) -> PartitionT:
        raise NotImplementedError()

    @abstractmethod
    def set_partition(self, idx: PartID, part: PartitionT) -> None:
        raise NotImplementedError()

    @abstractmethod
    def delete_partition(self, idx: PartID) -> None:
        raise NotImplementedError()

    @abstractmethod
    def has_partition(self, idx: PartID) -> bool:
        raise NotImplementedError()

    @abstractmethod
    def __len__(self) -> int:
        return sum(self.len_of_partitions())

    @abstractmethod
    def len_of_partitions(self) -> list[int]:
        raise NotImplementedError()

    @abstractmethod
    def num_partitions(self) -> int:
        raise NotImplementedError()

    @abstractmethod
    def wait(self) -> None:
        raise NotImplementedError()


@dataclass(eq=False, repr=False)
class PartitionCacheEntry:
    key: str
    value: PartitionSet | None

    def __eq__(self, other: object) -> bool:
        return isinstance(other, PartitionCacheEntry) and self.key == other.key

    def __repr__(self) -> str:
        return f"PartitionCacheEntry: {self.key}"

    def __getstate__(self):
        return self.key

    def __setstate__(self, key):
        self.key = key
        self.value = None


class PartitionSetCache:
    def __init__(self) -> None:
        self._uuid_to_partition_set: weakref.WeakValueDictionary[
            str, PartitionCacheEntry
        ] = weakref.WeakValueDictionary()

    def get_partition_set(self, pset_id: str) -> PartitionCacheEntry:
        assert pset_id in self._uuid_to_partition_set
        return self._uuid_to_partition_set[pset_id]

    def put_partition_set(self, pset: PartitionSet) -> PartitionCacheEntry:
        pset_id = uuid4().hex
        part_entry = PartitionCacheEntry(pset_id, pset)
        self._uuid_to_partition_set[pset_id] = part_entry
        return part_entry

    def rm(self, pset_id: str) -> None:
        if pset_id in self._uuid_to_partition_set:
            del self._uuid_to_partition_set[pset_id]

    def clear(self) -> None:
        del self._uuid_to_partition_set
        self._uuid_to_partition_set = weakref.WeakValueDictionary()


class PartitionSetFactory(Generic[PartitionT]):
    """Factory class for creating PartitionSets."""

    FS_LISTING_PATH_COLUMN_NAME = "path"
    FS_LISTING_SIZE_COLUMN_NAME = "size"
    FS_LISTING_TYPE_COLUMN_NAME = "type"

    def _get_listing_paths_schema(self) -> ExpressionList:
        """Construct the schema for a DataFrame of path listing"""
        return ExpressionList(
            [
                ColumnExpression(self.FS_LISTING_PATH_COLUMN_NAME, ExpressionType.string()),
            ]
        ).resolve()

    def _get_listing_paths_details_schema(self) -> ExpressionList:
        """Construct the schema for a DataFrame of detailed path listing"""
        return ExpressionList(
            [
                ColumnExpression(self.FS_LISTING_PATH_COLUMN_NAME, ExpressionType.string()),
                ColumnExpression(self.FS_LISTING_SIZE_COLUMN_NAME, ExpressionType.integer()),
                ColumnExpression(self.FS_LISTING_TYPE_COLUMN_NAME, ExpressionType.string()),
            ]
        ).resolve()

    @abstractmethod
    def glob_paths(
        self,
        source_path: str,
    ) -> tuple[PartitionSet[PartitionT], ExpressionList]:
        """Globs the specified filepath to construct a PartitionSet of file or dir paths

        Args:
            source_path (str): path to glob

        Returns:
            PartitionSet[PartitionT]: PartitionSet containing the listings' paths
            ExpressionList: Schema of the PartitionSet that was constructed
        """
        raise NotImplementedError()

    @abstractmethod
    def glob_paths_details(
        self,
        source_path: str,
    ) -> tuple[PartitionSet[PartitionT], ExpressionList]:
        """Globs the specified filepath to construct a PartitionSet of file and dir metadata

        Args:
            source_path (str): path to glob

        Returns:
            PartitionSet[PartitionT]: PartitionSet containing the listings' metadata
            ExpressionList: Schema of the PartitionSet that was constructed
        """
        raise NotImplementedError()<|MERGE_RESOLUTION|>--- conflicted
+++ resolved
@@ -187,15 +187,9 @@
         return ExpressionList(colexprs)
 
     def eval_expression(self, expr: Expression) -> PyListTile:
-<<<<<<< HEAD
         # Avoid recomputing expressions that have been computed before
-=======
-        expr_col_id = expr.get_id()
->>>>>>> 1ec273f1
 
         expr_name = expr.name()
-        # if expr_name in self.columns and self.columns[expr_name].is_eq(expr):
-        #     return self.columns[expr_name]
 
         assert expr_name is not None
 
