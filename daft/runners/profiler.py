from __future__ import annotations

import logging
import os
from contextlib import _GeneratorContextManager, contextmanager
<<<<<<< HEAD
from typing import TYPE_CHECKING, Any
=======
from typing import TYPE_CHECKING, Any, Generator
>>>>>>> d2b94a65

if TYPE_CHECKING:
    from collections.abc import Generator

    from viztracer import VizTracer

ACTIVE = False


logger = logging.getLogger(__name__)


@contextmanager
def profiler(filename: str) -> Generator[VizTracer | None, Any, None]:
    if int(os.environ.get("DAFT_PROFILING", 0)) == 1:
        from viztracer import VizTracer, get_tracer

        global ACTIVE
        if not ACTIVE:
            tracer = get_tracer()
            if tracer is None or tracer.output_file != filename:
                tracer = VizTracer(output_file=filename, tracer_entries=10_000_000)
            ACTIVE = True
            with tracer:
                yield tracer
            ACTIVE = False
            return
        else:
            tracer = get_tracer()
            logger.warning(
                "profiler(%s) not created. Another profiler(%s) is already active.", filename, tracer.output_file
            )

    yield None
    return


import time


@contextmanager
def timingcontext(name: str) -> Generator[None, Any, None]:
    from viztracer import get_tracer

    tracer = get_tracer()

    try:
        logger.debug("log_event:enter:%s", name)
        start = time.time()
        if tracer is not None:
            with tracer.log_event(name) as event:
                yield event
        else:
            yield None
    finally:
        end = time.time()

        logger.debug("log_event:%s:%sms", name, f"{(end-start)*1000:.3f}")


def log_event(name: str) -> _GeneratorContextManager[None]:
    return timingcontext(name)<|MERGE_RESOLUTION|>--- conflicted
+++ resolved
@@ -2,12 +2,9 @@
 
 import logging
 import os
+from collections.abc import Generator
 from contextlib import _GeneratorContextManager, contextmanager
-<<<<<<< HEAD
 from typing import TYPE_CHECKING, Any
-=======
-from typing import TYPE_CHECKING, Any, Generator
->>>>>>> d2b94a65
 
 if TYPE_CHECKING:
     from collections.abc import Generator
