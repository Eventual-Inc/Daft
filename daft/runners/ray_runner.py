from __future__ import annotations

import contextlib
import dataclasses
import logging
import os
import threading
import time
import uuid
from collections.abc import Generator, Iterable, Iterator
from datetime import datetime
from queue import Full, Queue
from typing import TYPE_CHECKING, Any, Union, cast

# The ray runner is not a top-level module, so we don't need to lazily import pyarrow to minimize
# import times. If this changes, we first need to make the daft.lazy_import.LazyImport class
# serializable before importing pa from daft.dependencies.
import pyarrow as pa  # noqa: TID253
import ray.experimental  # noqa: TID253

from daft.arrow_utils import ensure_array
from daft.context import execution_config_ctx, get_context
from daft.daft import DistributedPhysicalPlan, PyQueryMetadata, RayPartitionRef
from daft.daft import PyRecordBatch as _PyRecordBatch
from daft.dependencies import np
from daft.recordbatch import RecordBatch
from daft.runners import ray_tracing
from daft.runners.flotilla import FlotillaRunner
from daft.runners.progress_bar import ProgressBar
from daft.scarf_telemetry import track_runner_on_scarf
from daft.series import Series, item_to_series

if TYPE_CHECKING:
    from collections.abc import Generator, Iterable, Iterator

    import dask
    import dask.dataframe

    import daft


logger = logging.getLogger(__name__)

try:
    import ray
except ImportError:
    logger.error(
        "Error when importing Ray. Please ensure that daft was installed with the Ray extras tag: daft[ray] (https://docs.daft.ai/en/latest/install)"
    )
    raise

from daft.daft import (
    FileFormatConfig,
    FileInfos,
    IOConfig,
    PyDaftExecutionConfig,
    ResourceRequest,
)
from daft.datatype import DataType
from daft.execution.execution_step import (
    ActorPoolProject,
    FanoutInstruction,
    Instruction,
    MultiOutputPartitionTask,
    PartitionTask,
    ReduceInstruction,
    ScanWithTask,
    SingleOutputPartitionTask,
)
from daft.execution.physical_plan import ActorPoolManager
from daft.expressions import ExpressionsProjection
from daft.filesystem import glob_path_with_stats
from daft.recordbatch import MicroPartition
from daft.runners import runner_io
from daft.runners.partitioning import (
    LocalPartitionSet,
    MaterializedResult,
    PartID,
    PartitionCacheEntry,
    PartitionMetadata,
    PartitionSet,
    PartitionSetCache,
)
from daft.runners.profiler import profiler
from daft.runners.runner import Runner

if TYPE_CHECKING:
    import dask
    import pandas as pd
    from ray.data.block import Block as RayDatasetBlock
    from ray.data.dataset import Dataset as RayDataset

    from daft.logical.builder import LogicalPlanBuilder
    from daft.plan_scheduler import PhysicalPlanScheduler
    from daft.runners.partitioning import PartialPartitionMetadata
    from daft.runners.ray_tracing import RunnerTracer

_RAY_FROM_ARROW_REFS_AVAILABLE = True
try:
    from ray.data import from_arrow_refs
except ImportError:
    _RAY_FROM_ARROW_REFS_AVAILABLE = False

from daft.logical.schema import Schema

RAY_VERSION = tuple(int(s) for s in ray.__version__.split(".")[0:3])

_RAY_DATA_ARROW_TENSOR_TYPE_AVAILABLE = True
try:
    from ray.data.extensions import ArrowTensorArray, ArrowTensorType
except ImportError:
    _RAY_DATA_ARROW_TENSOR_TYPE_AVAILABLE = False

_RAY_DATA_EXTENSIONS_AVAILABLE = True
_TENSOR_EXTENSION_TYPES = []
try:
    import ray
except ImportError:
    _RAY_DATA_EXTENSIONS_AVAILABLE = False
else:
    _RAY_VERSION = tuple(int(s) for s in ray.__version__.split(".")[0:3])
    try:
        # Variable-shaped tensor column support was added in Ray 2.1.0.
        if _RAY_VERSION >= (2, 2, 0):
            from ray.data.extensions import (
                ArrowTensorType,
                ArrowVariableShapedTensorType,
            )

            _TENSOR_EXTENSION_TYPES = [ArrowTensorType, ArrowVariableShapedTensorType]
        else:
            from ray.data.extensions import ArrowTensorType

            _TENSOR_EXTENSION_TYPES = [ArrowTensorType]
    except ImportError:
        _RAY_DATA_EXTENSIONS_AVAILABLE = False


@ray.remote  # type: ignore[misc]
def _glob_path_into_file_infos(
    paths: list[str],
    file_format_config: FileFormatConfig | None,
    io_config: IOConfig | None,
) -> FileInfos:
    file_infos = FileInfos()
    file_format = file_format_config.file_format() if file_format_config is not None else None
    for path in set(paths):
        try:
            path_file_infos = glob_path_with_stats(path, file_format=file_format, io_config=io_config)
            file_infos.merge(path_file_infos)
        except FileNotFoundError:
            logger.debug("%s is not found.", path)

    if len(file_infos) == 0:
        raise FileNotFoundError(f"No files found at {','.join(paths)}")

    return file_infos


@ray.remote  # type: ignore[misc]
def _make_ray_block_from_micropartition(partition: MicroPartition) -> RayDatasetBlock | list[dict[str, Any]]:
    try:
        daft_schema = partition.schema()
        arrow_tbl = partition.to_arrow()

        # Convert arrays to Ray Data's native ArrowTensorType arrays
        new_arrs: dict[int, tuple[str, pa.Array[Any]]] = {}
        for idx, field in enumerate(arrow_tbl.schema):
            if daft_schema[field.name].dtype.is_fixed_shape_tensor():
                assert isinstance(field.type, pa.FixedShapeTensorType)
                new_dtype = ArrowTensorType(tuple(field.type.shape), field.type.value_type)
                arrow_arr = cast("pa.FixedShapeTensorArray", arrow_tbl[field.name].combine_chunks())
                storage_arr = arrow_arr.storage
                list_size = storage_arr.type.list_size
                new_storage_arr = pa.ListArray.from_arrays(
                    pa.array(
                        list(range(0, (len(arrow_arr) + 1) * list_size, list_size)),
                        pa.int32(),
                    ),
                    storage_arr.values,
                )
                new_arrs[idx] = (
                    field.name,
                    pa.ExtensionArray.from_storage(new_dtype, new_storage_arr),
                )
            elif daft_schema[field.name].dtype.is_tensor():
                assert isinstance(field.type, pa.ExtensionType)
                new_arrs[idx] = (
                    field.name,
                    ArrowTensorArray.from_numpy(partition.get_column_by_name(field.name).to_pylist()),
                )
        for idx, (field_name, arr) in new_arrs.items():
            arrow_tbl = arrow_tbl.set_column(idx, pa.field(field_name, arr.type), arr)

        return arrow_tbl
    except pa.ArrowInvalid:
        return partition.to_pylist()


def _series_from_arrow_with_ray_data_extensions(
    array: pa.Array[Any] | pa.ChunkedArray[Any], name: str = "arrow_series"
) -> Series:
    if isinstance(array, pa.Array):
        # TODO(desmond): This might be dead code since `ArrayTensorType`s are `numpy.ndarray` under
        # the hood and are not instances of `pyarrow.Array`. Should follow up and check if this code
        # can be removed.
        array = ensure_array(array)
        if _RAY_DATA_EXTENSIONS_AVAILABLE and isinstance(array.type, ArrowTensorType):
            tensor_array = cast("ArrowTensorArray", array)
            storage_series = _series_from_arrow_with_ray_data_extensions(tensor_array.storage, name=name)
            series = storage_series.cast(
                DataType.fixed_size_list(
                    _from_arrow_type_with_ray_data_extensions(tensor_array.type.scalar_type),
                    int(np.prod(array.type.shape)),
                )
            )
            return series.cast(DataType.from_arrow_type(array.type))
        elif _RAY_DATA_EXTENSIONS_AVAILABLE and isinstance(array.type, ArrowVariableShapedTensorType):
            return Series.from_numpy(array.to_numpy(zero_copy_only=False), name=name)
    return Series.from_arrow(array, name)


def _micropartition_from_arrow_with_ray_data_extensions(arrow_table: pa.Table) -> MicroPartition:
    assert isinstance(arrow_table, pa.Table)
    non_native_fields = []
    for arrow_field in arrow_table.schema:
        dt = _from_arrow_type_with_ray_data_extensions(arrow_field.type)
        if dt == DataType.python() or dt.is_tensor() or dt.is_fixed_shape_tensor():
            non_native_fields.append(arrow_field.name)
    if non_native_fields:
        # If there are any contained Arrow types that are not natively supported, convert each
        # series while checking for ray data extension types.
        logger.debug("Unsupported Arrow types detected for columns: %s", non_native_fields)
        series_dict = dict()
        for name, column in zip(arrow_table.column_names, arrow_table.columns):
            series = (
                _series_from_arrow_with_ray_data_extensions(column, name)
                if isinstance(column, (pa.Array, pa.ChunkedArray))
                else item_to_series(name, column)
            )
            series_dict[name] = series._series
        return MicroPartition._from_record_batches(
            [RecordBatch._from_pyrecordbatch(_PyRecordBatch.from_pylist_series(series_dict))]
        )
    return MicroPartition.from_arrow(arrow_table)


@ray.remote  # type: ignore[misc]
def _make_daft_partition_from_ray_dataset_blocks(ray_dataset_block: pa.Table, daft_schema: Schema) -> MicroPartition:
    return _micropartition_from_arrow_with_ray_data_extensions(ray_dataset_block)


@ray.remote(num_returns=2)  # type: ignore[misc]
def _make_daft_partition_from_dask_dataframe_partitions(
    dask_df_partition: pd.DataFrame,
) -> tuple[MicroPartition, daft.Schema]:
    vpart = MicroPartition.from_pandas(dask_df_partition)
    return vpart, vpart.schema()


def _to_pandas_ref(df: pd.DataFrame | ray.ObjectRef) -> ray.ObjectRef:
    """Ensures that the provided pandas DataFrame partition is in the Ray object store."""
    import pandas as pd

    if isinstance(df, pd.DataFrame):
        return ray.put(df)
    elif isinstance(df, ray.ObjectRef):
        return df
    else:
        raise ValueError(f"Expected a Ray object ref or a Pandas DataFrame, got {type(df)}")


class RayPartitionSet(PartitionSet[ray.ObjectRef]):
    _results: dict[PartID, RayMaterializedResult]

    def __init__(self) -> None:
        super().__init__()
        self._results = {}

    def items(self) -> list[tuple[PartID, MaterializedResult[ray.ObjectRef]]]:
        return [(pid, result) for pid, result in sorted(self._results.items())]

    def _get_merged_micropartition(self, schema: Schema) -> MicroPartition:
        ids_and_partitions = self.items()
        if len(ids_and_partitions) > 0:
            assert ids_and_partitions[0][0] == 0
            assert ids_and_partitions[-1][0] + 1 == len(ids_and_partitions)
        all_partitions = ray.get([part.partition() for id, part in ids_and_partitions])
        return MicroPartition.concat_or_empty(all_partitions, schema)

    def _get_preview_micropartitions(self, num_rows: int) -> list[MicroPartition]:
        ids_and_partitions = self.items()
        preview_parts = []
        for _, mat_result in ids_and_partitions:
            ref: ray.ObjectRef = mat_result.partition()
            part: MicroPartition = ray.get(ref)
            part_len = len(part)
            if part_len >= num_rows:  # if this part has enough rows, take what we need and break
                preview_parts.append(part.slice(0, num_rows))
                break
            else:  # otherwise, take the whole part and keep going
                num_rows -= part_len
                preview_parts.append(part)
        return preview_parts

    def to_ray_dataset(self) -> RayDataset:
        if not _RAY_FROM_ARROW_REFS_AVAILABLE:
            raise ImportError(
                "Unable to import `ray.data.from_arrow_refs`. Please ensure that you have a compatible version of Ray >= 1.10 installed."
            )

        blocks = [
            _make_ray_block_from_micropartition.remote(self._results[k].partition()) for k in self._results.keys()
        ]
        # NOTE: although the Ray method is called `from_arrow_refs`, this method works also when the blocks are List[T] types
        # instead of Arrow tables as the codepath for Dataset creation is the same.
        return from_arrow_refs(blocks)

    def to_dask_dataframe(
        self,
        meta: (pd.DataFrame | pd.Series[Any] | dict[str, Any] | Iterable[Any] | tuple[Any] | None) = None,
    ) -> dask.dataframe.DataFrame:
        import dask
        import dask.dataframe as dd
        from ray.util.dask import ray_dask_get

        dask.config.set(scheduler=ray_dask_get)

        @dask.delayed  # type: ignore[misc]
        def _make_dask_dataframe_partition_from_micropartition(partition: MicroPartition) -> pd.DataFrame:
            return partition.to_pandas()

        ddf_parts = [
            _make_dask_dataframe_partition_from_micropartition(self._results[k].partition())
            for k in self._results.keys()
        ]
        return cast("dd.DataFrame", dd.from_delayed(ddf_parts, meta=meta))

    def get_partition(self, idx: PartID) -> RayMaterializedResult:
        return self._results[idx].partition()

    def set_partition(self, idx: PartID, result: MaterializedResult[ray.ObjectRef]) -> None:
        assert isinstance(result, RayMaterializedResult)
        self._results[idx] = result

    def delete_partition(self, idx: PartID) -> None:
        del self._results[idx]

    def has_partition(self, idx: PartID) -> bool:
        return idx in self._results

    def __len__(self) -> int:
        return sum(result.metadata().num_rows for result in self._results.values())

    def size_bytes(self) -> int | None:
        size_bytes_ = [result.metadata().size_bytes for result in self._results.values()]
        size_bytes: list[int] = [size for size in size_bytes_ if size is not None]
        if len(size_bytes) != len(size_bytes_):
            return None
        else:
            return sum(size_bytes)

    def num_partitions(self) -> int:
        return len(self._results)

    def wait(self) -> None:
        deduped_object_refs = {r.partition() for r in self._results.values()}
        ray.wait(list(deduped_object_refs), fetch_local=False, num_returns=len(deduped_object_refs))


def _from_arrow_type_with_ray_data_extensions(arrow_type: pa.DataType) -> DataType:
    if _RAY_DATA_EXTENSIONS_AVAILABLE and isinstance(arrow_type, tuple(_TENSOR_EXTENSION_TYPES)):
        tensor_types = cast("Union[ArrowTensorType, ArrowVariableShapedTensorType]", arrow_type)
        scalar_dtype = _from_arrow_type_with_ray_data_extensions(tensor_types.scalar_type)
        shape = tensor_types.shape if isinstance(tensor_types, ArrowTensorType) else None
        return DataType.tensor(scalar_dtype, shape)
    return DataType.from_arrow_type(arrow_type)


class RayRunnerIO(runner_io.RunnerIO):
    def __init__(self, *args: Any, **kwargs: Any) -> None:
        super().__init__(*args, **kwargs)

    def glob_paths_details(
        self,
        source_paths: list[str],
        file_format_config: FileFormatConfig | None = None,
        io_config: IOConfig | None = None,
    ) -> FileInfos:
        # Synchronously fetch the file infos, for now.
        return ray.get(_glob_path_into_file_infos.remote(source_paths, file_format_config, io_config=io_config))

    def partition_set_from_ray_dataset(
        self,
        ds: RayDataset,
    ) -> tuple[RayPartitionSet, Schema]:
        arrow_schema = ds.schema(fetch_if_missing=True)
        if not isinstance(arrow_schema, pa.Schema):
            # Convert Dataset to an Arrow dataset.
            extra_kwargs = {}
            if RAY_VERSION >= (2, 3, 0):
                # The zero_copy_batch kwarg was added in Ray 2.3.0.
                extra_kwargs["zero_copy_batch"] = True
            ds = ds.map_batches(
                lambda x: x,
                batch_size=None,
                batch_format="pyarrow",
                **extra_kwargs,
            )
            arrow_schema = ds.schema(fetch_if_missing=True)

            # Ray 2.5.0 broke the API by using its own `ray.data.dataset.Schema` instead of PyArrow schemas
            if RAY_VERSION >= (2, 5, 0):
                arrow_schema = pa.schema({name: t for name, t in zip(arrow_schema.names, arrow_schema.types)})

        daft_schema = Schema._from_field_name_and_types(
            [
                (arrow_field.name, _from_arrow_type_with_ray_data_extensions(arrow_field.type))
                for arrow_field in arrow_schema
            ]
        )
        block_refs = ds.get_internal_block_refs()

        # NOTE: This materializes the entire Ray Dataset - we could make this more intelligent by creating a new RayDatasetScan node
        # which can iterate on Ray Dataset blocks and materialize as-needed
        daft_micropartitions = [
            _make_daft_partition_from_ray_dataset_blocks.remote(block, daft_schema) for block in block_refs
        ]
        pset = RayPartitionSet()

        for i, obj in enumerate(daft_micropartitions):
            pset.set_partition(i, RayMaterializedResult(obj))
        return (
            pset,
            daft_schema,
        )

    def partition_set_from_dask_dataframe(
        self,
        ddf: dask.dataframe.DataFrame,
    ) -> tuple[RayPartitionSet, Schema]:
        from dask.base import persist
        from ray.util.dask import ray_dask_get

        partitions = ddf.to_delayed()
        if not partitions:
            raise ValueError("Can't convert an empty Dask DataFrame (with no partitions) to a Daft DataFrame.")
        persisted_partitions = persist(*partitions, scheduler=ray_dask_get)
        parts = [_to_pandas_ref(next(iter(part.dask.values()))) for part in persisted_partitions]
        daft_micropartitions, schemas = zip(
            *(_make_daft_partition_from_dask_dataframe_partitions.remote(p) for p in parts)
        )
        schemas = ray.get(list(schemas))
        # Dask shouldn't allow inconsistent schemas across partitions, but we double-check here.
        if not all(schemas[0] == schema for schema in schemas[1:]):
            raise ValueError(
                "Can't convert a Dask DataFrame with inconsistent schemas across partitions to a Daft DataFrame:",
                schemas,
            )

        pset = RayPartitionSet()

        for i, obj in enumerate(daft_micropartitions):
            pset.set_partition(i, RayMaterializedResult(obj))
        return (
            pset,
            schemas[0],
        )


def _get_ray_task_options(resource_request: ResourceRequest) -> dict[str, Any]:
    options = {}
    # FYI: Ray's default resource behaviour is documented here:
    # https://docs.ray.io/en/latest/ray-core/tasks/resources.html
    if resource_request.num_cpus is not None:
        # Ray worker pool will thrash if a request comes in for fractional cpus,
        # so we floor the request to at least 1 cpu here.
        execution_config = get_context().daft_execution_config
        min_cpus = execution_config.min_cpu_per_task
        options["num_cpus"] = max(min_cpus, resource_request.num_cpus)
    if resource_request.num_gpus:
        options["num_gpus"] = resource_request.num_gpus
    if resource_request.memory_bytes:
        # Note that lower versions of Ray do not accept a value of 0 here,
        # so the if-clause is load-bearing.
        options["memory"] = resource_request.memory_bytes
    return options


def build_partitions(
    instruction_stack: list[Instruction], partial_metadatas: list[PartitionMetadata], *inputs: MicroPartition
) -> list[list[PartitionMetadata] | MicroPartition]:
    partitions = list(inputs)
    for instruction in instruction_stack:
        partitions = instruction.run(partitions)

    assert len(partial_metadatas) == len(partitions), f"{len(partial_metadatas)} vs {len(partitions)}"

    metadatas = [PartitionMetadata.from_table(p).merge_with_partial(m) for p, m in zip(partitions, partial_metadatas)]

    return [metadatas, *partitions]


@dataclasses.dataclass(frozen=True)
class PartitionTaskContext:
    job_id: str
    task_id: str
    stage_id: int


# Give the same function different names to aid in profiling data distribution.


@ray_tracing.ray_remote_traced
@ray.remote  # type: ignore[misc]
def single_partition_pipeline(
    task_context: PartitionTaskContext,
    daft_execution_config: PyDaftExecutionConfig,
    instruction_stack: list[Instruction],
    partial_metadatas: list[PartitionMetadata],
    *inputs: MicroPartition,
) -> list[list[PartitionMetadata] | MicroPartition]:
    with (
        execution_config_ctx(
            config=daft_execution_config,
        ),
        ray_tracing.collect_ray_task_metrics(
            task_context.job_id, task_context.task_id, task_context.stage_id, daft_execution_config
        ),
    ):
        return build_partitions(instruction_stack, partial_metadatas, *inputs)


@ray_tracing.ray_remote_traced
@ray.remote  # type: ignore[misc]
def fanout_pipeline(
    task_context: PartitionTaskContext,
    daft_execution_config: PyDaftExecutionConfig,
    instruction_stack: list[Instruction],
    partial_metadatas: list[PartitionMetadata],
    *inputs: MicroPartition,
) -> list[list[PartitionMetadata] | MicroPartition]:
    with (
        execution_config_ctx(config=daft_execution_config),
        ray_tracing.collect_ray_task_metrics(
            task_context.job_id, task_context.task_id, task_context.stage_id, daft_execution_config
        ),
    ):
        return build_partitions(instruction_stack, partial_metadatas, *inputs)


@ray_tracing.ray_remote_traced
@ray.remote  # type: ignore[misc]
def reduce_pipeline(
    task_context: PartitionTaskContext,
    daft_execution_config: PyDaftExecutionConfig,
    instruction_stack: list[Instruction],
    partial_metadatas: list[PartitionMetadata],
    inputs: list[ray.ObjectRef],
) -> list[list[PartitionMetadata] | MicroPartition]:
    import ray

    with (
        execution_config_ctx(config=daft_execution_config),
        ray_tracing.collect_ray_task_metrics(
            task_context.job_id, task_context.task_id, task_context.stage_id, daft_execution_config
        ),
    ):
        return build_partitions(instruction_stack, partial_metadatas, *ray.get(inputs))


@ray_tracing.ray_remote_traced
@ray.remote  # type: ignore[misc]
def reduce_and_fanout(
    task_context: PartitionTaskContext,
    daft_execution_config: PyDaftExecutionConfig,
    instruction_stack: list[Instruction],
    partial_metadatas: list[PartitionMetadata],
    inputs: list[ray.ObjectRef],
) -> list[list[PartitionMetadata] | MicroPartition]:
    import ray

    with (
        execution_config_ctx(config=daft_execution_config),
        ray_tracing.collect_ray_task_metrics(
            task_context.job_id, task_context.task_id, task_context.stage_id, daft_execution_config
        ),
    ):
        return build_partitions(instruction_stack, partial_metadatas, *ray.get(inputs))


@ray.remote  # type: ignore[misc]
def get_metas(*partitions: MicroPartition) -> list[PartitionMetadata]:
    return [PartitionMetadata.from_table(partition) for partition in partitions]


def _ray_num_cpus_provider(ttl_seconds: int = 1) -> Generator[int, None, None]:
    """Helper that gets the number of CPUs from Ray.

    Used as a generator as it provides a guard against calling ray.cluster_resources()
    more than once per `ttl_seconds`.

    Examples:
        >>> p = _ray_num_cpus_provider()
        >>> next(p)
    """
    last_checked_time = time.time()
    last_num_cpus_queried = int(ray.cluster_resources().get("CPU", 0))
    while True:
        currtime = time.time()
        if currtime - last_checked_time < ttl_seconds:
            yield last_num_cpus_queried
        else:
            last_checked_time = currtime
            last_num_cpus_queried = int(ray.cluster_resources().get("CPU", 0))
            yield last_num_cpus_queried


class Scheduler(ActorPoolManager):
    def __init__(self, max_task_backlog: int | None, use_ray_tqdm: bool) -> None:
        """max_task_backlog: Max number of inflight tasks waiting for cores."""
        # As of writing, Ray does not seem to be guaranteed to support
        # more than this number of pending scheduling tasks.
        # Ray has an internal proto that reports backlogged tasks [1],
        # and each task proto can be up to 10 MiB [2],
        # and protobufs have a max size of 2GB (from errors empirically encountered).
        #
        # https://github.com/ray-project/ray/blob/8427de2776717b30086c277e5e8e140316dbd193/src/ray/protobuf/node_manager.proto#L32
        # https://github.com/ray-project/ray/blob/fb95f03f05981f232aa7a9073dd2c2512729e99a/src/ray/common/ray_config_def.h#LL513C1-L513C1
        self.max_task_backlog = max_task_backlog if max_task_backlog is not None else 180

        self.reserved_cores = 0

        self.threads_by_df: dict[str, threading.Thread] = dict()
        self.results_by_df: dict[str, Queue[RayMaterializedResult | StopIteration | Exception]] = {}
        self.active_by_df: dict[str, bool] = dict()
        self.results_buffer_size_by_df: dict[str, int | None] = dict()

        self._actor_pools: dict[str, RayRoundRobinActorPool] = {}

        self.use_ray_tqdm = use_ray_tqdm

    def next(self, result_uuid: str) -> RayMaterializedResult | StopIteration:
        # Case: thread is terminated and no longer exists.
        # Should only be hit for repeated calls to next() after StopIteration.
        if result_uuid not in self.threads_by_df:
            return StopIteration()

        # Case: thread needs to be terminated
        if not self.active_by_df.get(result_uuid, False):
            return StopIteration()

        # Common case: get the next result from the thread.
        result = self.results_by_df[result_uuid].get()

        return result  # type: ignore[return-value]

    def start_plan(
        self,
        plan_scheduler: PhysicalPlanScheduler,
        psets: dict[str, MaterializedResult[ray.ObjectRef]],
        result_uuid: str,
        daft_execution_config: PyDaftExecutionConfig,
        results_buffer_size: int | None = None,
    ) -> None:
        self.results_by_df[result_uuid] = Queue(maxsize=1 if results_buffer_size is not None else -1)
        self.active_by_df[result_uuid] = True
        self.results_buffer_size_by_df[result_uuid] = results_buffer_size

        t = threading.Thread(
            target=self._run_plan,
            name=result_uuid,
            kwargs={
                "plan_scheduler": plan_scheduler,
                "psets": psets,
                "result_uuid": result_uuid,
                "daft_execution_config": daft_execution_config,
            },
        )
        t.start()
        self.threads_by_df[result_uuid] = t

    def active_plans(self) -> list[str]:
        return [r_uuid for r_uuid, is_active in self.active_by_df.items() if is_active]

    def stop_plan(self, result_uuid: str) -> None:
        if result_uuid in self.active_by_df:
            # Mark df as non-active
            self.active_by_df[result_uuid] = False
            # wait till thread gracefully completes
            self.threads_by_df[result_uuid].join()
            # remove thread and history of df
            del self.threads_by_df[result_uuid]
            del self.active_by_df[result_uuid]
            del self.results_by_df[result_uuid]
            del self.results_buffer_size_by_df[result_uuid]

    def get_actor_pool(
        self,
        name: str,
        resource_request: ResourceRequest,
        num_actors: int,
        projection: ExpressionsProjection,
        execution_config: PyDaftExecutionConfig,
    ) -> str:
        actor_pool = RayRoundRobinActorPool(name, num_actors, resource_request, projection, execution_config)
        self._actor_pools[name] = actor_pool
        self._actor_pools[name].setup()
        return name

    def teardown_actor_pool(self, name: str) -> None:
        if name in self._actor_pools:
            self._actor_pools[name].teardown()
            del self._actor_pools[name]

    def _construct_dispatch_batch(
        self,
        execution_id: str,
        tasks: ray_tracing.MaterializedPhysicalPlanWrapper,
        dispatches_allowed: int,
        runner_tracer: RunnerTracer,
    ) -> tuple[list[PartitionTask[ray.ObjectRef]], bool]:
        """Constructs a batch of PartitionTasks that should be dispatched.

        Args:
            execution_id: The ID of the current execution.
            tasks: The iterator over the physical plan.
            dispatches_allowed (int): The maximum number of tasks that can be dispatched in this batch.
            runner_tracer: The tracer to capture information about the dispatch batching process
        Returns:

            tuple[list[PartitionTask], bool]: A tuple containing:
                - A list of PartitionTasks to be dispatched.
                - A pagination boolean indicating whether or not there are more tasks to be had by calling _construct_dispatch_batch again
        """
        with runner_tracer.dispatch_batching():
            tasks_to_dispatch: list[PartitionTask[ray.ObjectRef]] = []

            # Loop until:
            # - Reached the limit of the number of tasks we are allowed to dispatch
            # - Encounter a `None` as the next step (short-circuit and return has_next=False)
            while len(tasks_to_dispatch) < dispatches_allowed and self._is_active(execution_id):
                next_step = next(tasks)

                # CASE: Blocked on already dispatched tasks
                # Early terminate and mark has_next=False
                if next_step is None:
                    return tasks_to_dispatch, False

                # CASE: A final result
                # Place it in the result queue (potentially block on space to be available)
                elif isinstance(next_step, MaterializedResult):
                    self._place_in_queue(execution_id, cast("RayMaterializedResult", next_step))

                # CASE: No-op task
                # Just run it locally immediately.
                elif len(next_step.instructions) == 0:
                    logger.debug("Running task synchronously in main thread: %s", next_step)
                    assert (
                        len(next_step.partial_metadatas) == 1
                    ), "No-op tasks must have one output by definition, since there are no instructions to run"
                    [single_partial] = next_step.partial_metadatas
                    if single_partial.num_rows is None:
                        [single_meta] = ray.get(get_metas.remote(next_step.inputs))
                        accessor = PartitionMetadataAccessor.from_metadata_list(
                            [single_meta.merge_with_partial(single_partial)]
                        )
                    else:
                        accessor = PartitionMetadataAccessor.from_metadata_list(
                            [
                                PartitionMetadata(
                                    num_rows=single_partial.num_rows,
                                    size_bytes=single_partial.size_bytes,
                                    boundaries=single_partial.boundaries,
                                )
                            ]
                        )

                    next_step.set_result(
                        [RayMaterializedResult(partition, accessor, 0) for partition in next_step.inputs]
                    )
                    next_step.set_done()

                # CASE: Actual task that needs to be dispatched
                else:
                    tasks_to_dispatch.append(next_step)

            return tasks_to_dispatch, True

    def _dispatch_tasks(
        self,
        execution_id: str,
        tasks_to_dispatch: list[PartitionTask[ray.ObjectRef]],
        daft_execution_config_objref: ray.ObjectRef,
        runner_tracer: RunnerTracer,
    ) -> Iterator[tuple[PartitionTask[ray.ObjectRef], list[ray.ObjectRef]]]:
        """Iteratively Dispatches a batch of tasks to the Ray backend."""
        with runner_tracer.dispatching():
            for task in tasks_to_dispatch:
                if task.actor_pool_id is None:
                    results = _build_partitions(execution_id, daft_execution_config_objref, task, runner_tracer)
                else:
                    actor_pool = self._actor_pools.get(task.actor_pool_id)
                    assert actor_pool is not None, "Ray actor pool must live for as long as the tasks."
                    # TODO: Add tracing for submissions to actor pool
                    results = _build_partitions_on_actor_pool(task, actor_pool)
                logger.debug("%s -> %s", task, results)

                yield task, results

    def _await_tasks(
        self,
        inflight_ref_to_task_id: dict[ray.ObjectRef, str],
        inflight_tasks: dict[str, PartitionTask[ray.ObjectRef]],
        runner_tracer: RunnerTracer,
    ) -> list[ray.ObjectRef]:
        """Awaits for tasks to be completed. Returns tasks that are ready.

        NOTE: This method blocks until at least 1 task is ready. Then it will return as many ready tasks as it can.
        """
        if len(inflight_ref_to_task_id) == 0:
            return []

        # Await on (any) task to be ready with an unlimited timeout
        with runner_tracer.awaiting(1, None):
            ray.wait(
                list(inflight_ref_to_task_id.keys()),
                num_returns=1,
                timeout=None,
                fetch_local=False,
            )

        # Now, grab as many ready tasks as possible with a 0.01s timeout
        timeout = 0.01
        num_returns = len(inflight_ref_to_task_id)
        with runner_tracer.awaiting(num_returns, timeout):
            readies, _ = ray.wait(
                list(inflight_ref_to_task_id.keys()),
                num_returns=num_returns,
                timeout=timeout,
                fetch_local=False,
            )

        # Update traces
        for ready in readies:
            if ready in inflight_ref_to_task_id:
                task_id = inflight_ref_to_task_id[ready]
                runner_tracer.task_received_as_ready(task_id, inflight_tasks[task_id].stage_id)

        return readies

    def _is_active(self, execution_id: str) -> bool:
        """Checks if the execution for the provided `execution_id` is still active."""
        return self.active_by_df.get(execution_id, False)

    def _place_in_queue(self, execution_id: str, item: RayMaterializedResult | StopIteration | Exception) -> None:
        """Places a result into the queue for the provided `execution_id.

        NOTE: This will block and poll busily until space is available on the queue
        `
        """
        while self._is_active(execution_id):
            try:
                self.results_by_df[execution_id].put(item, timeout=0.1)
                break
            except Full:
                pass

    def _run_plan(
        self,
        plan_scheduler: PhysicalPlanScheduler,
        psets: dict[str, ray.ObjectRef],
        result_uuid: str,
        daft_execution_config: PyDaftExecutionConfig,
    ) -> None:
        # Put execution config into cluster once to share it amongst all tasks
        daft_execution_config_objref = ray.put(daft_execution_config)

        # Get executable tasks from plan scheduler.
        results_buffer_size = self.results_buffer_size_by_df[result_uuid]

        inflight_tasks: dict[str, PartitionTask[ray.ObjectRef]] = dict()
        inflight_ref_to_task: dict[ray.ObjectRef, str] = dict()
        pbar = ProgressBar(use_ray_tqdm=self.use_ray_tqdm)
        num_cpus_provider = _ray_num_cpus_provider()

        start = datetime.now()
        profile_filename = (
            f"profile_RayRunner.run()_{datetime.replace(datetime.now(), second=0, microsecond=0).isoformat()[:-3]}.json"
        )

        with profiler(profile_filename), ray_tracing.ray_tracer(result_uuid, daft_execution_config) as runner_tracer:
            try:
                raw_tasks = plan_scheduler.to_partition_tasks(
                    psets,
                    self,
                    # Attempt to subtract 1 from results_buffer_size because the return Queue size is already 1
                    # If results_buffer_size=1 though, we can't do much and the total buffer size actually has to be >= 2
                    # because we have two buffers (the Queue and the buffer inside the `materialize` generator)
                    None if results_buffer_size is None else max(results_buffer_size - 1, 1),
                )
                tasks = ray_tracing.MaterializedPhysicalPlanWrapper(raw_tasks, runner_tracer)
                ###
                # Scheduling Loop:
                #
                #    DispatchBatching ─► Dispatch
                #    ▲                        │      ───────►  Await
                #    └────────────────────────┘                  │
                #                ▲                               │
                #                └───────────────────────────────┘
                ###
                wave_count = 0
                while self._is_active(result_uuid):
                    ###
                    # Dispatch Loop:
                    #
                    #    DispatchBatching ─► Dispatch
                    #    ▲                        │
                    #    └────────────────────────┘
                    ###
                    wave_count += 1
                    with runner_tracer.dispatch_wave(wave_count):
                        while self._is_active(result_uuid):
                            # Update available cluster resources
                            # TODO: improve control loop code to be more understandable and dynamically adjust backlog
                            cores: int = max(
                                next(num_cpus_provider) - self.reserved_cores, 1
                            )  # assume at least 1 CPU core for bootstrapping clusters that scale from zero
                            max_inflight_tasks = cores + self.max_task_backlog
                            dispatches_allowed = max_inflight_tasks - len(inflight_tasks)
                            dispatches_allowed = min(cores, dispatches_allowed)

                            # Dispatch Batching
                            tasks_to_dispatch, has_next = self._construct_dispatch_batch(
                                result_uuid,
                                tasks,
                                dispatches_allowed,
                                runner_tracer,
                            )

                            logger.debug(
                                "%ss: RayRunner dispatching %s tasks",
                                (datetime.now() - start).total_seconds(),
                                len(tasks_to_dispatch),
                            )

                            if not self._is_active(result_uuid):
                                break

                            # Dispatch
                            for task, result_obj_refs in self._dispatch_tasks(
                                result_uuid,
                                tasks_to_dispatch,
                                daft_execution_config_objref,
                                runner_tracer,
                            ):
                                inflight_tasks[task.id()] = task
                                for result in result_obj_refs:
                                    inflight_ref_to_task[result] = task.id()

                                pbar.make_bar_or_update_total(task.stage_id, task.name())

                            # Break the dispatch batching/dispatch loop if no more dispatches allowed, or physical plan
                            # needs work for forward progress
                            if dispatches_allowed == 0 or not has_next:
                                break

                        ###
                        # Await:
                        # Wait for some work to be completed from the current wave's dispatch
                        # Then we perform the necessary record-keeping on tasks that were retrieved as ready.
                        ###
                        readies = self._await_tasks(
                            inflight_ref_to_task,
                            inflight_tasks,
                            runner_tracer,
                        )
                        for ready in readies:
                            if ready in inflight_ref_to_task:
                                task_id = inflight_ref_to_task[ready]

                                # Mark the entire task associated with the result as done.
                                task = inflight_tasks[task_id]
                                task.set_done()

                                if isinstance(task, SingleOutputPartitionTask):
                                    del inflight_ref_to_task[ready]
                                elif isinstance(task, MultiOutputPartitionTask):
                                    for partition in task.partitions():
                                        del inflight_ref_to_task[partition]

                                pbar.update_bar(task.stage_id)
                                del inflight_tasks[task_id]

            except StopIteration as e:
                self._place_in_queue(result_uuid, e)

            # Ensure that all Exceptions are correctly propagated to the consumer before reraising to kill thread
            except Exception as e:
                self._place_in_queue(result_uuid, e)
                pbar.close()
                raise

        pbar.close()

    @contextlib.contextmanager
    def actor_pool_context(
        self,
        name: str,
        actor_resource_request: ResourceRequest,
        task_resource_request: ResourceRequest,
        num_actors: PartID,
        projection: ExpressionsProjection,
    ) -> Iterator[str]:
        # Ray runs actor methods serially, so the resource request for an actor should be both the actor's resources and the task's resources
        resource_request = actor_resource_request + task_resource_request

        execution_config = get_context().daft_execution_config
        try:
            yield self.get_actor_pool(name, resource_request, num_actors, projection, execution_config)
        finally:
            self.teardown_actor_pool(name)


SCHEDULER_ACTOR_NAME = "scheduler"
SCHEDULER_ACTOR_NAMESPACE = "daft"


@ray.remote(num_cpus=1)
class SchedulerActor(Scheduler):
    def __init__(self, *n: Any, **kw: Any) -> None:
        super().__init__(*n, **kw)
        self.reserved_cores = 1


def _build_partitions(
    job_id: str,
    daft_execution_config_objref: ray.ObjectRef,
    task: PartitionTask[ray.ObjectRef],
    runner_tracer: RunnerTracer,
) -> list[ray.ObjectRef]:
    """Run a PartitionTask and return the resulting list of partitions."""
    ray_options: dict[str, Any] = {"num_returns": task.num_results + 1, "name": task.name()}

    if task.resource_request is not None:
        ray_options = {**ray_options, **_get_ray_task_options(task.resource_request)}

    metadatas_ref: ray.ObjectRef
    partitions: list[list[PartitionMetadata] | MicroPartition]

    if isinstance(task.instructions[0], ReduceInstruction):
        build_remote = (
            reduce_and_fanout
            if task.instructions and isinstance(task.instructions[-1], FanoutInstruction)
            else reduce_pipeline
        )
        if task.node_id is not None:
            ray_options["scheduling_strategy"] = ray.util.scheduling_strategies.NodeAffinitySchedulingStrategy(
                task.node_id, soft=True
            )
        else:
            ray_options["scheduling_strategy"] = "SPREAD"
        build_remote_runner = build_remote.options(**ray_options).with_tracing(runner_tracer, task)
        [metadatas_ref, *partitions] = build_remote_runner.remote(
            PartitionTaskContext(job_id=job_id, task_id=task.id(), stage_id=task.stage_id),
            daft_execution_config_objref,
            task.instructions,
            task.partial_metadatas,
            task.inputs,
        )

    else:
        build_remote = (
            fanout_pipeline
            if task.instructions and isinstance(task.instructions[-1], FanoutInstruction)
            else single_partition_pipeline
        )
        if task.instructions and isinstance(task.instructions[0], ScanWithTask):
            ray_options["scheduling_strategy"] = "SPREAD"
        build_remote_runner = build_remote.options(**ray_options).with_tracing(runner_tracer, task)
        [metadatas_ref, *partitions] = build_remote_runner.remote(
            PartitionTaskContext(job_id=job_id, task_id=task.id(), stage_id=task.stage_id),
            daft_execution_config_objref,
            task.instructions,
            task.partial_metadatas,
            *task.inputs,
        )

    task.inputs.clear()
    metadatas_accessor = PartitionMetadataAccessor(metadatas_ref)
    task.set_result(
        [
            RayMaterializedResult(
                partition=partition,
                metadatas=metadatas_accessor,
                metadata_idx=i,
            )
            for i, partition in enumerate(partitions)
        ]
    )

    return partitions


def _build_partitions_on_actor_pool(
    task: PartitionTask[ray.ObjectRef],
    actor_pool: RayRoundRobinActorPool,
) -> list[ray.ObjectRef]:
    """Run a PartitionTask on an actor pool and return the resulting list of partitions."""
    assert len(task.instructions) == 1, "Actor pool can only handle single ActorPoolProject instructions"
    assert isinstance(task.instructions[0], ActorPoolProject)

    [metadatas_ref, *partitions] = actor_pool.submit(task.partial_metadatas, task.inputs)
    metadatas_accessor = PartitionMetadataAccessor(metadatas_ref)
    task.set_result(
        [
            RayMaterializedResult(
                partition=partition,
                metadatas=metadatas_accessor,
                metadata_idx=i,
            )
            for i, partition in enumerate(partitions)
        ]
    )
    return partitions


@ray.remote
class DaftRayActor:
    def __init__(
        self, daft_execution_config: PyDaftExecutionConfig, uninitialized_projection: ExpressionsProjection
    ) -> None:
        from daft.daft import try_get_udf_name

        self.daft_execution_config = daft_execution_config

        logger.info(
            "Initializing stateful UDFs: %s",
            ", ".join(name for expr in uninitialized_projection if (name := try_get_udf_name(expr._expr)) is not None),
        )
        self.initialized_projection = ExpressionsProjection([e._initialize_udfs() for e in uninitialized_projection])

    @ray.method(num_returns=2)  # type: ignore[misc]
    def run(
        self,
        partial_metadatas: list[PartitionMetadata],
        *inputs: MicroPartition,
    ) -> list[list[PartitionMetadata] | MicroPartition]:
        with execution_config_ctx(config=self.daft_execution_config):
            assert len(inputs) == 1, "DaftRayActor can only process single partitions"
            assert len(partial_metadatas) == 1, "DaftRayActor can only process single partitions (and single metadata)"
            part = inputs[0]
            partial = partial_metadatas[0]

            new_part = part.eval_expression_list(self.initialized_projection)

            return [
                [PartitionMetadata.from_table(new_part).merge_with_partial(partial)],
                new_part,
            ]


class RayRoundRobinActorPool:
    """Naive implementation of an ActorPool that performs round-robin task submission to the actors."""

    def __init__(
        self,
        pool_id: str,
        num_actors: int,
        resource_request: ResourceRequest,
        projection: ExpressionsProjection,
        execution_config: PyDaftExecutionConfig,
    ) -> None:
        self._actors: list[DaftRayActor] | None = None
        self._task_idx = 0

        self._execution_config = execution_config
        self._num_actors = num_actors
        self._resource_request_per_actor = resource_request
        self._id = pool_id
        self._projection = projection

    def setup(self) -> None:
        ray_options = _get_ray_task_options(self._resource_request_per_actor)

        self._actors = [
            DaftRayActor.options(name=f"rank={rank}-{self._id}", **ray_options).remote(  # type: ignore
                self._execution_config, self._projection
            )
            for rank in range(self._num_actors)
        ]

    def teardown(self) -> None:
        assert self._actors is not None, "Must have active Ray actors on teardown"

        # Delete the actors in the old pool so Ray can tear them down
        old_actors = self._actors
        self._actors = None
        del old_actors

    def submit(
        self, partial_metadatas: list[PartialPartitionMetadata], inputs: list[ray.ObjectRef]
    ) -> list[ray.ObjectRef]:
        assert self._actors is not None, "Must have active Ray actors during submission"

        # Determine which actor to schedule on in a round-robin fashion
        idx = self._task_idx % self._num_actors
        self._task_idx += 1
        actor = self._actors[idx]

        return actor.run.remote(partial_metadatas, *inputs)


class RayRunner(Runner[ray.ObjectRef]):
    name = "ray"

    def __init__(
        self,
        address: str | None,
        max_task_backlog: int | None,
        force_client_mode: bool = False,
    ) -> None:
        super().__init__()

        self.ray_address = address

        if ray.is_initialized():
            if address is not None:
                logger.warning(
                    "Ray has already been initialized, Daft will reuse the existing Ray context and ignore the "
                    "supplied address: %s",
                    address,
                )
        else:
            if address is not None and address.startswith("ray://"):
                logger.warning(
                    "Specifying a Ray address with the 'ray://' prefix uses the Ray Client, which may impact performance. If this is running in a Ray job, you may not need to specify the address at all."
                )

            ray.init(address=address)

        # Check if Ray is running in "client mode" (connected to a Ray cluster via a Ray client)
        self.ray_client_mode: bool = force_client_mode or ray.util.client.ray.get_context().is_connected()

        if self.ray_client_mode:
            # Run scheduler remotely if the cluster is connected remotely.
            self.scheduler_actor = SchedulerActor.options(  # type: ignore
                name=SCHEDULER_ACTOR_NAME,
                namespace=SCHEDULER_ACTOR_NAMESPACE,
                get_if_exists=True,
            ).remote(
                max_task_backlog=max_task_backlog,
                use_ray_tqdm=True,
            )
        else:
            self.scheduler = Scheduler(
                max_task_backlog=max_task_backlog,
                use_ray_tqdm=False,
            )
        self.flotilla_plan_runner: FlotillaRunner | None = None

    def initialize_partition_set_cache(self) -> PartitionSetCache:
        return PartitionSetCache()

    def active_plans(self) -> list[str]:
        if self.ray_client_mode:
            return ray.get(self.scheduler_actor.active_plans.remote())
        else:
            return self.scheduler.active_plans()

    def _start_plan(
        self,
        plan_scheduler: PhysicalPlanScheduler,
        daft_execution_config: PyDaftExecutionConfig,
        results_buffer_size: int | None = None,
    ) -> str:
        psets = {k: v.values() for k, v in self._part_set_cache.get_all_partition_sets().items()}
        result_uuid = str(uuid.uuid4())
        if self.ray_client_mode:
            ray.get(
                self.scheduler_actor.start_plan.remote(
                    daft_execution_config=daft_execution_config,
                    plan_scheduler=plan_scheduler,
                    psets=psets,
                    result_uuid=result_uuid,
                    results_buffer_size=results_buffer_size,
                )
            )
        else:
            self.scheduler.start_plan(
                daft_execution_config=daft_execution_config,
                plan_scheduler=plan_scheduler,
                psets=psets,  # type: ignore[arg-type]
                result_uuid=result_uuid,
                results_buffer_size=results_buffer_size,
            )
        return result_uuid

    def _stream_plan(self, result_uuid: str) -> Iterator[RayMaterializedResult]:
        try:
            while True:
                if self.ray_client_mode:
                    result = ray.get(self.scheduler_actor.next.remote(result_uuid))
                else:
                    result = self.scheduler.next(result_uuid)

                if isinstance(result, StopIteration):
                    break
                elif isinstance(result, Exception):
                    raise result

                yield result
        finally:
            # Generator is out of scope, ensure that state has been cleaned up
            if self.ray_client_mode:
                ray.get(self.scheduler_actor.stop_plan.remote(result_uuid))
            else:
                self.scheduler.stop_plan(result_uuid)

    def run_iter(
        self, builder: LogicalPlanBuilder, results_buffer_size: int | None = None
    ) -> Iterator[RayMaterializedResult]:
        track_runner_on_scarf(runner=self.name)

        # Grab and freeze the current context
        ctx = get_context()
        query_id = str(uuid.uuid4())
        daft_execution_config = ctx.daft_execution_config
        query_id = str(uuid.uuid4())
        output_schema = builder.schema()
        ctx._notify_query_start(query_id, PyQueryMetadata(output_schema._schema, repr(builder)))

        # Optimize the logical plan.
<<<<<<< HEAD
        ctx._notify_optimization_start(query_id)
        builder = builder.optimize()
        ctx._notify_optimization_end(query_id, repr(builder))
=======
        builder = builder.optimize(daft_execution_config)
>>>>>>> 6159f1f1

        if daft_execution_config.use_legacy_ray_runner:
            if daft_execution_config.enable_aqe:
                adaptive_planner = builder.to_adaptive_physical_plan_scheduler(daft_execution_config)
                while not adaptive_planner.is_done():
                    stage_id, plan_scheduler = adaptive_planner.next()
                    start_time = time.time()
                    # don't store partition sets in variable to avoid reference
                    result_uuid = self._start_plan(
                        plan_scheduler, daft_execution_config, results_buffer_size=results_buffer_size
                    )
                    del plan_scheduler
                    results_iter = self._stream_plan(result_uuid)
                    # if stage_id is None that means this is the final stage
                    if stage_id is None:
                        num_rows_processed = 0
                        bytes_processed = 0

                        for result in results_iter:
                            num_rows_processed += result.metadata().num_rows
                            size_bytes = result.metadata().size_bytes
                            if size_bytes is not None:
                                bytes_processed += size_bytes
                            yield result
                        adaptive_planner.update_stats(
                            time.time() - start_time, bytes_processed, num_rows_processed, stage_id
                        )
                    else:
                        cache_entry = self._collect_into_cache(results_iter)
                        adaptive_planner.update_stats(
                            time.time() - start_time, cache_entry.size_bytes(), cache_entry.num_rows(), stage_id
                        )
                        adaptive_planner.update(stage_id, cache_entry)
                        del cache_entry

                enable_explain_analyze = os.getenv("DAFT_DEV_ENABLE_EXPLAIN_ANALYZE")
                ray_logs_location = ray_tracing.get_log_location()
                should_explain_analyze = (
                    ray_logs_location.exists()
                    and enable_explain_analyze is not None
                    and enable_explain_analyze in ["1", "true"]
                )
                if should_explain_analyze:
                    explain_analyze_dir = ray_tracing.get_daft_trace_location(ray_logs_location)
                    explain_analyze_dir.mkdir(exist_ok=True, parents=True)
                    adaptive_planner.explain_analyze(str(explain_analyze_dir))
            else:
                plan_scheduler = builder.to_physical_plan_scheduler(daft_execution_config)
                result_uuid = self._start_plan(
                    plan_scheduler, daft_execution_config, results_buffer_size=results_buffer_size
                )
                yield from self._stream_plan(result_uuid)
        else:
            distributed_plan = DistributedPhysicalPlan.from_logical_plan_builder(
                builder._builder, query_id, daft_execution_config
            )
            if self.flotilla_plan_runner is None:
                self.flotilla_plan_runner = FlotillaRunner()

            for partition in self.flotilla_plan_runner.stream_plan(
                distributed_plan, self._part_set_cache.get_all_partition_sets(), ctx._ctx.state
            ):
                ctx._notify_result_out(query_id, partition.to_ray_partition_ref())
                yield partition
            ctx._notify_query_end(query_id)

    def run_iter_tables(
        self, builder: LogicalPlanBuilder, results_buffer_size: int | None = None
    ) -> Iterator[MicroPartition]:
        for result in self.run_iter(builder, results_buffer_size=results_buffer_size):
            yield ray.get(result.partition())

    def _collect_into_cache(self, results_iter: Iterator[RayMaterializedResult]) -> PartitionCacheEntry:
        result_pset = RayPartitionSet()

        for i, result in enumerate(results_iter):
            result_pset.set_partition(i, result)

        pset_entry = self._part_set_cache.put_partition_set(result_pset)

        return pset_entry

    def run(self, builder: LogicalPlanBuilder) -> PartitionCacheEntry:
        results_iter = self.run_iter(builder)
        return self._collect_into_cache(results_iter)

    def put_partition_set_into_cache(self, pset: PartitionSet[ray.ObjectRef]) -> PartitionCacheEntry:
        if isinstance(pset, LocalPartitionSet):
            new_pset = RayPartitionSet()
            metadata_accessor = PartitionMetadataAccessor.from_metadata_list([v.metadata() for v in pset.values()])
            for i, (pid, py_mat_result) in enumerate(pset.items()):
                new_pset.set_partition(
                    pid, RayMaterializedResult(ray.put(py_mat_result.partition()), metadata_accessor, i)
                )
            pset = new_pset
        return self._part_set_cache.put_partition_set(pset=pset)

    def runner_io(self) -> RayRunnerIO:
        return RayRunnerIO()


class RayMaterializedResult(MaterializedResult[ray.ObjectRef]):
    def __init__(
        self,
        partition: ray.ObjectRef[Any],
        metadatas: PartitionMetadataAccessor | None = None,
        metadata_idx: int | None = None,
    ):
        self._partition = partition
        if metadatas is None:
            assert metadata_idx is None
            metadatas = PartitionMetadataAccessor(get_metas.remote(self._partition))
            metadata_idx = 0
        self._metadatas = metadatas
        self._metadata_idx = metadata_idx

    def partition(self) -> ray.ObjectRef:
        return self._partition

    def micropartition(self) -> MicroPartition:
        return ray.get(self._partition)

    def metadata(self) -> PartitionMetadata:
        assert self._metadata_idx is not None
        return self._metadatas.get_index(self._metadata_idx)

    def cancel(self) -> None:
        return ray.cancel(self._partition)

    def _noop(self, _: ray.ObjectRef) -> None:
        return None

    def to_ray_partition_ref(self) -> RayPartitionRef:
        return RayPartitionRef(self._partition, self.metadata().num_rows, self.metadata().size_bytes)


class PartitionMetadataAccessor:
    """Wrapper class around Remote[List[PartitionMetadata]] to memoize lookups."""

    def __init__(self, ref: ray.ObjectRef) -> None:
        self._ref = ref
        self._metadatas: None | list[PartitionMetadata] = None

    def _get_metadatas(self) -> list[PartitionMetadata]:
        if self._metadatas is None:
            self._metadatas = ray.get(self._ref)
        return self._metadatas

    def get_index(self, key: int) -> PartitionMetadata:
        return self._get_metadatas()[key]

    @classmethod
    def from_metadata_list(cls, meta: list[PartitionMetadata]) -> PartitionMetadataAccessor:
        ref = ray.put(meta)
        accessor = cls(ref)
        accessor._metadatas = meta
        return accessor<|MERGE_RESOLUTION|>--- conflicted
+++ resolved
@@ -1331,13 +1331,9 @@
         ctx._notify_query_start(query_id, PyQueryMetadata(output_schema._schema, repr(builder)))
 
         # Optimize the logical plan.
-<<<<<<< HEAD
         ctx._notify_optimization_start(query_id)
-        builder = builder.optimize()
+        builder = builder.optimize(daft_execution_config)
         ctx._notify_optimization_end(query_id, repr(builder))
-=======
-        builder = builder.optimize(daft_execution_config)
->>>>>>> 6159f1f1
 
         if daft_execution_config.use_legacy_ray_runner:
             if daft_execution_config.enable_aqe:
