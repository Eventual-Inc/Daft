from __future__ import annotations

import contextlib
import dataclasses
import logging
import os
import threading
import time
import uuid
from datetime import datetime
from queue import Full, Queue
<<<<<<< HEAD
from typing import TYPE_CHECKING, Any, cast
=======
from typing import TYPE_CHECKING, Any, Generator, Iterable, Iterator, Union, cast
>>>>>>> d2b94a65

# The ray runner is not a top-level module, so we don't need to lazily import pyarrow to minimize
# import times. If this changes, we first need to make the daft.lazy_import.LazyImport class
# serializable before importing pa from daft.dependencies.
import pyarrow as pa  # noqa: TID253
import ray.experimental  # noqa: TID253

from daft.arrow_utils import ensure_array
from daft.context import execution_config_ctx, get_context
from daft.daft import DistributedPhysicalPlan, RayPartitionRef
from daft.daft import PyRecordBatch as _PyRecordBatch
from daft.dependencies import np
from daft.recordbatch import RecordBatch
from daft.runners import ray_tracing
from daft.runners.progress_bar import ProgressBar
from daft.scarf_telemetry import track_runner_on_scarf
from daft.series import Series, item_to_series
from daft.utils import SyncFromAsyncIterator

if TYPE_CHECKING:
<<<<<<< HEAD
    from collections.abc import Generator, Iterable, Iterator

=======
>>>>>>> d2b94a65
    import dask
    import dask.dataframe

    import daft


logger = logging.getLogger(__name__)

try:
    import ray
except ImportError:
    logger.error(
        "Error when importing Ray. Please ensure that daft was installed with the Ray extras tag: daft[ray] (https://www.getdaft.io/projects/docs/en/latest/learn/install.html)"
    )
    raise

from daft.daft import (
    FileFormatConfig,
    FileInfos,
    IOConfig,
    PyDaftExecutionConfig,
    ResourceRequest,
)
from daft.datatype import DataType
from daft.execution.execution_step import (
    ActorPoolProject,
    FanoutInstruction,
    Instruction,
    MultiOutputPartitionTask,
    PartitionTask,
    ReduceInstruction,
    ScanWithTask,
    SingleOutputPartitionTask,
)
from daft.execution.physical_plan import ActorPoolManager
from daft.expressions import ExpressionsProjection
from daft.filesystem import glob_path_with_stats
from daft.recordbatch import MicroPartition
from daft.runners import runner_io
from daft.runners.partitioning import (
    LocalPartitionSet,
    MaterializedResult,
    PartID,
    PartitionCacheEntry,
    PartitionMetadata,
    PartitionSet,
    PartitionSetCache,
)
from daft.runners.profiler import profiler
from daft.runners.runner import Runner

if TYPE_CHECKING:
    import dask
    import pandas as pd
    from ray.data.block import Block as RayDatasetBlock
    from ray.data.dataset import Dataset as RayDataset

    from daft.logical.builder import LogicalPlanBuilder
    from daft.plan_scheduler import PhysicalPlanScheduler
    from daft.runners.partitioning import PartialPartitionMetadata
    from daft.runners.ray_tracing import RunnerTracer

_RAY_FROM_ARROW_REFS_AVAILABLE = True
try:
    from ray.data import from_arrow_refs
except ImportError:
    _RAY_FROM_ARROW_REFS_AVAILABLE = False

from daft.logical.schema import Schema

RAY_VERSION = tuple(int(s) for s in ray.__version__.split(".")[0:3])

_RAY_DATA_ARROW_TENSOR_TYPE_AVAILABLE = True
try:
    from ray.data.extensions import ArrowTensorArray, ArrowTensorType
except ImportError:
    _RAY_DATA_ARROW_TENSOR_TYPE_AVAILABLE = False

_RAY_DATA_EXTENSIONS_AVAILABLE = True
_TENSOR_EXTENSION_TYPES = []
try:
    import ray
except ImportError:
    _RAY_DATA_EXTENSIONS_AVAILABLE = False
else:
    _RAY_VERSION = tuple(int(s) for s in ray.__version__.split(".")[0:3])
    try:
        # Variable-shaped tensor column support was added in Ray 2.1.0.
        if _RAY_VERSION >= (2, 2, 0):
            from ray.data.extensions import (
                ArrowTensorType,
                ArrowVariableShapedTensorType,
            )

            _TENSOR_EXTENSION_TYPES = [ArrowTensorType, ArrowVariableShapedTensorType]
        else:
            from ray.data.extensions import ArrowTensorType

            _TENSOR_EXTENSION_TYPES = [ArrowTensorType]
    except ImportError:
        _RAY_DATA_EXTENSIONS_AVAILABLE = False


@ray.remote
def _glob_path_into_file_infos(
    paths: list[str],
    file_format_config: FileFormatConfig | None,
    io_config: IOConfig | None,
) -> FileInfos:
    file_infos = FileInfos()
    file_format = file_format_config.file_format() if file_format_config is not None else None
    for path in paths:
        path_file_infos = glob_path_with_stats(path, file_format=file_format, io_config=io_config)
        if len(path_file_infos) == 0:
            raise FileNotFoundError(f"No files found at {path}")
        file_infos.extend(path_file_infos)

    return file_infos


@ray.remote
def _make_ray_block_from_micropartition(partition: MicroPartition) -> RayDatasetBlock | list[dict[str, Any]]:
    try:
        daft_schema = partition.schema()
        arrow_tbl = partition.to_arrow()

        # Convert arrays to Ray Data's native ArrowTensorType arrays
        new_arrs: dict[int, tuple[str, pa.Array[Any]]] = {}
        for idx, field in enumerate(arrow_tbl.schema):
            if daft_schema[field.name].dtype.is_fixed_shape_tensor():
                assert isinstance(field.type, pa.FixedShapeTensorType)
                new_dtype = ArrowTensorType(tuple(field.type.shape), field.type.value_type)
                arrow_arr = cast("pa.FixedShapeTensorArray", arrow_tbl[field.name].combine_chunks())
                storage_arr = arrow_arr.storage
                list_size = storage_arr.type.list_size
                new_storage_arr = pa.ListArray.from_arrays(
                    pa.array(
                        list(range(0, (len(arrow_arr) + 1) * list_size, list_size)),
                        pa.int32(),
                    ),
                    storage_arr.values,
                )
                new_arrs[idx] = (
                    field.name,
                    pa.ExtensionArray.from_storage(new_dtype, new_storage_arr),
                )
            elif daft_schema[field.name].dtype.is_tensor():
                assert isinstance(field.type, pa.ExtensionType)
                new_arrs[idx] = (
                    field.name,
                    ArrowTensorArray.from_numpy(partition.get_column_by_name(field.name).to_pylist()),
                )
        for idx, (field_name, arr) in new_arrs.items():
            arrow_tbl = arrow_tbl.set_column(idx, pa.field(field_name, arr.type), arr)

        return arrow_tbl
    except pa.ArrowInvalid:
        return partition.to_pylist()


def _series_from_arrow_with_ray_data_extensions(
    array: pa.Array[Any] | pa.ChunkedArray[Any], name: str = "arrow_series"
) -> Series:
    if isinstance(array, pa.Array):
        # TODO(desmond): This might be dead code since `ArrayTensorType`s are `numpy.ndarray` under
        # the hood and are not instances of `pyarrow.Array`. Should follow up and check if this code
        # can be removed.
        array = ensure_array(array)
        if _RAY_DATA_EXTENSIONS_AVAILABLE and isinstance(array.type, ArrowTensorType):
            tensor_array = cast("ArrowTensorArray", array)
            storage_series = _series_from_arrow_with_ray_data_extensions(tensor_array.storage, name=name)
            series = storage_series.cast(
                DataType.fixed_size_list(
<<<<<<< HEAD
                    _from_arrow_type_with_ray_data_extensions(tensor_array.type.scalar_type),
=======
                    _from_arrow_type_with_ray_data_extensions(tensor_array.type.scalar_type),  # type: ignore[attr-defined, misc]
>>>>>>> d2b94a65
                    int(np.prod(array.type.shape)),
                )
            )
            return series.cast(DataType.from_arrow_type(array.type))
        elif _RAY_DATA_EXTENSIONS_AVAILABLE and isinstance(array.type, ArrowVariableShapedTensorType):
            return Series.from_numpy(array.to_numpy(zero_copy_only=False), name=name)
    return Series.from_arrow(array, name)


def _micropartition_from_arrow_with_ray_data_extensions(arrow_table: pa.Table) -> MicroPartition:
    assert isinstance(arrow_table, pa.Table)
    non_native_fields = []
    for arrow_field in arrow_table.schema:
        dt = _from_arrow_type_with_ray_data_extensions(arrow_field.type)
        if dt == DataType.python() or dt.is_tensor() or dt.is_fixed_shape_tensor():
            non_native_fields.append(arrow_field.name)
    if non_native_fields:
        # If there are any contained Arrow types that are not natively supported, convert each
        # series while checking for ray data extension types.
        logger.debug("Unsupported Arrow types detected for columns: %s", non_native_fields)
        series_dict = dict()
        for name, column in zip(arrow_table.column_names, arrow_table.columns):
            series = (
                _series_from_arrow_with_ray_data_extensions(column, name)
                if isinstance(column, (pa.Array, pa.ChunkedArray))
                else item_to_series(name, column)
            )
            series_dict[name] = series._series
        return MicroPartition._from_record_batches(
            [RecordBatch._from_pyrecordbatch(_PyRecordBatch.from_pylist_series(series_dict))]
        )
    return MicroPartition.from_arrow(arrow_table)


@ray.remote
<<<<<<< HEAD
def _make_daft_partition_from_ray_dataset_blocks(
    ray_dataset_block: MicroPartition, daft_schema: Schema
) -> MicroPartition:
=======
def _make_daft_partition_from_ray_dataset_blocks(ray_dataset_block: pa.Table, daft_schema: Schema) -> MicroPartition:
>>>>>>> d2b94a65
    return _micropartition_from_arrow_with_ray_data_extensions(ray_dataset_block)


@ray.remote(num_returns=2)
def _make_daft_partition_from_dask_dataframe_partitions(
    dask_df_partition: pd.DataFrame,
) -> tuple[MicroPartition, daft.Schema]:
    vpart = MicroPartition.from_pandas(dask_df_partition)
    return vpart, vpart.schema()


def _to_pandas_ref(df: pd.DataFrame | ray.ObjectRef[pd.DataFrame]) -> ray.ObjectRef[pd.DataFrame]:
    """Ensures that the provided pandas DataFrame partition is in the Ray object store."""
    import pandas as pd

    if isinstance(df, pd.DataFrame):
        return ray.put(df)
    elif isinstance(df, ray.ObjectRef):
        return df
    else:
        raise ValueError("Expected a Ray object ref or a Pandas DataFrame, " f"got {type(df)}")


class RayPartitionSet(PartitionSet[ray.ObjectRef[Any]]):
    _results: dict[PartID, RayMaterializedResult]

    def __init__(self) -> None:
        super().__init__()
        self._results = {}

    def items(self) -> list[tuple[PartID, MaterializedResult[ray.ObjectRef[Any]]]]:
        return [(pid, result) for pid, result in sorted(self._results.items())]

    def _get_merged_micropartition(self) -> MicroPartition:
        ids_and_partitions = self.items()
        assert ids_and_partitions[0][0] == 0
        assert ids_and_partitions[-1][0] + 1 == len(ids_and_partitions)
        all_partitions = ray.get([part.partition() for id, part in ids_and_partitions])
        return MicroPartition.concat(all_partitions)

    def _get_preview_micropartitions(self, num_rows: int) -> list[MicroPartition]:
        ids_and_partitions = self.items()
        preview_parts = []
        for _, mat_result in ids_and_partitions:
            ref: ray.ObjectRef[Any] = mat_result.partition()
            part: MicroPartition = ray.get(ref)
            part_len = len(part)
            if part_len >= num_rows:  # if this part has enough rows, take what we need and break
                preview_parts.append(part.slice(0, num_rows))
                break
            else:  # otherwise, take the whole part and keep going
                num_rows -= part_len
                preview_parts.append(part)
        return preview_parts

    def to_ray_dataset(self) -> RayDataset:
        if not _RAY_FROM_ARROW_REFS_AVAILABLE:
            raise ImportError(
                "Unable to import `ray.data.from_arrow_refs`. Please ensure that you have a compatible version of Ray >= 1.10 installed."
            )

        blocks = [
            _make_ray_block_from_micropartition.remote(self._results[k].partition()) for k in self._results.keys()
        ]
        # NOTE: although the Ray method is called `from_arrow_refs`, this method works also when the blocks are List[T] types
        # instead of Arrow tables as the codepath for Dataset creation is the same.
        return from_arrow_refs(blocks)

    def to_dask_dataframe(
        self,
        meta: (pd.DataFrame | pd.Series | dict[str, Any] | Iterable[Any] | tuple[Any] | None) = None,
    ) -> dask.dataframe.DataFrame:
        import dask
        import dask.dataframe as dd
        from ray.util.dask import ray_dask_get

        dask.config.set(scheduler=ray_dask_get)

        @dask.delayed
        def _make_dask_dataframe_partition_from_micropartition(partition: MicroPartition) -> pd.DataFrame:
            return partition.to_pandas()

        ddf_parts = [
            _make_dask_dataframe_partition_from_micropartition(self._results[k].partition())
            for k in self._results.keys()
        ]
        return cast("dd.DataFrame", dd.from_delayed(ddf_parts, meta=meta))

<<<<<<< HEAD
    def get_partition(self, idx: PartID) -> ray.ObjectRef[Any]:
=======
    def get_partition(self, idx: PartID) -> RayMaterializedResult:
>>>>>>> d2b94a65
        return self._results[idx].partition()

    def set_partition(self, idx: PartID, result: MaterializedResult[ray.ObjectRef[Any]]) -> None:
        assert isinstance(result, RayMaterializedResult)
        self._results[idx] = result

    def delete_partition(self, idx: PartID) -> None:
        del self._results[idx]

    def has_partition(self, idx: PartID) -> bool:
        return idx in self._results

    def __len__(self) -> int:
        return sum(result.metadata().num_rows for result in self._results.values())

    def size_bytes(self) -> int | None:
        size_bytes_ = [result.metadata().size_bytes for result in self._results.values()]
        size_bytes: list[int] = [size for size in size_bytes_ if size is not None]
        if len(size_bytes) != len(size_bytes_):
            return None
        else:
            return sum(size_bytes)

    def num_partitions(self) -> int:
        return len(self._results)

    def wait(self) -> None:
        deduped_object_refs = {r.partition() for r in self._results.values()}
        ray.wait(list(deduped_object_refs), fetch_local=False, num_returns=len(deduped_object_refs))


def _from_arrow_type_with_ray_data_extensions(arrow_type: pa.DataType) -> DataType:
    if _RAY_DATA_EXTENSIONS_AVAILABLE and isinstance(arrow_type, tuple(_TENSOR_EXTENSION_TYPES)):
        tensor_types = cast("Union[ArrowTensorType, ArrowVariableShapedTensorType]", arrow_type)
        scalar_dtype = _from_arrow_type_with_ray_data_extensions(tensor_types.scalar_type)
        shape = tensor_types.shape if isinstance(tensor_types, ArrowTensorType) else None
        return DataType.tensor(scalar_dtype, shape)
    return DataType.from_arrow_type(arrow_type)


class RayRunnerIO(runner_io.RunnerIO):
    def __init__(self, *args: Any, **kwargs: Any) -> None:
        super().__init__(*args, **kwargs)

    def glob_paths_details(
        self,
        source_paths: list[str],
        file_format_config: FileFormatConfig | None = None,
        io_config: IOConfig | None = None,
    ) -> FileInfos:
        # Synchronously fetch the file infos, for now.
        return ray.get(_glob_path_into_file_infos.remote(source_paths, file_format_config, io_config=io_config))  # type: ignore[call-arg]

    def partition_set_from_ray_dataset(
        self,
        ds: RayDataset,
    ) -> tuple[RayPartitionSet, Schema]:
        arrow_schema = ds.schema(fetch_if_missing=True)
        if not isinstance(arrow_schema, pa.Schema):
            # Convert Dataset to an Arrow dataset.
            extra_kwargs = {}
            if RAY_VERSION >= (2, 3, 0):
                # The zero_copy_batch kwarg was added in Ray 2.3.0.
                extra_kwargs["zero_copy_batch"] = True
            ds = ds.map_batches(
                lambda x: x,
                batch_size=None,
                batch_format="pyarrow",
                **extra_kwargs,
            )
            arrow_schema = ds.schema(fetch_if_missing=True)

            # Ray 2.5.0 broke the API by using its own `ray.data.dataset.Schema` instead of PyArrow schemas
            if RAY_VERSION >= (2, 5, 0):
                arrow_schema = pa.schema({name: t for name, t in zip(arrow_schema.names, arrow_schema.types)})

        daft_schema = Schema._from_field_name_and_types(
            [
                (arrow_field.name, _from_arrow_type_with_ray_data_extensions(arrow_field.type))
                for arrow_field in arrow_schema
            ]
        )
        block_refs = ds.get_internal_block_refs()

        # NOTE: This materializes the entire Ray Dataset - we could make this more intelligent by creating a new RayDatasetScan node
        # which can iterate on Ray Dataset blocks and materialize as-needed
        daft_micropartitions = [
            _make_daft_partition_from_ray_dataset_blocks.remote(block, daft_schema) for block in block_refs
        ]
        pset = RayPartitionSet()

        for i, obj in enumerate(daft_micropartitions):
            pset.set_partition(i, RayMaterializedResult(obj))
        return (
            pset,
            daft_schema,
        )

    def partition_set_from_dask_dataframe(
        self,
        ddf: dask.dataframe.DataFrame,
    ) -> tuple[RayPartitionSet, Schema]:
        from dask.base import persist
        from ray.util.dask import ray_dask_get

        partitions = ddf.to_delayed()
        if not partitions:
            raise ValueError("Can't convert an empty Dask DataFrame (with no partitions) to a Daft DataFrame.")
        persisted_partitions = persist(*partitions, scheduler=ray_dask_get)
        parts = [_to_pandas_ref(next(iter(part.dask.values()))) for part in persisted_partitions]
        daft_micropartitions, schemas = zip(
            *(_make_daft_partition_from_dask_dataframe_partitions.remote(p) for p in parts)
        )
        schemas = ray.get(list(schemas))
        # Dask shouldn't allow inconsistent schemas across partitions, but we double-check here.
        if not all(schemas[0] == schema for schema in schemas[1:]):
            raise ValueError(
                "Can't convert a Dask DataFrame with inconsistent schemas across partitions to a Daft DataFrame:",
                schemas,
            )

        pset = RayPartitionSet()

        for i, obj in enumerate(daft_micropartitions):
            pset.set_partition(i, RayMaterializedResult(obj))
        return (
            pset,
            schemas[0],
        )


def _get_ray_task_options(resource_request: ResourceRequest) -> dict[str, Any]:
    options = {}
    # FYI: Ray's default resource behaviour is documented here:
    # https://docs.ray.io/en/latest/ray-core/tasks/resources.html
    if resource_request.num_cpus is not None:
        # Ray worker pool will thrash if a request comes in for fractional cpus,
        # so we floor the request to at least 1 cpu here.
        options["num_cpus"] = max(1, resource_request.num_cpus)
    if resource_request.num_gpus:
        options["num_gpus"] = resource_request.num_gpus
    if resource_request.memory_bytes:
        # Note that lower versions of Ray do not accept a value of 0 here,
        # so the if-clause is load-bearing.
        options["memory"] = resource_request.memory_bytes
    return options


def build_partitions(
    instruction_stack: list[Instruction], partial_metadatas: list[PartitionMetadata], *inputs: MicroPartition
) -> list[list[PartitionMetadata] | MicroPartition]:
    partitions = list(inputs)
    for instruction in instruction_stack:
        partitions = instruction.run(partitions)

    assert len(partial_metadatas) == len(partitions), f"{len(partial_metadatas)} vs {len(partitions)}"

    metadatas = [PartitionMetadata.from_table(p).merge_with_partial(m) for p, m in zip(partitions, partial_metadatas)]

    return [metadatas, *partitions]


@dataclasses.dataclass(frozen=True)
class PartitionTaskContext:
    job_id: str
    task_id: str
    stage_id: int


# Give the same function different names to aid in profiling data distribution.


@ray_tracing.ray_remote_traced  # type: ignore[arg-type]
@ray.remote
def single_partition_pipeline(
    task_context: PartitionTaskContext,
    daft_execution_config: PyDaftExecutionConfig,
    instruction_stack: list[Instruction],
    partial_metadatas: list[PartitionMetadata],
    *inputs: MicroPartition,
) -> list[list[PartitionMetadata] | MicroPartition]:
    with execution_config_ctx(
        config=daft_execution_config,
    ), ray_tracing.collect_ray_task_metrics(
        task_context.job_id, task_context.task_id, task_context.stage_id, daft_execution_config
    ):
        return build_partitions(instruction_stack, partial_metadatas, *inputs)


@ray_tracing.ray_remote_traced  # type: ignore[arg-type]
@ray.remote
def fanout_pipeline(
    task_context: PartitionTaskContext,
    daft_execution_config: PyDaftExecutionConfig,
    instruction_stack: list[Instruction],
    partial_metadatas: list[PartitionMetadata],
    *inputs: MicroPartition,
) -> list[list[PartitionMetadata] | MicroPartition]:
    with execution_config_ctx(config=daft_execution_config), ray_tracing.collect_ray_task_metrics(
        task_context.job_id, task_context.task_id, task_context.stage_id, daft_execution_config
    ):
        return build_partitions(instruction_stack, partial_metadatas, *inputs)


@ray_tracing.ray_remote_traced  # type: ignore[arg-type]
@ray.remote
def reduce_pipeline(
    task_context: PartitionTaskContext,
    daft_execution_config: PyDaftExecutionConfig,
    instruction_stack: list[Instruction],
    partial_metadatas: list[PartitionMetadata],
    inputs: list[ray.ObjectRef[Any]],
) -> list[list[PartitionMetadata] | MicroPartition]:
    import ray

    with execution_config_ctx(config=daft_execution_config), ray_tracing.collect_ray_task_metrics(
        task_context.job_id, task_context.task_id, task_context.stage_id, daft_execution_config
    ):
        return build_partitions(instruction_stack, partial_metadatas, *ray.get(inputs))


@ray_tracing.ray_remote_traced  # type: ignore[arg-type]
@ray.remote
def reduce_and_fanout(
    task_context: PartitionTaskContext,
    daft_execution_config: PyDaftExecutionConfig,
    instruction_stack: list[Instruction],
    partial_metadatas: list[PartitionMetadata],
    inputs: list[ray.ObjectRef[Any]],
) -> list[list[PartitionMetadata] | MicroPartition]:
    import ray

    with execution_config_ctx(config=daft_execution_config), ray_tracing.collect_ray_task_metrics(
        task_context.job_id, task_context.task_id, task_context.stage_id, daft_execution_config
    ):
        return build_partitions(instruction_stack, partial_metadatas, *ray.get(inputs))


@ray.remote
def get_metas(*partitions: MicroPartition) -> list[PartitionMetadata]:
    return [PartitionMetadata.from_table(partition) for partition in partitions]


def _ray_num_cpus_provider(ttl_seconds: int = 1) -> Generator[int, None, None]:
    """Helper that gets the number of CPUs from Ray.

    Used as a generator as it provides a guard against calling ray.cluster_resources()
    more than once per `ttl_seconds`.

    Examples:
        >>> p = _ray_num_cpus_provider()
        >>> next(p)
    """
    last_checked_time = time.time()
    last_num_cpus_queried = int(ray.cluster_resources().get("CPU", 0))
    while True:
        currtime = time.time()
        if currtime - last_checked_time < ttl_seconds:
            yield last_num_cpus_queried
        else:
            last_checked_time = currtime
            last_num_cpus_queried = int(ray.cluster_resources().get("CPU", 0))
            yield last_num_cpus_queried


class Scheduler(ActorPoolManager):
    def __init__(self, max_task_backlog: int | None, use_ray_tqdm: bool) -> None:
        """max_task_backlog: Max number of inflight tasks waiting for cores."""
        # As of writing, Ray does not seem to be guaranteed to support
        # more than this number of pending scheduling tasks.
        # Ray has an internal proto that reports backlogged tasks [1],
        # and each task proto can be up to 10 MiB [2],
        # and protobufs have a max size of 2GB (from errors empirically encountered).
        #
        # https://github.com/ray-project/ray/blob/8427de2776717b30086c277e5e8e140316dbd193/src/ray/protobuf/node_manager.proto#L32
        # https://github.com/ray-project/ray/blob/fb95f03f05981f232aa7a9073dd2c2512729e99a/src/ray/common/ray_config_def.h#LL513C1-L513C1
        self.max_task_backlog = max_task_backlog if max_task_backlog is not None else 180

        self.reserved_cores = 0

        self.threads_by_df: dict[str, threading.Thread] = dict()
<<<<<<< HEAD
        self.results_by_df: dict[str, Queue[ray.ObjectRef[Any]]] = {}
=======
        self.results_by_df: dict[str, Queue[RayMaterializedResult | StopIteration | Exception]] = {}
>>>>>>> d2b94a65
        self.active_by_df: dict[str, bool] = dict()
        self.results_buffer_size_by_df: dict[str, int | None] = dict()

        self._actor_pools: dict[str, RayRoundRobinActorPool] = {}

        self.use_ray_tqdm = use_ray_tqdm

    def next(self, result_uuid: str) -> RayMaterializedResult | StopIteration:
        # Case: thread is terminated and no longer exists.
        # Should only be hit for repeated calls to next() after StopIteration.
        if result_uuid not in self.threads_by_df:
            return StopIteration()

        # Case: thread needs to be terminated
        if not self.active_by_df.get(result_uuid, False):
            return StopIteration()

        # Common case: get the next result from the thread.
        result = self.results_by_df[result_uuid].get()

        return result  # type: ignore[return-value]

    def start_plan(
        self,
        plan_scheduler: PhysicalPlanScheduler,
<<<<<<< HEAD
        psets: dict[str, ray.ObjectRef[Any]],
=======
        psets: dict[str, MaterializedResult[ray.ObjectRef]],
>>>>>>> d2b94a65
        result_uuid: str,
        daft_execution_config: PyDaftExecutionConfig,
        results_buffer_size: int | None = None,
    ) -> None:
        self.results_by_df[result_uuid] = Queue(maxsize=1 if results_buffer_size is not None else -1)
        self.active_by_df[result_uuid] = True
        self.results_buffer_size_by_df[result_uuid] = results_buffer_size

        t = threading.Thread(
            target=self._run_plan,
            name=result_uuid,
            kwargs={
                "plan_scheduler": plan_scheduler,
                "psets": psets,
                "result_uuid": result_uuid,
                "daft_execution_config": daft_execution_config,
            },
        )
        t.start()
        self.threads_by_df[result_uuid] = t

    def active_plans(self) -> list[str]:
        return [r_uuid for r_uuid, is_active in self.active_by_df.items() if is_active]

    def stop_plan(self, result_uuid: str) -> None:
        if result_uuid in self.active_by_df:
            # Mark df as non-active
            self.active_by_df[result_uuid] = False
            # wait till thread gracefully completes
            self.threads_by_df[result_uuid].join()
            # remove thread and history of df
            del self.threads_by_df[result_uuid]
            del self.active_by_df[result_uuid]
            del self.results_by_df[result_uuid]
            del self.results_buffer_size_by_df[result_uuid]

    def get_actor_pool(
        self,
        name: str,
        resource_request: ResourceRequest,
        num_actors: int,
        projection: ExpressionsProjection,
        execution_config: PyDaftExecutionConfig,
    ) -> str:
        actor_pool = RayRoundRobinActorPool(name, num_actors, resource_request, projection, execution_config)
        self._actor_pools[name] = actor_pool
        self._actor_pools[name].setup()
        return name

    def teardown_actor_pool(self, name: str) -> None:
        if name in self._actor_pools:
            self._actor_pools[name].teardown()
            del self._actor_pools[name]

    def _construct_dispatch_batch(
        self,
        execution_id: str,
        tasks: ray_tracing.MaterializedPhysicalPlanWrapper,
        dispatches_allowed: int,
        runner_tracer: RunnerTracer,
    ) -> tuple[list[PartitionTask[Any]], bool]:
        """Constructs a batch of PartitionTasks that should be dispatched.

        Args:
            execution_id: The ID of the current execution.
            tasks: The iterator over the physical plan.
            dispatches_allowed (int): The maximum number of tasks that can be dispatched in this batch.
            runner_tracer: The tracer to capture information about the dispatch batching process
        Returns:

            tuple[list[PartitionTask], bool]: A tuple containing:
                - A list of PartitionTasks to be dispatched.
                - A pagination boolean indicating whether or not there are more tasks to be had by calling _construct_dispatch_batch again
        """
        with runner_tracer.dispatch_batching():
            tasks_to_dispatch: list[PartitionTask] = []

            # Loop until:
            # - Reached the limit of the number of tasks we are allowed to dispatch
            # - Encounter a `None` as the next step (short-circuit and return has_next=False)
            while len(tasks_to_dispatch) < dispatches_allowed and self._is_active(execution_id):
                next_step = next(tasks)

                # CASE: Blocked on already dispatched tasks
                # Early terminate and mark has_next=False
                if next_step is None:
                    return tasks_to_dispatch, False

                # CASE: A final result
                # Place it in the result queue (potentially block on space to be available)
                elif isinstance(next_step, MaterializedResult):
                    self._place_in_queue(execution_id, cast("RayMaterializedResult", next_step))

                # CASE: No-op task
                # Just run it locally immediately.
                elif len(next_step.instructions) == 0:
                    logger.debug("Running task synchronously in main thread: %s", next_step)
                    assert (
                        len(next_step.partial_metadatas) == 1
                    ), "No-op tasks must have one output by definition, since there are no instructions to run"
                    [single_partial] = next_step.partial_metadatas
                    if single_partial.num_rows is None:
                        [single_meta] = ray.get(get_metas.remote(next_step.inputs))  # type: ignore[call-arg]
                        accessor = PartitionMetadataAccessor.from_metadata_list(
                            [single_meta.merge_with_partial(single_partial)]
                        )
                    else:
                        accessor = PartitionMetadataAccessor.from_metadata_list(
                            [
                                PartitionMetadata(
                                    num_rows=single_partial.num_rows,
                                    size_bytes=single_partial.size_bytes,
                                    boundaries=single_partial.boundaries,
                                )
                            ]
                        )

                    next_step.set_result(
                        [RayMaterializedResult(partition, accessor, 0) for partition in next_step.inputs]
                    )
                    next_step.set_done()

                # CASE: Actual task that needs to be dispatched
                else:
                    tasks_to_dispatch.append(next_step)

            return tasks_to_dispatch, True

    def _dispatch_tasks(
        self,
        execution_id: str,
        tasks_to_dispatch: list[PartitionTask[ray.ObjectRef[Any]]],
        daft_execution_config_objref: ray.ObjectRef[Any],
        runner_tracer: RunnerTracer,
    ) -> Iterator[tuple[PartitionTask[ray.ObjectRef[Any]], list[ray.ObjectRef[Any]]]]:
        """Iteratively Dispatches a batch of tasks to the Ray backend."""
        with runner_tracer.dispatching():
            for task in tasks_to_dispatch:
                if task.actor_pool_id is None:
                    results = _build_partitions(execution_id, daft_execution_config_objref, task, runner_tracer)
                else:
                    actor_pool = self._actor_pools.get(task.actor_pool_id)
                    assert actor_pool is not None, "Ray actor pool must live for as long as the tasks."
                    # TODO: Add tracing for submissions to actor pool
                    results = _build_partitions_on_actor_pool(task, actor_pool)
                logger.debug("%s -> %s", task, results)

                yield task, results

    def _await_tasks(
        self,
        inflight_ref_to_task_id: dict[ray.ObjectRef[Any], str],
        inflight_tasks: dict[str, PartitionTask[ray.ObjectRef[Any]]],
        runner_tracer: RunnerTracer,
    ) -> list[ray.ObjectRef[Any]]:
        """Awaits for tasks to be completed. Returns tasks that are ready.

        NOTE: This method blocks until at least 1 task is ready. Then it will return as many ready tasks as it can.
        """
        if len(inflight_ref_to_task_id) == 0:
            return []

        # Await on (any) task to be ready with an unlimited timeout
        with runner_tracer.awaiting(1, None):
            ray.wait(
                list(inflight_ref_to_task_id.keys()),
                num_returns=1,
                timeout=None,
                fetch_local=False,
            )

        # Now, grab as many ready tasks as possible with a 0.01s timeout
        timeout = 0.01
        num_returns = len(inflight_ref_to_task_id)
        with runner_tracer.awaiting(num_returns, timeout):
            readies, _ = ray.wait(
                list(inflight_ref_to_task_id.keys()),
                num_returns=num_returns,
                timeout=timeout,
                fetch_local=False,
            )

        # Update traces
        for ready in readies:
            if ready in inflight_ref_to_task_id:
                task_id = inflight_ref_to_task_id[ready]
                runner_tracer.task_received_as_ready(task_id, inflight_tasks[task_id].stage_id)

        return readies

    def _is_active(self, execution_id: str) -> bool:
        """Checks if the execution for the provided `execution_id` is still active."""
        return self.active_by_df.get(execution_id, False)

<<<<<<< HEAD
    def _place_in_queue(self, execution_id: str, item: ray.ObjectRef[Any]) -> None:
=======
    def _place_in_queue(self, execution_id: str, item: RayMaterializedResult | StopIteration | Exception) -> None:
>>>>>>> d2b94a65
        """Places a result into the queue for the provided `execution_id.

        NOTE: This will block and poll busily until space is available on the queue
        `
        """
        while self._is_active(execution_id):
            try:
                self.results_by_df[execution_id].put(item, timeout=0.1)
                break
            except Full:
                pass

    def _run_plan(
        self,
        plan_scheduler: PhysicalPlanScheduler,
        psets: dict[str, ray.ObjectRef],
        result_uuid: str,
        daft_execution_config: PyDaftExecutionConfig,
    ) -> None:
        # Put execution config into cluster once to share it amongst all tasks
        daft_execution_config_objref = ray.put(daft_execution_config)

        # Get executable tasks from plan scheduler.
        results_buffer_size = self.results_buffer_size_by_df[result_uuid]

        inflight_tasks: dict[str, PartitionTask[ray.ObjectRef[Any]]] = dict()
        inflight_ref_to_task: dict[ray.ObjectRef[Any], str] = dict()
        pbar = ProgressBar(use_ray_tqdm=self.use_ray_tqdm)
        num_cpus_provider = _ray_num_cpus_provider()

        start = datetime.now()
        profile_filename = (
            f"profile_RayRunner.run()_"
            f"{datetime.replace(datetime.now(), second=0, microsecond=0).isoformat()[:-3]}.json"
        )

        with profiler(profile_filename), ray_tracing.ray_tracer(result_uuid, daft_execution_config) as runner_tracer:
            raw_tasks = plan_scheduler.to_partition_tasks(
                psets,
                self,
                # Attempt to subtract 1 from results_buffer_size because the return Queue size is already 1
                # If results_buffer_size=1 though, we can't do much and the total buffer size actually has to be >= 2
                # because we have two buffers (the Queue and the buffer inside the `materialize` generator)
                None if results_buffer_size is None else max(results_buffer_size - 1, 1),
            )
            tasks = ray_tracing.MaterializedPhysicalPlanWrapper(raw_tasks, runner_tracer)
            try:
                ###
                # Scheduling Loop:
                #
                #    DispatchBatching ─► Dispatch
                #    ▲                        │      ───────►  Await
                #    └────────────────────────┘                  │
                #                ▲                               │
                #                └───────────────────────────────┘
                ###
                wave_count = 0
                while self._is_active(result_uuid):
                    ###
                    # Dispatch Loop:
                    #
                    #    DispatchBatching ─► Dispatch
                    #    ▲                        │
                    #    └────────────────────────┘
                    ###
                    wave_count += 1
                    with runner_tracer.dispatch_wave(wave_count):
                        while self._is_active(result_uuid):
                            # Update available cluster resources
                            # TODO: improve control loop code to be more understandable and dynamically adjust backlog
                            cores: int = max(
                                next(num_cpus_provider) - self.reserved_cores, 1
                            )  # assume at least 1 CPU core for bootstrapping clusters that scale from zero
                            max_inflight_tasks = cores + self.max_task_backlog
                            dispatches_allowed = max_inflight_tasks - len(inflight_tasks)
                            dispatches_allowed = min(cores, dispatches_allowed)

                            # Dispatch Batching
                            tasks_to_dispatch, has_next = self._construct_dispatch_batch(
                                result_uuid,
                                tasks,
                                dispatches_allowed,
                                runner_tracer,
                            )

                            logger.debug(
                                "%ss: RayRunner dispatching %s tasks",
                                (datetime.now() - start).total_seconds(),
                                len(tasks_to_dispatch),
                            )

                            if not self._is_active(result_uuid):
                                break

                            # Dispatch
                            for task, result_obj_refs in self._dispatch_tasks(
                                result_uuid,
                                tasks_to_dispatch,
                                daft_execution_config_objref,
                                runner_tracer,
                            ):
                                inflight_tasks[task.id()] = task
                                for result in result_obj_refs:
                                    inflight_ref_to_task[result] = task.id()

                                pbar.mark_task_start(task)

                            # Break the dispatch batching/dispatch loop if no more dispatches allowed, or physical plan
                            # needs work for forward progress
                            if dispatches_allowed == 0 or not has_next:
                                break

                        ###
                        # Await:
                        # Wait for some work to be completed from the current wave's dispatch
                        # Then we perform the necessary record-keeping on tasks that were retrieved as ready.
                        ###
                        readies = self._await_tasks(
                            inflight_ref_to_task,
                            inflight_tasks,
                            runner_tracer,
                        )
                        for ready in readies:
                            if ready in inflight_ref_to_task:
                                task_id = inflight_ref_to_task[ready]

                                # Mark the entire task associated with the result as done.
                                task = inflight_tasks[task_id]
                                task.set_done()

                                if isinstance(task, SingleOutputPartitionTask):
                                    del inflight_ref_to_task[ready]
                                elif isinstance(task, MultiOutputPartitionTask):
                                    for partition in task.partitions():
                                        del inflight_ref_to_task[partition]

                                pbar.mark_task_done(task)
                                del inflight_tasks[task_id]

            except StopIteration as e:
                self._place_in_queue(result_uuid, e)

            # Ensure that all Exceptions are correctly propagated to the consumer before reraising to kill thread
            except Exception as e:
                self._place_in_queue(result_uuid, e)
                pbar.close()
                raise

        pbar.close()

    @contextlib.contextmanager
    def actor_pool_context(
        self,
        name: str,
        actor_resource_request: ResourceRequest,
        task_resource_request: ResourceRequest,
        num_actors: PartID,
        projection: ExpressionsProjection,
    ) -> Iterator[str]:
        # Ray runs actor methods serially, so the resource request for an actor should be both the actor's resources and the task's resources
        resource_request = actor_resource_request + task_resource_request

        execution_config = get_context().daft_execution_config
        try:
            yield self.get_actor_pool(name, resource_request, num_actors, projection, execution_config)
        finally:
            self.teardown_actor_pool(name)


SCHEDULER_ACTOR_NAME = "scheduler"
SCHEDULER_ACTOR_NAMESPACE = "daft"


@ray.remote(num_cpus=1)
class SchedulerActor(Scheduler):
    def __init__(self, *n: Any, **kw: Any) -> None:
        super().__init__(*n, **kw)
        self.reserved_cores = 1


def _build_partitions(
    job_id: str,
    daft_execution_config_objref: ray.ObjectRef[Any],
    task: PartitionTask[ray.ObjectRef[Any]],
    runner_tracer: RunnerTracer,
) -> list[ray.ObjectRef[Any]]:
    """Run a PartitionTask and return the resulting list of partitions."""
    ray_options: dict[str, Any] = {"num_returns": task.num_results + 1, "name": task.name()}

    if task.resource_request is not None:
        ray_options = {**ray_options, **_get_ray_task_options(task.resource_request)}

    metadatas_ref: ray.ObjectRef
    partitions: list[list[PartitionMetadata] | MicroPartition]

    if isinstance(task.instructions[0], ReduceInstruction):
        build_remote = (
            reduce_and_fanout
            if task.instructions and isinstance(task.instructions[-1], FanoutInstruction)
            else reduce_pipeline
        )
        if task.node_id is not None:
            ray_options["scheduling_strategy"] = ray.util.scheduling_strategies.NodeAffinitySchedulingStrategy(
                task.node_id, soft=True
            )
        else:
            ray_options["scheduling_strategy"] = "SPREAD"
        build_remote_runner = build_remote.options(**ray_options).with_tracing(runner_tracer, task)
<<<<<<< HEAD
        [metadatas_ref, *partitions] = build_remote_runner.remote(  # type: ignore[attr-defined]
=======
        [metadatas_ref, *partitions] = build_remote_runner.remote(  # type: ignore[attr-defined, misc]
>>>>>>> d2b94a65
            PartitionTaskContext(job_id=job_id, task_id=task.id(), stage_id=task.stage_id),
            daft_execution_config_objref,
            task.instructions,
            task.partial_metadatas,
            task.inputs,
        )

    else:
        build_remote = (
            fanout_pipeline
            if task.instructions and isinstance(task.instructions[-1], FanoutInstruction)
            else single_partition_pipeline
        )
        if task.instructions and isinstance(task.instructions[0], ScanWithTask):
            ray_options["scheduling_strategy"] = "SPREAD"
        build_remote_runner = build_remote.options(**ray_options).with_tracing(runner_tracer, task)
<<<<<<< HEAD
        [metadatas_ref, *partitions] = build_remote_runner.remote(  # type: ignore[attr-defined]
=======
        [metadatas_ref, *partitions] = build_remote_runner.remote(  # type: ignore[attr-defined, misc]
>>>>>>> d2b94a65
            PartitionTaskContext(job_id=job_id, task_id=task.id(), stage_id=task.stage_id),
            daft_execution_config_objref,
            task.instructions,
            task.partial_metadatas,
            *task.inputs,
        )

    task.inputs.clear()
    metadatas_accessor = PartitionMetadataAccessor(metadatas_ref)
    task.set_result(
        [
            RayMaterializedResult(
                partition=partition,
                metadatas=metadatas_accessor,
                metadata_idx=i,
            )
            for i, partition in enumerate(partitions)
        ]
    )

    return partitions


def _build_partitions_on_actor_pool(
    task: PartitionTask[ray.ObjectRef[Any]],
    actor_pool: RayRoundRobinActorPool,
) -> list[ray.ObjectRef[Any]]:
    """Run a PartitionTask on an actor pool and return the resulting list of partitions."""
    assert len(task.instructions) == 1, "Actor pool can only handle single ActorPoolProject instructions"
    assert isinstance(task.instructions[0], ActorPoolProject)

    [metadatas_ref, *partitions] = actor_pool.submit(task.partial_metadatas, task.inputs)
    metadatas_accessor = PartitionMetadataAccessor(metadatas_ref)
    task.set_result(
        [
            RayMaterializedResult(
                partition=partition,
                metadatas=metadatas_accessor,
                metadata_idx=i,
            )
            for i, partition in enumerate(partitions)
        ]
    )
    return partitions


@ray.remote
class DaftRayActor:
    def __init__(
        self, daft_execution_config: PyDaftExecutionConfig, uninitialized_projection: ExpressionsProjection
    ) -> None:
        from daft.daft import get_udf_names

        self.daft_execution_config = daft_execution_config

        logger.info(
            "Initializing stateful UDFs: %s",
            ", ".join(name for expr in uninitialized_projection for name in get_udf_names(expr._expr)),
        )
        self.initialized_projection = ExpressionsProjection([e._initialize_udfs() for e in uninitialized_projection])

    @ray.method(num_returns=2)
    def run(
        self,
        partial_metadatas: list[PartitionMetadata],
        *inputs: MicroPartition,
    ) -> list[list[PartitionMetadata] | MicroPartition]:
        with execution_config_ctx(config=self.daft_execution_config):
            assert len(inputs) == 1, "DaftRayActor can only process single partitions"
            assert len(partial_metadatas) == 1, "DaftRayActor can only process single partitions (and single metadata)"
            part = inputs[0]
            partial = partial_metadatas[0]

            new_part = part.eval_expression_list(self.initialized_projection)

            return [
                [PartitionMetadata.from_table(new_part).merge_with_partial(partial)],
                new_part,
            ]


class RayRoundRobinActorPool:
    """Naive implementation of an ActorPool that performs round-robin task submission to the actors."""

    def __init__(
        self,
        pool_id: str,
        num_actors: int,
        resource_request: ResourceRequest,
        projection: ExpressionsProjection,
        execution_config: PyDaftExecutionConfig,
    ) -> None:
        self._actors: list[DaftRayActor] | None = None
        self._task_idx = 0

        self._execution_config = execution_config
        self._num_actors = num_actors
        self._resource_request_per_actor = resource_request
        self._id = pool_id
        self._projection = projection

    def setup(self) -> None:
        ray_options = _get_ray_task_options(self._resource_request_per_actor)

        self._actors = [
            DaftRayActor.options(name=f"rank={rank}-{self._id}", **ray_options).remote(  # type: ignore
                self._execution_config, self._projection
            )
            for rank in range(self._num_actors)
        ]

    def teardown(self) -> None:
        assert self._actors is not None, "Must have active Ray actors on teardown"

        # Delete the actors in the old pool so Ray can tear them down
        old_actors = self._actors
        self._actors = None
        del old_actors

    def submit(
<<<<<<< HEAD
        self, partial_metadatas: list[ray.ObjectRef[Any]], inputs: list[ray.ObjectRef[Any]]
=======
        self, partial_metadatas: list[PartialPartitionMetadata], inputs: list[ray.ObjectRef[Any]]
>>>>>>> d2b94a65
    ) -> list[ray.ObjectRef[Any]]:
        assert self._actors is not None, "Must have active Ray actors during submission"

        # Determine which actor to schedule on in a round-robin fashion
        idx = self._task_idx % self._num_actors
        self._task_idx += 1
        actor = self._actors[idx]

        return actor.run.remote(partial_metadatas, *inputs)


class RayRunner(Runner[ray.ObjectRef]):
    name = "ray"

    def __init__(
        self,
        address: str | None,
        max_task_backlog: int | None,
        force_client_mode: bool = False,
    ) -> None:
        super().__init__()

        # ray.init does not accept "ray://" prefix for some reason.
        # We remove it here to avoid issues.
        if address is not None and address.startswith("ray://"):
            address = address.replace("ray://", "")

        self.ray_address = address

        if ray.is_initialized():
            if address is not None:
                logger.warning(
                    "Ray has already been initialized, Daft will reuse the existing Ray context and ignore the "
                    "supplied address: %s",
                    address,
                )
        else:
            ray.init(address=address)

        # Check if Ray is running in "client mode" (connected to a Ray cluster via a Ray client)
        self.ray_client_mode: bool = force_client_mode or ray.util.client.ray.get_context().is_connected()  # type: ignore

        if self.ray_client_mode:
            # Run scheduler remotely if the cluster is connected remotely.
            self.scheduler_actor = SchedulerActor.options(  # type: ignore
                name=SCHEDULER_ACTOR_NAME,
                namespace=SCHEDULER_ACTOR_NAMESPACE,
                get_if_exists=True,
            ).remote(
                max_task_backlog=max_task_backlog,
                use_ray_tqdm=True,
            )
        else:
            self.scheduler = Scheduler(
                max_task_backlog=max_task_backlog,
                use_ray_tqdm=False,
            )

    def initialize_partition_set_cache(self) -> PartitionSetCache:
        return PartitionSetCache()

    def active_plans(self) -> list[str]:
        if self.ray_client_mode:
            return ray.get(self.scheduler_actor.active_plans.remote())
        else:
            return self.scheduler.active_plans()

    def _start_plan(
        self,
        plan_scheduler: PhysicalPlanScheduler,
        daft_execution_config: PyDaftExecutionConfig,
        results_buffer_size: int | None = None,
    ) -> str:
        psets = {k: v.values() for k, v in self._part_set_cache.get_all_partition_sets().items()}
        result_uuid = str(uuid.uuid4())
        if self.ray_client_mode:
            ray.get(
                self.scheduler_actor.start_plan.remote(
                    daft_execution_config=daft_execution_config,
                    plan_scheduler=plan_scheduler,
                    psets=psets,
                    result_uuid=result_uuid,
                    results_buffer_size=results_buffer_size,
                )
            )
        else:
            self.scheduler.start_plan(
                daft_execution_config=daft_execution_config,
                plan_scheduler=plan_scheduler,
                psets=psets,  # type: ignore[arg-type]
                result_uuid=result_uuid,
                results_buffer_size=results_buffer_size,
            )
        return result_uuid

    def _stream_plan(self, result_uuid: str) -> Iterator[RayMaterializedResult]:
        try:
            while True:
                if self.ray_client_mode:
                    result = ray.get(self.scheduler_actor.next.remote(result_uuid))
                else:
                    result = self.scheduler.next(result_uuid)

                if isinstance(result, StopIteration):
                    break
                elif isinstance(result, Exception):
                    raise result

                yield result
        finally:
            # Generator is out of scope, ensure that state has been cleaned up
            if self.ray_client_mode:
                ray.get(self.scheduler_actor.stop_plan.remote(result_uuid))
            else:
                self.scheduler.stop_plan(result_uuid)

    def run_iter(
        self, builder: LogicalPlanBuilder, results_buffer_size: int | None = None
    ) -> Iterator[RayMaterializedResult]:
        track_runner_on_scarf(runner=self.name)

        # Grab and freeze the current DaftExecutionConfig
        daft_execution_config = get_context().daft_execution_config

        # Optimize the logical plan.
        builder = builder.optimize()

        if daft_execution_config.enable_aqe:
            adaptive_planner = builder.to_adaptive_physical_plan_scheduler(daft_execution_config)
            while not adaptive_planner.is_done():
                stage_id, plan_scheduler = adaptive_planner.next()
                start_time = time.time()
                # don't store partition sets in variable to avoid reference
                result_uuid = self._start_plan(
                    plan_scheduler, daft_execution_config, results_buffer_size=results_buffer_size
                )
                del plan_scheduler
                results_iter = self._stream_plan(result_uuid)
                # if stage_id is None that means this is the final stage
                if stage_id is None:
                    num_rows_processed = 0
                    bytes_processed = 0

                    for result in results_iter:
                        num_rows_processed += result.metadata().num_rows
                        size_bytes = result.metadata().size_bytes
                        if size_bytes is not None:
                            bytes_processed += size_bytes
                        yield result
                    adaptive_planner.update_stats(
                        time.time() - start_time, bytes_processed, num_rows_processed, stage_id
                    )
                else:
                    cache_entry = self._collect_into_cache(results_iter)
                    adaptive_planner.update_stats(
                        time.time() - start_time, cache_entry.size_bytes(), cache_entry.num_rows(), stage_id
                    )
                    adaptive_planner.update(stage_id, cache_entry)
                    del cache_entry

            enable_explain_analyze = os.getenv("DAFT_DEV_ENABLE_EXPLAIN_ANALYZE")
            ray_logs_location = ray_tracing.get_log_location()
            should_explain_analyze = (
                ray_logs_location.exists()
                and enable_explain_analyze is not None
                and enable_explain_analyze in ["1", "true"]
            )
            if should_explain_analyze:
                explain_analyze_dir = ray_tracing.get_daft_trace_location(ray_logs_location)
                explain_analyze_dir.mkdir(exist_ok=True, parents=True)
                adaptive_planner.explain_analyze(str(explain_analyze_dir))
        elif daft_execution_config.flotilla:
            try:
                distributed_planner = DistributedPhysicalPlan.from_logical_plan_builder(
                    builder._builder, daft_execution_config
                )
            except Exception as e:
                logger.error("Failed to build distributed plan, falling back to regular execution. Error: %s", str(e))
                # Fallback to regular execution
                self._execute_plan(builder, daft_execution_config, results_buffer_size)
            else:
                # If plan building succeeds, execute it
                from functools import partial

                psets = {
                    k: [
                        RayPartitionRef(v.partition(), v.metadata().num_rows, v.metadata().size_bytes or 0)
                        for v in v.values()
                    ]
                    for k, v in self._part_set_cache.get_all_partition_sets().items()
                }
                # SyncFromAsyncIterator is used to convert an async iterator to a sync iterator.
                # This is because the distributed planner returns an async iterator.
                # Note that the async iterator is created lazily upon first iteration, this is because the `run_plan`
                # method needs to capture the current python event loop.
                sync_iter = SyncFromAsyncIterator(partial(distributed_planner.run_plan, psets))
                for obj, size_bytes, num_rows in sync_iter:
                    metadata_accessor = PartitionMetadataAccessor.from_metadata_list(
                        [PartitionMetadata(num_rows, size_bytes)]
                    )
                    materialized_result = RayMaterializedResult(
                        partition=obj,
                        metadatas=metadata_accessor,
                        metadata_idx=0,
                    )
                    yield materialized_result
        else:
            yield from self._execute_plan(builder, daft_execution_config, results_buffer_size)

    def _execute_plan(
        self, builder: LogicalPlanBuilder, daft_execution_config: PyDaftExecutionConfig, results_buffer_size: int | None
    ) -> Iterator[RayMaterializedResult]:
        # Finalize the logical plan and get a physical plan scheduler for translating the
        # physical plan to executable tasks.
        plan_scheduler = builder.to_physical_plan_scheduler(daft_execution_config)
        result_uuid = self._start_plan(plan_scheduler, daft_execution_config, results_buffer_size=results_buffer_size)
        yield from self._stream_plan(result_uuid)

    def run_iter_tables(
        self, builder: LogicalPlanBuilder, results_buffer_size: int | None = None
    ) -> Iterator[MicroPartition]:
        for result in self.run_iter(builder, results_buffer_size=results_buffer_size):
            yield ray.get(result.partition())

    def _collect_into_cache(self, results_iter: Iterator[RayMaterializedResult]) -> PartitionCacheEntry:
        result_pset = RayPartitionSet()

        for i, result in enumerate(results_iter):
            result_pset.set_partition(i, result)

        pset_entry = self._part_set_cache.put_partition_set(result_pset)

        return pset_entry

    def run(self, builder: LogicalPlanBuilder) -> PartitionCacheEntry:
        results_iter = self.run_iter(builder)
        return self._collect_into_cache(results_iter)

    def put_partition_set_into_cache(self, pset: PartitionSet) -> PartitionCacheEntry:
        if isinstance(pset, LocalPartitionSet):
            new_pset = RayPartitionSet()
            metadata_accessor = PartitionMetadataAccessor.from_metadata_list([v.metadata() for v in pset.values()])
            for i, (pid, py_mat_result) in enumerate(pset.items()):
                new_pset.set_partition(
                    pid, RayMaterializedResult(ray.put(py_mat_result.partition()), metadata_accessor, i)
                )
            pset = new_pset
        return self._part_set_cache.put_partition_set(pset=pset)

    def runner_io(self) -> RayRunnerIO:
        return RayRunnerIO()


class RayMaterializedResult(MaterializedResult[ray.ObjectRef[Any]]):
    def __init__(
        self,
        partition: ray.ObjectRef[Any],
        metadatas: PartitionMetadataAccessor | None = None,
        metadata_idx: int | None = None,
    ):
        self._partition = partition
        if metadatas is None:
            assert metadata_idx is None
            metadatas = PartitionMetadataAccessor(get_metas.remote(self._partition))  # type: ignore[call-arg]
            metadata_idx = 0
        self._metadatas = metadatas
        self._metadata_idx = metadata_idx

    def partition(self) -> ray.ObjectRef[Any]:
        return self._partition

    def micropartition(self) -> MicroPartition:
        return ray.get(self._partition)

    def metadata(self) -> PartitionMetadata:
        assert self._metadata_idx is not None
        return self._metadatas.get_index(self._metadata_idx)

    def cancel(self) -> None:
        return ray.cancel(self._partition)

    def _noop(self, _: ray.ObjectRef[Any]) -> None:
        return None


class PartitionMetadataAccessor:
    """Wrapper class around Remote[List[PartitionMetadata]] to memoize lookups."""

    def __init__(self, ref: ray.ObjectRef[Any]) -> None:
        self._ref = ref
        self._metadatas: None | list[PartitionMetadata] = None

    def _get_metadatas(self) -> list[PartitionMetadata]:
        if self._metadatas is None:
            self._metadatas = ray.get(self._ref)
        return self._metadatas

    def get_index(self, key: int) -> PartitionMetadata:
        return self._get_metadatas()[key]

    @classmethod
    def from_metadata_list(cls, meta: list[PartitionMetadata]) -> PartitionMetadataAccessor:
        ref = ray.put(meta)
        accessor = cls(ref)
        accessor._metadatas = meta
        return accessor<|MERGE_RESOLUTION|>--- conflicted
+++ resolved
@@ -7,13 +7,10 @@
 import threading
 import time
 import uuid
+from collections.abc import Generator, Iterable, Iterator
 from datetime import datetime
 from queue import Full, Queue
-<<<<<<< HEAD
-from typing import TYPE_CHECKING, Any, cast
-=======
-from typing import TYPE_CHECKING, Any, Generator, Iterable, Iterator, Union, cast
->>>>>>> d2b94a65
+from typing import TYPE_CHECKING, Any, Union, cast
 
 # The ray runner is not a top-level module, so we don't need to lazily import pyarrow to minimize
 # import times. If this changes, we first need to make the daft.lazy_import.LazyImport class
@@ -34,11 +31,8 @@
 from daft.utils import SyncFromAsyncIterator
 
 if TYPE_CHECKING:
-<<<<<<< HEAD
     from collections.abc import Generator, Iterable, Iterator
 
-=======
->>>>>>> d2b94a65
     import dask
     import dask.dataframe
 
@@ -212,11 +206,7 @@
             storage_series = _series_from_arrow_with_ray_data_extensions(tensor_array.storage, name=name)
             series = storage_series.cast(
                 DataType.fixed_size_list(
-<<<<<<< HEAD
-                    _from_arrow_type_with_ray_data_extensions(tensor_array.type.scalar_type),
-=======
                     _from_arrow_type_with_ray_data_extensions(tensor_array.type.scalar_type),  # type: ignore[attr-defined, misc]
->>>>>>> d2b94a65
                     int(np.prod(array.type.shape)),
                 )
             )
@@ -252,13 +242,7 @@
 
 
 @ray.remote
-<<<<<<< HEAD
-def _make_daft_partition_from_ray_dataset_blocks(
-    ray_dataset_block: MicroPartition, daft_schema: Schema
-) -> MicroPartition:
-=======
 def _make_daft_partition_from_ray_dataset_blocks(ray_dataset_block: pa.Table, daft_schema: Schema) -> MicroPartition:
->>>>>>> d2b94a65
     return _micropartition_from_arrow_with_ray_data_extensions(ray_dataset_block)
 
 
@@ -347,11 +331,7 @@
         ]
         return cast("dd.DataFrame", dd.from_delayed(ddf_parts, meta=meta))
 
-<<<<<<< HEAD
-    def get_partition(self, idx: PartID) -> ray.ObjectRef[Any]:
-=======
     def get_partition(self, idx: PartID) -> RayMaterializedResult:
->>>>>>> d2b94a65
         return self._results[idx].partition()
 
     def set_partition(self, idx: PartID, result: MaterializedResult[ray.ObjectRef[Any]]) -> None:
@@ -533,10 +513,13 @@
     partial_metadatas: list[PartitionMetadata],
     *inputs: MicroPartition,
 ) -> list[list[PartitionMetadata] | MicroPartition]:
-    with execution_config_ctx(
-        config=daft_execution_config,
-    ), ray_tracing.collect_ray_task_metrics(
-        task_context.job_id, task_context.task_id, task_context.stage_id, daft_execution_config
+    with (
+        execution_config_ctx(
+            config=daft_execution_config,
+        ),
+        ray_tracing.collect_ray_task_metrics(
+            task_context.job_id, task_context.task_id, task_context.stage_id, daft_execution_config
+        ),
     ):
         return build_partitions(instruction_stack, partial_metadatas, *inputs)
 
@@ -550,8 +533,11 @@
     partial_metadatas: list[PartitionMetadata],
     *inputs: MicroPartition,
 ) -> list[list[PartitionMetadata] | MicroPartition]:
-    with execution_config_ctx(config=daft_execution_config), ray_tracing.collect_ray_task_metrics(
-        task_context.job_id, task_context.task_id, task_context.stage_id, daft_execution_config
+    with (
+        execution_config_ctx(config=daft_execution_config),
+        ray_tracing.collect_ray_task_metrics(
+            task_context.job_id, task_context.task_id, task_context.stage_id, daft_execution_config
+        ),
     ):
         return build_partitions(instruction_stack, partial_metadatas, *inputs)
 
@@ -567,8 +553,11 @@
 ) -> list[list[PartitionMetadata] | MicroPartition]:
     import ray
 
-    with execution_config_ctx(config=daft_execution_config), ray_tracing.collect_ray_task_metrics(
-        task_context.job_id, task_context.task_id, task_context.stage_id, daft_execution_config
+    with (
+        execution_config_ctx(config=daft_execution_config),
+        ray_tracing.collect_ray_task_metrics(
+            task_context.job_id, task_context.task_id, task_context.stage_id, daft_execution_config
+        ),
     ):
         return build_partitions(instruction_stack, partial_metadatas, *ray.get(inputs))
 
@@ -584,8 +573,11 @@
 ) -> list[list[PartitionMetadata] | MicroPartition]:
     import ray
 
-    with execution_config_ctx(config=daft_execution_config), ray_tracing.collect_ray_task_metrics(
-        task_context.job_id, task_context.task_id, task_context.stage_id, daft_execution_config
+    with (
+        execution_config_ctx(config=daft_execution_config),
+        ray_tracing.collect_ray_task_metrics(
+            task_context.job_id, task_context.task_id, task_context.stage_id, daft_execution_config
+        ),
     ):
         return build_partitions(instruction_stack, partial_metadatas, *ray.get(inputs))
 
@@ -633,11 +625,7 @@
         self.reserved_cores = 0
 
         self.threads_by_df: dict[str, threading.Thread] = dict()
-<<<<<<< HEAD
-        self.results_by_df: dict[str, Queue[ray.ObjectRef[Any]]] = {}
-=======
         self.results_by_df: dict[str, Queue[RayMaterializedResult | StopIteration | Exception]] = {}
->>>>>>> d2b94a65
         self.active_by_df: dict[str, bool] = dict()
         self.results_buffer_size_by_df: dict[str, int | None] = dict()
 
@@ -663,11 +651,7 @@
     def start_plan(
         self,
         plan_scheduler: PhysicalPlanScheduler,
-<<<<<<< HEAD
-        psets: dict[str, ray.ObjectRef[Any]],
-=======
         psets: dict[str, MaterializedResult[ray.ObjectRef]],
->>>>>>> d2b94a65
         result_uuid: str,
         daft_execution_config: PyDaftExecutionConfig,
         results_buffer_size: int | None = None,
@@ -862,11 +846,7 @@
         """Checks if the execution for the provided `execution_id` is still active."""
         return self.active_by_df.get(execution_id, False)
 
-<<<<<<< HEAD
-    def _place_in_queue(self, execution_id: str, item: ray.ObjectRef[Any]) -> None:
-=======
     def _place_in_queue(self, execution_id: str, item: RayMaterializedResult | StopIteration | Exception) -> None:
->>>>>>> d2b94a65
         """Places a result into the queue for the provided `execution_id.
 
         NOTE: This will block and poll busily until space is available on the queue
@@ -1075,11 +1055,7 @@
         else:
             ray_options["scheduling_strategy"] = "SPREAD"
         build_remote_runner = build_remote.options(**ray_options).with_tracing(runner_tracer, task)
-<<<<<<< HEAD
-        [metadatas_ref, *partitions] = build_remote_runner.remote(  # type: ignore[attr-defined]
-=======
         [metadatas_ref, *partitions] = build_remote_runner.remote(  # type: ignore[attr-defined, misc]
->>>>>>> d2b94a65
             PartitionTaskContext(job_id=job_id, task_id=task.id(), stage_id=task.stage_id),
             daft_execution_config_objref,
             task.instructions,
@@ -1096,11 +1072,7 @@
         if task.instructions and isinstance(task.instructions[0], ScanWithTask):
             ray_options["scheduling_strategy"] = "SPREAD"
         build_remote_runner = build_remote.options(**ray_options).with_tracing(runner_tracer, task)
-<<<<<<< HEAD
-        [metadatas_ref, *partitions] = build_remote_runner.remote(  # type: ignore[attr-defined]
-=======
         [metadatas_ref, *partitions] = build_remote_runner.remote(  # type: ignore[attr-defined, misc]
->>>>>>> d2b94a65
             PartitionTaskContext(job_id=job_id, task_id=task.id(), stage_id=task.stage_id),
             daft_execution_config_objref,
             task.instructions,
@@ -1221,11 +1193,7 @@
         del old_actors
 
     def submit(
-<<<<<<< HEAD
-        self, partial_metadatas: list[ray.ObjectRef[Any]], inputs: list[ray.ObjectRef[Any]]
-=======
         self, partial_metadatas: list[PartialPartitionMetadata], inputs: list[ray.ObjectRef[Any]]
->>>>>>> d2b94a65
     ) -> list[ray.ObjectRef[Any]]:
         assert self._actors is not None, "Must have active Ray actors during submission"
 
