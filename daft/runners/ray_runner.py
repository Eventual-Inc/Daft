--- conflicted
+++ resolved
@@ -446,7 +446,6 @@
     return partition.metadata()
 
 
-<<<<<<< HEAD
 @ray.remote(num_cpus=1)
 class SchedulerActor:
     def __init__(
@@ -490,64 +489,14 @@
 
         from loguru import logger
 
-        phys_plan: Iterator[
-            None | MaterializationRequestBase[vPartition]
-        ] = physical_plan_factory.get_materializing_physical_plan(plan, psets)
+        phys_plan = physical_plan_factory.get_materializing_physical_plan(plan, psets)
 
         # Note: For autoscaling clusters, we will probably want to query cores dynamically.
         # Keep in mind this call takes about 0.3ms.
         cores = int(ray.cluster_resources()["CPU"])
         batch_dispatch_size = int(cores * self.batch_dispatch_coeff) or 1
-=======
-@ray.remote
-def remote_run_plan(
-    plan: logical_plan.LogicalPlan,
-    psets: dict[str, ray.ObjectRef],
-    max_tasks_per_core: int,
-    max_refs_per_core: int,
-) -> list[ray.ObjectRef]:
-
-    from loguru import logger
-
-    phys_plan = physical_plan_factory.get_materializing_physical_plan(plan, psets)
-
-    # Note: For autoscaling clusters, we will probably want to query cores dynamically.
-    # Keep in mind this call takes about 0.3ms.
-    cores = int(ray.cluster_resources()["CPU"])
-
-    inflight_tasks: dict[str, ExecutionStep[ray.ObjectRef]] = dict()
-    inflight_ref_to_task: dict[ray.ObjectRef, str] = dict()
-
-    result_partitions = None
-    start = datetime.now()
-    profile_filename = (
-        f"profile_DynamicRayRunner.run()_"
-        f"{datetime.replace(datetime.now(), second=0, microsecond=0).isoformat()[:-3]}.json"
-    )
-    with profiler(profile_filename):
-        while True:
-
-            while (
-                len(inflight_tasks) < max_tasks_per_core * cores
-                and len(inflight_ref_to_task) < max_refs_per_core * cores
-            ):
-
-                # Get the next batch of tasks to dispatch.
-                tasks_to_dispatch = []
-                try:
-                    for _ in range(cores):
-
-                        next_step = next(phys_plan)
-
-                        # If this task is a no-op, just run it locally immediately.
-                        while next_step is not None and len(next_step.instructions) == 0:
-                            assert isinstance(next_step, SingleOutputExecutionStep)
-                            [partition] = next_step.inputs
-                            next_step.result = RayMaterializedResult(partition)
-                            next_step = next(phys_plan)
->>>>>>> 88544a5d
-
-        inflight_tasks: dict[str, MaterializationRequestBase[ray.ObjectRef]] = dict()
+
+        inflight_tasks: dict[str, ExecutionStep[ray.ObjectRef]] = dict()
         inflight_ref_to_task: dict[ray.ObjectRef, str] = dict()
 
         result_partitions = None
@@ -573,9 +522,9 @@
 
                             # If this task is a no-op, just run it locally immediately.
                             while next_step is not None and len(next_step.instructions) == 0:
-                                assert isinstance(next_step, MaterializationRequest)
+                                assert isinstance(next_step, SingleOutputExecutionStep)
                                 [partition] = next_step.inputs
-                                next_step.result = RayMaterializationResult(partition)
+                                next_step.result = RayMaterializedResult(partition)
                                 next_step = next(phys_plan)
 
                             if next_step is None:
@@ -583,19 +532,8 @@
 
                             tasks_to_dispatch.append(next_step)
 
-<<<<<<< HEAD
                     except StopIteration as e:
                         result_partitions = e.value
-=======
-                # Mark the entire task associated with the result as done.
-                task = inflight_tasks[task_id]
-                if isinstance(task, SingleOutputExecutionStep):
-                    del inflight_ref_to_task[ready]
-                elif isinstance(task, MultiOutputExecutionStep):
-                    assert task.results is not None
-                    for result in task.results:
-                        del inflight_ref_to_task[result.partition()]
->>>>>>> 88544a5d
 
                     # Dispatch the batch of tasks.
                     logger.debug(
@@ -621,9 +559,9 @@
 
                     # Mark the entire task associated with the result as done.
                     task = inflight_tasks[task_id]
-                    if isinstance(task, MaterializationRequest):
+                    if isinstance(task, SingleOutputExecutionStep):
                         del inflight_ref_to_task[ready]
-                    elif isinstance(task, MaterializationRequestMulti):
+                    elif isinstance(task, MultiOutputExecutionStep):
                         assert task.results is not None
                         for result in task.results:
                             del inflight_ref_to_task[result.partition()]
