from __future__ import annotations

import contextlib
import dataclasses
import logging
import os
import threading
import time
import uuid
import warnings
from collections.abc import Generator, Iterable, Iterator
from datetime import datetime
from queue import Full, Queue
from typing import TYPE_CHECKING, Any, Union, cast

# The ray runner is not a top-level module, so we don't need to lazily import pyarrow to minimize
# import times. If this changes, we first need to make the daft.lazy_import.LazyImport class
# serializable before importing pa from daft.dependencies.
import pyarrow as pa  # noqa: TID253
import ray.experimental  # noqa: TID253

from daft.arrow_utils import ensure_array
from daft.context import execution_config_ctx, get_context
from daft.daft import DistributedPhysicalPlan
from daft.daft import PyRecordBatch as _PyRecordBatch
from daft.dependencies import np
from daft.recordbatch import RecordBatch
from daft.runners import ray_tracing
from daft.runners.flotilla import FlotillaRunner
from daft.runners.progress_bar import ProgressBar
from daft.scarf_telemetry import track_runner_on_scarf
from daft.series import Series, item_to_series

if TYPE_CHECKING:
    from collections.abc import Generator, Iterable, Iterator

    import dask
    import dask.dataframe

    import daft


logger = logging.getLogger(__name__)

try:
    import ray
except ImportError:
    logger.error(
        "Error when importing Ray. Please ensure that daft was installed with the Ray extras tag: daft[ray] (https://docs.getdaft.io/en/latest/install)"
    )
    raise

from daft.daft import (
    FileFormatConfig,
    FileInfos,
    IOConfig,
    PyDaftExecutionConfig,
    ResourceRequest,
)
from daft.datatype import DataType
from daft.execution.execution_step import (
    ActorPoolProject,
    FanoutInstruction,
    Instruction,
    MultiOutputPartitionTask,
    PartitionTask,
    ReduceInstruction,
    ScanWithTask,
    SingleOutputPartitionTask,
)
from daft.execution.physical_plan import ActorPoolManager
from daft.expressions import ExpressionsProjection
from daft.filesystem import glob_path_with_stats
from daft.recordbatch import MicroPartition
from daft.runners import runner_io
from daft.runners.partitioning import (
    LocalPartitionSet,
    MaterializedResult,
    PartID,
    PartitionCacheEntry,
    PartitionMetadata,
    PartitionSet,
    PartitionSetCache,
)
from daft.runners.profiler import profiler
from daft.runners.runner import Runner

if TYPE_CHECKING:
    import dask
    import pandas as pd
    from ray.data.block import Block as RayDatasetBlock
    from ray.data.dataset import Dataset as RayDataset

    from daft.logical.builder import LogicalPlanBuilder
    from daft.plan_scheduler import PhysicalPlanScheduler
    from daft.runners.partitioning import PartialPartitionMetadata
    from daft.runners.ray_tracing import RunnerTracer

_RAY_FROM_ARROW_REFS_AVAILABLE = True
try:
    from ray.data import from_arrow_refs
except ImportError:
    _RAY_FROM_ARROW_REFS_AVAILABLE = False

from daft.logical.schema import Schema

RAY_VERSION = tuple(int(s) for s in ray.__version__.split(".")[0:3])

_RAY_DATA_ARROW_TENSOR_TYPE_AVAILABLE = True
try:
    from ray.data.extensions import ArrowTensorArray, ArrowTensorType
except ImportError:
    _RAY_DATA_ARROW_TENSOR_TYPE_AVAILABLE = False

_RAY_DATA_EXTENSIONS_AVAILABLE = True
_TENSOR_EXTENSION_TYPES = []
try:
    import ray
except ImportError:
    _RAY_DATA_EXTENSIONS_AVAILABLE = False
else:
    _RAY_VERSION = tuple(int(s) for s in ray.__version__.split(".")[0:3])
    try:
        # Variable-shaped tensor column support was added in Ray 2.1.0.
        if _RAY_VERSION >= (2, 2, 0):
            from ray.data.extensions import (
                ArrowTensorType,
                ArrowVariableShapedTensorType,
            )

            _TENSOR_EXTENSION_TYPES = [ArrowTensorType, ArrowVariableShapedTensorType]
        else:
            from ray.data.extensions import ArrowTensorType

            _TENSOR_EXTENSION_TYPES = [ArrowTensorType]
    except ImportError:
        _RAY_DATA_EXTENSIONS_AVAILABLE = False


@ray.remote  # type: ignore[misc]
def _glob_path_into_file_infos(
    paths: list[str],
    file_format_config: FileFormatConfig | None,
    io_config: IOConfig | None,
) -> FileInfos:
    file_infos = FileInfos()
    file_format = file_format_config.file_format() if file_format_config is not None else None
    for path in paths:
        path_file_infos = glob_path_with_stats(path, file_format=file_format, io_config=io_config)
        if len(path_file_infos) == 0:
            raise FileNotFoundError(f"No files found at {path}")
        file_infos.extend(path_file_infos)

    return file_infos


@ray.remote  # type: ignore[misc]
def _make_ray_block_from_micropartition(partition: MicroPartition) -> RayDatasetBlock | list[dict[str, Any]]:
    try:
        daft_schema = partition.schema()
        arrow_tbl = partition.to_arrow()

        # Convert arrays to Ray Data's native ArrowTensorType arrays
        new_arrs: dict[int, tuple[str, pa.Array[Any]]] = {}
        for idx, field in enumerate(arrow_tbl.schema):
            if daft_schema[field.name].dtype.is_fixed_shape_tensor():
                assert isinstance(field.type, pa.FixedShapeTensorType)
                new_dtype = ArrowTensorType(tuple(field.type.shape), field.type.value_type)
                arrow_arr = cast("pa.FixedShapeTensorArray", arrow_tbl[field.name].combine_chunks())
                storage_arr = arrow_arr.storage
                list_size = storage_arr.type.list_size
                new_storage_arr = pa.ListArray.from_arrays(
                    pa.array(
                        list(range(0, (len(arrow_arr) + 1) * list_size, list_size)),
                        pa.int32(),
                    ),
                    storage_arr.values,
                )
                new_arrs[idx] = (
                    field.name,
                    pa.ExtensionArray.from_storage(new_dtype, new_storage_arr),
                )
            elif daft_schema[field.name].dtype.is_tensor():
                assert isinstance(field.type, pa.ExtensionType)
                new_arrs[idx] = (
                    field.name,
                    ArrowTensorArray.from_numpy(partition.get_column_by_name(field.name).to_pylist()),
                )
        for idx, (field_name, arr) in new_arrs.items():
            arrow_tbl = arrow_tbl.set_column(idx, pa.field(field_name, arr.type), arr)

        return arrow_tbl
    except pa.ArrowInvalid:
        return partition.to_pylist()


def _series_from_arrow_with_ray_data_extensions(
    array: pa.Array[Any] | pa.ChunkedArray[Any], name: str = "arrow_series"
) -> Series:
    if isinstance(array, pa.Array):
        # TODO(desmond): This might be dead code since `ArrayTensorType`s are `numpy.ndarray` under
        # the hood and are not instances of `pyarrow.Array`. Should follow up and check if this code
        # can be removed.
        array = ensure_array(array)
        if _RAY_DATA_EXTENSIONS_AVAILABLE and isinstance(array.type, ArrowTensorType):
            tensor_array = cast("ArrowTensorArray", array)
            storage_series = _series_from_arrow_with_ray_data_extensions(tensor_array.storage, name=name)
            series = storage_series.cast(
                DataType.fixed_size_list(
                    _from_arrow_type_with_ray_data_extensions(tensor_array.type.scalar_type),
                    int(np.prod(array.type.shape)),
                )
            )
            return series.cast(DataType.from_arrow_type(array.type))
        elif _RAY_DATA_EXTENSIONS_AVAILABLE and isinstance(array.type, ArrowVariableShapedTensorType):
            return Series.from_numpy(array.to_numpy(zero_copy_only=False), name=name)
    return Series.from_arrow(array, name)


def _micropartition_from_arrow_with_ray_data_extensions(arrow_table: pa.Table) -> MicroPartition:
    assert isinstance(arrow_table, pa.Table)
    non_native_fields = []
    for arrow_field in arrow_table.schema:
        dt = _from_arrow_type_with_ray_data_extensions(arrow_field.type)
        if dt == DataType.python() or dt.is_tensor() or dt.is_fixed_shape_tensor():
            non_native_fields.append(arrow_field.name)
    if non_native_fields:
        # If there are any contained Arrow types that are not natively supported, convert each
        # series while checking for ray data extension types.
        logger.debug("Unsupported Arrow types detected for columns: %s", non_native_fields)
        series_dict = dict()
        for name, column in zip(arrow_table.column_names, arrow_table.columns):
            series = (
                _series_from_arrow_with_ray_data_extensions(column, name)
                if isinstance(column, (pa.Array, pa.ChunkedArray))
                else item_to_series(name, column)
            )
            series_dict[name] = series._series
        return MicroPartition._from_record_batches(
            [RecordBatch._from_pyrecordbatch(_PyRecordBatch.from_pylist_series(series_dict))]
        )
    return MicroPartition.from_arrow(arrow_table)


@ray.remote  # type: ignore[misc]
def _make_daft_partition_from_ray_dataset_blocks(ray_dataset_block: pa.Table, daft_schema: Schema) -> MicroPartition:
    return _micropartition_from_arrow_with_ray_data_extensions(ray_dataset_block)


@ray.remote(num_returns=2)  # type: ignore[misc]
def _make_daft_partition_from_dask_dataframe_partitions(
    dask_df_partition: pd.DataFrame,
) -> tuple[MicroPartition, daft.Schema]:
    vpart = MicroPartition.from_pandas(dask_df_partition)
    return vpart, vpart.schema()


def _to_pandas_ref(df: pd.DataFrame | ray.ObjectRef) -> ray.ObjectRef:
    """Ensures that the provided pandas DataFrame partition is in the Ray object store."""
    import pandas as pd

    if isinstance(df, pd.DataFrame):
        return ray.put(df)
    elif isinstance(df, ray.ObjectRef):
        return df
    else:
        raise ValueError("Expected a Ray object ref or a Pandas DataFrame, " f"got {type(df)}")


class RayPartitionSet(PartitionSet[ray.ObjectRef]):
    _results: dict[PartID, RayMaterializedResult]

    def __init__(self) -> None:
        super().__init__()
        self._results = {}

    def items(self) -> list[tuple[PartID, MaterializedResult[ray.ObjectRef]]]:
        return [(pid, result) for pid, result in sorted(self._results.items())]

<<<<<<< HEAD
    def _get_merged_micropartition(self, schema: Schema | None = None) -> MicroPartition:
        ids_and_partitions = self.items()
        if len(ids_and_partitions) == 0:
            return MicroPartition.empty(schema)

        assert ids_and_partitions[0][0] == 0
        assert ids_and_partitions[-1][0] + 1 == len(ids_and_partitions)
=======
    def _get_merged_micropartition(self, schema: Schema) -> MicroPartition:
        ids_and_partitions = self.items()
        if len(ids_and_partitions) > 0:
            assert ids_and_partitions[0][0] == 0
            assert ids_and_partitions[-1][0] + 1 == len(ids_and_partitions)
>>>>>>> bb47de31
        all_partitions = ray.get([part.partition() for id, part in ids_and_partitions])
        return MicroPartition.concat_or_empty(all_partitions, schema)

    def _get_preview_micropartitions(self, num_rows: int) -> list[MicroPartition]:
        ids_and_partitions = self.items()
        preview_parts = []
        for _, mat_result in ids_and_partitions:
            ref: ray.ObjectRef = mat_result.partition()
            part: MicroPartition = ray.get(ref)
            part_len = len(part)
            if part_len >= num_rows:  # if this part has enough rows, take what we need and break
                preview_parts.append(part.slice(0, num_rows))
                break
            else:  # otherwise, take the whole part and keep going
                num_rows -= part_len
                preview_parts.append(part)
        return preview_parts

    def to_ray_dataset(self) -> RayDataset:
        if not _RAY_FROM_ARROW_REFS_AVAILABLE:
            raise ImportError(
                "Unable to import `ray.data.from_arrow_refs`. Please ensure that you have a compatible version of Ray >= 1.10 installed."
            )

        blocks = [
            _make_ray_block_from_micropartition.remote(self._results[k].partition()) for k in self._results.keys()
        ]
        # NOTE: although the Ray method is called `from_arrow_refs`, this method works also when the blocks are List[T] types
        # instead of Arrow tables as the codepath for Dataset creation is the same.
        return from_arrow_refs(blocks)

    def to_dask_dataframe(
        self,
        meta: (pd.DataFrame | pd.Series[Any] | dict[str, Any] | Iterable[Any] | tuple[Any] | None) = None,
    ) -> dask.dataframe.DataFrame:
        import dask
        import dask.dataframe as dd
        from ray.util.dask import ray_dask_get

        dask.config.set(scheduler=ray_dask_get)

        @dask.delayed  # type: ignore[misc]
        def _make_dask_dataframe_partition_from_micropartition(partition: MicroPartition) -> pd.DataFrame:
            return partition.to_pandas()

        ddf_parts = [
            _make_dask_dataframe_partition_from_micropartition(self._results[k].partition())
            for k in self._results.keys()
        ]
        return cast("dd.DataFrame", dd.from_delayed(ddf_parts, meta=meta))

    def get_partition(self, idx: PartID) -> RayMaterializedResult:
        return self._results[idx].partition()

    def set_partition(self, idx: PartID, result: MaterializedResult[ray.ObjectRef]) -> None:
        assert isinstance(result, RayMaterializedResult)
        self._results[idx] = result

    def delete_partition(self, idx: PartID) -> None:
        del self._results[idx]

    def has_partition(self, idx: PartID) -> bool:
        return idx in self._results

    def __len__(self) -> int:
        return sum(result.metadata().num_rows for result in self._results.values())

    def size_bytes(self) -> int | None:
        size_bytes_ = [result.metadata().size_bytes for result in self._results.values()]
        size_bytes: list[int] = [size for size in size_bytes_ if size is not None]
        if len(size_bytes) != len(size_bytes_):
            return None
        else:
            return sum(size_bytes)

    def num_partitions(self) -> int:
        return len(self._results)

    def wait(self) -> None:
        deduped_object_refs = {r.partition() for r in self._results.values()}
        ray.wait(list(deduped_object_refs), fetch_local=False, num_returns=len(deduped_object_refs))


def _from_arrow_type_with_ray_data_extensions(arrow_type: pa.DataType) -> DataType:
    if _RAY_DATA_EXTENSIONS_AVAILABLE and isinstance(arrow_type, tuple(_TENSOR_EXTENSION_TYPES)):
        tensor_types = cast("Union[ArrowTensorType, ArrowVariableShapedTensorType]", arrow_type)
        scalar_dtype = _from_arrow_type_with_ray_data_extensions(tensor_types.scalar_type)
        shape = tensor_types.shape if isinstance(tensor_types, ArrowTensorType) else None
        return DataType.tensor(scalar_dtype, shape)
    return DataType.from_arrow_type(arrow_type)


class RayRunnerIO(runner_io.RunnerIO):
    def __init__(self, *args: Any, **kwargs: Any) -> None:
        super().__init__(*args, **kwargs)

    def glob_paths_details(
        self,
        source_paths: list[str],
        file_format_config: FileFormatConfig | None = None,
        io_config: IOConfig | None = None,
    ) -> FileInfos:
        # Synchronously fetch the file infos, for now.
        return ray.get(_glob_path_into_file_infos.remote(source_paths, file_format_config, io_config=io_config))

    def partition_set_from_ray_dataset(
        self,
        ds: RayDataset,
    ) -> tuple[RayPartitionSet, Schema]:
        arrow_schema = ds.schema(fetch_if_missing=True)
        if not isinstance(arrow_schema, pa.Schema):
            # Convert Dataset to an Arrow dataset.
            extra_kwargs = {}
            if RAY_VERSION >= (2, 3, 0):
                # The zero_copy_batch kwarg was added in Ray 2.3.0.
                extra_kwargs["zero_copy_batch"] = True
            ds = ds.map_batches(
                lambda x: x,
                batch_size=None,
                batch_format="pyarrow",
                **extra_kwargs,
            )
            arrow_schema = ds.schema(fetch_if_missing=True)

            # Ray 2.5.0 broke the API by using its own `ray.data.dataset.Schema` instead of PyArrow schemas
            if RAY_VERSION >= (2, 5, 0):
                arrow_schema = pa.schema({name: t for name, t in zip(arrow_schema.names, arrow_schema.types)})

        daft_schema = Schema._from_field_name_and_types(
            [
                (arrow_field.name, _from_arrow_type_with_ray_data_extensions(arrow_field.type))
                for arrow_field in arrow_schema
            ]
        )
        block_refs = ds.get_internal_block_refs()

        # NOTE: This materializes the entire Ray Dataset - we could make this more intelligent by creating a new RayDatasetScan node
        # which can iterate on Ray Dataset blocks and materialize as-needed
        daft_micropartitions = [
            _make_daft_partition_from_ray_dataset_blocks.remote(block, daft_schema) for block in block_refs
        ]
        pset = RayPartitionSet()

        for i, obj in enumerate(daft_micropartitions):
            pset.set_partition(i, RayMaterializedResult(obj))
        return (
            pset,
            daft_schema,
        )

    def partition_set_from_dask_dataframe(
        self,
        ddf: dask.dataframe.DataFrame,
    ) -> tuple[RayPartitionSet, Schema]:
        from dask.base import persist
        from ray.util.dask import ray_dask_get

        partitions = ddf.to_delayed()
        if not partitions:
            raise ValueError("Can't convert an empty Dask DataFrame (with no partitions) to a Daft DataFrame.")
        persisted_partitions = persist(*partitions, scheduler=ray_dask_get)
        parts = [_to_pandas_ref(next(iter(part.dask.values()))) for part in persisted_partitions]
        daft_micropartitions, schemas = zip(
            *(_make_daft_partition_from_dask_dataframe_partitions.remote(p) for p in parts)
        )
        schemas = ray.get(list(schemas))
        # Dask shouldn't allow inconsistent schemas across partitions, but we double-check here.
        if not all(schemas[0] == schema for schema in schemas[1:]):
            raise ValueError(
                "Can't convert a Dask DataFrame with inconsistent schemas across partitions to a Daft DataFrame:",
                schemas,
            )

        pset = RayPartitionSet()

        for i, obj in enumerate(daft_micropartitions):
            pset.set_partition(i, RayMaterializedResult(obj))
        return (
            pset,
            schemas[0],
        )


def _get_ray_task_options(resource_request: ResourceRequest) -> dict[str, Any]:
    options = {}
    # FYI: Ray's default resource behaviour is documented here:
    # https://docs.ray.io/en/latest/ray-core/tasks/resources.html
    if resource_request.num_cpus is not None:
        # Ray worker pool will thrash if a request comes in for fractional cpus,
        # so we floor the request to at least 1 cpu here.
        execution_config = get_context().daft_execution_config
        min_cpus = execution_config.min_cpu_per_task
        options["num_cpus"] = max(min_cpus, resource_request.num_cpus)
    if resource_request.num_gpus:
        options["num_gpus"] = resource_request.num_gpus
    if resource_request.memory_bytes:
        # Note that lower versions of Ray do not accept a value of 0 here,
        # so the if-clause is load-bearing.
        options["memory"] = resource_request.memory_bytes
    return options


def build_partitions(
    instruction_stack: list[Instruction], partial_metadatas: list[PartitionMetadata], *inputs: MicroPartition
) -> list[list[PartitionMetadata] | MicroPartition]:
    partitions = list(inputs)
    for instruction in instruction_stack:
        partitions = instruction.run(partitions)

    assert len(partial_metadatas) == len(partitions), f"{len(partial_metadatas)} vs {len(partitions)}"

    metadatas = [PartitionMetadata.from_table(p).merge_with_partial(m) for p, m in zip(partitions, partial_metadatas)]

    return [metadatas, *partitions]


@dataclasses.dataclass(frozen=True)
class PartitionTaskContext:
    job_id: str
    task_id: str
    stage_id: int


# Give the same function different names to aid in profiling data distribution.


@ray_tracing.ray_remote_traced
@ray.remote  # type: ignore[misc]
def single_partition_pipeline(
    task_context: PartitionTaskContext,
    daft_execution_config: PyDaftExecutionConfig,
    instruction_stack: list[Instruction],
    partial_metadatas: list[PartitionMetadata],
    *inputs: MicroPartition,
) -> list[list[PartitionMetadata] | MicroPartition]:
    with (
        execution_config_ctx(
            config=daft_execution_config,
        ),
        ray_tracing.collect_ray_task_metrics(
            task_context.job_id, task_context.task_id, task_context.stage_id, daft_execution_config
        ),
    ):
        return build_partitions(instruction_stack, partial_metadatas, *inputs)


@ray_tracing.ray_remote_traced
@ray.remote  # type: ignore[misc]
def fanout_pipeline(
    task_context: PartitionTaskContext,
    daft_execution_config: PyDaftExecutionConfig,
    instruction_stack: list[Instruction],
    partial_metadatas: list[PartitionMetadata],
    *inputs: MicroPartition,
) -> list[list[PartitionMetadata] | MicroPartition]:
    with (
        execution_config_ctx(config=daft_execution_config),
        ray_tracing.collect_ray_task_metrics(
            task_context.job_id, task_context.task_id, task_context.stage_id, daft_execution_config
        ),
    ):
        return build_partitions(instruction_stack, partial_metadatas, *inputs)


@ray_tracing.ray_remote_traced
@ray.remote  # type: ignore[misc]
def reduce_pipeline(
    task_context: PartitionTaskContext,
    daft_execution_config: PyDaftExecutionConfig,
    instruction_stack: list[Instruction],
    partial_metadatas: list[PartitionMetadata],
    inputs: list[ray.ObjectRef],
) -> list[list[PartitionMetadata] | MicroPartition]:
    import ray

    with (
        execution_config_ctx(config=daft_execution_config),
        ray_tracing.collect_ray_task_metrics(
            task_context.job_id, task_context.task_id, task_context.stage_id, daft_execution_config
        ),
    ):
        return build_partitions(instruction_stack, partial_metadatas, *ray.get(inputs))


@ray_tracing.ray_remote_traced
@ray.remote  # type: ignore[misc]
def reduce_and_fanout(
    task_context: PartitionTaskContext,
    daft_execution_config: PyDaftExecutionConfig,
    instruction_stack: list[Instruction],
    partial_metadatas: list[PartitionMetadata],
    inputs: list[ray.ObjectRef],
) -> list[list[PartitionMetadata] | MicroPartition]:
    import ray

    with (
        execution_config_ctx(config=daft_execution_config),
        ray_tracing.collect_ray_task_metrics(
            task_context.job_id, task_context.task_id, task_context.stage_id, daft_execution_config
        ),
    ):
        return build_partitions(instruction_stack, partial_metadatas, *ray.get(inputs))


@ray.remote  # type: ignore[misc]
def get_metas(*partitions: MicroPartition) -> list[PartitionMetadata]:
    return [PartitionMetadata.from_table(partition) for partition in partitions]


def _ray_num_cpus_provider(ttl_seconds: int = 1) -> Generator[int, None, None]:
    """Helper that gets the number of CPUs from Ray.

    Used as a generator as it provides a guard against calling ray.cluster_resources()
    more than once per `ttl_seconds`.

    Examples:
        >>> p = _ray_num_cpus_provider()
        >>> next(p)
    """
    last_checked_time = time.time()
    last_num_cpus_queried = int(ray.cluster_resources().get("CPU", 0))
    while True:
        currtime = time.time()
        if currtime - last_checked_time < ttl_seconds:
            yield last_num_cpus_queried
        else:
            last_checked_time = currtime
            last_num_cpus_queried = int(ray.cluster_resources().get("CPU", 0))
            yield last_num_cpus_queried


class Scheduler(ActorPoolManager):
    def __init__(self, max_task_backlog: int | None, use_ray_tqdm: bool) -> None:
        """max_task_backlog: Max number of inflight tasks waiting for cores."""
        # As of writing, Ray does not seem to be guaranteed to support
        # more than this number of pending scheduling tasks.
        # Ray has an internal proto that reports backlogged tasks [1],
        # and each task proto can be up to 10 MiB [2],
        # and protobufs have a max size of 2GB (from errors empirically encountered).
        #
        # https://github.com/ray-project/ray/blob/8427de2776717b30086c277e5e8e140316dbd193/src/ray/protobuf/node_manager.proto#L32
        # https://github.com/ray-project/ray/blob/fb95f03f05981f232aa7a9073dd2c2512729e99a/src/ray/common/ray_config_def.h#LL513C1-L513C1
        self.max_task_backlog = max_task_backlog if max_task_backlog is not None else 180

        self.reserved_cores = 0

        self.threads_by_df: dict[str, threading.Thread] = dict()
        self.results_by_df: dict[str, Queue[RayMaterializedResult | StopIteration | Exception]] = {}
        self.active_by_df: dict[str, bool] = dict()
        self.results_buffer_size_by_df: dict[str, int | None] = dict()

        self._actor_pools: dict[str, RayRoundRobinActorPool] = {}

        self.use_ray_tqdm = use_ray_tqdm

    def next(self, result_uuid: str) -> RayMaterializedResult | StopIteration:
        # Case: thread is terminated and no longer exists.
        # Should only be hit for repeated calls to next() after StopIteration.
        if result_uuid not in self.threads_by_df:
            return StopIteration()

        # Case: thread needs to be terminated
        if not self.active_by_df.get(result_uuid, False):
            return StopIteration()

        # Common case: get the next result from the thread.
        result = self.results_by_df[result_uuid].get()

        return result  # type: ignore[return-value]

    def start_plan(
        self,
        plan_scheduler: PhysicalPlanScheduler,
        psets: dict[str, MaterializedResult[ray.ObjectRef]],
        result_uuid: str,
        daft_execution_config: PyDaftExecutionConfig,
        results_buffer_size: int | None = None,
    ) -> None:
        self.results_by_df[result_uuid] = Queue(maxsize=1 if results_buffer_size is not None else -1)
        self.active_by_df[result_uuid] = True
        self.results_buffer_size_by_df[result_uuid] = results_buffer_size

        t = threading.Thread(
            target=self._run_plan,
            name=result_uuid,
            kwargs={
                "plan_scheduler": plan_scheduler,
                "psets": psets,
                "result_uuid": result_uuid,
                "daft_execution_config": daft_execution_config,
            },
        )
        t.start()
        self.threads_by_df[result_uuid] = t

    def active_plans(self) -> list[str]:
        return [r_uuid for r_uuid, is_active in self.active_by_df.items() if is_active]

    def stop_plan(self, result_uuid: str) -> None:
        if result_uuid in self.active_by_df:
            # Mark df as non-active
            self.active_by_df[result_uuid] = False
            # wait till thread gracefully completes
            self.threads_by_df[result_uuid].join()
            # remove thread and history of df
            del self.threads_by_df[result_uuid]
            del self.active_by_df[result_uuid]
            del self.results_by_df[result_uuid]
            del self.results_buffer_size_by_df[result_uuid]

    def get_actor_pool(
        self,
        name: str,
        resource_request: ResourceRequest,
        num_actors: int,
        projection: ExpressionsProjection,
        execution_config: PyDaftExecutionConfig,
    ) -> str:
        actor_pool = RayRoundRobinActorPool(name, num_actors, resource_request, projection, execution_config)
        self._actor_pools[name] = actor_pool
        self._actor_pools[name].setup()
        return name

    def teardown_actor_pool(self, name: str) -> None:
        if name in self._actor_pools:
            self._actor_pools[name].teardown()
            del self._actor_pools[name]

    def _construct_dispatch_batch(
        self,
        execution_id: str,
        tasks: ray_tracing.MaterializedPhysicalPlanWrapper,
        dispatches_allowed: int,
        runner_tracer: RunnerTracer,
    ) -> tuple[list[PartitionTask[ray.ObjectRef]], bool]:
        """Constructs a batch of PartitionTasks that should be dispatched.

        Args:
            execution_id: The ID of the current execution.
            tasks: The iterator over the physical plan.
            dispatches_allowed (int): The maximum number of tasks that can be dispatched in this batch.
            runner_tracer: The tracer to capture information about the dispatch batching process
        Returns:

            tuple[list[PartitionTask], bool]: A tuple containing:
                - A list of PartitionTasks to be dispatched.
                - A pagination boolean indicating whether or not there are more tasks to be had by calling _construct_dispatch_batch again
        """
        with runner_tracer.dispatch_batching():
            tasks_to_dispatch: list[PartitionTask[ray.ObjectRef]] = []

            # Loop until:
            # - Reached the limit of the number of tasks we are allowed to dispatch
            # - Encounter a `None` as the next step (short-circuit and return has_next=False)
            while len(tasks_to_dispatch) < dispatches_allowed and self._is_active(execution_id):
                next_step = next(tasks)

                # CASE: Blocked on already dispatched tasks
                # Early terminate and mark has_next=False
                if next_step is None:
                    return tasks_to_dispatch, False

                # CASE: A final result
                # Place it in the result queue (potentially block on space to be available)
                elif isinstance(next_step, MaterializedResult):
                    self._place_in_queue(execution_id, cast("RayMaterializedResult", next_step))

                # CASE: No-op task
                # Just run it locally immediately.
                elif len(next_step.instructions) == 0:
                    logger.debug("Running task synchronously in main thread: %s", next_step)
                    assert (
                        len(next_step.partial_metadatas) == 1
                    ), "No-op tasks must have one output by definition, since there are no instructions to run"
                    [single_partial] = next_step.partial_metadatas
                    if single_partial.num_rows is None:
                        [single_meta] = ray.get(get_metas.remote(next_step.inputs))
                        accessor = PartitionMetadataAccessor.from_metadata_list(
                            [single_meta.merge_with_partial(single_partial)]
                        )
                    else:
                        accessor = PartitionMetadataAccessor.from_metadata_list(
                            [
                                PartitionMetadata(
                                    num_rows=single_partial.num_rows,
                                    size_bytes=single_partial.size_bytes,
                                    boundaries=single_partial.boundaries,
                                )
                            ]
                        )

                    next_step.set_result(
                        [RayMaterializedResult(partition, accessor, 0) for partition in next_step.inputs]
                    )
                    next_step.set_done()

                # CASE: Actual task that needs to be dispatched
                else:
                    tasks_to_dispatch.append(next_step)

            return tasks_to_dispatch, True

    def _dispatch_tasks(
        self,
        execution_id: str,
        tasks_to_dispatch: list[PartitionTask[ray.ObjectRef]],
        daft_execution_config_objref: ray.ObjectRef,
        runner_tracer: RunnerTracer,
    ) -> Iterator[tuple[PartitionTask[ray.ObjectRef], list[ray.ObjectRef]]]:
        """Iteratively Dispatches a batch of tasks to the Ray backend."""
        with runner_tracer.dispatching():
            for task in tasks_to_dispatch:
                if task.actor_pool_id is None:
                    results = _build_partitions(execution_id, daft_execution_config_objref, task, runner_tracer)
                else:
                    actor_pool = self._actor_pools.get(task.actor_pool_id)
                    assert actor_pool is not None, "Ray actor pool must live for as long as the tasks."
                    # TODO: Add tracing for submissions to actor pool
                    results = _build_partitions_on_actor_pool(task, actor_pool)
                logger.debug("%s -> %s", task, results)

                yield task, results

    def _await_tasks(
        self,
        inflight_ref_to_task_id: dict[ray.ObjectRef, str],
        inflight_tasks: dict[str, PartitionTask[ray.ObjectRef]],
        runner_tracer: RunnerTracer,
    ) -> list[ray.ObjectRef]:
        """Awaits for tasks to be completed. Returns tasks that are ready.

        NOTE: This method blocks until at least 1 task is ready. Then it will return as many ready tasks as it can.
        """
        if len(inflight_ref_to_task_id) == 0:
            return []

        # Await on (any) task to be ready with an unlimited timeout
        with runner_tracer.awaiting(1, None):
            ray.wait(
                list(inflight_ref_to_task_id.keys()),
                num_returns=1,
                timeout=None,
                fetch_local=False,
            )

        # Now, grab as many ready tasks as possible with a 0.01s timeout
        timeout = 0.01
        num_returns = len(inflight_ref_to_task_id)
        with runner_tracer.awaiting(num_returns, timeout):
            readies, _ = ray.wait(
                list(inflight_ref_to_task_id.keys()),
                num_returns=num_returns,
                timeout=timeout,
                fetch_local=False,
            )

        # Update traces
        for ready in readies:
            if ready in inflight_ref_to_task_id:
                task_id = inflight_ref_to_task_id[ready]
                runner_tracer.task_received_as_ready(task_id, inflight_tasks[task_id].stage_id)

        return readies

    def _is_active(self, execution_id: str) -> bool:
        """Checks if the execution for the provided `execution_id` is still active."""
        return self.active_by_df.get(execution_id, False)

    def _place_in_queue(self, execution_id: str, item: RayMaterializedResult | StopIteration | Exception) -> None:
        """Places a result into the queue for the provided `execution_id.

        NOTE: This will block and poll busily until space is available on the queue
        `
        """
        while self._is_active(execution_id):
            try:
                self.results_by_df[execution_id].put(item, timeout=0.1)
                break
            except Full:
                pass

    def _run_plan(
        self,
        plan_scheduler: PhysicalPlanScheduler,
        psets: dict[str, ray.ObjectRef],
        result_uuid: str,
        daft_execution_config: PyDaftExecutionConfig,
    ) -> None:
        # Put execution config into cluster once to share it amongst all tasks
        daft_execution_config_objref = ray.put(daft_execution_config)

        # Get executable tasks from plan scheduler.
        results_buffer_size = self.results_buffer_size_by_df[result_uuid]

        inflight_tasks: dict[str, PartitionTask[ray.ObjectRef]] = dict()
        inflight_ref_to_task: dict[ray.ObjectRef, str] = dict()
        pbar = ProgressBar(use_ray_tqdm=self.use_ray_tqdm)
        num_cpus_provider = _ray_num_cpus_provider()

        start = datetime.now()
        profile_filename = (
            f"profile_RayRunner.run()_"
            f"{datetime.replace(datetime.now(), second=0, microsecond=0).isoformat()[:-3]}.json"
        )

        with profiler(profile_filename), ray_tracing.ray_tracer(result_uuid, daft_execution_config) as runner_tracer:
            raw_tasks = plan_scheduler.to_partition_tasks(
                psets,
                self,
                # Attempt to subtract 1 from results_buffer_size because the return Queue size is already 1
                # If results_buffer_size=1 though, we can't do much and the total buffer size actually has to be >= 2
                # because we have two buffers (the Queue and the buffer inside the `materialize` generator)
                None if results_buffer_size is None else max(results_buffer_size - 1, 1),
            )
            tasks = ray_tracing.MaterializedPhysicalPlanWrapper(raw_tasks, runner_tracer)
            try:
                ###
                # Scheduling Loop:
                #
                #    DispatchBatching ─► Dispatch
                #    ▲                        │      ───────►  Await
                #    └────────────────────────┘                  │
                #                ▲                               │
                #                └───────────────────────────────┘
                ###
                wave_count = 0
                while self._is_active(result_uuid):
                    ###
                    # Dispatch Loop:
                    #
                    #    DispatchBatching ─► Dispatch
                    #    ▲                        │
                    #    └────────────────────────┘
                    ###
                    wave_count += 1
                    with runner_tracer.dispatch_wave(wave_count):
                        while self._is_active(result_uuid):
                            # Update available cluster resources
                            # TODO: improve control loop code to be more understandable and dynamically adjust backlog
                            cores: int = max(
                                next(num_cpus_provider) - self.reserved_cores, 1
                            )  # assume at least 1 CPU core for bootstrapping clusters that scale from zero
                            max_inflight_tasks = cores + self.max_task_backlog
                            dispatches_allowed = max_inflight_tasks - len(inflight_tasks)
                            dispatches_allowed = min(cores, dispatches_allowed)

                            # Dispatch Batching
                            tasks_to_dispatch, has_next = self._construct_dispatch_batch(
                                result_uuid,
                                tasks,
                                dispatches_allowed,
                                runner_tracer,
                            )

                            logger.debug(
                                "%ss: RayRunner dispatching %s tasks",
                                (datetime.now() - start).total_seconds(),
                                len(tasks_to_dispatch),
                            )

                            if not self._is_active(result_uuid):
                                break

                            # Dispatch
                            for task, result_obj_refs in self._dispatch_tasks(
                                result_uuid,
                                tasks_to_dispatch,
                                daft_execution_config_objref,
                                runner_tracer,
                            ):
                                inflight_tasks[task.id()] = task
                                for result in result_obj_refs:
                                    inflight_ref_to_task[result] = task.id()

                                pbar.make_bar_or_update_total(task.stage_id, task.name())

                            # Break the dispatch batching/dispatch loop if no more dispatches allowed, or physical plan
                            # needs work for forward progress
                            if dispatches_allowed == 0 or not has_next:
                                break

                        ###
                        # Await:
                        # Wait for some work to be completed from the current wave's dispatch
                        # Then we perform the necessary record-keeping on tasks that were retrieved as ready.
                        ###
                        readies = self._await_tasks(
                            inflight_ref_to_task,
                            inflight_tasks,
                            runner_tracer,
                        )
                        for ready in readies:
                            if ready in inflight_ref_to_task:
                                task_id = inflight_ref_to_task[ready]

                                # Mark the entire task associated with the result as done.
                                task = inflight_tasks[task_id]
                                task.set_done()

                                if isinstance(task, SingleOutputPartitionTask):
                                    del inflight_ref_to_task[ready]
                                elif isinstance(task, MultiOutputPartitionTask):
                                    for partition in task.partitions():
                                        del inflight_ref_to_task[partition]

                                pbar.update_bar(task.stage_id)
                                del inflight_tasks[task_id]

            except StopIteration as e:
                self._place_in_queue(result_uuid, e)

            # Ensure that all Exceptions are correctly propagated to the consumer before reraising to kill thread
            except Exception as e:
                self._place_in_queue(result_uuid, e)
                pbar.close()
                raise

        pbar.close()

    @contextlib.contextmanager
    def actor_pool_context(
        self,
        name: str,
        actor_resource_request: ResourceRequest,
        task_resource_request: ResourceRequest,
        num_actors: PartID,
        projection: ExpressionsProjection,
    ) -> Iterator[str]:
        # Ray runs actor methods serially, so the resource request for an actor should be both the actor's resources and the task's resources
        resource_request = actor_resource_request + task_resource_request

        execution_config = get_context().daft_execution_config
        try:
            yield self.get_actor_pool(name, resource_request, num_actors, projection, execution_config)
        finally:
            self.teardown_actor_pool(name)


SCHEDULER_ACTOR_NAME = "scheduler"
SCHEDULER_ACTOR_NAMESPACE = "daft"


@ray.remote(num_cpus=1)
class SchedulerActor(Scheduler):
    def __init__(self, *n: Any, **kw: Any) -> None:
        super().__init__(*n, **kw)
        self.reserved_cores = 1


def _build_partitions(
    job_id: str,
    daft_execution_config_objref: ray.ObjectRef,
    task: PartitionTask[ray.ObjectRef],
    runner_tracer: RunnerTracer,
) -> list[ray.ObjectRef]:
    """Run a PartitionTask and return the resulting list of partitions."""
    ray_options: dict[str, Any] = {"num_returns": task.num_results + 1, "name": task.name()}

    if task.resource_request is not None:
        ray_options = {**ray_options, **_get_ray_task_options(task.resource_request)}

    metadatas_ref: ray.ObjectRef
    partitions: list[list[PartitionMetadata] | MicroPartition]

    if isinstance(task.instructions[0], ReduceInstruction):
        build_remote = (
            reduce_and_fanout
            if task.instructions and isinstance(task.instructions[-1], FanoutInstruction)
            else reduce_pipeline
        )
        if task.node_id is not None:
            ray_options["scheduling_strategy"] = ray.util.scheduling_strategies.NodeAffinitySchedulingStrategy(
                task.node_id, soft=True
            )
        else:
            ray_options["scheduling_strategy"] = "SPREAD"
        build_remote_runner = build_remote.options(**ray_options).with_tracing(runner_tracer, task)
        [metadatas_ref, *partitions] = build_remote_runner.remote(
            PartitionTaskContext(job_id=job_id, task_id=task.id(), stage_id=task.stage_id),
            daft_execution_config_objref,
            task.instructions,
            task.partial_metadatas,
            task.inputs,
        )

    else:
        build_remote = (
            fanout_pipeline
            if task.instructions and isinstance(task.instructions[-1], FanoutInstruction)
            else single_partition_pipeline
        )
        if task.instructions and isinstance(task.instructions[0], ScanWithTask):
            ray_options["scheduling_strategy"] = "SPREAD"
        build_remote_runner = build_remote.options(**ray_options).with_tracing(runner_tracer, task)
        [metadatas_ref, *partitions] = build_remote_runner.remote(
            PartitionTaskContext(job_id=job_id, task_id=task.id(), stage_id=task.stage_id),
            daft_execution_config_objref,
            task.instructions,
            task.partial_metadatas,
            *task.inputs,
        )

    task.inputs.clear()
    metadatas_accessor = PartitionMetadataAccessor(metadatas_ref)
    task.set_result(
        [
            RayMaterializedResult(
                partition=partition,
                metadatas=metadatas_accessor,
                metadata_idx=i,
            )
            for i, partition in enumerate(partitions)
        ]
    )

    return partitions


def _build_partitions_on_actor_pool(
    task: PartitionTask[ray.ObjectRef],
    actor_pool: RayRoundRobinActorPool,
) -> list[ray.ObjectRef]:
    """Run a PartitionTask on an actor pool and return the resulting list of partitions."""
    assert len(task.instructions) == 1, "Actor pool can only handle single ActorPoolProject instructions"
    assert isinstance(task.instructions[0], ActorPoolProject)

    [metadatas_ref, *partitions] = actor_pool.submit(task.partial_metadatas, task.inputs)
    metadatas_accessor = PartitionMetadataAccessor(metadatas_ref)
    task.set_result(
        [
            RayMaterializedResult(
                partition=partition,
                metadatas=metadatas_accessor,
                metadata_idx=i,
            )
            for i, partition in enumerate(partitions)
        ]
    )
    return partitions


@ray.remote
class DaftRayActor:
    def __init__(
        self, daft_execution_config: PyDaftExecutionConfig, uninitialized_projection: ExpressionsProjection
    ) -> None:
        from daft.daft import get_udf_names

        self.daft_execution_config = daft_execution_config

        logger.info(
            "Initializing stateful UDFs: %s",
            ", ".join(name for expr in uninitialized_projection for name in get_udf_names(expr._expr)),
        )
        self.initialized_projection = ExpressionsProjection([e._initialize_udfs() for e in uninitialized_projection])

    @ray.method(num_returns=2)  # type: ignore[misc]
    def run(
        self,
        partial_metadatas: list[PartitionMetadata],
        *inputs: MicroPartition,
    ) -> list[list[PartitionMetadata] | MicroPartition]:
        with execution_config_ctx(config=self.daft_execution_config):
            assert len(inputs) == 1, "DaftRayActor can only process single partitions"
            assert len(partial_metadatas) == 1, "DaftRayActor can only process single partitions (and single metadata)"
            part = inputs[0]
            partial = partial_metadatas[0]

            new_part = part.eval_expression_list(self.initialized_projection)

            return [
                [PartitionMetadata.from_table(new_part).merge_with_partial(partial)],
                new_part,
            ]


class RayRoundRobinActorPool:
    """Naive implementation of an ActorPool that performs round-robin task submission to the actors."""

    def __init__(
        self,
        pool_id: str,
        num_actors: int,
        resource_request: ResourceRequest,
        projection: ExpressionsProjection,
        execution_config: PyDaftExecutionConfig,
    ) -> None:
        self._actors: list[DaftRayActor] | None = None
        self._task_idx = 0

        self._execution_config = execution_config
        self._num_actors = num_actors
        self._resource_request_per_actor = resource_request
        self._id = pool_id
        self._projection = projection

    def setup(self) -> None:
        ray_options = _get_ray_task_options(self._resource_request_per_actor)

        self._actors = [
            DaftRayActor.options(name=f"rank={rank}-{self._id}", **ray_options).remote(  # type: ignore
                self._execution_config, self._projection
            )
            for rank in range(self._num_actors)
        ]

    def teardown(self) -> None:
        assert self._actors is not None, "Must have active Ray actors on teardown"

        # Delete the actors in the old pool so Ray can tear them down
        old_actors = self._actors
        self._actors = None
        del old_actors

    def submit(
        self, partial_metadatas: list[PartialPartitionMetadata], inputs: list[ray.ObjectRef]
    ) -> list[ray.ObjectRef]:
        assert self._actors is not None, "Must have active Ray actors during submission"

        # Determine which actor to schedule on in a round-robin fashion
        idx = self._task_idx % self._num_actors
        self._task_idx += 1
        actor = self._actors[idx]

        return actor.run.remote(partial_metadatas, *inputs)


class RayRunner(Runner[ray.ObjectRef]):
    name = "ray"

    def __init__(
        self,
        address: str | None,
        max_task_backlog: int | None,
        force_client_mode: bool = False,
    ) -> None:
        super().__init__()

        self.ray_address = address

        if ray.is_initialized():
            if address is not None:
                logger.warning(
                    "Ray has already been initialized, Daft will reuse the existing Ray context and ignore the "
                    "supplied address: %s",
                    address,
                )
        else:
            if address is not None:
                if not address.endswith("10001"):
                    warnings.warn(
                        f"The address to a Ray client server is typically at port :10001, but instead we found: {address}"
                    )
                if not address.startswith("ray://"):
                    warnings.warn(
                        f"Expected Ray address to start with 'ray://' protocol but found: {address}. Automatically prefixing your address with the protocol to make a Ray connection: ray://{address}"
                    )
                    address = "ray://" + address
            ray.init(address=address)

        # Check if Ray is running in "client mode" (connected to a Ray cluster via a Ray client)
        self.ray_client_mode: bool = force_client_mode or ray.util.client.ray.get_context().is_connected()

        if self.ray_client_mode:
            # Run scheduler remotely if the cluster is connected remotely.
            self.scheduler_actor = SchedulerActor.options(  # type: ignore
                name=SCHEDULER_ACTOR_NAME,
                namespace=SCHEDULER_ACTOR_NAMESPACE,
                get_if_exists=True,
            ).remote(
                max_task_backlog=max_task_backlog,
                use_ray_tqdm=True,
            )
        else:
            self.scheduler = Scheduler(
                max_task_backlog=max_task_backlog,
                use_ray_tqdm=False,
            )
        self.flotilla_plan_runner: FlotillaRunner | None = None

    def initialize_partition_set_cache(self) -> PartitionSetCache:
        return PartitionSetCache()

    def active_plans(self) -> list[str]:
        if self.ray_client_mode:
            return ray.get(self.scheduler_actor.active_plans.remote())
        else:
            return self.scheduler.active_plans()

    def _start_plan(
        self,
        plan_scheduler: PhysicalPlanScheduler,
        daft_execution_config: PyDaftExecutionConfig,
        results_buffer_size: int | None = None,
    ) -> str:
        psets = {k: v.values() for k, v in self._part_set_cache.get_all_partition_sets().items()}
        result_uuid = str(uuid.uuid4())
        if self.ray_client_mode:
            ray.get(
                self.scheduler_actor.start_plan.remote(
                    daft_execution_config=daft_execution_config,
                    plan_scheduler=plan_scheduler,
                    psets=psets,
                    result_uuid=result_uuid,
                    results_buffer_size=results_buffer_size,
                )
            )
        else:
            self.scheduler.start_plan(
                daft_execution_config=daft_execution_config,
                plan_scheduler=plan_scheduler,
                psets=psets,  # type: ignore[arg-type]
                result_uuid=result_uuid,
                results_buffer_size=results_buffer_size,
            )
        return result_uuid

    def _stream_plan(self, result_uuid: str) -> Iterator[RayMaterializedResult]:
        try:
            while True:
                if self.ray_client_mode:
                    result = ray.get(self.scheduler_actor.next.remote(result_uuid))
                else:
                    result = self.scheduler.next(result_uuid)

                if isinstance(result, StopIteration):
                    break
                elif isinstance(result, Exception):
                    raise result

                yield result
        finally:
            # Generator is out of scope, ensure that state has been cleaned up
            if self.ray_client_mode:
                ray.get(self.scheduler_actor.stop_plan.remote(result_uuid))
            else:
                self.scheduler.stop_plan(result_uuid)

    def run_iter(
        self, builder: LogicalPlanBuilder, results_buffer_size: int | None = None
    ) -> Iterator[RayMaterializedResult]:
        track_runner_on_scarf(runner=self.name)

        # Grab and freeze the current DaftExecutionConfig
        daft_execution_config = get_context().daft_execution_config

        # Optimize the logical plan.
        builder = builder.optimize()

        if daft_execution_config.enable_aqe:
            adaptive_planner = builder.to_adaptive_physical_plan_scheduler(daft_execution_config)
            while not adaptive_planner.is_done():
                stage_id, plan_scheduler = adaptive_planner.next()
                start_time = time.time()
                # don't store partition sets in variable to avoid reference
                result_uuid = self._start_plan(
                    plan_scheduler, daft_execution_config, results_buffer_size=results_buffer_size
                )
                del plan_scheduler
                results_iter = self._stream_plan(result_uuid)
                # if stage_id is None that means this is the final stage
                if stage_id is None:
                    num_rows_processed = 0
                    bytes_processed = 0

                    for result in results_iter:
                        num_rows_processed += result.metadata().num_rows
                        size_bytes = result.metadata().size_bytes
                        if size_bytes is not None:
                            bytes_processed += size_bytes
                        yield result
                    adaptive_planner.update_stats(
                        time.time() - start_time, bytes_processed, num_rows_processed, stage_id
                    )
                else:
                    cache_entry = self._collect_into_cache(results_iter)
                    adaptive_planner.update_stats(
                        time.time() - start_time, cache_entry.size_bytes(), cache_entry.num_rows(), stage_id
                    )
                    adaptive_planner.update(stage_id, cache_entry)
                    del cache_entry

            enable_explain_analyze = os.getenv("DAFT_DEV_ENABLE_EXPLAIN_ANALYZE")
            ray_logs_location = ray_tracing.get_log_location()
            should_explain_analyze = (
                ray_logs_location.exists()
                and enable_explain_analyze is not None
                and enable_explain_analyze in ["1", "true"]
            )
            if should_explain_analyze:
                explain_analyze_dir = ray_tracing.get_daft_trace_location(ray_logs_location)
                explain_analyze_dir.mkdir(exist_ok=True, parents=True)
                adaptive_planner.explain_analyze(str(explain_analyze_dir))
        elif daft_execution_config.use_experimental_distributed_engine:
            try:
                distributed_plan = DistributedPhysicalPlan.from_logical_plan_builder(
                    builder._builder, daft_execution_config
                )
            except Exception as e:
                logger.error("Failed to build distributed plan, falling back to regular execution. Error: %s", str(e))
                # Fallback to regular execution
                yield from self._execute_plan(builder, daft_execution_config, results_buffer_size)
            else:
                if self.flotilla_plan_runner is None:
                    self.flotilla_plan_runner = FlotillaRunner(self.ray_client_mode)
                yield from self.flotilla_plan_runner.stream_plan(
                    distributed_plan, self._part_set_cache.get_all_partition_sets()
                )

        else:
            yield from self._execute_plan(builder, daft_execution_config, results_buffer_size)

    def _execute_plan(
        self, builder: LogicalPlanBuilder, daft_execution_config: PyDaftExecutionConfig, results_buffer_size: int | None
    ) -> Iterator[RayMaterializedResult]:
        # Finalize the logical plan and get a physical plan scheduler for translating the
        # physical plan to executable tasks.
        plan_scheduler = builder.to_physical_plan_scheduler(daft_execution_config)
        result_uuid = self._start_plan(plan_scheduler, daft_execution_config, results_buffer_size=results_buffer_size)
        yield from self._stream_plan(result_uuid)

    def run_iter_tables(
        self, builder: LogicalPlanBuilder, results_buffer_size: int | None = None
    ) -> Iterator[MicroPartition]:
        for result in self.run_iter(builder, results_buffer_size=results_buffer_size):
            yield ray.get(result.partition())

    def _collect_into_cache(self, results_iter: Iterator[RayMaterializedResult]) -> PartitionCacheEntry:
        result_pset = RayPartitionSet()

        for i, result in enumerate(results_iter):
            result_pset.set_partition(i, result)

        pset_entry = self._part_set_cache.put_partition_set(result_pset)

        return pset_entry

    def run(self, builder: LogicalPlanBuilder) -> PartitionCacheEntry:
        results_iter = self.run_iter(builder)
        return self._collect_into_cache(results_iter)

    def put_partition_set_into_cache(self, pset: PartitionSet[ray.ObjectRef]) -> PartitionCacheEntry:
        if isinstance(pset, LocalPartitionSet):
            new_pset = RayPartitionSet()
            metadata_accessor = PartitionMetadataAccessor.from_metadata_list([v.metadata() for v in pset.values()])
            for i, (pid, py_mat_result) in enumerate(pset.items()):
                new_pset.set_partition(
                    pid, RayMaterializedResult(ray.put(py_mat_result.partition()), metadata_accessor, i)
                )
            pset = new_pset
        return self._part_set_cache.put_partition_set(pset=pset)

    def runner_io(self) -> RayRunnerIO:
        return RayRunnerIO()


class RayMaterializedResult(MaterializedResult[ray.ObjectRef]):
    def __init__(
        self,
        partition: ray.ObjectRef[Any],
        metadatas: PartitionMetadataAccessor | None = None,
        metadata_idx: int | None = None,
    ):
        self._partition = partition
        if metadatas is None:
            assert metadata_idx is None
            metadatas = PartitionMetadataAccessor(get_metas.remote(self._partition))
            metadata_idx = 0
        self._metadatas = metadatas
        self._metadata_idx = metadata_idx

    def partition(self) -> ray.ObjectRef:
        return self._partition

    def micropartition(self) -> MicroPartition:
        return ray.get(self._partition)

    def metadata(self) -> PartitionMetadata:
        assert self._metadata_idx is not None
        return self._metadatas.get_index(self._metadata_idx)

    def cancel(self) -> None:
        return ray.cancel(self._partition)

    def _noop(self, _: ray.ObjectRef) -> None:
        return None


class PartitionMetadataAccessor:
    """Wrapper class around Remote[List[PartitionMetadata]] to memoize lookups."""

    def __init__(self, ref: ray.ObjectRef) -> None:
        self._ref = ref
        self._metadatas: None | list[PartitionMetadata] = None

    def _get_metadatas(self) -> list[PartitionMetadata]:
        if self._metadatas is None:
            self._metadatas = ray.get(self._ref)
        return self._metadatas

    def get_index(self, key: int) -> PartitionMetadata:
        return self._get_metadatas()[key]

    @classmethod
    def from_metadata_list(cls, meta: list[PartitionMetadata]) -> PartitionMetadataAccessor:
        ref = ray.put(meta)
        accessor = cls(ref)
        accessor._metadatas = meta
        return accessor<|MERGE_RESOLUTION|>--- conflicted
+++ resolved
@@ -277,21 +277,11 @@
     def items(self) -> list[tuple[PartID, MaterializedResult[ray.ObjectRef]]]:
         return [(pid, result) for pid, result in sorted(self._results.items())]
 
-<<<<<<< HEAD
-    def _get_merged_micropartition(self, schema: Schema | None = None) -> MicroPartition:
-        ids_and_partitions = self.items()
-        if len(ids_and_partitions) == 0:
-            return MicroPartition.empty(schema)
-
-        assert ids_and_partitions[0][0] == 0
-        assert ids_and_partitions[-1][0] + 1 == len(ids_and_partitions)
-=======
     def _get_merged_micropartition(self, schema: Schema) -> MicroPartition:
         ids_and_partitions = self.items()
         if len(ids_and_partitions) > 0:
             assert ids_and_partitions[0][0] == 0
             assert ids_and_partitions[-1][0] + 1 == len(ids_and_partitions)
->>>>>>> bb47de31
         all_partitions = ray.get([part.partition() for id, part in ids_and_partitions])
         return MicroPartition.concat_or_empty(all_partitions, schema)
 
