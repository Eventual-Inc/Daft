--- conflicted
+++ resolved
@@ -448,7 +448,8 @@
 
                 except StopIteration as e:
                     if not plan_exhausted:
-                        for i, partition in enumerate(result_partitions := e.value):
+                        result_partitions = e.value
+                        for i, partition in enumerate(result_partitions):
                             result_pset.set_partition(i, partition)
                     plan_exhausted = True
 
@@ -482,45 +483,7 @@
                         for result in task.results:
                             del inflight_ref_to_task[result.partition()]
 
-<<<<<<< HEAD
                     del inflight_tasks[task_id]
-=======
-                        assert cons.results is not None
-                        for result in cons.results:
-                            del inflight_ref_to_construction[result.partition()]
-
-                    del inflight_constructions[cons_id]
-
-            except StopIteration as e:
-                for i, partition in enumerate(e.value):
-                    result_pset.set_partition(i, partition)
-
-            for construction in constructions_to_dispatch:
-                results = self._build_partitions(construction)
-                inflight_constructions[construction.id()] = construction
-                for result in results:
-                    inflight_ref_to_construction[result] = construction.id()
-
-            constructions_to_dispatch.clear()
-
-            while inflight_ref_to_construction:
-                dispatch = datetime.now()
-                [ready], _ = ray.wait(list(inflight_ref_to_construction.keys()), fetch_local=False)
-                cons_id = inflight_ref_to_construction[ready]
-                logger.debug(f"+{(datetime.now() - dispatch).total_seconds()}s to await a result of {cons_id}")
-
-                # Flush the entire task associated with the result
-                cons = inflight_constructions[cons_id]
-                if isinstance(cons, MaterializationRequest):
-                    del inflight_ref_to_construction[ready]
-                elif isinstance(cons, MaterializationRequestMulti):
-
-                    assert cons.results is not None
-                    for result in cons.results:
-                        del inflight_ref_to_construction[result.partition()]
-
-                del inflight_constructions[cons_id]
->>>>>>> 39440f78
 
         pset_entry = self._part_set_cache.put_partition_set(result_pset)
         return pset_entry
