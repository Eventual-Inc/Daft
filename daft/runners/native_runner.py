--- conflicted
+++ resolved
@@ -85,17 +85,10 @@
         query_id = str(uuid.uuid4())
 
         # Optimize the logical plan.
-<<<<<<< HEAD
-        ctx.notify_query_start(query_id, repr(builder))
-        ctx.notify_plan_start(query_id)
-        builder = builder.optimize()
-        ctx.notify_plan_end(query_id, repr(builder))
-=======
         ctx._notify_query_start(query_id, repr(builder))
         ctx._notify_optimization_start(query_id)
         builder = builder.optimize()
         ctx._notify_optimization_end(query_id, repr(builder))
->>>>>>> 901c35de
 
         # NOTE: ENABLE FOR DAFT-PROTO TESTING
         # builder = _to_from_proto(builder)
@@ -110,20 +103,11 @@
             {"query_id": query_id},
         )
 
-<<<<<<< HEAD
-        notify_results = []
-        for result in results_gen:
-            notify_results.append(result.partition())
-            yield result
-
-        ctx.notify_query_end(query_id, notify_results)
-=======
         for result in results_gen:
             ctx._notify_result_out(query_id, result.partition())
             yield result
 
         ctx._notify_query_end(query_id)
->>>>>>> 901c35de
 
     def run_iter_tables(
         self, builder: LogicalPlanBuilder, results_buffer_size: int | None = None
