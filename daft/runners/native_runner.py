from __future__ import annotations

import logging
from typing import TYPE_CHECKING, Iterator

from daft.context import get_context
from daft.daft import FileFormatConfig, FileInfos, IOConfig
from daft.execution.native_executor import NativeExecutor
from daft.filesystem import glob_path_with_stats
from daft.runners import runner_io
from daft.runners.partitioning import (
    LocalMaterializedResult,
    LocalPartitionSet,
    PartitionCacheEntry,
    PartitionSetCache,
)
from daft.runners.runner import LOCAL_PARTITION_SET_CACHE, Runner
from daft.table import MicroPartition

if TYPE_CHECKING:
    from daft.logical.builder import LogicalPlanBuilder

logger = logging.getLogger(__name__)


class NativeRunnerIO(runner_io.RunnerIO):
    def glob_paths_details(
        self,
        source_paths: list[str],
        file_format_config: FileFormatConfig | None = None,
        io_config: IOConfig | None = None,
    ) -> FileInfos:
        file_infos = FileInfos()
        file_format = file_format_config.file_format() if file_format_config is not None else None
        for source_path in source_paths:
            path_file_infos = glob_path_with_stats(source_path, file_format, io_config)

            if len(path_file_infos) == 0:
                raise FileNotFoundError(f"No files found at {source_path}")

            file_infos.extend(path_file_infos)

        return file_infos


class NativeRunner(Runner[MicroPartition]):
    name = "native"

    def __init__(self) -> None:
        super().__init__()

    def initialize_partition_set_cache(self) -> PartitionSetCache:
        return LOCAL_PARTITION_SET_CACHE

    def runner_io(self) -> NativeRunnerIO:
        return NativeRunnerIO()

    def run(self, builder: LogicalPlanBuilder) -> PartitionCacheEntry:
        results = list(self.run_iter(builder))

        result_pset = LocalPartitionSet()
        for i, result in enumerate(results):
            result_pset.set_partition(i, result)

        pset_entry = self.put_partition_set_into_cache(result_pset)
        return pset_entry

    def run_iter(
        self,
        builder: LogicalPlanBuilder,
        results_buffer_size: int | None = None,
    ) -> Iterator[LocalMaterializedResult]:
        # NOTE: Freeze and use this same execution config for the entire execution
        daft_execution_config = get_context().daft_execution_config

        # Optimize the logical plan.
        builder = builder.optimize()
<<<<<<< HEAD
        executor = NativeExecutor.from_logical_plan_builder(builder, daft_execution_config)
=======
        executor = NativeExecutor()
>>>>>>> bae106ca
        results_gen = executor.run(
            builder,
            {k: v.values() for k, v in self._part_set_cache.get_all_partition_sets().items()},
            results_buffer_size,
        )
        yield from results_gen

    def run_iter_tables(
        self, builder: LogicalPlanBuilder, results_buffer_size: int | None = None
    ) -> Iterator[MicroPartition]:
        for result in self.run_iter(builder, results_buffer_size=results_buffer_size):
            yield result.partition()<|MERGE_RESOLUTION|>--- conflicted
+++ resolved
@@ -75,14 +75,11 @@
 
         # Optimize the logical plan.
         builder = builder.optimize()
-<<<<<<< HEAD
-        executor = NativeExecutor.from_logical_plan_builder(builder, daft_execution_config)
-=======
         executor = NativeExecutor()
->>>>>>> bae106ca
         results_gen = executor.run(
             builder,
             {k: v.values() for k, v in self._part_set_cache.get_all_partition_sets().items()},
+            daft_execution_config,
             results_buffer_size,
         )
         yield from results_gen
