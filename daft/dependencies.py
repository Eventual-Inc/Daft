from __future__ import annotations

from typing import TYPE_CHECKING

from daft.lazy_import import LazyImport

if TYPE_CHECKING:
    import av
    import fsspec
    import librosa
    import numpy as np
    import pandas as pd
    import PIL.Image as pil_image
    import pyarrow as pa
    import pyarrow.compute as pc
    import pyarrow.csv as pacsv
    import pyarrow.dataset as pads
    import pyarrow.flight as flight
    import pyarrow.fs as pafs
    import pyarrow.json as pajson
    import pyarrow.parquet as pq
<<<<<<< HEAD
    import requests
=======
    import soundfile as sf
>>>>>>> 94ad02a1
    import tensorflow as tf
    import torch
else:
    av = LazyImport("av")
    flight = LazyImport("pyarrow.flight")
    fsspec = LazyImport("fsspec")
    librosa = LazyImport("librosa")
    np = LazyImport("numpy")
    pa = LazyImport("pyarrow")
    pacsv = LazyImport("pyarrow.csv")
    pads = LazyImport("pyarrow.dataset")
    pafs = LazyImport("pyarrow.fs")
    pajson = LazyImport("pyarrow.json")
    pc = LazyImport("pyarrow.compute")
    pd = LazyImport("pandas")
    pil_image = LazyImport("PIL.Image")
    pq = LazyImport("pyarrow.parquet")
<<<<<<< HEAD
    flight = LazyImport("pyarrow.flight")
    requests = LazyImport("requests")
    torch = LazyImport("torch")
=======
    sf = LazyImport("soundfile")
>>>>>>> 94ad02a1
    tf = LazyImport("tensorflow")
    torch = LazyImport("torch")

unity_catalog = LazyImport("daft.unity_catalog")

__all__ = [
    "av",
    "flight",
    "fsspec",
    "librosa",
    "np",
    "pa",
    "pacsv",
    "pads",
    "pafs",
    "pajson",
    "pc",
    "pd",
    "pil_image",
    "pq",
<<<<<<< HEAD
    "requests",
=======
    "sf",
>>>>>>> 94ad02a1
    "tf",
    "torch",
    "unity_catalog",
]<|MERGE_RESOLUTION|>--- conflicted
+++ resolved
@@ -19,11 +19,8 @@
     import pyarrow.fs as pafs
     import pyarrow.json as pajson
     import pyarrow.parquet as pq
-<<<<<<< HEAD
     import requests
-=======
     import soundfile as sf
->>>>>>> 94ad02a1
     import tensorflow as tf
     import torch
 else:
@@ -41,13 +38,10 @@
     pd = LazyImport("pandas")
     pil_image = LazyImport("PIL.Image")
     pq = LazyImport("pyarrow.parquet")
-<<<<<<< HEAD
     flight = LazyImport("pyarrow.flight")
     requests = LazyImport("requests")
     torch = LazyImport("torch")
-=======
     sf = LazyImport("soundfile")
->>>>>>> 94ad02a1
     tf = LazyImport("tensorflow")
     torch = LazyImport("torch")
 
@@ -68,11 +62,8 @@
     "pd",
     "pil_image",
     "pq",
-<<<<<<< HEAD
     "requests",
-=======
     "sf",
->>>>>>> 94ad02a1
     "tf",
     "torch",
     "unity_catalog",
