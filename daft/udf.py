from __future__ import annotations

import dataclasses
import functools
import inspect
<<<<<<< HEAD
from typing import Any, Callable, Optional, Union
=======
from typing import Any, Callable, Dict, List, Optional, Tuple, Union, cast
>>>>>>> d2b94a65

import daft
from daft.daft import PyDataType, PySeries, ResourceRequest
from daft.datatype import DataType, DataTypeLike
from daft.dependencies import np, pa
from daft.expressions import Expression
from daft.series import Series

<<<<<<< HEAD
InitArgsType = Optional[tuple[tuple[Any, ...], dict[str, Any]]]
UdfReturnType = Union[Series, list, "np.ndarray", "pa.Array", "pa.ChunkedArray"]
=======
InitArgsType = Optional[Tuple[Tuple[Any, ...], Dict[str, Any]]]
UdfReturnType = Union[Series, List[Any], "np.ndarray", "pa.Array", "pa.ChunkedArray"]
>>>>>>> d2b94a65
UserDefinedPyFunc = Callable[..., UdfReturnType]
UserDefinedPyFuncLike = Union[UserDefinedPyFunc, type]


@dataclasses.dataclass(frozen=True)
class UninitializedUdf:
    inner: Callable[..., UserDefinedPyFunc]

    def initialize(self, init_args: InitArgsType) -> UserDefinedPyFunc:
        if init_args is None:
            return self.inner()
        else:
            args, kwargs = init_args
            return self.inner(*args, **kwargs)


@dataclasses.dataclass(frozen=True)
class BoundUDFArgs:
    # Arguments that UDF was called with, potentially symbolic (i.e. containing Expressions)
    bound_args: inspect.BoundArguments

    def expressions(self) -> dict[str, Expression]:
        parsed_expressions = {}
        signature = self.bound_args.signature

        for key, val in self.bound_args.arguments.items():
            # If the argument is VAR_POSITIONAL (e.g. `*args`), we parse each
            # entry in the tuple to find any expressions
            if signature.parameters[key].kind == inspect.Parameter.VAR_POSITIONAL:
                for idx, x in enumerate(val):
                    if isinstance(x, Expression):
                        parsed_expressions[f"{key}-{idx}"] = x
            # If the key is VAR_KEYWORD (e.g. `**kwargs`), we parse each entry
            # in the dict to find any expressions
            elif signature.parameters[key].kind == inspect.Parameter.VAR_KEYWORD:
                for kwarg_key, x in val.items():
                    if isinstance(x, Expression):
                        parsed_expressions[kwarg_key] = x

            elif isinstance(val, Expression):
                parsed_expressions[key] = val

        return parsed_expressions

    def arg_keys(self) -> list[str]:
        parsed_arg_keys = []
        signature = self.bound_args.signature
        for key, value in self.bound_args.arguments.items():
            if signature.parameters[key].kind == inspect.Parameter.VAR_POSITIONAL:
                for idx, _ in enumerate(value):
                    parsed_arg_keys.append(f"{key}-{idx}")
            elif key not in self.bound_args.kwargs and signature.parameters[key].kind != inspect.Parameter.VAR_KEYWORD:
                parsed_arg_keys.append(key)

        return parsed_arg_keys

    def __hash__(self) -> int:
        # Make the bound arguments hashable in the basic case when every argument is itself hashable.
        # NOTE: This will fail if any of the arguments are not hashable (e.g. dicts, Python classes that
        # don't implement __hash__).
        return hash(frozenset(self.bound_args.arguments.items()))


# Assumes there is at least one evaluated expression
def run_udf(
    func: UserDefinedPyFunc,
    bound_args: BoundUDFArgs,
    evaluated_expressions: list[Series],
    py_return_dtype: PyDataType,
    batch_size: int | None,
) -> PySeries:
    """API to call from Rust code that will call an UDF (initialized, in the case of actor pool UDFs) on the inputs."""
    return_dtype = DataType._from_pydatatype(py_return_dtype)
    kwarg_keys = list(bound_args.bound_args.kwargs.keys())
    arg_keys = bound_args.arg_keys()
    pyvalues = {key: val for key, val in bound_args.bound_args.arguments.items() if not isinstance(val, Expression)}
    expressions = bound_args.expressions()

    assert len(evaluated_expressions) == len(
        expressions
    ), "Computed series must map 1:1 to the expressions that were evaluated"
    function_parameter_name_to_index = {name: i for i, name in enumerate(expressions)}

    def get_args_for_slice(start: int, end: int) -> tuple[list[Series | Any], dict[str, Any]]:
        args = []
        must_slice = start > 0 or end < len(evaluated_expressions[0])
        for name in arg_keys:
            # special-case to skip `self` since that would be a redundant argument in a method call to a class-UDF
            if name == "self":
                continue

            assert name in pyvalues or name in function_parameter_name_to_index
            if name in pyvalues:
                args.append(pyvalues[name])
            else:
                # we fill in expressions later
                series = evaluated_expressions[function_parameter_name_to_index[name]]
                if must_slice:
                    series = series.slice(start, end)
                args.append(series)

        kwargs = {}
        for name in kwarg_keys:
            assert name in pyvalues or name in function_parameter_name_to_index
            if name in pyvalues:
                kwargs[name] = pyvalues[name]
            else:
                series = evaluated_expressions[function_parameter_name_to_index[name]]
                if must_slice:
                    series = series.slice(start, end)
                kwargs[name] = series

        return args, kwargs

    if batch_size is None or len(evaluated_expressions[0]) <= batch_size:
        args, kwargs = get_args_for_slice(0, len(evaluated_expressions[0]))
        try:
            results = [func(*args, **kwargs)]
        except Exception as user_function_exception:
            raise RuntimeError(
                f"User-defined function `{func}` failed when executing on inputs with lengths: {tuple(len(series) for series in evaluated_expressions)}"
            ) from user_function_exception
    else:
        # all inputs must have the same lengths for batching
        # not sure this error can possibly be triggered but it's here
        if len(set(len(s) for s in evaluated_expressions)) != 1:
            raise RuntimeError(
                f"User-defined function `{func}` failed: cannot run in batches when inputs are different lengths: {tuple(len(series) for series in evaluated_expressions)}"
            )

        results = []
        for i in range(0, len(evaluated_expressions[0]), batch_size):
            cur_batch_size = min(batch_size, len(evaluated_expressions[0]) - i)
            args, kwargs = get_args_for_slice(i, i + cur_batch_size)
            try:
                results.append(func(*args, **kwargs))
            except Exception as user_function_exception:
                raise RuntimeError(
                    f"User-defined function `{func}` failed when executing on inputs with lengths: {tuple(cur_batch_size for _ in evaluated_expressions)}"
                ) from user_function_exception

    # HACK: Series have names and the logic for naming fields/series in a UDF is to take the first
    # Expression's name. Note that this logic is tied to the `to_field` implementation of the Rust PythonUDF
    # and is quite error prone! If our Series naming logic here is wrong, things will break when the UDF is run on a table.
    name = evaluated_expressions[0].name()

    # Post-processing of results into a Series of the appropriate dtype
    if isinstance(results[0], Series):
        result_series = Series.concat(results)  # type: ignore
        return result_series.rename(name).cast(return_dtype)._series
    elif isinstance(results[0], list):
        result_list = [x for res in results for x in res]
        if return_dtype == DataType.python():
            return Series.from_pylist(result_list, name=name, pyobj="force")._series
        else:
            return Series.from_pylist(result_list, name=name, pyobj="allow").cast(return_dtype)._series
    elif np.module_available() and isinstance(results[0], np.ndarray):  # type: ignore[attr-defined]
<<<<<<< HEAD
        result_np = np.concatenate(results)
=======
        np_results = cast("list[np.ndarray]", results)
        result_np = np.concatenate(np_results)
>>>>>>> d2b94a65
        return Series.from_numpy(result_np, name=name).cast(return_dtype)._series
    elif pa.module_available() and isinstance(results[0], (pa.Array, pa.ChunkedArray)):
        result_pa = pa.concat_arrays(results)
        return Series.from_arrow(result_pa, name=name).cast(return_dtype)._series
    else:
        raise NotImplementedError(f"Return type not supported for UDF: {type(results[0])}")


# Marker that helps us differentiate whether a user provided the argument or not
_UnsetMarker: Any = object()


@dataclasses.dataclass
class UDF:
    """A class produced by applying the `@daft.udf` decorator over a Python function or class.

    Calling this class produces a `daft.Expression` that can be used in a DataFrame function.

    Examples:
        >>> import daft
        >>> @daft.udf(return_dtype=daft.DataType.float64())
        ... def multiply_and_add(x: daft.Series, y: float, z: float):
        ...     return x.to_arrow().to_numpy() * y + z
        >>>
        >>> df = daft.from_pydict({"x": [1, 2, 3]})
        >>> df = df.with_column("result", multiply_and_add(df["x"], 2.0, z=1.5))
        >>> df.show()
        ╭───────┬─────────╮
        │ x     ┆ result  │
        │ ---   ┆ ---     │
        │ Int64 ┆ Float64 │
        ╞═══════╪═════════╡
        │ 1     ┆ 3.5     │
        ├╌╌╌╌╌╌╌┼╌╌╌╌╌╌╌╌╌┤
        │ 2     ┆ 5.5     │
        ├╌╌╌╌╌╌╌┼╌╌╌╌╌╌╌╌╌┤
        │ 3     ┆ 7.5     │
        ╰───────┴─────────╯
        <BLANKLINE>
        (Showing first 3 of 3 rows)
    """

    inner: UserDefinedPyFuncLike
    name: str
    return_dtype: DataType
    init_args: InitArgsType = None
    concurrency: int | None = None
    resource_request: ResourceRequest | None = None
    batch_size: int | None = None

    def __post_init__(self) -> None:
        # Analogous to the @functools.wraps(self.inner) pattern
        # This will swap out identifiers on `self` to match `self.inner`. Most notably, this swaps out
        # self.__module__ and self.__qualname__, which is used in `__reduce__` during serialization.
        functools.update_wrapper(self, self.inner)

        # construct the UninitializedUdf here so that the constructed expressions can maintain equality
        if isinstance(self.inner, type):
            self.wrapped_inner = UninitializedUdf(self.inner)
        else:
            self.wrapped_inner = UninitializedUdf(lambda: self.inner)

    def __call__(self, *args: Any, **kwargs: Any) -> Expression:
        self._validate_init_args()

        bound_args = self._bind_args(*args, **kwargs)
        expressions = list(bound_args.expressions().values())

        return Expression.udf(
            name=self.name,
            inner=self.wrapped_inner,
            bound_args=bound_args,
            expressions=expressions,
            return_dtype=self.return_dtype,
            init_args=self.init_args,
            resource_request=self.resource_request,
            batch_size=self.batch_size,
            concurrency=self.concurrency,
        )

    def override_options(
        self,
        *,
        num_cpus: float | None = _UnsetMarker,
        num_gpus: float | None = _UnsetMarker,
        memory_bytes: int | None = _UnsetMarker,
        batch_size: int | None = _UnsetMarker,
    ) -> UDF:
        """Replace the resource requests for running each instance of your UDF.

        Args:
            num_cpus: Number of CPUs to allocate each running instance of your UDF. Note that this is purely used for placement (e.g. if your
                machine has 8 CPUs and you specify num_cpus=4, then Daft can run at most 2 instances of your UDF at a time).
            num_gpus: Number of GPUs to allocate each running instance of your UDF. This is used for placement and also for allocating
                the appropriate GPU to each UDF using `CUDA_VISIBLE_DEVICES`.
            memory_bytes: Amount of memory to allocate each running instance of your UDF in bytes. If your UDF is experiencing out-of-memory errors,
                this parameter can help hint Daft that each UDF requires a certain amount of heap memory for execution.
            batch_size: Enables batching of the input into batches of at most this size. Results between batches are concatenated.

        Examples:
            For instance, if your UDF requires 4 CPUs to run, you can configure it like so:

            >>> import daft
            >>>
            >>> @daft.udf(return_dtype=daft.DataType.string())
            ... def example_udf(inputs):
            ...     # You will have access to 4 CPUs here if you configure your UDF correctly!
            ...     return inputs
            >>>
            >>> # Parametrize the UDF to run with 4 CPUs
            >>> example_udf_4CPU = example_udf.override_options(num_cpus=4)

        """
        new_resource_request = ResourceRequest() if self.resource_request is None else self.resource_request
        if num_cpus is not _UnsetMarker:
            new_resource_request = new_resource_request.with_num_cpus(num_cpus)
        if num_gpus is not _UnsetMarker:
            new_resource_request = new_resource_request.with_num_gpus(num_gpus)
        if memory_bytes is not _UnsetMarker:
            new_resource_request = new_resource_request.with_memory_bytes(memory_bytes)

        new_batch_size = self.batch_size if batch_size is _UnsetMarker else batch_size

        return dataclasses.replace(self, resource_request=new_resource_request, batch_size=new_batch_size)

    def _validate_init_args(self) -> None:
        if isinstance(self.inner, type):
            init_sig = inspect.signature(self.inner.__init__)  # type: ignore
            if (
                any(param.default is param.empty for param in init_sig.parameters.values() if param.name != "self")
                and self.init_args is None
            ):
                raise ValueError(
                    "Cannot call class UDF without initialization arguments. Please either specify default arguments in your __init__ or provide "
                    "initialization arguments using `.with_init_args(...)`."
                )
        else:
            if self.init_args is not None:
                raise ValueError("Function UDFs cannot have init args.")

    def _bind_args(self, *args: Any, **kwargs: Any) -> BoundUDFArgs:
        if isinstance(self.inner, type):
            sig = inspect.signature(self.inner.__call__)
            bound_args = sig.bind(
                # Placeholder for `self`
                None,
                *args,
                **kwargs,
            )
        else:
            sig = inspect.signature(self.inner)
            bound_args = sig.bind(*args, **kwargs)
        bound_args.apply_defaults()
        return BoundUDFArgs(bound_args)

    def with_concurrency(self, concurrency: int) -> UDF:
        """Override the concurrency of this UDF, which tells Daft how many instances of your UDF to run concurrently.

        Examples:
            >>> import daft
            >>>
            >>> @daft.udf(return_dtype=daft.DataType.string(), num_gpus=1)
            ... class MyGpuUdf:
            ...     def __init__(self, text=" world"):
            ...         self.text = text
            ...
            ...     def __call__(self, data):
            ...         return [x + self.text for x in data]
            >>>
            >>> # New UDF that will have 8 concurrent running instances (will require 8 total GPUs)
            >>> MyGpuUdf_8_concurrency = MyGpuUdf.with_concurrency(8)
        """
        return dataclasses.replace(self, concurrency=concurrency)

    def with_init_args(self, *args: Any, **kwargs: Any) -> UDF:
        """Replace initialization arguments for a class UDF when calling `__init__` at runtime on each instance of the UDF.

        Examples:
            >>> import daft
            >>>
            >>> @daft.udf(return_dtype=daft.DataType.string())
            ... class MyUdfWithInit:
            ...     def __init__(self, text=" world"):
            ...         self.text = text
            ...
            ...     def __call__(self, data):
            ...         return [x + self.text for x in data]
            >>>
            >>> # Create a customized version of MyUdfWithInit by overriding the init args
            >>> MyUdfWithInit_CustomInitArgs = MyUdfWithInit.with_init_args(text=" my old friend")
            >>>
            >>> df = daft.from_pydict({"foo": ["hello", "hello", "hello"]})
            >>> df = df.with_column("bar_world", MyUdfWithInit(df["foo"]))
            >>> df = df.with_column("bar_custom", MyUdfWithInit_CustomInitArgs(df["foo"]))
            >>> df.show()
            ╭───────┬─────────────┬─────────────────────╮
            │ foo   ┆ bar_world   ┆ bar_custom          │
            │ ---   ┆ ---         ┆ ---                 │
            │ Utf8  ┆ Utf8        ┆ Utf8                │
            ╞═══════╪═════════════╪═════════════════════╡
            │ hello ┆ hello world ┆ hello my old friend │
            ├╌╌╌╌╌╌╌┼╌╌╌╌╌╌╌╌╌╌╌╌╌┼╌╌╌╌╌╌╌╌╌╌╌╌╌╌╌╌╌╌╌╌╌┤
            │ hello ┆ hello world ┆ hello my old friend │
            ├╌╌╌╌╌╌╌┼╌╌╌╌╌╌╌╌╌╌╌╌╌┼╌╌╌╌╌╌╌╌╌╌╌╌╌╌╌╌╌╌╌╌╌┤
            │ hello ┆ hello world ┆ hello my old friend │
            ╰───────┴─────────────┴─────────────────────╯
            <BLANKLINE>
            (Showing first 3 of 3 rows)
        """
        if not isinstance(self.inner, type):
            raise ValueError("Function UDFs cannot have init args.")

        init_sig = inspect.signature(self.inner.__init__)  # type: ignore
        init_sig.bind(
            # Placeholder for `self`
            None,
            *args,
            **kwargs,
        )
        return dataclasses.replace(self, init_args=(args, kwargs))

    def __hash__(self) -> int:
        return hash((self.inner, self.return_dtype))


def udf(
    *,
    return_dtype: DataTypeLike,
    num_cpus: float | None = None,
    num_gpus: float | None = None,
    memory_bytes: int | None = None,
    batch_size: int | None = None,
    concurrency: int | None = None,
) -> Callable[[UserDefinedPyFuncLike], UDF]:
    """`@udf` Decorator to convert a Python function/class into a `UDF`.

    UDFs allow users to run arbitrary Python code on the outputs of Expressions.

    Args:
        return_dtype (DataType): Returned type of the UDF
        num_cpus: Number of CPUs to allocate each running instance of your UDF. Note that this is purely used for placement (e.g. if your
            machine has 8 CPUs and you specify num_cpus=4, then Daft can run at most 2 instances of your UDF at a time). The default `None`
            indicates that Daft is free to allocate as many instances of the UDF as it wants to.
        num_gpus: Number of GPUs to allocate each running instance of your UDF. This is used for placement and also for allocating
            the appropriate GPU to each UDF using `CUDA_VISIBLE_DEVICES`.
        memory_bytes: Amount of memory to allocate each running instance of your UDF in bytes. If your UDF is experiencing out-of-memory errors,
            this parameter can help hint Daft that each UDF requires a certain amount of heap memory for execution.
        batch_size: Enables batching of the input into batches of at most this size. Results between batches are concatenated.
        concurrency: Spin up `N` number of persistent replicas of the UDF to process all partitions. Defaults to `None` which will spin up one
            UDF per partition. This is especially useful for expensive initializations that need to be amortized across partitions such as
            loading model weights for model batch inference.

    Returns:
        Callable[[UserDefinedPyFuncLike], UDF]: UDF decorator - converts a user-provided Python function as a UDF that can be called on Expressions

    Note:
        In most cases, UDFs will be slower than a native kernel/expression because of the required Rust and Python overheads. If
        your computation can be expressed using Daft expressions, you should do so instead of writing a UDF. If your UDF expresses a
        common use-case that isn't already covered by Daft, you should file a ticket or contribute this functionality back to Daft
        as a kernel!

    Examples:
        In the example below, we create a UDF that:

        1. Receives data under the argument name ``x``
        2. Iterates over the ``x`` Daft Series
        3. Adds a Python constant value ``c`` to every element in ``x``
        4. Returns a new list of Python values which will be coerced to the specified return type: ``return_dtype=DataType.int64()``.
        5. We can call our UDF on a dataframe using any of the dataframe projection operations ([df.with_column()](https://www.getdaft.io/projects/docs/en/latest/api/dataframe/#daft.DataFrame.with_column),
        [df.select()](https://www.getdaft.io/projects/docs/en/latest/api/dataframe/#daft.DataFrame.select), etc.)

        >>> import daft
        >>> @daft.udf(return_dtype=daft.DataType.int64())
        ... def add_constant(x: daft.Series, c=10):
        ...     return [v + c for v in x]
        >>>
        >>> df = daft.from_pydict({"x": [1, 2, 3]})
        >>> df = df.with_column("new_x", add_constant(df["x"], c=20))
        >>> df.show()
        ╭───────┬───────╮
        │ x     ┆ new_x │
        │ ---   ┆ ---   │
        │ Int64 ┆ Int64 │
        ╞═══════╪═══════╡
        │ 1     ┆ 21    │
        ├╌╌╌╌╌╌╌┼╌╌╌╌╌╌╌┤
        │ 2     ┆ 22    │
        ├╌╌╌╌╌╌╌┼╌╌╌╌╌╌╌┤
        │ 3     ┆ 23    │
        ╰───────┴───────╯
        <BLANKLINE>
        (Showing first 3 of 3 rows)

        **Resource Requests:**

        You can also hint Daft about the resources that your UDF will require to run. For example, the following UDF requires 2 CPUs to run. On a
        machine/cluster with 8 CPUs, Daft will be able to run up to 4 instances of this UDF at once!

        >>> import daft
        >>> @daft.udf(return_dtype=daft.DataType.int64(), num_cpus=2)
        ... def udf_needs_2_cpus(x: daft.Series):
        ...     return x
        >>>
        >>> df = daft.from_pydict({"x": [1, 2, 3]})
        >>> df = df.with_column("new_x", udf_needs_2_cpus(df["x"]))
        >>> df.show()
        ╭───────┬───────╮
        │ x     ┆ new_x │
        │ ---   ┆ ---   │
        │ Int64 ┆ Int64 │
        ╞═══════╪═══════╡
        │ 1     ┆ 1     │
        ├╌╌╌╌╌╌╌┼╌╌╌╌╌╌╌┤
        │ 2     ┆ 2     │
        ├╌╌╌╌╌╌╌┼╌╌╌╌╌╌╌┤
        │ 3     ┆ 3     │
        ╰───────┴───────╯
        <BLANKLINE>
        (Showing first 3 of 3 rows)

        Your UDF's resources can also be overridden before you call it like so:

        >>> import daft
        >>> @daft.udf(return_dtype=daft.DataType.int64(), num_cpus=4)
        ... def udf_needs_4_cpus(x: daft.Series):
        ...     return x
        >>>
        >>> # Override the num_cpus to 2 instead
        >>> udf_needs_2_cpus = udf_needs_4_cpus.override_options(num_cpus=2)
        >>>
        >>> df = daft.from_pydict({"x": [1, 2, 3]})
        >>> df = df.with_column("new_x", udf_needs_2_cpus(df["x"]))
        >>> df.show()
        ╭───────┬───────╮
        │ x     ┆ new_x │
        │ ---   ┆ ---   │
        │ Int64 ┆ Int64 │
        ╞═══════╪═══════╡
        │ 1     ┆ 1     │
        ├╌╌╌╌╌╌╌┼╌╌╌╌╌╌╌┤
        │ 2     ┆ 2     │
        ├╌╌╌╌╌╌╌┼╌╌╌╌╌╌╌┤
        │ 3     ┆ 3     │
        ╰───────┴───────╯
        <BLANKLINE>
        (Showing first 3 of 3 rows)

    """
    inferred_return_dtype = DataType._infer_type(return_dtype)

    def _udf(f: UserDefinedPyFuncLike) -> UDF:
        # Grab a name for the UDF. It **should** be unique.
        module_name = getattr(f, "__module__", "")
        qual_name = getattr(f, "__qualname__")

        if module_name:
            name = f"{module_name}.{qual_name}"
        else:
            name = qual_name

        resource_request = (
            None
            if num_cpus is None and num_gpus is None and memory_bytes is None
            else ResourceRequest(
                num_cpus=num_cpus,
                num_gpus=num_gpus,
                memory_bytes=memory_bytes,
            )
        )
        udf = UDF(
            inner=f,
            name=name,
            return_dtype=inferred_return_dtype,
            resource_request=resource_request,
            batch_size=batch_size,
            concurrency=concurrency,
        )

        daft.attach_function(udf)
        return udf

    return _udf<|MERGE_RESOLUTION|>--- conflicted
+++ resolved
@@ -3,11 +3,13 @@
 import dataclasses
 import functools
 import inspect
-<<<<<<< HEAD
-from typing import Any, Callable, Optional, Union
-=======
-from typing import Any, Callable, Dict, List, Optional, Tuple, Union, cast
->>>>>>> d2b94a65
+import sys
+from typing import Any, Callable, Union, cast
+
+if sys.version_info >= (3, 10):
+    from typing import TypeAlias
+else:
+    from typing_extensions import TypeAlias
 
 import daft
 from daft.daft import PyDataType, PySeries, ResourceRequest
@@ -16,15 +18,10 @@
 from daft.expressions import Expression
 from daft.series import Series
 
-<<<<<<< HEAD
-InitArgsType = Optional[tuple[tuple[Any, ...], dict[str, Any]]]
-UdfReturnType = Union[Series, list, "np.ndarray", "pa.Array", "pa.ChunkedArray"]
-=======
-InitArgsType = Optional[Tuple[Tuple[Any, ...], Dict[str, Any]]]
-UdfReturnType = Union[Series, List[Any], "np.ndarray", "pa.Array", "pa.ChunkedArray"]
->>>>>>> d2b94a65
-UserDefinedPyFunc = Callable[..., UdfReturnType]
-UserDefinedPyFuncLike = Union[UserDefinedPyFunc, type]
+InitArgsType: TypeAlias = Union[tuple[tuple[Any, ...], dict[str, Any]], None]
+UdfReturnType: TypeAlias = Union[Series, list[Any], "np.ndarray", "pa.Array", "pa.ChunkedArray"]
+UserDefinedPyFunc: TypeAlias = Callable[..., UdfReturnType]
+UserDefinedPyFuncLike: TypeAlias = Union[UserDefinedPyFunc, type]
 
 
 @dataclasses.dataclass(frozen=True)
@@ -180,12 +177,8 @@
         else:
             return Series.from_pylist(result_list, name=name, pyobj="allow").cast(return_dtype)._series
     elif np.module_available() and isinstance(results[0], np.ndarray):  # type: ignore[attr-defined]
-<<<<<<< HEAD
-        result_np = np.concatenate(results)
-=======
         np_results = cast("list[np.ndarray]", results)
         result_np = np.concatenate(np_results)
->>>>>>> d2b94a65
         return Series.from_numpy(result_np, name=name).cast(return_dtype)._series
     elif pa.module_available() and isinstance(results[0], (pa.Array, pa.ChunkedArray)):
         result_pa = pa.concat_arrays(results)
