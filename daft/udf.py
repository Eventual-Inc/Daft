from __future__ import annotations

import dataclasses
import functools
import inspect
<<<<<<< HEAD
import sys
from typing import Any, Callable, Optional, Union, cast

if sys.version_info >= (3, 10):
    from typing import TypeAlias
else:
    from typing_extensions import TypeAlias
=======
from typing import Any, Callable, Dict, Generator, List, Optional, Tuple, Union, cast
>>>>>>> 88baf41a

import daft
from daft.daft import PyDataType, PySeries, ResourceRequest
from daft.datatype import DataType, DataTypeLike
from daft.dependencies import np, pa
from daft.expressions import Expression
from daft.series import Series

InitArgsType: TypeAlias = Optional[tuple[tuple[Any, ...], dict[str, Any]]]
UdfReturnType: TypeAlias = Union[Series, list[Any], "np.ndarray[Any, Any]", "pa.Array", "pa.ChunkedArray"]
UserDefinedPyFunc: TypeAlias = Callable[..., UdfReturnType]
UserDefinedPyFuncLike: TypeAlias = Union[UserDefinedPyFunc, type]


@dataclasses.dataclass(frozen=True)
class UninitializedUdf:
    inner: Callable[..., UserDefinedPyFunc]

    def initialize(self, init_args: InitArgsType) -> UserDefinedPyFunc:
        if init_args is None:
            return self.inner()
        else:
            args, kwargs = init_args
            return self.inner(*args, **kwargs)


@dataclasses.dataclass(frozen=True)
class BoundUDFArgs:
    # Arguments that UDF was called with, potentially symbolic (i.e. containing Expressions)
    bound_args: inspect.BoundArguments

    def expressions(self) -> dict[str, Expression]:
        parsed_expressions = {}
        signature = self.bound_args.signature

        for key, val in self.bound_args.arguments.items():
            # If the argument is VAR_POSITIONAL (e.g. `*args`), we parse each
            # entry in the tuple to find any expressions
            if signature.parameters[key].kind == inspect.Parameter.VAR_POSITIONAL:
                for idx, x in enumerate(val):
                    if isinstance(x, Expression):
                        parsed_expressions[f"{key}-{idx}"] = x
            # If the key is VAR_KEYWORD (e.g. `**kwargs`), we parse each entry
            # in the dict to find any expressions
            elif signature.parameters[key].kind == inspect.Parameter.VAR_KEYWORD:
                for kwarg_key, x in val.items():
                    if isinstance(x, Expression):
                        parsed_expressions[kwarg_key] = x

            elif isinstance(val, Expression):
                parsed_expressions[key] = val

        return parsed_expressions

    def arg_keys(self) -> list[str]:
        parsed_arg_keys = []
        signature = self.bound_args.signature
        for key, value in self.bound_args.arguments.items():
            if signature.parameters[key].kind == inspect.Parameter.VAR_POSITIONAL:
                for idx, _ in enumerate(value):
                    parsed_arg_keys.append(f"{key}-{idx}")
            elif key not in self.bound_args.kwargs and signature.parameters[key].kind != inspect.Parameter.VAR_KEYWORD:
                parsed_arg_keys.append(key)

        return parsed_arg_keys

    def __hash__(self) -> int:
        # Make the bound arguments hashable in the basic case when every argument is itself hashable.
        # NOTE: This will fail if any of the arguments are not hashable (e.g. dicts, Python classes that
        # don't implement __hash__).
        return hash(frozenset(self.bound_args.arguments.items()))


# Assumes there is at least one evaluated expression
def run_udf(
    func: UserDefinedPyFunc,
    bound_args: BoundUDFArgs,
    input_series_list: list[Series],
    py_return_dtype: PyDataType,
    batch_size: int | None,
) -> PySeries:
    """API to call from Rust code that will call an UDF (initialized, in the case of actor pool UDFs) on the inputs."""
    return_dtype = DataType._from_pydatatype(py_return_dtype)
    kwarg_keys = list(bound_args.bound_args.kwargs.keys())
    arg_keys = bound_args.arg_keys()

    # Arguments to the UDF that are not expressions
    py_args = {key: val for key, val in bound_args.bound_args.arguments.items() if not isinstance(val, Expression)}
    # Arguments to the UDF that are expressions
    expression_args = bound_args.expressions()

    assert len(input_series_list) == len(expression_args), "Input series must map 1:1 to the input expressions"

    # Map from the name of the expression to the order of the argument in the function signature
    function_parameter_name_to_arg_order = {name: i for i, name in enumerate(expression_args)}

    input_series_length = len(input_series_list[0])
    assert all(
        len(input_series) == input_series_length for input_series in input_series_list
    ), "All input series must be of the same length"

    # For each call to the UDF, get the arguments to pass to the UDF in the order that they should be passed
    def get_args_for_slice(start: int, end: int) -> tuple[list[Series | Any], dict[str, Any]]:
        needs_slice = start > 0 or end < input_series_length

        # Extract an argument by name
        def extract_argument(name: str) -> Series | Any:
            assert name in py_args or name in function_parameter_name_to_arg_order

            # If the param is not an expression, we can just pass it directly
            if name in py_args:
                return py_args[name]
            # If the param is an expression, we get the Series from the input_series_list and slice it if necessary
            else:
                order_of_argument = function_parameter_name_to_arg_order[name]
                series = input_series_list[order_of_argument]
                if needs_slice:
                    series = series.slice(start, end)
                return series

        # Extract positional arguments, ignoring `self`
        args = [extract_argument(name) for name in arg_keys if name != "self"]

        # Extract keyword arguments
        kwargs = {name: extract_argument(name) for name in kwarg_keys}

        return args, kwargs

    def make_batches(batch_size: int | None) -> Generator[tuple[int, int], None, None]:
        if batch_size is None or input_series_length <= batch_size:
            yield 0, input_series_length
        else:
            for i in range(0, input_series_length, batch_size):
                cur_batch_size = min(batch_size, input_series_length - i)
                yield i, i + cur_batch_size

    results = []
    for start, end in make_batches(batch_size):
        args, kwargs = get_args_for_slice(start, end)
        try:
            results.append(func(*args, **kwargs))
        except Exception as user_function_exception:
            series_info = [
                f"{series.name()} ({series.datatype()}, length={input_series_length})" for series in input_series_list
            ]
            error_note = f"User-defined function `{func}` failed when executing on inputs:\n" + "\n".join(
                f"  - {info}" for info in series_info
            )
            user_function_exception.args = (str(user_function_exception) + "\n" + error_note,)
            raise

    # HACK: Series have names and the logic for naming fields/series in a UDF is to take the first
    # Expression's name. Note that this logic is tied to the `to_field` implementation of the Rust PythonUDF
    # and is quite error prone! If our Series naming logic here is wrong, things will break when the UDF is run on a table.
    name = input_series_list[0].name()

    # Post-processing of results into a Series of the appropriate dtype
    if isinstance(results[0], Series):
        result_series = Series.concat(results)  # type: ignore
        return result_series.rename(name).cast(return_dtype)._series
    elif isinstance(results[0], list):
        result_list = [x for res in results for x in res]
        if return_dtype == DataType.python():
            return Series.from_pylist(result_list, name=name, pyobj="force")._series
        else:
            return Series.from_pylist(result_list, name=name, pyobj="allow").cast(return_dtype)._series
    elif np.module_available() and isinstance(results[0], np.ndarray):  # type: ignore[attr-defined]
        np_results = cast("list[np.ndarray[Any, Any]]", results)
        result_np = np.concatenate(np_results)
        return Series.from_numpy(result_np, name=name).cast(return_dtype)._series
    elif pa.module_available() and isinstance(results[0], (pa.Array, pa.ChunkedArray)):
        result_pa = pa.concat_arrays(results)
        return Series.from_arrow(result_pa, name=name).cast(return_dtype)._series
    else:
        raise NotImplementedError(
            f"Return type {type(results[0])} not supported for UDF {func}, expected daft.Series, list, np.ndarray, or pa.Array containing {return_dtype}"
        )


# Marker that helps us differentiate whether a user provided the argument or not
_UnsetMarker: Any = object()


@dataclasses.dataclass
class UDF:
    """A class produced by applying the `@daft.udf` decorator over a Python function or class.

    Calling this class produces a `daft.Expression` that can be used in a DataFrame function.

    Examples:
        >>> import daft
        >>> @daft.udf(return_dtype=daft.DataType.float64())
        ... def multiply_and_add(x: daft.Series, y: float, z: float):
        ...     return x.to_arrow().to_numpy() * y + z
        >>>
        >>> df = daft.from_pydict({"x": [1, 2, 3]})
        >>> df = df.with_column("result", multiply_and_add(df["x"], 2.0, z=1.5))
        >>> df.show()
        ╭───────┬─────────╮
        │ x     ┆ result  │
        │ ---   ┆ ---     │
        │ Int64 ┆ Float64 │
        ╞═══════╪═════════╡
        │ 1     ┆ 3.5     │
        ├╌╌╌╌╌╌╌┼╌╌╌╌╌╌╌╌╌┤
        │ 2     ┆ 5.5     │
        ├╌╌╌╌╌╌╌┼╌╌╌╌╌╌╌╌╌┤
        │ 3     ┆ 7.5     │
        ╰───────┴─────────╯
        <BLANKLINE>
        (Showing first 3 of 3 rows)
    """

    inner: UserDefinedPyFuncLike
    name: str
    return_dtype: DataType
    init_args: InitArgsType = None
    concurrency: int | None = None
    resource_request: ResourceRequest | None = None
    batch_size: int | None = None

    def __post_init__(self) -> None:
        # Analogous to the @functools.wraps(self.inner) pattern
        # This will swap out identifiers on `self` to match `self.inner`. Most notably, this swaps out
        # self.__module__ and self.__qualname__, which is used in `__reduce__` during serialization.
        functools.update_wrapper(self, self.inner)

        # construct the UninitializedUdf here so that the constructed expressions can maintain equality
        if isinstance(self.inner, type):
            self.wrapped_inner = UninitializedUdf(self.inner)
        else:
            self.wrapped_inner = UninitializedUdf(lambda: self.inner)

    def __call__(self, *args: Any, **kwargs: Any) -> Expression:
        self._validate_init_args()

        bound_args = self._bind_args(*args, **kwargs)
        expressions = list(bound_args.expressions().values())

        return Expression.udf(
            name=self.name,
            inner=self.wrapped_inner,
            bound_args=bound_args,
            expressions=expressions,
            return_dtype=self.return_dtype,
            init_args=self.init_args,
            resource_request=self.resource_request,
            batch_size=self.batch_size,
            concurrency=self.concurrency,
        )

    def override_options(
        self,
        *,
        num_cpus: float | None = _UnsetMarker,
        num_gpus: float | None = _UnsetMarker,
        memory_bytes: int | None = _UnsetMarker,
        batch_size: int | None = _UnsetMarker,
    ) -> UDF:
        """Replace the resource requests for running each instance of your UDF.

        Args:
            num_cpus: Number of CPUs to allocate each running instance of your UDF. Note that this is purely used for placement (e.g. if your
                machine has 8 CPUs and you specify num_cpus=4, then Daft can run at most 2 instances of your UDF at a time).
            num_gpus: Number of GPUs to allocate each running instance of your UDF. This is used for placement and also for allocating
                the appropriate GPU to each UDF using `CUDA_VISIBLE_DEVICES`.
            memory_bytes: Amount of memory to allocate each running instance of your UDF in bytes. If your UDF is experiencing out-of-memory errors,
                this parameter can help hint Daft that each UDF requires a certain amount of heap memory for execution.
            batch_size: Enables batching of the input into batches of at most this size. Results between batches are concatenated.

        Examples:
            For instance, if your UDF requires 4 CPUs to run, you can configure it like so:

            >>> import daft
            >>>
            >>> @daft.udf(return_dtype=daft.DataType.string())
            ... def example_udf(inputs):
            ...     # You will have access to 4 CPUs here if you configure your UDF correctly!
            ...     return inputs
            >>>
            >>> # Parametrize the UDF to run with 4 CPUs
            >>> example_udf_4CPU = example_udf.override_options(num_cpus=4)

        """
        new_resource_request = ResourceRequest() if self.resource_request is None else self.resource_request
        if num_cpus is not _UnsetMarker:
            new_resource_request = new_resource_request.with_num_cpus(num_cpus)
        if num_gpus is not _UnsetMarker:
            new_resource_request = new_resource_request.with_num_gpus(num_gpus)
        if memory_bytes is not _UnsetMarker:
            new_resource_request = new_resource_request.with_memory_bytes(memory_bytes)

        new_batch_size = self.batch_size if batch_size is _UnsetMarker else batch_size

        return dataclasses.replace(self, resource_request=new_resource_request, batch_size=new_batch_size)

    def _validate_init_args(self) -> None:
        if isinstance(self.inner, type):
            init_sig = inspect.signature(self.inner.__init__)  # type: ignore
            if (
                any(param.default is param.empty for param in init_sig.parameters.values() if param.name != "self")
                and self.init_args is None
            ):
                raise ValueError(
                    "Cannot call class UDF without initialization arguments. Please either specify default arguments in your __init__ or provide "
                    "initialization arguments using `.with_init_args(...)`."
                )
        else:
            if self.init_args is not None:
                raise ValueError("Function UDFs cannot have init args.")

    def _bind_args(self, *args: Any, **kwargs: Any) -> BoundUDFArgs:
        if isinstance(self.inner, type):
            sig = inspect.signature(self.inner.__call__)
            bound_args = sig.bind(
                # Placeholder for `self`
                None,
                *args,
                **kwargs,
            )
        else:
            sig = inspect.signature(self.inner)
            bound_args = sig.bind(*args, **kwargs)
        bound_args.apply_defaults()
        return BoundUDFArgs(bound_args)

    def with_concurrency(self, concurrency: int) -> UDF:
        """Override the concurrency of this UDF, which tells Daft how many instances of your UDF to run concurrently.

        Examples:
            >>> import daft
            >>>
            >>> @daft.udf(return_dtype=daft.DataType.string(), num_gpus=1)
            ... class MyGpuUdf:
            ...     def __init__(self, text=" world"):
            ...         self.text = text
            ...
            ...     def __call__(self, data):
            ...         return [x + self.text for x in data]
            >>>
            >>> # New UDF that will have 8 concurrent running instances (will require 8 total GPUs)
            >>> MyGpuUdf_8_concurrency = MyGpuUdf.with_concurrency(8)
        """
        return dataclasses.replace(self, concurrency=concurrency)

    def with_init_args(self, *args: Any, **kwargs: Any) -> UDF:
        """Replace initialization arguments for a class UDF when calling `__init__` at runtime on each instance of the UDF.

        Examples:
            >>> import daft
            >>>
            >>> @daft.udf(return_dtype=daft.DataType.string())
            ... class MyUdfWithInit:
            ...     def __init__(self, text=" world"):
            ...         self.text = text
            ...
            ...     def __call__(self, data):
            ...         return [x + self.text for x in data]
            >>>
            >>> # Create a customized version of MyUdfWithInit by overriding the init args
            >>> MyUdfWithInit_CustomInitArgs = MyUdfWithInit.with_init_args(text=" my old friend")
            >>>
            >>> df = daft.from_pydict({"foo": ["hello", "hello", "hello"]})
            >>> df = df.with_column("bar_world", MyUdfWithInit(df["foo"]))
            >>> df = df.with_column("bar_custom", MyUdfWithInit_CustomInitArgs(df["foo"]))
            >>> df.show()
            ╭───────┬─────────────┬─────────────────────╮
            │ foo   ┆ bar_world   ┆ bar_custom          │
            │ ---   ┆ ---         ┆ ---                 │
            │ Utf8  ┆ Utf8        ┆ Utf8                │
            ╞═══════╪═════════════╪═════════════════════╡
            │ hello ┆ hello world ┆ hello my old friend │
            ├╌╌╌╌╌╌╌┼╌╌╌╌╌╌╌╌╌╌╌╌╌┼╌╌╌╌╌╌╌╌╌╌╌╌╌╌╌╌╌╌╌╌╌┤
            │ hello ┆ hello world ┆ hello my old friend │
            ├╌╌╌╌╌╌╌┼╌╌╌╌╌╌╌╌╌╌╌╌╌┼╌╌╌╌╌╌╌╌╌╌╌╌╌╌╌╌╌╌╌╌╌┤
            │ hello ┆ hello world ┆ hello my old friend │
            ╰───────┴─────────────┴─────────────────────╯
            <BLANKLINE>
            (Showing first 3 of 3 rows)
        """
        if not isinstance(self.inner, type):
            raise ValueError("Function UDFs cannot have init args.")

        init_sig = inspect.signature(self.inner.__init__)  # type: ignore
        init_sig.bind(
            # Placeholder for `self`
            None,
            *args,
            **kwargs,
        )
        return dataclasses.replace(self, init_args=(args, kwargs))

    def __hash__(self) -> int:
        return hash((self.inner, self.return_dtype))


def udf(
    *,
    return_dtype: DataTypeLike,
    num_cpus: float | None = None,
    num_gpus: float | None = None,
    memory_bytes: int | None = None,
    batch_size: int | None = None,
    concurrency: int | None = None,
) -> Callable[[UserDefinedPyFuncLike], UDF]:
    """`@udf` Decorator to convert a Python function/class into a `UDF`.

    UDFs allow users to run arbitrary Python code on the outputs of Expressions.

    Args:
        return_dtype (DataType): Returned type of the UDF
        num_cpus: Number of CPUs to allocate each running instance of your UDF. Note that this is purely used for placement (e.g. if your
            machine has 8 CPUs and you specify num_cpus=4, then Daft can run at most 2 instances of your UDF at a time). The default `None`
            indicates that Daft is free to allocate as many instances of the UDF as it wants to.
        num_gpus: Number of GPUs to allocate each running instance of your UDF. This is used for placement and also for allocating
            the appropriate GPU to each UDF using `CUDA_VISIBLE_DEVICES`.
        memory_bytes: Amount of memory to allocate each running instance of your UDF in bytes. If your UDF is experiencing out-of-memory errors,
            this parameter can help hint Daft that each UDF requires a certain amount of heap memory for execution.
        batch_size: Enables batching of the input into batches of at most this size. Results between batches are concatenated.
        concurrency: Spin up `N` number of persistent replicas of the UDF to process all partitions. Defaults to `None` which will spin up one
            UDF per partition. This is especially useful for expensive initializations that need to be amortized across partitions such as
            loading model weights for model batch inference.

    Returns:
        Callable[[UserDefinedPyFuncLike], UDF]: UDF decorator - converts a user-provided Python function as a UDF that can be called on Expressions

    Note:
        In most cases, UDFs will be slower than a native kernel/expression because of the required Rust and Python overheads. If
        your computation can be expressed using Daft expressions, you should do so instead of writing a UDF. If your UDF expresses a
        common use-case that isn't already covered by Daft, you should file a ticket or contribute this functionality back to Daft
        as a kernel!

    Examples:
        In the example below, we create a UDF that:

        1. Receives data under the argument name ``x``
        2. Iterates over the ``x`` Daft Series
        3. Adds a Python constant value ``c`` to every element in ``x``
        4. Returns a new list of Python values which will be coerced to the specified return type: ``return_dtype=DataType.int64()``.
        5. We can call our UDF on a dataframe using any of the dataframe projection operations ([df.with_column()](https://www.getdaft.io/projects/docs/en/latest/api/dataframe/#daft.DataFrame.with_column),
        [df.select()](https://www.getdaft.io/projects/docs/en/latest/api/dataframe/#daft.DataFrame.select), etc.)

        >>> import daft
        >>> @daft.udf(return_dtype=daft.DataType.int64())
        ... def add_constant(x: daft.Series, c=10):
        ...     return [v + c for v in x]
        >>>
        >>> df = daft.from_pydict({"x": [1, 2, 3]})
        >>> df = df.with_column("new_x", add_constant(df["x"], c=20))
        >>> df.show()
        ╭───────┬───────╮
        │ x     ┆ new_x │
        │ ---   ┆ ---   │
        │ Int64 ┆ Int64 │
        ╞═══════╪═══════╡
        │ 1     ┆ 21    │
        ├╌╌╌╌╌╌╌┼╌╌╌╌╌╌╌┤
        │ 2     ┆ 22    │
        ├╌╌╌╌╌╌╌┼╌╌╌╌╌╌╌┤
        │ 3     ┆ 23    │
        ╰───────┴───────╯
        <BLANKLINE>
        (Showing first 3 of 3 rows)

        **Resource Requests:**

        You can also hint Daft about the resources that your UDF will require to run. For example, the following UDF requires 2 CPUs to run. On a
        machine/cluster with 8 CPUs, Daft will be able to run up to 4 instances of this UDF at once!

        >>> import daft
        >>> @daft.udf(return_dtype=daft.DataType.int64(), num_cpus=2)
        ... def udf_needs_2_cpus(x: daft.Series):
        ...     return x
        >>>
        >>> df = daft.from_pydict({"x": [1, 2, 3]})
        >>> df = df.with_column("new_x", udf_needs_2_cpus(df["x"]))
        >>> df.show()
        ╭───────┬───────╮
        │ x     ┆ new_x │
        │ ---   ┆ ---   │
        │ Int64 ┆ Int64 │
        ╞═══════╪═══════╡
        │ 1     ┆ 1     │
        ├╌╌╌╌╌╌╌┼╌╌╌╌╌╌╌┤
        │ 2     ┆ 2     │
        ├╌╌╌╌╌╌╌┼╌╌╌╌╌╌╌┤
        │ 3     ┆ 3     │
        ╰───────┴───────╯
        <BLANKLINE>
        (Showing first 3 of 3 rows)

        Your UDF's resources can also be overridden before you call it like so:

        >>> import daft
        >>> @daft.udf(return_dtype=daft.DataType.int64(), num_cpus=4)
        ... def udf_needs_4_cpus(x: daft.Series):
        ...     return x
        >>>
        >>> # Override the num_cpus to 2 instead
        >>> udf_needs_2_cpus = udf_needs_4_cpus.override_options(num_cpus=2)
        >>>
        >>> df = daft.from_pydict({"x": [1, 2, 3]})
        >>> df = df.with_column("new_x", udf_needs_2_cpus(df["x"]))
        >>> df.show()
        ╭───────┬───────╮
        │ x     ┆ new_x │
        │ ---   ┆ ---   │
        │ Int64 ┆ Int64 │
        ╞═══════╪═══════╡
        │ 1     ┆ 1     │
        ├╌╌╌╌╌╌╌┼╌╌╌╌╌╌╌┤
        │ 2     ┆ 2     │
        ├╌╌╌╌╌╌╌┼╌╌╌╌╌╌╌┤
        │ 3     ┆ 3     │
        ╰───────┴───────╯
        <BLANKLINE>
        (Showing first 3 of 3 rows)

    """
    inferred_return_dtype = DataType._infer_type(return_dtype)

    def _udf(f: UserDefinedPyFuncLike) -> UDF:
        # Grab a name for the UDF. It **should** be unique.
        module_name = getattr(f, "__module__", "")
        qual_name = getattr(f, "__qualname__")

        if module_name:
            name = f"{module_name}.{qual_name}"
        else:
            name = qual_name

        resource_request = (
            None
            if num_cpus is None and num_gpus is None and memory_bytes is None
            else ResourceRequest(
                num_cpus=num_cpus,
                num_gpus=num_gpus,
                memory_bytes=memory_bytes,
            )
        )
        udf = UDF(
            inner=f,
            name=name,
            return_dtype=inferred_return_dtype,
            resource_request=resource_request,
            batch_size=batch_size,
            concurrency=concurrency,
        )

        daft.attach_function(udf)
        return udf

    return _udf<|MERGE_RESOLUTION|>--- conflicted
+++ resolved
@@ -3,17 +3,13 @@
 import dataclasses
 import functools
 import inspect
-<<<<<<< HEAD
 import sys
-from typing import Any, Callable, Optional, Union, cast
+from typing import TYPE_CHECKING, Any, Callable, Optional, Union, cast
 
 if sys.version_info >= (3, 10):
     from typing import TypeAlias
 else:
     from typing_extensions import TypeAlias
-=======
-from typing import Any, Callable, Dict, Generator, List, Optional, Tuple, Union, cast
->>>>>>> 88baf41a
 
 import daft
 from daft.daft import PyDataType, PySeries, ResourceRequest
@@ -21,6 +17,10 @@
 from daft.dependencies import np, pa
 from daft.expressions import Expression
 from daft.series import Series
+
+if TYPE_CHECKING:
+    from collections.abc import Generator
+
 
 InitArgsType: TypeAlias = Optional[tuple[tuple[Any, ...], dict[str, Any]]]
 UdfReturnType: TypeAlias = Union[Series, list[Any], "np.ndarray[Any, Any]", "pa.Array", "pa.ChunkedArray"]
