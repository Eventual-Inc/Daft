from __future__ import annotations

import dataclasses
import functools
import inspect
import sys
from typing import Any, Callable, Union, cast

if sys.version_info >= (3, 10):
    from typing import TypeAlias
else:
    from typing_extensions import TypeAlias

import daft
from daft.daft import PyDataType, PySeries, ResourceRequest
from daft.datatype import DataType, DataTypeLike
from daft.dependencies import np, pa
from daft.expressions import Expression
from daft.series import Series

<<<<<<< HEAD
InitArgsType: TypeAlias = Union[tuple[tuple[Any, ...], dict[str, Any]], None]
UdfReturnType: TypeAlias = Union[Series, list[Any], "np.ndarray", "pa.Array", "pa.ChunkedArray"]
UserDefinedPyFunc: TypeAlias = Callable[..., UdfReturnType]
UserDefinedPyFuncLike: TypeAlias = Union[UserDefinedPyFunc, type]
=======
InitArgsType = Optional[Tuple[Tuple[Any, ...], Dict[str, Any]]]
UdfReturnType = Union[Series, List[Any], "np.ndarray[Any, Any]", "pa.Array", "pa.ChunkedArray"]
UserDefinedPyFunc = Callable[..., UdfReturnType]
UserDefinedPyFuncLike = Union[UserDefinedPyFunc, type]
>>>>>>> 75cfc69f


@dataclasses.dataclass(frozen=True)
class UninitializedUdf:
    inner: Callable[..., UserDefinedPyFunc]

    def initialize(self, init_args: InitArgsType) -> UserDefinedPyFunc:
        if init_args is None:
            return self.inner()
        else:
            args, kwargs = init_args
            return self.inner(*args, **kwargs)


@dataclasses.dataclass(frozen=True)
class BoundUDFArgs:
    # Arguments that UDF was called with, potentially symbolic (i.e. containing Expressions)
    bound_args: inspect.BoundArguments

    def expressions(self) -> dict[str, Expression]:
        parsed_expressions = {}
        signature = self.bound_args.signature

        for key, val in self.bound_args.arguments.items():
            # If the argument is VAR_POSITIONAL (e.g. `*args`), we parse each
            # entry in the tuple to find any expressions
            if signature.parameters[key].kind == inspect.Parameter.VAR_POSITIONAL:
                for idx, x in enumerate(val):
                    if isinstance(x, Expression):
                        parsed_expressions[f"{key}-{idx}"] = x
            # If the key is VAR_KEYWORD (e.g. `**kwargs`), we parse each entry
            # in the dict to find any expressions
            elif signature.parameters[key].kind == inspect.Parameter.VAR_KEYWORD:
                for kwarg_key, x in val.items():
                    if isinstance(x, Expression):
                        parsed_expressions[kwarg_key] = x

            elif isinstance(val, Expression):
                parsed_expressions[key] = val

        return parsed_expressions

    def arg_keys(self) -> list[str]:
        parsed_arg_keys = []
        signature = self.bound_args.signature
        for key, value in self.bound_args.arguments.items():
            if signature.parameters[key].kind == inspect.Parameter.VAR_POSITIONAL:
                for idx, _ in enumerate(value):
                    parsed_arg_keys.append(f"{key}-{idx}")
            elif key not in self.bound_args.kwargs and signature.parameters[key].kind != inspect.Parameter.VAR_KEYWORD:
                parsed_arg_keys.append(key)

        return parsed_arg_keys

    def __hash__(self) -> int:
        # Make the bound arguments hashable in the basic case when every argument is itself hashable.
        # NOTE: This will fail if any of the arguments are not hashable (e.g. dicts, Python classes that
        # don't implement __hash__).
        return hash(frozenset(self.bound_args.arguments.items()))


# Assumes there is at least one evaluated expression
def run_udf(
    func: UserDefinedPyFunc,
    bound_args: BoundUDFArgs,
    evaluated_expressions: list[Series],
    py_return_dtype: PyDataType,
    batch_size: int | None,
) -> PySeries:
    """API to call from Rust code that will call an UDF (initialized, in the case of actor pool UDFs) on the inputs."""
    return_dtype = DataType._from_pydatatype(py_return_dtype)
    kwarg_keys = list(bound_args.bound_args.kwargs.keys())
    arg_keys = bound_args.arg_keys()
    pyvalues = {key: val for key, val in bound_args.bound_args.arguments.items() if not isinstance(val, Expression)}
    expressions = bound_args.expressions()

    assert len(evaluated_expressions) == len(
        expressions
    ), "Computed series must map 1:1 to the expressions that were evaluated"
    function_parameter_name_to_index = {name: i for i, name in enumerate(expressions)}

    def get_args_for_slice(start: int, end: int) -> tuple[list[Series | Any], dict[str, Any]]:
        args = []
        must_slice = start > 0 or end < len(evaluated_expressions[0])
        for name in arg_keys:
            # special-case to skip `self` since that would be a redundant argument in a method call to a class-UDF
            if name == "self":
                continue

            assert name in pyvalues or name in function_parameter_name_to_index
            if name in pyvalues:
                args.append(pyvalues[name])
            else:
                # we fill in expressions later
                series = evaluated_expressions[function_parameter_name_to_index[name]]
                if must_slice:
                    series = series.slice(start, end)
                args.append(series)

        kwargs = {}
        for name in kwarg_keys:
            assert name in pyvalues or name in function_parameter_name_to_index
            if name in pyvalues:
                kwargs[name] = pyvalues[name]
            else:
                series = evaluated_expressions[function_parameter_name_to_index[name]]
                if must_slice:
                    series = series.slice(start, end)
                kwargs[name] = series

        return args, kwargs

    if batch_size is None or len(evaluated_expressions[0]) <= batch_size:
        args, kwargs = get_args_for_slice(0, len(evaluated_expressions[0]))
        try:
            results = [func(*args, **kwargs)]
        except Exception as user_function_exception:
            raise RuntimeError(
                f"User-defined function `{func}` failed when executing on inputs with lengths: {tuple(len(series) for series in evaluated_expressions)}"
            ) from user_function_exception
    else:
        # all inputs must have the same lengths for batching
        # not sure this error can possibly be triggered but it's here
        if len(set(len(s) for s in evaluated_expressions)) != 1:
            raise RuntimeError(
                f"User-defined function `{func}` failed: cannot run in batches when inputs are different lengths: {tuple(len(series) for series in evaluated_expressions)}"
            )

        results = []
        for i in range(0, len(evaluated_expressions[0]), batch_size):
            cur_batch_size = min(batch_size, len(evaluated_expressions[0]) - i)
            args, kwargs = get_args_for_slice(i, i + cur_batch_size)
            try:
                results.append(func(*args, **kwargs))
            except Exception as user_function_exception:
                raise RuntimeError(
                    f"User-defined function `{func}` failed when executing on inputs with lengths: {tuple(cur_batch_size for _ in evaluated_expressions)}"
                ) from user_function_exception

    # HACK: Series have names and the logic for naming fields/series in a UDF is to take the first
    # Expression's name. Note that this logic is tied to the `to_field` implementation of the Rust PythonUDF
    # and is quite error prone! If our Series naming logic here is wrong, things will break when the UDF is run on a table.
    name = evaluated_expressions[0].name()

    # Post-processing of results into a Series of the appropriate dtype
    if isinstance(results[0], Series):
        result_series = Series.concat(results)  # type: ignore
        return result_series.rename(name).cast(return_dtype)._series
    elif isinstance(results[0], list):
        result_list = [x for res in results for x in res]
        if return_dtype == DataType.python():
            return Series.from_pylist(result_list, name=name, pyobj="force")._series
        else:
            return Series.from_pylist(result_list, name=name, pyobj="allow").cast(return_dtype)._series
    elif np.module_available() and isinstance(results[0], np.ndarray):  # type: ignore[attr-defined]
        np_results = cast("list[np.ndarray[Any, Any]]", results)
        result_np = np.concatenate(np_results)
        return Series.from_numpy(result_np, name=name).cast(return_dtype)._series
    elif pa.module_available() and isinstance(results[0], (pa.Array, pa.ChunkedArray)):
        result_pa = pa.concat_arrays(results)
        return Series.from_arrow(result_pa, name=name).cast(return_dtype)._series
    else:
        raise NotImplementedError(f"Return type not supported for UDF: {type(results[0])}")


# Marker that helps us differentiate whether a user provided the argument or not
_UnsetMarker: Any = object()


@dataclasses.dataclass
class UDF:
    """A class produced by applying the `@daft.udf` decorator over a Python function or class.

    Calling this class produces a `daft.Expression` that can be used in a DataFrame function.

    Examples:
        >>> import daft
        >>> @daft.udf(return_dtype=daft.DataType.float64())
        ... def multiply_and_add(x: daft.Series, y: float, z: float):
        ...     return x.to_arrow().to_numpy() * y + z
        >>>
        >>> df = daft.from_pydict({"x": [1, 2, 3]})
        >>> df = df.with_column("result", multiply_and_add(df["x"], 2.0, z=1.5))
        >>> df.show()
        ╭───────┬─────────╮
        │ x     ┆ result  │
        │ ---   ┆ ---     │
        │ Int64 ┆ Float64 │
        ╞═══════╪═════════╡
        │ 1     ┆ 3.5     │
        ├╌╌╌╌╌╌╌┼╌╌╌╌╌╌╌╌╌┤
        │ 2     ┆ 5.5     │
        ├╌╌╌╌╌╌╌┼╌╌╌╌╌╌╌╌╌┤
        │ 3     ┆ 7.5     │
        ╰───────┴─────────╯
        <BLANKLINE>
        (Showing first 3 of 3 rows)
    """

    inner: UserDefinedPyFuncLike
    name: str
    return_dtype: DataType
    init_args: InitArgsType = None
    concurrency: int | None = None
    resource_request: ResourceRequest | None = None
    batch_size: int | None = None

    def __post_init__(self) -> None:
        # Analogous to the @functools.wraps(self.inner) pattern
        # This will swap out identifiers on `self` to match `self.inner`. Most notably, this swaps out
        # self.__module__ and self.__qualname__, which is used in `__reduce__` during serialization.
        functools.update_wrapper(self, self.inner)

        # construct the UninitializedUdf here so that the constructed expressions can maintain equality
        if isinstance(self.inner, type):
            self.wrapped_inner = UninitializedUdf(self.inner)
        else:
            self.wrapped_inner = UninitializedUdf(lambda: self.inner)

    def __call__(self, *args: Any, **kwargs: Any) -> Expression:
        self._validate_init_args()

        bound_args = self._bind_args(*args, **kwargs)
        expressions = list(bound_args.expressions().values())

        return Expression.udf(
            name=self.name,
            inner=self.wrapped_inner,
            bound_args=bound_args,
            expressions=expressions,
            return_dtype=self.return_dtype,
            init_args=self.init_args,
            resource_request=self.resource_request,
            batch_size=self.batch_size,
            concurrency=self.concurrency,
        )

    def override_options(
        self,
        *,
        num_cpus: float | None = _UnsetMarker,
        num_gpus: float | None = _UnsetMarker,
        memory_bytes: int | None = _UnsetMarker,
        batch_size: int | None = _UnsetMarker,
    ) -> UDF:
        """Replace the resource requests for running each instance of your UDF.

        Args:
            num_cpus: Number of CPUs to allocate each running instance of your UDF. Note that this is purely used for placement (e.g. if your
                machine has 8 CPUs and you specify num_cpus=4, then Daft can run at most 2 instances of your UDF at a time).
            num_gpus: Number of GPUs to allocate each running instance of your UDF. This is used for placement and also for allocating
                the appropriate GPU to each UDF using `CUDA_VISIBLE_DEVICES`.
            memory_bytes: Amount of memory to allocate each running instance of your UDF in bytes. If your UDF is experiencing out-of-memory errors,
                this parameter can help hint Daft that each UDF requires a certain amount of heap memory for execution.
            batch_size: Enables batching of the input into batches of at most this size. Results between batches are concatenated.

        Examples:
            For instance, if your UDF requires 4 CPUs to run, you can configure it like so:

            >>> import daft
            >>>
            >>> @daft.udf(return_dtype=daft.DataType.string())
            ... def example_udf(inputs):
            ...     # You will have access to 4 CPUs here if you configure your UDF correctly!
            ...     return inputs
            >>>
            >>> # Parametrize the UDF to run with 4 CPUs
            >>> example_udf_4CPU = example_udf.override_options(num_cpus=4)

        """
        new_resource_request = ResourceRequest() if self.resource_request is None else self.resource_request
        if num_cpus is not _UnsetMarker:
            new_resource_request = new_resource_request.with_num_cpus(num_cpus)
        if num_gpus is not _UnsetMarker:
            new_resource_request = new_resource_request.with_num_gpus(num_gpus)
        if memory_bytes is not _UnsetMarker:
            new_resource_request = new_resource_request.with_memory_bytes(memory_bytes)

        new_batch_size = self.batch_size if batch_size is _UnsetMarker else batch_size

        return dataclasses.replace(self, resource_request=new_resource_request, batch_size=new_batch_size)

    def _validate_init_args(self) -> None:
        if isinstance(self.inner, type):
            init_sig = inspect.signature(self.inner.__init__)  # type: ignore
            if (
                any(param.default is param.empty for param in init_sig.parameters.values() if param.name != "self")
                and self.init_args is None
            ):
                raise ValueError(
                    "Cannot call class UDF without initialization arguments. Please either specify default arguments in your __init__ or provide "
                    "initialization arguments using `.with_init_args(...)`."
                )
        else:
            if self.init_args is not None:
                raise ValueError("Function UDFs cannot have init args.")

    def _bind_args(self, *args: Any, **kwargs: Any) -> BoundUDFArgs:
        if isinstance(self.inner, type):
            sig = inspect.signature(self.inner.__call__)
            bound_args = sig.bind(
                # Placeholder for `self`
                None,
                *args,
                **kwargs,
            )
        else:
            sig = inspect.signature(self.inner)
            bound_args = sig.bind(*args, **kwargs)
        bound_args.apply_defaults()
        return BoundUDFArgs(bound_args)

    def with_concurrency(self, concurrency: int) -> UDF:
        """Override the concurrency of this UDF, which tells Daft how many instances of your UDF to run concurrently.

        Examples:
            >>> import daft
            >>>
            >>> @daft.udf(return_dtype=daft.DataType.string(), num_gpus=1)
            ... class MyGpuUdf:
            ...     def __init__(self, text=" world"):
            ...         self.text = text
            ...
            ...     def __call__(self, data):
            ...         return [x + self.text for x in data]
            >>>
            >>> # New UDF that will have 8 concurrent running instances (will require 8 total GPUs)
            >>> MyGpuUdf_8_concurrency = MyGpuUdf.with_concurrency(8)
        """
        return dataclasses.replace(self, concurrency=concurrency)

    def with_init_args(self, *args: Any, **kwargs: Any) -> UDF:
        """Replace initialization arguments for a class UDF when calling `__init__` at runtime on each instance of the UDF.

        Examples:
            >>> import daft
            >>>
            >>> @daft.udf(return_dtype=daft.DataType.string())
            ... class MyUdfWithInit:
            ...     def __init__(self, text=" world"):
            ...         self.text = text
            ...
            ...     def __call__(self, data):
            ...         return [x + self.text for x in data]
            >>>
            >>> # Create a customized version of MyUdfWithInit by overriding the init args
            >>> MyUdfWithInit_CustomInitArgs = MyUdfWithInit.with_init_args(text=" my old friend")
            >>>
            >>> df = daft.from_pydict({"foo": ["hello", "hello", "hello"]})
            >>> df = df.with_column("bar_world", MyUdfWithInit(df["foo"]))
            >>> df = df.with_column("bar_custom", MyUdfWithInit_CustomInitArgs(df["foo"]))
            >>> df.show()
            ╭───────┬─────────────┬─────────────────────╮
            │ foo   ┆ bar_world   ┆ bar_custom          │
            │ ---   ┆ ---         ┆ ---                 │
            │ Utf8  ┆ Utf8        ┆ Utf8                │
            ╞═══════╪═════════════╪═════════════════════╡
            │ hello ┆ hello world ┆ hello my old friend │
            ├╌╌╌╌╌╌╌┼╌╌╌╌╌╌╌╌╌╌╌╌╌┼╌╌╌╌╌╌╌╌╌╌╌╌╌╌╌╌╌╌╌╌╌┤
            │ hello ┆ hello world ┆ hello my old friend │
            ├╌╌╌╌╌╌╌┼╌╌╌╌╌╌╌╌╌╌╌╌╌┼╌╌╌╌╌╌╌╌╌╌╌╌╌╌╌╌╌╌╌╌╌┤
            │ hello ┆ hello world ┆ hello my old friend │
            ╰───────┴─────────────┴─────────────────────╯
            <BLANKLINE>
            (Showing first 3 of 3 rows)
        """
        if not isinstance(self.inner, type):
            raise ValueError("Function UDFs cannot have init args.")

        init_sig = inspect.signature(self.inner.__init__)  # type: ignore
        init_sig.bind(
            # Placeholder for `self`
            None,
            *args,
            **kwargs,
        )
        return dataclasses.replace(self, init_args=(args, kwargs))

    def __hash__(self) -> int:
        return hash((self.inner, self.return_dtype))


def udf(
    *,
    return_dtype: DataTypeLike,
    num_cpus: float | None = None,
    num_gpus: float | None = None,
    memory_bytes: int | None = None,
    batch_size: int | None = None,
    concurrency: int | None = None,
) -> Callable[[UserDefinedPyFuncLike], UDF]:
    """`@udf` Decorator to convert a Python function/class into a `UDF`.

    UDFs allow users to run arbitrary Python code on the outputs of Expressions.

    Args:
        return_dtype (DataType): Returned type of the UDF
        num_cpus: Number of CPUs to allocate each running instance of your UDF. Note that this is purely used for placement (e.g. if your
            machine has 8 CPUs and you specify num_cpus=4, then Daft can run at most 2 instances of your UDF at a time). The default `None`
            indicates that Daft is free to allocate as many instances of the UDF as it wants to.
        num_gpus: Number of GPUs to allocate each running instance of your UDF. This is used for placement and also for allocating
            the appropriate GPU to each UDF using `CUDA_VISIBLE_DEVICES`.
        memory_bytes: Amount of memory to allocate each running instance of your UDF in bytes. If your UDF is experiencing out-of-memory errors,
            this parameter can help hint Daft that each UDF requires a certain amount of heap memory for execution.
        batch_size: Enables batching of the input into batches of at most this size. Results between batches are concatenated.
        concurrency: Spin up `N` number of persistent replicas of the UDF to process all partitions. Defaults to `None` which will spin up one
            UDF per partition. This is especially useful for expensive initializations that need to be amortized across partitions such as
            loading model weights for model batch inference.

    Returns:
        Callable[[UserDefinedPyFuncLike], UDF]: UDF decorator - converts a user-provided Python function as a UDF that can be called on Expressions

    Note:
        In most cases, UDFs will be slower than a native kernel/expression because of the required Rust and Python overheads. If
        your computation can be expressed using Daft expressions, you should do so instead of writing a UDF. If your UDF expresses a
        common use-case that isn't already covered by Daft, you should file a ticket or contribute this functionality back to Daft
        as a kernel!

    Examples:
        In the example below, we create a UDF that:

        1. Receives data under the argument name ``x``
        2. Iterates over the ``x`` Daft Series
        3. Adds a Python constant value ``c`` to every element in ``x``
        4. Returns a new list of Python values which will be coerced to the specified return type: ``return_dtype=DataType.int64()``.
        5. We can call our UDF on a dataframe using any of the dataframe projection operations ([df.with_column()](https://www.getdaft.io/projects/docs/en/latest/api/dataframe/#daft.DataFrame.with_column),
        [df.select()](https://www.getdaft.io/projects/docs/en/latest/api/dataframe/#daft.DataFrame.select), etc.)

        >>> import daft
        >>> @daft.udf(return_dtype=daft.DataType.int64())
        ... def add_constant(x: daft.Series, c=10):
        ...     return [v + c for v in x]
        >>>
        >>> df = daft.from_pydict({"x": [1, 2, 3]})
        >>> df = df.with_column("new_x", add_constant(df["x"], c=20))
        >>> df.show()
        ╭───────┬───────╮
        │ x     ┆ new_x │
        │ ---   ┆ ---   │
        │ Int64 ┆ Int64 │
        ╞═══════╪═══════╡
        │ 1     ┆ 21    │
        ├╌╌╌╌╌╌╌┼╌╌╌╌╌╌╌┤
        │ 2     ┆ 22    │
        ├╌╌╌╌╌╌╌┼╌╌╌╌╌╌╌┤
        │ 3     ┆ 23    │
        ╰───────┴───────╯
        <BLANKLINE>
        (Showing first 3 of 3 rows)

        **Resource Requests:**

        You can also hint Daft about the resources that your UDF will require to run. For example, the following UDF requires 2 CPUs to run. On a
        machine/cluster with 8 CPUs, Daft will be able to run up to 4 instances of this UDF at once!

        >>> import daft
        >>> @daft.udf(return_dtype=daft.DataType.int64(), num_cpus=2)
        ... def udf_needs_2_cpus(x: daft.Series):
        ...     return x
        >>>
        >>> df = daft.from_pydict({"x": [1, 2, 3]})
        >>> df = df.with_column("new_x", udf_needs_2_cpus(df["x"]))
        >>> df.show()
        ╭───────┬───────╮
        │ x     ┆ new_x │
        │ ---   ┆ ---   │
        │ Int64 ┆ Int64 │
        ╞═══════╪═══════╡
        │ 1     ┆ 1     │
        ├╌╌╌╌╌╌╌┼╌╌╌╌╌╌╌┤
        │ 2     ┆ 2     │
        ├╌╌╌╌╌╌╌┼╌╌╌╌╌╌╌┤
        │ 3     ┆ 3     │
        ╰───────┴───────╯
        <BLANKLINE>
        (Showing first 3 of 3 rows)

        Your UDF's resources can also be overridden before you call it like so:

        >>> import daft
        >>> @daft.udf(return_dtype=daft.DataType.int64(), num_cpus=4)
        ... def udf_needs_4_cpus(x: daft.Series):
        ...     return x
        >>>
        >>> # Override the num_cpus to 2 instead
        >>> udf_needs_2_cpus = udf_needs_4_cpus.override_options(num_cpus=2)
        >>>
        >>> df = daft.from_pydict({"x": [1, 2, 3]})
        >>> df = df.with_column("new_x", udf_needs_2_cpus(df["x"]))
        >>> df.show()
        ╭───────┬───────╮
        │ x     ┆ new_x │
        │ ---   ┆ ---   │
        │ Int64 ┆ Int64 │
        ╞═══════╪═══════╡
        │ 1     ┆ 1     │
        ├╌╌╌╌╌╌╌┼╌╌╌╌╌╌╌┤
        │ 2     ┆ 2     │
        ├╌╌╌╌╌╌╌┼╌╌╌╌╌╌╌┤
        │ 3     ┆ 3     │
        ╰───────┴───────╯
        <BLANKLINE>
        (Showing first 3 of 3 rows)

    """
    inferred_return_dtype = DataType._infer_type(return_dtype)

    def _udf(f: UserDefinedPyFuncLike) -> UDF:
        # Grab a name for the UDF. It **should** be unique.
        module_name = getattr(f, "__module__", "")
        qual_name = getattr(f, "__qualname__")

        if module_name:
            name = f"{module_name}.{qual_name}"
        else:
            name = qual_name

        resource_request = (
            None
            if num_cpus is None and num_gpus is None and memory_bytes is None
            else ResourceRequest(
                num_cpus=num_cpus,
                num_gpus=num_gpus,
                memory_bytes=memory_bytes,
            )
        )
        udf = UDF(
            inner=f,
            name=name,
            return_dtype=inferred_return_dtype,
            resource_request=resource_request,
            batch_size=batch_size,
            concurrency=concurrency,
        )

        daft.attach_function(udf)
        return udf

    return _udf<|MERGE_RESOLUTION|>--- conflicted
+++ resolved
@@ -4,7 +4,7 @@
 import functools
 import inspect
 import sys
-from typing import Any, Callable, Union, cast
+from typing import Any, Callable, Optional, Union, cast
 
 if sys.version_info >= (3, 10):
     from typing import TypeAlias
@@ -18,17 +18,10 @@
 from daft.expressions import Expression
 from daft.series import Series
 
-<<<<<<< HEAD
-InitArgsType: TypeAlias = Union[tuple[tuple[Any, ...], dict[str, Any]], None]
-UdfReturnType: TypeAlias = Union[Series, list[Any], "np.ndarray", "pa.Array", "pa.ChunkedArray"]
+InitArgsType: TypeAlias = Optional[tuple[tuple[Any, ...], dict[str, Any]]]
+UdfReturnType: TypeAlias = Union[Series, list[Any], "np.ndarray[Any, Any]", "pa.Array", "pa.ChunkedArray"]
 UserDefinedPyFunc: TypeAlias = Callable[..., UdfReturnType]
 UserDefinedPyFuncLike: TypeAlias = Union[UserDefinedPyFunc, type]
-=======
-InitArgsType = Optional[Tuple[Tuple[Any, ...], Dict[str, Any]]]
-UdfReturnType = Union[Series, List[Any], "np.ndarray[Any, Any]", "pa.Array", "pa.ChunkedArray"]
-UserDefinedPyFunc = Callable[..., UdfReturnType]
-UserDefinedPyFuncLike = Union[UserDefinedPyFunc, type]
->>>>>>> 75cfc69f
 
 
 @dataclasses.dataclass(frozen=True)
