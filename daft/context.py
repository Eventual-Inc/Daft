--- conflicted
+++ resolved
@@ -286,27 +286,6 @@
     """
     # Replace values in the DaftExecutionConfig with user-specified overrides
     ctx = get_context()
-<<<<<<< HEAD
-    old_daft_execution_config = ctx.daft_execution_config if config is None else config
-    new_daft_execution_config = old_daft_execution_config.with_config_values(
-        scan_tasks_min_size_bytes=scan_tasks_min_size_bytes,
-        scan_tasks_max_size_bytes=scan_tasks_max_size_bytes,
-        broadcast_join_size_bytes_threshold=broadcast_join_size_bytes_threshold,
-        parquet_split_row_groups_max_files=parquet_split_row_groups_max_files,
-        sort_merge_join_sort_with_aligned_boundaries=sort_merge_join_sort_with_aligned_boundaries,
-        sample_size_for_sort=sample_size_for_sort,
-        num_preview_rows=num_preview_rows,
-        parquet_target_filesize=parquet_target_filesize,
-        parquet_target_row_group_size=parquet_target_row_group_size,
-        parquet_inflation_factor=parquet_inflation_factor,
-        csv_target_filesize=csv_target_filesize,
-        csv_inflation_factor=csv_inflation_factor,
-        shuffle_aggregation_default_partitions=shuffle_aggregation_default_partitions,
-    )
-
-    ctx.daft_execution_config = new_daft_execution_config
-    return ctx
-=======
     with ctx._lock:
         old_daft_execution_config = ctx._daft_execution_config if config is None else config
         new_daft_execution_config = old_daft_execution_config.with_config_values(
@@ -322,8 +301,8 @@
             parquet_inflation_factor=parquet_inflation_factor,
             csv_target_filesize=csv_target_filesize,
             csv_inflation_factor=csv_inflation_factor,
+            shuffle_aggregation_default_partitions=shuffle_aggregation_default_partitions,
         )
 
         ctx._daft_execution_config = new_daft_execution_config
-        return ctx
->>>>>>> adac24ce
+        return ctx