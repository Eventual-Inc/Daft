--- conflicted
+++ resolved
@@ -250,11 +250,7 @@
         native_parquet_writer: Whether to use the native parquet writer vs the pyarrow parquet writer. Defaults to `True`.
         use_experimental_distributed_engine: Whether to use the experimental distributed engine on the ray runner. Defaults to `True`.
             Note: Not all operations are currently supported, and daft will fallback to the current engine if necessary.
-<<<<<<< HEAD
-        min_cpu_per_task: Minimum CPU used for each task. Defaults to 1.
-=======
         min_cpu_per_task: Minimum CPU per task in the Ray runner. Defaults to 1.
->>>>>>> 99020728
     """
     # Replace values in the DaftExecutionConfig with user-specified overrides
     ctx = get_context()
