--- conflicted
+++ resolved
@@ -51,13 +51,6 @@
 
         :return: runner type string ("native" or "ray")
         """
-<<<<<<< HEAD
-        warnings.warn("Use daft.get_or_infer_runner_type instead. This method will be removed in v0.7.0.")
-        return runners.get_or_infer_runner_type()
-
-    def get_or_create_runner(self) -> Runner[PartitionT]:
-        warnings.warn("Use daft.get_or_create_runner instead. This method will be removed in v0.7.0.")
-=======
         warnings.warn(
             "This method is deprecated and will be removed in v0.7.0. Use daft.get_or_infer_runner_type instead.",
             DeprecationWarning,
@@ -71,7 +64,6 @@
             DeprecationWarning,
             stacklevel=2,
         )
->>>>>>> 469cdbb0
         return runners.get_or_create_runner()
 
     @property
@@ -136,15 +128,11 @@
     Note:
         Can also be configured via environment variable: DAFT_RUNNER=ray
     """
-<<<<<<< HEAD
-    warnings.warn("Use daft.set_runner_ray instead. This method will be removed in v0.7.0.")
-=======
     warnings.warn(
         "This method is deprecated and will be removed in v0.7.0. Use daft.set_runner_ray instead.",
         DeprecationWarning,
         stacklevel=2,
     )
->>>>>>> 469cdbb0
 
     _ = runners.set_runner_ray(
         address=address,
@@ -169,15 +157,11 @@
     Note:
         Can also be configured via environment variable: DAFT_RUNNER=native
     """
-<<<<<<< HEAD
-    warnings.warn("Use daft.set_runner_native instead. This method will be removed in v0.7.0.")
-=======
     warnings.warn(
         "This method is deprecated and will be removed in v0.7.0. Use daft.set_runner_native instead.",
         DeprecationWarning,
         stacklevel=2,
     )
->>>>>>> 469cdbb0
 
     _ = runners.set_runner_native(num_threads=num_threads)
     return DaftContext._from_native(_get_context())
