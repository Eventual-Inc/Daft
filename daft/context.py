--- conflicted
+++ resolved
@@ -343,12 +343,7 @@
         parquet_inflation_factor: Inflation Factor of parquet files (In-Memory-Size / File-Size) ratio. Defaults to 3.0
         csv_target_filesize: Target File Size when writing out CSV Files. Defaults to 512MB
         csv_inflation_factor: Inflation Factor of CSV files (In-Memory-Size / File-Size) ratio. Defaults to 0.5
-<<<<<<< HEAD
-        shuffle_aggregation_default_partitions: Minimum number of partitions to create when performing aggregations. Defaults to 200, unless the number of input partitions is less than 200.
-=======
         shuffle_aggregation_default_partitions: Maximum number of partitions to create when performing aggregations. Defaults to 200, unless the number of input partitions is less than 200.
-        shuffle_join_default_partitions: Minimum number of partitions to create when performing joins. Defaults to 16, unless the number of input partitions is greater than 16.
->>>>>>> a3c98a54
         read_sql_partition_size_bytes: Target size of partition when reading from SQL databases. Defaults to 512MB
         enable_aqe: Enables Adaptive Query Execution, Defaults to False
         enable_native_executor: Enables new local executor. Defaults to False
