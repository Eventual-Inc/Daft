--- conflicted
+++ resolved
@@ -233,12 +233,9 @@
         enable_ray_tracing: Enable tracing for Ray. Accessible in `/tmp/ray/session_latest/logs/daft` after the run completes. Defaults to False.
         scantask_splitting_level: How aggressively to split scan tasks. Setting this to `2` will use a more aggressive ScanTask splitting algorithm which might be more expensive to run but results in more even splits of partitions. Defaults to 1.
         native_parquet_writer: Whether to use the native parquet writer vs the pyarrow parquet writer. Defaults to `True`.
-<<<<<<< HEAD
-        min_cpu_per_task: Minimum CPU per task in the Ray runner. Defaults to 1.
-=======
         use_experimental_distributed_engine: Whether to use the experimental distributed engine on the ray runner. Defaults to `True`.
             Note: Not all operations are currently supported, and daft will fallback to the current engine if necessary.
->>>>>>> 6d9fabd1
+        min_cpu_per_task: Minimum CPU per task in the Ray runner. Defaults to 1.
     """
     # Replace values in the DaftExecutionConfig with user-specified overrides
     ctx = get_context()
@@ -272,12 +269,8 @@
             enable_ray_tracing=enable_ray_tracing,
             scantask_splitting_level=scantask_splitting_level,
             native_parquet_writer=native_parquet_writer,
-<<<<<<< HEAD
-            flotilla=flotilla,
+            use_experimental_distributed_engine=use_experimental_distributed_engine,
             min_cpu_per_task=min_cpu_per_task,
-=======
-            use_experimental_distributed_engine=use_experimental_distributed_engine,
->>>>>>> 6d9fabd1
         )
 
         ctx._ctx._daft_execution_config = new_daft_execution_config
