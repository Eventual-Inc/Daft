from __future__ import annotations

import os
import platform
import threading
import urllib.parse
import urllib.request


<<<<<<< HEAD
def _track_on_scarf(endpoint: str, extra_params: dict | None = None) -> tuple[threading.Thread | None, dict]:
=======
def _track_on_scarf(
    endpoint: str, extra_params: Optional[dict[str, str]] = None
) -> tuple[Optional[threading.Thread], dict[str, Optional[str]]]:
>>>>>>> d2b94a65
    """Common implementation for Scarf telemetry tracking. Executes the request in a separate daemon thread to avoid blocking the main thread.

    Args:
        endpoint: The Scarf endpoint to use (e.g., "daft-runner" or "daft-import")
        extra_params: Optional additional parameters to include in the request

    Returns:
        Tuple containing:
            - Thread handle if telemetry is enabled, None otherwise
            - Dictionary containing the response status and extra value
    """
    from daft import get_build_type, get_version

    version = get_version()
    build_type = get_build_type()
    scarf_opt_out = os.getenv("SCARF_NO_ANALYTICS") == "true" or os.getenv("DO_NOT_TRACK") == "true"
    daft_analytics_disabled = os.getenv("DAFT_ANALYTICS_ENABLED") == "0"
    result_container: dict[str, Optional[str]] = {"response_status": None, "extra_value": None}

    # Skip analytics for dev builds or if user opted out
    if build_type == "dev" or scarf_opt_out or daft_analytics_disabled:
        return None, result_container

    def send_request(result_container: dict[str, Optional[str]]) -> None:
        response_status = None
        extra_value = extra_params.get("runner") if extra_params else None

        try:
            python_version = ".".join(platform.python_version().split(".")[:2])

            params = {
                "version": version,
                "platform": platform.system(),
                "python": python_version,
                "arch": platform.machine(),
            }

            # Add any extra parameters
            if extra_params:
                params.update(extra_params)

            # Prepare the query string
            query_string = urllib.parse.urlencode(params)

            # Make the GET request
            url = f"https://daft.gateway.scarf.sh/{endpoint}?{query_string}"
            with urllib.request.urlopen(url) as response:
                response_status = f"Response status: {response.status}"
        except Exception as e:
            response_status = f"Analytics error: {e}"

        result_container["response_status"] = response_status
        result_container["extra_value"] = extra_value

    # Start a daemon thread to send the request
    thread = threading.Thread(target=send_request, daemon=True, args=(result_container,))
    thread.start()

    return thread, result_container


<<<<<<< HEAD
def track_runner_on_scarf(runner: str) -> tuple[threading.Thread | None, dict]:
=======
def track_runner_on_scarf(runner: str) -> tuple[Optional[threading.Thread], dict[str, Optional[str]]]:
>>>>>>> d2b94a65
    """Track analytics for Daft usage via Scarf."""
    return _track_on_scarf("daft-runner", {"runner": runner})


<<<<<<< HEAD
def track_import_on_scarf() -> tuple[threading.Thread | None, dict]:
=======
def track_import_on_scarf() -> tuple[Optional[threading.Thread], dict[str, Optional[str]]]:
>>>>>>> d2b94a65
    """Track analytics for Daft imports via Scarf."""
    return _track_on_scarf("daft-import")<|MERGE_RESOLUTION|>--- conflicted
+++ resolved
@@ -7,13 +7,9 @@
 import urllib.request
 
 
-<<<<<<< HEAD
-def _track_on_scarf(endpoint: str, extra_params: dict | None = None) -> tuple[threading.Thread | None, dict]:
-=======
 def _track_on_scarf(
-    endpoint: str, extra_params: Optional[dict[str, str]] = None
-) -> tuple[Optional[threading.Thread], dict[str, Optional[str]]]:
->>>>>>> d2b94a65
+    endpoint: str, extra_params: dict[str, str] | None = None
+) -> tuple[threading.Thread | None, dict[str, str | None]]:
     """Common implementation for Scarf telemetry tracking. Executes the request in a separate daemon thread to avoid blocking the main thread.
 
     Args:
@@ -31,13 +27,13 @@
     build_type = get_build_type()
     scarf_opt_out = os.getenv("SCARF_NO_ANALYTICS") == "true" or os.getenv("DO_NOT_TRACK") == "true"
     daft_analytics_disabled = os.getenv("DAFT_ANALYTICS_ENABLED") == "0"
-    result_container: dict[str, Optional[str]] = {"response_status": None, "extra_value": None}
+    result_container: dict[str, str | None] = {"response_status": None, "extra_value": None}
 
     # Skip analytics for dev builds or if user opted out
     if build_type == "dev" or scarf_opt_out or daft_analytics_disabled:
         return None, result_container
 
-    def send_request(result_container: dict[str, Optional[str]]) -> None:
+    def send_request(result_container: dict[str, str | None]) -> None:
         response_status = None
         extra_value = extra_params.get("runner") if extra_params else None
 
@@ -75,19 +71,11 @@
     return thread, result_container
 
 
-<<<<<<< HEAD
-def track_runner_on_scarf(runner: str) -> tuple[threading.Thread | None, dict]:
-=======
-def track_runner_on_scarf(runner: str) -> tuple[Optional[threading.Thread], dict[str, Optional[str]]]:
->>>>>>> d2b94a65
+def track_runner_on_scarf(runner: str) -> tuple[threading.Thread | None, dict[str, str | None]]:
     """Track analytics for Daft usage via Scarf."""
     return _track_on_scarf("daft-runner", {"runner": runner})
 
 
-<<<<<<< HEAD
-def track_import_on_scarf() -> tuple[threading.Thread | None, dict]:
-=======
-def track_import_on_scarf() -> tuple[Optional[threading.Thread], dict[str, Optional[str]]]:
->>>>>>> d2b94a65
+def track_import_on_scarf() -> tuple[threading.Thread | None, dict[str, str | None]]:
     """Track analytics for Daft imports via Scarf."""
     return _track_on_scarf("daft-import")