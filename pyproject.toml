[tool.poetry]
name = "daft"
version = "0.1.0"
description = "Eventual daft"
authors = ["Eventual Inc <founders@eventualcomputing.com>"]
license = "Copyright Eventual Inc 2022"

[tool.poetry.dependencies]
python = "^3.8"
ray = "1.13.0"
numpy = "^1.22.3"
pyarrow = "^8.0.0"
Pillow = "^9.1.0"
torch = "^1.11.0"
torchvision = "^0.12.0"
pandas = "^1.4.2"
dacite = "^1.6.0"
tqdm = "^4.64.0"
pydantic = {extras = ["dotenv"], version = "^1.9.1"}
smart-open = "^6.0.0"
boto3 = "^1.23.0"
fsspec = "*"
s3fs = "*"
# Ray-protobuf generation issue requires pinning at 3.19:
# https://github.com/ray-project/ray/issues/25282
protobuf = "~3.19.0"
networkx = "^2.8.2"
<<<<<<< HEAD
icebridge = { path = "./icebridge", develop=true}
=======
icebridge = "0.0.3"
>>>>>>> 1f398d9f

[tool.poetry.dev-dependencies]
pytest = "^7.1.2"
mypy = "^0.950"
boto3-stubs = "^1.23.0"
types-Pillow = "^9.0.15"
black = "^22.3.0"
isort = "^5.10.1"
autoflake = "^1.4"
jupyter = "^1.0.0"
jupyterlab = "^3.4.2"
jupyterhub = "1.5.0"
jupyterlab-git = "^0.37.1"
ipdb = "^0.13.9"

[build-system]
requires = ["poetry-core>=1.0.0"]
build-backend = "poetry.core.masonry.api"


[tool.mypy]
python_version = "3.8"
files = ["daft/**/*.py", "tests/**/*.py"]
warn_return_any = true
warn_unused_configs = true


[[tool.mypy.overrides]]
module = "pyarrow.*"
ignore_missing_imports = true


[tool.black]
line-length = 120
target-version = ['py38']

[tool.isort]
profile = "black"<|MERGE_RESOLUTION|>--- conflicted
+++ resolved
@@ -25,11 +25,7 @@
 # https://github.com/ray-project/ray/issues/25282
 protobuf = "~3.19.0"
 networkx = "^2.8.2"
-<<<<<<< HEAD
-icebridge = { path = "./icebridge", develop=true}
-=======
 icebridge = "0.0.3"
->>>>>>> 1f398d9f
 
 [tool.poetry.dev-dependencies]
 pytest = "^7.1.2"
