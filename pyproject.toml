--- conflicted
+++ resolved
@@ -36,15 +36,9 @@
 clickhouse = ["clickhouse_connect<0.11.0"]
 deltalake = ["deltalake < 1.3.0"]
 gcp = []
-<<<<<<< HEAD
 google = ["google-genai<1.53.0"]
 hudi = ["pyarrow >= 8.0.0,<22.1.0"]
-huggingface = ["huggingface-hub<1.2.0"]
-=======
-google = ["google-genai"]
-hudi = ["pyarrow >= 8.0.0"]
-huggingface = ["huggingface-hub", "datasets"]
->>>>>>> 72adac6c
+huggingface = ["huggingface-hub<1.2.0", "datasets"]
 # TODO: pyiceberg 0.9.1 has a bug https://github.com/apache/iceberg-python/issues/1979. It was not
 # triggered because we specify pyiceberg == 0.7.0 in requrements-dev.txt which hide this problem.
 # See https://github.com/Eventual-Inc/Daft/issues/4868.
