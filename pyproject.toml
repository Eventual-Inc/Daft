[build-system]
build-backend = "maturin"
requires = ["maturin>=1.5.0,<2.0.0"]

[project]
authors = [{name = "Eventual Inc", email = "daft@eventualcomputing.com"}]
dependencies = [
  "pyarrow >= 8.0.0",
  "fsspec",
  "tqdm",
  "typing-extensions >= 4.0.0; python_version < '3.11'",
  "packaging"
]
description = "Distributed Dataframes for Multimodal Data"
dynamic = ["version"]
license = {file = "LICENSE"}
maintainers = [
  {name = "Sammy Sidhu", email = "sammy@eventualcomputing.com"},
  {name = "Jay Chia", email = "jay@eventualcomputing.com"}
]
name = "daft"
readme = "README.rst"
requires-python = ">=3.10"

[project.scripts]
daft = "daft.cli:main"

[project.urls]
homepage = "https://www.daft.ai"
repository = "https://github.com/Eventual-Inc/Daft"

[project.optional-dependencies]
all = ["daft[aws, azure, clickhouse, deltalake, gcp, hudi, huggingface, iceberg, lance, numpy, openai, pandas, postgres, ray, sentence-transformers, spark, sql, transformers, turbopuffer, unity, video]"]
aws = ["boto3"]
azure = []
clickhouse = ["clickhouse_connect"]
deltalake = ["deltalake"]
gcp = []
hudi = ["pyarrow >= 8.0.0"]
huggingface = ["huggingface-hub"]
# TODO: pyiceberg 0.9.1 has a bug https://github.com/apache/iceberg-python/issues/1979. It was not
# triggered because we specify pyiceberg == 0.7.0 in requrements-dev.txt which hide this problem.
# See https://github.com/Eventual-Inc/Daft/issues/4868.
iceberg = ["pyiceberg >= 0.7.0, < 0.9.1"]
lance = ["pylance"]
numpy = ["numpy"]
openai = ["openai"]
pandas = ["pandas"]
postgres = ["psycopg", "pgvector"]
ray = [
  # Inherit existing Ray version. Get the "default" extra for the Ray dashboard.
  'ray[data, client]>=2.0.0; platform_system != "Windows"',
  'ray[data, client]>=2.10.0; platform_system == "Windows"'  # ray 2.10 has the pyarrow upper pin removed
]
transformers = ["transformers", "sentence-transformers", "torch", "torchvision"]
spark = ["googleapis-common-protos >= 1.56.4", "grpcio >= 1.48", "grpcio-status >= 1.48", "numpy >= 1.15", "pandas >= 1.0.5", "py4j >= 0.10.9.7", "pyspark == 3.5.5"]
# connectorx 0.4.4 is needed for pgvector support.
sql = ["connectorx>=0.4.4", "sqlalchemy", "sqlglot"]
turbopuffer = ["turbopuffer"]
unity = ["httpx <= 0.27.2", "unitycatalog"]
video = ["av >= 15.0.0"]
viz = []

[dependency-groups]
dev = [
  "ipdb",
  "maturin",
  "pre-commit",
  "docker",
  # Pinned aiohttp due to Ray connection issue in aiohttp==3.12.6
  "aiohttp==3.12.4",
  # Pinned httpx due to unitycatalog-python issue: https://github.com/unitycatalog/unitycatalog-python/issues/9
  "httpx==0.27.2",
  # Tracing
  "orjson==3.10.12",
  "py-spy>=0.3.14",
  "viztracer==0.15.6",
  # Testing frameworks
  "hypothesis==6.79.2",
  "pytest==7.4.3",
  "pytest-benchmark==4.0.0",
  "pytest-cov==4.1.0",
  "pytest-lazy-fixture==0.6.3",
  "memray==1.17.2; platform_system != \"Windows\"",
  "pytest-codspeed==2.2.1",
  # Testing dependencies
  "lxml==5.3.0",
  "dask[dataframe]>=2025.10.0",
  "numpy==2.2.0; python_version >= '3.13'",
  "numpy==1.26.2; python_version < '3.13'",
  "pandas==2.2.3; python_version >= '3.13'",
  "pandas==2.1.3; python_version < '3.13'",
  "pandas-stubs==2.2.2.240807",
  "xxhash>=3.0.0",
  "Pillow==10.4.0",
  "reportlab",
  "opencv-python==4.10.0.84",
  "tiktoken==0.9.0",
  "duckdb==1.1.2",
  "datasets==4.0.0",
  "torch>=2.5.1",
  "torchvision>=0.20.1",
  "tensorflow>=2.18.1; python_version < '3.13'",
  "tf-keras>=2.18.0; python_version < '3.13'",
  "jax>=0.4.30",
  "jaxtyping>=0.2.36",
  # Pyarrow
  "pyarrow==20.0.0",
  "pyarrow-stubs==19.4",
  # Ray
  "ray[data, client]==2.48.0; python_version >= '3.13' or platform_system != \"Linux\" or platform_machine != \"x86_64\"",
  "ray[data, client]==2.34.0; python_version < '3.13' and platform_system == \"Linux\" and platform_machine == \"x86_64\"",
  # Lance
  "pylance>=0.37.0",
  # Iceberg
  "pyiceberg==0.7.0",
  "pydantic==2.11.7",
  "tenacity==8.2.3",
  # Delta Lake
  "deltalake==0.5.8; platform_system == \"Windows\"",
  "deltalake==1.0.2; platform_system != \"Windows\"",
  # Databricks
  "databricks-sdk==0.12.0",
  "unitycatalog==0.1.1",
  # SQL
  "sqlalchemy==2.0.36",
<<<<<<< HEAD
  "connectorx>=0.4.4; platform_system == \"Linux\" and platform_machine == \"aarch64\"",
  "connectorx>=0.4.4; platform_system != \"Linux\" or platform_machine != \"aarch64\"",
=======
  "connectorx==0.2.4; platform_system == \"Linux\" and platform_machine == \"aarch64\"",
  "connectorx==0.4.0; platform_system != \"Linux\" or platform_machine != \"aarch64\"",
>>>>>>> 7c17ff38
  "trino[sqlalchemy]==0.328.0",
  "PyMySQL==1.1.0",
  "psycopg2-binary==2.9.10",
  "sqlglot==23.3.0",
  "pyodbc>=5.3.0",
  # AWS
  "s3fs==2023.12.1",
  "boto3==1.36.20",
  "boto3-stubs[essential,glue,s3,s3tables]==1.38.46",
  "moto[glue,s3,server]==5.1.1",
  # Azure
  "adlfs==2024.7.0",
  "azure-storage-blob==12.24.0",
  # GCS
  "gcsfs==2023.12.1",
  # Hugging Face
  "huggingface-hub==0.34.4",
  # Daft connect testing
  "pyspark==3.5.5",
  "grpcio==1.68.1",
  "grpcio-status==1.67.0",
  # AI
  "vllm>=0.5.0; platform_system == \"Linux\" and platform_machine == \"x86_64\"",
  "vllm==0.11.0; platform_system != \"Linux\" or platform_machine != \"x86_64\"",
  "openai==1.100",
  # AV
  "av==15.0.0",
  # Clickhouse
  "clickhouse-connect",
  # mcap
  "mcap==1.3.0",
  "mcap-ros2-support==0.5.5",
  "mcap-protobuf-support==0.5.3",
  # BigTable
  "google-cloud-bigtable>=2.33.0"
]
docs = [
  "markdown-exec",
  "mkdocs-jupyter",
  "mkdocs-material",
  "mkdocs-macros-plugin",
  "mkdocs-simple-hooks",
  "pymdown-extensions",
  "mkdocs-material[imaging]",
  "mkdocstrings-python",
  "mkdocs-minify-plugin",
  "mkdocs-redirects",
  "mkdocs-gen-files",
  "griffe",
  "mkdocs-literate-nav",
  "Jinja2"
]
lint = [
  "ruff",
  "black",
  "isort",
  "mypy"
]

[tool]

[tool.codespell]
check-filenames = true
check-hidden = true
ignore-words-list = "crate,arithmetics,ser,acter,MOR"
# Feel free to un-skip examples, and experimental, you will just need to
# work through many typos (--write-changes and --interactive will help)
skip = "tests/series/*,target,.git,.venv,venv,data,*.csv,*.csv.*,*.html,*.json,*.jsonl,*.pdf,*.txt,*.ipynb,*.tiktoken,*.sql,tests/table/utf8/*,tests/table/binary/*,*.warc,tests/ai/*"

[tool.maturin]
# "python" tells pyo3 we want to build an extension module (skips linking against libpython.so)
features = ["python"]

[tool.mypy]
exclude = ['daft/pickle/*.py$']
files = ["daft/**/*.py", "daft/**/*.pyx", "tests/**/*.py"]
python_version = "3.10"
warn_return_any = true
warn_unused_configs = true

[[tool.mypy.overrides]]
ignore_missing_imports = true
module = [
  "pyarrow.*",
  "fsspec.*",
  "icebridge.*",
  "cloudpickle.*",
  "docker.*",
  "uvicorn.*",
  "numba.*",
  "viztracer.*"
]

[[tool.mypy.overrides]]
enable_error_code = ["attr-defined"]
module = 'daft.*'
warn_return_any = false

[tool.pyright]
typeCheckingMode = "off"
venv = ".venv"
venvPath = "."

[[tool.pyright.executionEnvironments]]
root = ".github/ci-scripts"

[[tool.pyright.executionEnvironments]]
root = "tools"

[[tool.pyright.executionEnvironments]]
root = "daft_dashboard"

[tool.pytest.ini_options]
addopts = "-m 'not (integration or benchmark or hypothesis)'"
minversion = "6.0"
testpaths = [
  "tests"
]

[tool.uv.sources.daft_dashboard]
workspace = true

[tool.uv.workspace]
members = ["daft_dashboard"]<|MERGE_RESOLUTION|>--- conflicted
+++ resolved
@@ -124,13 +124,8 @@
   "unitycatalog==0.1.1",
   # SQL
   "sqlalchemy==2.0.36",
-<<<<<<< HEAD
   "connectorx>=0.4.4; platform_system == \"Linux\" and platform_machine == \"aarch64\"",
   "connectorx>=0.4.4; platform_system != \"Linux\" or platform_machine != \"aarch64\"",
-=======
-  "connectorx==0.2.4; platform_system == \"Linux\" and platform_machine == \"aarch64\"",
-  "connectorx==0.4.0; platform_system != \"Linux\" or platform_machine != \"aarch64\"",
->>>>>>> 7c17ff38
   "trino[sqlalchemy]==0.328.0",
   "PyMySQL==1.1.0",
   "psycopg2-binary==2.9.10",
