--- conflicted
+++ resolved
@@ -1,14 +1,9 @@
 from __future__ import annotations
 
 import pymupdf
-<<<<<<< HEAD
-=======
-import torch
 import ray
->>>>>>> 49548fc8
 from langchain.text_splitter import RecursiveCharacterTextSplitter
 import time
-import ray
 
 import daft
 from daft import col
@@ -56,33 +51,7 @@
         )
     return chunks
 
-
-<<<<<<< HEAD
-=======
-@daft.udf(
-    return_dtype=daft.DataType.fixed_size_list(daft.DataType.float32(), EMBEDDING_DIM),
-    concurrency=NUM_GPU_NODES,
-    num_gpus=1.0,
-    batch_size=EMBEDDING_BATCH_SIZE,
-)
-class Embedder:
-    def __init__(self):
-        from sentence_transformers import SentenceTransformer
-
-        device = "cuda" if torch.cuda.is_available() else "cpu"
-        self.model = SentenceTransformer(EMBED_MODEL_ID, device=device)
-        self.model.compile()
-
-    def __call__(self, text_col):
-        if len(text_col) == 0:
-            return []
-        embeddings = self.model.encode(
-            text_col.to_pylist(),
-        )
-        return embeddings
-
 start_time = time.time()
->>>>>>> 49548fc8
 df = daft.read_parquet(INPUT_PATH)
 df = df.where(daft.col("file_name").str.endswith(".pdf"))
 df = df.with_column("pdf_bytes", df["uploaded_pdf_path"].url.download())
