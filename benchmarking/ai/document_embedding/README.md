--- conflicted
+++ resolved
@@ -10,19 +10,8 @@
 
 ## Performance Results
 
-<<<<<<< HEAD
-| Engine                    | Runtime |
-| ------------------------- | ------- |
-| udf + download (original) | 1m 54s  |
-| func + download           | 1m 54s  |
-| func + file               | 4m 54s  |
-| udf + file                | 4m 14s  |
-| Ray Data                  | 16m 10s |
-| Spark                     | 8m 4s   |
-=======
 | Engine   | Runtime |
 |----------|---------|
 | Daft     | 1m 54s  |
 | Ray Data | 14m 32s |
-| Spark    | 8m 4s   |
->>>>>>> 26eea07c
+| Spark    | 8m 4s   |