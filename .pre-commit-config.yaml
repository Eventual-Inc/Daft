--- conflicted
+++ resolved
@@ -10,10 +10,7 @@
   rev: v1.15.0
   hooks:
   - id: mypy
-<<<<<<< HEAD
-=======
     args: ['--strict', '--ignore-missing-imports']
->>>>>>> 5db2e18e
     additional_dependencies: [types-requests, types-PyYAML, types-tabulate, pandas-stubs]
     files: daft
     exclude: daft/pickle/.*\.py
