--- conflicted
+++ resolved
@@ -82,11 +82,10 @@
 docs-serve: .venv ## Build Daft documentation in development server
 	JUPYTER_PLATFORM_DIRS=1 uv run mkdocs serve -f mkdocs.yml
 
-<<<<<<< HEAD
 .PHONY: daft-proto
 daft-proto: check-toolchain .venv ## Build Daft proto sources to avoid protoc build-time dependency.
 	trap 'mv src/daft-proto/build.rs src/daft-proto/.build.rs' EXIT && mv src/daft-proto/.build.rs src/daft-proto/build.rs && cargo build -p daft-proto
-=======
+
 .PHONY: check-format
 check-format: check-toolchain .venv  ## Check if code is properly formatted
 	source $(VENV_BIN)/activate && pre-commit run --all-files
@@ -106,7 +105,6 @@
 .PHONY: precommit
 precommit:  check-toolchain .venv  ## Run all pre-commit hooks
 	source $(VENV_BIN)/activate && pre-commit run --all-files
->>>>>>> 9150a0c9
 
 .PHONY: clean
 clean:
