--- conflicted
+++ resolved
@@ -57,10 +57,7 @@
 	ctlptl apply -f kubernetes-ops/ctlptl.yaml
 	@kubectl create namespace eventual-hub
 	@kubectl create secret generic auth0-client-secret -n eventual-hub --from-literal=client_secret=$(AUTH0_JUPYTERHUB_CLIENT_SECRET)
-<<<<<<< HEAD
 	@kubectl create secret generic jupyterhub -n eventual-hub --from-literal=admin-token=$(shell openssl rand -hex 32)
-=======
->>>>>>> 24bb3148
 	tilt up; ret=$$?; \
 	ctlptl delete cluster kind; \
 	exit $$ret