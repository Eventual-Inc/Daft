--- conflicted
+++ resolved
@@ -15,7 +15,6 @@
 
 ## Numeric Types
 
-<<<<<<< HEAD
 | Type         | Name                       | Aliases                         | Description             |
 | ------------ | -------------------------- | ------------------------------- | ----------------------- |
 | `int8`       | `TINYINT`                  | `INT1`                          | 8-bit signed integer    |
@@ -29,21 +28,6 @@
 | `float32`    | `REAL`                     | `FLOAT(p)`, `FLOAT32`           | 32-bit floating point   |
 | `float64`    | `DOUBLE [PRECISION]`       | `FLOAT(p)`, `FLOAT64` , `FLOAT` | 64-bit floating point   |
 | `decimal128` | `DEC(p,s)`, `DECIMAL(p,s)` | `NUMERIC(p,s)`                  | Fixed-point number      |
-=======
-| Type         | Name                       | Aliases           | Description             |
-| ------------ | -------------------------- | ----------------- | ----------------------- |
-| `int8`       | `TINYINT`                  | `INT1`            | 8-bit signed integer    |
-| `int16`      | `SMALLINT`                 | `INT2`, `INT16`   | 16-bit signed integer   |
-| `int32`      | `INT`, `INTEGER`           | `INT4`, `INT32`   | 32-bit signed integer   |
-| `int64`      | `BIGINT`                   | `INT8`, `INT64`   | 64-bit signed integer   |
-| `uint8`      | `TINYINT UNSIGNED`         | `UINT1`           | 8-bit unsigned integer  |
-| `uint16`     | `SMALLINT UNSIGNED`        | `UINT2`, `UINT16` | 16-bit unsigned integer |
-| `uint32`     | `INT UNSIGNED`             | `UINT4`, `UINT32` | 32-bit unsigned integer |
-| `uint64`     | `BIGINT UNSIGNED`          | `UINT8`, `UINT64` | 64-bit unsigned integer |
-| `float32`    | `REAL`                     | `FLOAT(P)`        | 32-bit floating point   |
-| `float64`    | `DOUBLE [PRECISION]`       | `FLOAT(P)`        | 64-bit floating point   |
-| `decimal128` | `DEC(P,S)`, `DECIMAL(P,S)` | `NUMERIC(P,S)`    | Fixed-point number      |
->>>>>>> b00723e5
 
 
 ## Text Types
