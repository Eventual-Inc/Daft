# I/O

Daft offers a variety of approaches to creating a DataFrame from reading various data sources (in-memory data, files, data catalogs, and integrations) and writing to various data sources. See more about [I/O](../io.md) in Daft User Guide.

## Input

<!-- from_ -->

::: daft.from_arrow
    options:
        heading_level: 3

::: daft.from_dask_dataframe
    options:
        heading_level: 3

::: daft.from_glob_path
    options:
        heading_level: 3

::: daft.from_pandas
    options:
        heading_level: 3

::: daft.from_pydict
    options:
        heading_level: 3

::: daft.from_pylist
    options:
        heading_level: 3

::: daft.from_ray_dataset
    options:
        heading_level: 3

<!-- read_ -->

::: daft.read_csv
    options:
        heading_level: 3

::: daft.read_deltalake
    options:
        heading_level: 3

::: daft.read_hudi
    options:
        heading_level: 3

::: daft.read_iceberg
    options:
        heading_level: 3

::: daft.read_json
    options:
        heading_level: 3

::: daft.read_lance
    options:
        heading_level: 3

::: daft.read_parquet
    options:
        heading_level: 3

::: daft.read_sql
    options:
        heading_level: 3

::: daft.read_warc
    options:
        heading_level: 3

::: daft.sql.sql.sql
    options:
        heading_level: 3

## Output

<!-- write_ -->

::: daft.dataframe.DataFrame.write_csv
    options:
        heading_level: 3

::: daft.dataframe.DataFrame.write_deltalake
    options:
        heading_level: 3

::: daft.dataframe.DataFrame.write_iceberg
    options:
        heading_level: 3

::: daft.dataframe.DataFrame.write_lance
    options:
        heading_level: 3

::: daft.dataframe.DataFrame.write_parquet
    options:
        heading_level: 3

## User-Defined

Daft supports diverse input sources and output sinks, this section covers lower-level APIs which we are evolving for more advanced usage.

!!! warning "Warning"

    These APIs are considered experimental.

::: daft.io.source.DataSource
    options:
        filters: ["!^_"]
        heading_level: 3

::: daft.io.source.DataSourceTask
    options:
        filters: ["!^_"]
        heading_level: 3

::: daft.io.sink.DataSink
    options:
        filters: ["!^_"]
        heading_level: 3

::: daft.io.sink.WriteOutput
    options:
        filters: ["!^_"]
        heading_level: 3

## Pushdowns

Daft supports predicate, projection, and limit pushdowns.
<<<<<<< HEAD

<!-- Learn more about [Pushdowns](../advanced/pushdowns.md) in the Daft User Guide. -->
=======
>>>>>>> d7fd0955

::: daft.io.pushdowns.Pushdowns
    options:
        filters: ["!^_"]
        heading_level: 3

::: daft.io.scan.ScanOperator
    options:
        filters: ["!^_"]<|MERGE_RESOLUTION|>--- conflicted
+++ resolved
@@ -131,11 +131,6 @@
 ## Pushdowns
 
 Daft supports predicate, projection, and limit pushdowns.
-<<<<<<< HEAD
-
-<!-- Learn more about [Pushdowns](../advanced/pushdowns.md) in the Daft User Guide. -->
-=======
->>>>>>> d7fd0955
 
 ::: daft.io.pushdowns.Pushdowns
     options:
