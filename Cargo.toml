--- conflicted
+++ resolved
@@ -176,13 +176,9 @@
   # "src/spark-connect-script",
   "src/generated/spark-connect",
   "src/common/partitioning",
-<<<<<<< HEAD
-  "src/daft-ray-execution",
+  "src/daft-py-runners",
+  "src/daft-context",
   "dashboard/proxy-service"
-=======
-  "src/daft-py-runners",
-  "src/daft-context"
->>>>>>> 1b5a0773
 ]
 
 [workspace.dependencies]
