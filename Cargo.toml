--- conflicted
+++ resolved
@@ -1,84 +1,84 @@
 [dependencies]
-common-daft-config = { path = "src/common/daft-config", default-features = false }
-common-display = { path = "src/common/display", default-features = false }
-common-file-formats = { path = "src/common/file-formats", default-features = false }
-common-hashable-float-wrapper = { path = "src/common/hashable-float-wrapper", default-features = false }
-common-partitioning = { path = "src/common/partitioning", default-features = false }
-common-resource-request = { path = "src/common/resource-request", default-features = false }
-common-runtime = { path = "src/common/runtime", default-features = false }
-common-scan-info = { path = "src/common/scan-info", default-features = false }
-common-system-info = { path = "src/common/system-info", default-features = false }
-common-tracing = { path = "src/common/tracing", default-features = false }
-common-version = { path = "src/common/version", default-features = false }
-daft-catalog = { path = "src/daft-catalog", default-features = false }
-daft-catalog-python-catalog = { path = "src/daft-catalog/python-catalog", optional = true }
-daft-compression = { path = "src/daft-compression", default-features = false }
-daft-connect = { path = "src/daft-connect", optional = true }
-daft-core = { path = "src/daft-core", default-features = false }
-daft-csv = { path = "src/daft-csv", default-features = false }
-daft-dsl = { path = "src/daft-dsl", default-features = false }
-daft-functions = { path = "src/daft-functions" }
-daft-functions-json = { path = "src/daft-functions-json", default-features = false }
-daft-hash = { path = "src/daft-hash", default-features = false }
-daft-image = { path = "src/daft-image", default-features = false }
-daft-io = { path = "src/daft-io", default-features = false }
-daft-json = { path = "src/daft-json", default-features = false }
-daft-local-execution = { path = "src/daft-local-execution", default-features = false }
-daft-local-plan = { path = "src/daft-local-plan", default-features = false }
-daft-logical-plan = { path = "src/daft-logical-plan", default-features = false }
-daft-micropartition = { path = "src/daft-micropartition", default-features = false }
-daft-minhash = { path = "src/daft-minhash", default-features = false }
-daft-parquet = { path = "src/daft-parquet", default-features = false }
-daft-physical-plan = { path = "src/daft-physical-plan", default-features = false }
-daft-scan = { path = "src/daft-scan", default-features = false }
-daft-scheduler = { path = "src/daft-scheduler", default-features = false }
-daft-sql = { path = "src/daft-sql", default-features = false }
-daft-stats = { path = "src/daft-stats", default-features = false }
-daft-table = { path = "src/daft-table", default-features = false }
-daft-writers = { path = "src/daft-writers", default-features = false }
-lazy_static = { workspace = true }
-log = { workspace = true }
-lzma-sys = { version = "*", features = ["static"] }
-pyo3 = { workspace = true, optional = true }
-pyo3-log = { workspace = true, optional = true }
-sysinfo = { workspace = true }
+common-daft-config = {path = "src/common/daft-config", default-features = false}
+common-display = {path = "src/common/display", default-features = false}
+common-file-formats = {path = "src/common/file-formats", default-features = false}
+common-hashable-float-wrapper = {path = "src/common/hashable-float-wrapper", default-features = false}
+common-partitioning = {path = "src/common/partitioning", default-features = false}
+common-resource-request = {path = "src/common/resource-request", default-features = false}
+common-runtime = {path = "src/common/runtime", default-features = false}
+common-scan-info = {path = "src/common/scan-info", default-features = false}
+common-system-info = {path = "src/common/system-info", default-features = false}
+common-tracing = {path = "src/common/tracing", default-features = false}
+common-version = {path = "src/common/version", default-features = false}
+daft-catalog = {path = "src/daft-catalog", default-features = false}
+daft-catalog-python-catalog = {path = "src/daft-catalog/python-catalog", optional = true}
+daft-compression = {path = "src/daft-compression", default-features = false}
+daft-connect = {path = "src/daft-connect", optional = true}
+daft-core = {path = "src/daft-core", default-features = false}
+daft-csv = {path = "src/daft-csv", default-features = false}
+daft-dsl = {path = "src/daft-dsl", default-features = false}
+daft-functions = {path = "src/daft-functions"}
+daft-functions-json = {path = "src/daft-functions-json", default-features = false}
+daft-hash = {path = "src/daft-hash", default-features = false}
+daft-image = {path = "src/daft-image", default-features = false}
+daft-io = {path = "src/daft-io", default-features = false}
+daft-json = {path = "src/daft-json", default-features = false}
+daft-local-execution = {path = "src/daft-local-execution", default-features = false}
+daft-local-plan = {path = "src/daft-local-plan", default-features = false}
+daft-logical-plan = {path = "src/daft-logical-plan", default-features = false}
+daft-micropartition = {path = "src/daft-micropartition", default-features = false}
+daft-minhash = {path = "src/daft-minhash", default-features = false}
+daft-parquet = {path = "src/daft-parquet", default-features = false}
+daft-physical-plan = {path = "src/daft-physical-plan", default-features = false}
+daft-scan = {path = "src/daft-scan", default-features = false}
+daft-scheduler = {path = "src/daft-scheduler", default-features = false}
+daft-sql = {path = "src/daft-sql", default-features = false}
+daft-stats = {path = "src/daft-stats", default-features = false}
+daft-table = {path = "src/daft-table", default-features = false}
+daft-writers = {path = "src/daft-writers", default-features = false}
+lazy_static = {workspace = true}
+log = {workspace = true}
+lzma-sys = {version = "*", features = ["static"]}
+pyo3 = {workspace = true, optional = true}
+pyo3-log = {workspace = true, optional = true}
+sysinfo = {workspace = true}
 
 [features]
 # maturin will turn this on
 python = [
-    "common-daft-config/python",
-    "common-display/python",
-    "common-partitioning/python",
-    "common-resource-request/python",
-    "common-scan-info/python",
-    "common-system-info/python",
-    "daft-catalog-python-catalog/python",
-    "daft-catalog/python",
-    "daft-connect/python",
-    "daft-core/python",
-    "daft-csv/python",
-    "daft-dsl/python",
-    "daft-functions-json/python",
-    "daft-functions/python",
-    "daft-image/python",
-    "daft-io/python",
-    "daft-json/python",
-    "daft-local-execution/python",
-    "daft-local-plan/python",
-    "daft-logical-plan/python",
-    "daft-micropartition/python",
-    "daft-parquet/python",
-    "daft-physical-plan/python",
-    "daft-scan/python",
-    "daft-scheduler/python",
-    "daft-sql/python",
-    "daft-stats/python",
-    "daft-table/python",
-    "daft-writers/python",
-    "dep:daft-catalog-python-catalog",
-    "dep:daft-connect",
-    "dep:pyo3",
-    "dep:pyo3-log",
+  "common-daft-config/python",
+  "common-display/python",
+  "common-partitioning/python",
+  "common-resource-request/python",
+  "common-scan-info/python",
+  "common-system-info/python",
+  "daft-catalog-python-catalog/python",
+  "daft-catalog/python",
+  "daft-connect/python",
+  "daft-core/python",
+  "daft-csv/python",
+  "daft-dsl/python",
+  "daft-functions-json/python",
+  "daft-functions/python",
+  "daft-image/python",
+  "daft-io/python",
+  "daft-json/python",
+  "daft-local-execution/python",
+  "daft-local-plan/python",
+  "daft-logical-plan/python",
+  "daft-micropartition/python",
+  "daft-parquet/python",
+  "daft-physical-plan/python",
+  "daft-scan/python",
+  "daft-scheduler/python",
+  "daft-sql/python",
+  "daft-stats/python",
+  "daft-table/python",
+  "daft-writers/python",
+  "dep:daft-catalog-python-catalog",
+  "dep:daft-connect",
+  "dep:pyo3",
+  "dep:pyo3-log"
 ]
 
 [lib]
@@ -95,8 +95,8 @@
 ignored = ["lzma-sys"]
 
 [patch.crates-io]
-arrow2 = { path = "src/arrow2" }
-parquet2 = { path = "src/parquet2" }
+arrow2 = {path = "src/arrow2"}
+parquet2 = {path = "src/parquet2"}
 
 [profile.bench]
 debug = true
@@ -110,10 +110,10 @@
 
 [profile.dev-bench]
 codegen-units = 16
-debug = 1            # include symbols
+debug = 1  # include symbols
 inherits = "release"
 lto = 'thin'
-strip = "none"       # dont strip
+strip = "none"  # dont strip
 
 [profile.release-lto]
 codegen-units = 1
@@ -127,58 +127,58 @@
 debug = true
 
 [target.'cfg(not(target_env = "msvc"))'.dependencies]
-libc = { version = "^0.2.150", default-features = false }
-tikv-jemallocator = { version = "0.6.0", features = [
-    "disable_initial_exec_tls",
-] }
+libc = {version = "^0.2.150", default-features = false}
+tikv-jemallocator = {version = "0.6.0", features = [
+  "disable_initial_exec_tls"
+]}
 
 [workspace]
 members = [
-    "src/arrow2",
-    "src/common/daft-config",
-    "src/common/display",
-    "src/common/error",
-    "src/common/io-config",
-    "src/common/scan-info",
-    "src/common/system-info",
-    "src/common/treenode",
-    "src/daft-catalog",
-    "src/daft-core",
-    "src/daft-csv",
-    "src/daft-dsl",
-    "src/daft-functions",
-    "src/daft-functions-json",
-    "src/daft-hash",
-    "src/daft-image",
-    "src/daft-io",
-    "src/daft-json",
-    "src/daft-local-execution",
-    "src/daft-local-plan",
-    "src/daft-logical-plan",
-    "src/daft-micropartition",
-    "src/daft-parquet",
-    "src/daft-physical-plan",
-    "src/daft-scan",
-    "src/daft-scheduler",
-    "src/daft-sketch",
-    "src/daft-sql",
-    "src/daft-table",
-    "src/daft-writers",
-    "src/hyperloglog",
-    "src/daft-connect",
-    "src/parquet2",
-    # "src/spark-connect-script",
-    "src/generated/spark-connect",
-    "src/common/partitioning",
+  "src/arrow2",
+  "src/common/daft-config",
+  "src/common/display",
+  "src/common/error",
+  "src/common/io-config",
+  "src/common/scan-info",
+  "src/common/system-info",
+  "src/common/treenode",
+  "src/daft-catalog",
+  "src/daft-core",
+  "src/daft-csv",
+  "src/daft-dsl",
+  "src/daft-functions",
+  "src/daft-functions-json",
+  "src/daft-hash",
+  "src/daft-image",
+  "src/daft-io",
+  "src/daft-json",
+  "src/daft-local-execution",
+  "src/daft-local-plan",
+  "src/daft-logical-plan",
+  "src/daft-micropartition",
+  "src/daft-parquet",
+  "src/daft-physical-plan",
+  "src/daft-scan",
+  "src/daft-scheduler",
+  "src/daft-sketch",
+  "src/daft-sql",
+  "src/daft-table",
+  "src/daft-writers",
+  "src/hyperloglog",
+  "src/daft-connect",
+  "src/parquet2",
+  # "src/spark-connect-script",
+  "src/generated/spark-connect",
+  "src/common/partitioning"
 ]
 
 [workspace.dependencies]
 approx = "0.5.1"
 async-compat = "0.2.3"
-async-compression = { version = "0.4.12", features = [
-    "tokio",
-    "all-algorithms",
-] }
+async-compression = {version = "0.4.12", features = [
+  "tokio",
+  "all-algorithms"
+]}
 async-stream = "0.3.6"
 async-trait = "0.1.79"
 base64 = "0.22.1"
@@ -186,23 +186,8 @@
 chrono = "0.4.38"
 chrono-tz = "0.10.0"
 comfy-table = "7.1.1"
-<<<<<<< HEAD
-common-daft-config = { path = "src/common/daft-config" }
-common-error = { path = "src/common/error", default-features = false }
-common-runtime = { path = "src/common/runtime", default-features = false }
-daft-core = { path = "src/daft-core" }
-daft-dsl = { path = "src/daft-dsl" }
-daft-hash = { path = "src/daft-hash" }
-daft-local-execution = { path = "src/daft-local-execution" }
-daft-logical-plan = { path = "src/daft-logical-plan" }
-daft-micropartition = { path = "src/daft-micropartition" }
-daft-scan = { path = "src/daft-scan" }
-daft-schema = { path = "src/daft-schema" }
-daft-table = { path = "src/daft-table" }
-=======
 common-daft-config = {path = "src/common/daft-config"}
 common-error = {path = "src/common/error", default-features = false}
-common-file-formats = {path = "src/common/file-formats"}
 common-runtime = {path = "src/common/runtime", default-features = false}
 daft-core = {path = "src/daft-core"}
 daft-dsl = {path = "src/daft-dsl"}
@@ -213,7 +198,6 @@
 daft-scan = {path = "src/daft-scan"}
 daft-schema = {path = "src/daft-schema"}
 daft-table = {path = "src/daft-table"}
->>>>>>> c0574930
 derivative = "2.2.0"
 derive_builder = "0.20.2"
 futures = "0.3.30"
@@ -237,26 +221,26 @@
 rstest = "0.18.2"
 serde_json = "1.0.133"
 sha1 = "0.11.0-pre.4"
-sketches-ddsketch = { version = "0.2.2", features = ["use_serde"] }
-snafu = { version = "0.7.4", features = ["futures"] }
-spark-connect = { path = "src/generated/spark-connect", default-features = false }
+sketches-ddsketch = {version = "0.2.2", features = ["use_serde"]}
+snafu = {version = "0.7.4", features = ["futures"]}
+spark-connect = {path = "src/generated/spark-connect", default-features = false}
 sqlparser = "0.51.0"
 sysinfo = "0.32.0"
 tango-bench = "0.6.0"
 test-log = "0.2.16"
 thiserror = "1.0.63"
 tiktoken-rs = "0.5.9"
-tokio = { version = "1.37.0", features = [
-    "net",
-    "time",
-    "bytes",
-    "process",
-    "signal",
-    "macros",
-    "rt",
-    "rt-multi-thread",
-] }
-tokio-stream = { version = "0.1.14", features = ["fs", "io-util", "time"] }
+tokio = {version = "1.37.0", features = [
+  "net",
+  "time",
+  "bytes",
+  "process",
+  "signal",
+  "macros",
+  "rt",
+  "rt-multi-thread"
+]}
+tokio-stream = {version = "0.1.14", features = ["fs", "io-util", "time"]}
 tokio-util = "0.7.11"
 tracing = "0.1"
 typed-builder = "0.20.0"
@@ -318,7 +302,7 @@
 inline_always = "allow"
 into_iter_without_iter = "allow"
 items_after_statements = "allow"
-iter_with_drain = "allow"                    # REMOVE
+iter_with_drain = "allow"  # REMOVE
 iter_without_into_iter = "allow"
 manual_let_else = "allow"
 many_single_char_names = "allow"
@@ -334,23 +318,23 @@
 needless_pass_by_value = "allow"
 needless_return = "allow"
 nonminimal_bool = "allow"
-nursery = { level = "deny", priority = -1 }
+nursery = {level = "deny", priority = -1}
 only_used_in_recursion = "allow"
 option_if_let_else = "allow"
-pedantic = { level = "deny", priority = -1 }
-perf = { level = "deny", priority = -1 }
+pedantic = {level = "deny", priority = -1}
+perf = {level = "deny", priority = -1}
 redundant_closure = "allow"
 redundant_closure_for_method_calls = "allow"
 redundant_else = "allow"
 redundant_pub_crate = "allow"
 return_self_not_must_use = "allow"
-significant_drop_in_scrutinee = "allow"      # REMOVE
-significant_drop_tightening = "allow"        # REMOVE
+significant_drop_in_scrutinee = "allow"  # REMOVE
+significant_drop_tightening = "allow"  # REMOVE
 similar_names = "allow"
 single_match = "allow"
 single_match_else = "allow"
 struct_excessive_bools = "allow"
-style = { level = "deny", priority = 1 }
+style = {level = "deny", priority = 1}
 suspicious_operation_groupings = "allow"
 too_many_lines = "allow"
 trivially_copy_pass_by_ref = "allow"
@@ -365,7 +349,7 @@
 # used_underscore_items = "allow" # REMOVE
 unused_self = "allow"
 use-self = "deny"
-used_underscore_binding = "allow" # REMOVE REMOVE
+used_underscore_binding = "allow"  # REMOVE REMOVE
 wildcard_imports = "allow"
 zero_sized_map_values = "allow"
 
