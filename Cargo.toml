--- conflicted
+++ resolved
@@ -63,18 +63,15 @@
   "daft-sql/python",
   "daft-stats/python",
   "daft-table/python",
-<<<<<<< HEAD
   "daft-functions/python",
   "daft-functions-json/python",
   "daft-writers/python",
   "common-daft-config/python",
   "common-system-info/python",
   "common-display/python",
-  "common-resource-request/python"
-=======
+  "common-resource-request/python",
   "dep:pyo3",
   "dep:pyo3-log"
->>>>>>> f966e02e
 ]
 
 [lib]
@@ -155,14 +152,10 @@
   "src/daft-scheduler",
   "src/daft-sketch",
   "src/daft-sql",
-<<<<<<< HEAD
   "src/daft-writers",
-  "src/hyperloglog"
-=======
   "src/daft-table",
   "src/hyperloglog",
   "src/parquet2"
->>>>>>> f966e02e
 ]
 
 [workspace.dependencies]
