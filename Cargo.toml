[dependencies]
common-daft-config = {path = "src/common/daft-config", default-features = false}
common-display = {path = "src/common/display", default-features = false}
common-file-formats = {path = "src/common/file-formats", default-features = false}
common-hashable-float-wrapper = {path = "src/common/hashable-float-wrapper", default-features = false}
common-resource-request = {path = "src/common/resource-request", default-features = false}
common-system-info = {path = "src/common/system-info", default-features = false}
common-tracing = {path = "src/common/tracing", default-features = false}
common-version = {path = "src/common/version", default-features = false}
daft-compression = {path = "src/daft-compression", default-features = false}
daft-core = {path = "src/daft-core", default-features = false}
daft-csv = {path = "src/daft-csv", default-features = false}
daft-dsl = {path = "src/daft-dsl", default-features = false}
daft-functions = {path = "src/daft-functions", default-features = false}
<<<<<<< HEAD
daft-functions-json = {path = "src/daft-functions-json", default-features = false}
=======
daft-image = {path = "src/daft-image", default-features = false}
>>>>>>> 3e2d25b7
daft-io = {path = "src/daft-io", default-features = false}
daft-json = {path = "src/daft-json", default-features = false}
daft-local-execution = {path = "src/daft-local-execution", default-features = false}
daft-micropartition = {path = "src/daft-micropartition", default-features = false}
daft-minhash = {path = "src/daft-minhash", default-features = false}
daft-parquet = {path = "src/daft-parquet", default-features = false}
daft-plan = {path = "src/daft-plan", default-features = false}
daft-scan = {path = "src/daft-scan", default-features = false}
daft-scheduler = {path = "src/daft-scheduler", default-features = false}
daft-sql = {path = "src/daft-sql", default-features = false}
daft-stats = {path = "src/daft-stats", default-features = false}
daft-table = {path = "src/daft-table", default-features = false}
lazy_static = {workspace = true}
log = {workspace = true}
lzma-sys = {version = "*", features = ["static"]}
pyo3 = {workspace = true, optional = true}
pyo3-log = {workspace = true, optional = true}
sysinfo = {workspace = true}

[features]
# maturin will turn this on
python = [
  "dep:pyo3",
  "dep:pyo3-log",
  "daft-core/python",
  "daft-csv/python",
  "daft-dsl/python",
  "daft-local-execution/python",
  "daft-io/python",
  "daft-image/python",
  "daft-json/python",
  "daft-micropartition/python",
  "daft-parquet/python",
  "daft-plan/python",
  "daft-scan/python",
  "daft-scheduler/python",
  "daft-stats/python",
  "daft-sql/python",
  "daft-table/python",
  "daft-functions/python",
  "daft-functions-json/python",
  "common-daft-config/python",
  "common-system-info/python",
  "common-display/python",
  "common-resource-request/python"
]

[lib]
crate-type = ["cdylib"]
name = "daft"

[package]
edition = "2021"
name = "daft"
publish = false
version = "0.3.0-dev0"

[package.metadata.cargo-machete]
ignored = ["lzma_sys"]

[patch.crates-io]
arrow2 = {path = "src/arrow2"}
parquet2 = {path = "src/parquet2"}

[profile.bench]
debug = true

[profile.dev]
overflow-checks = false

[profile.dev-bench]
codegen-units = 16
debug = 1  # include symbols
inherits = "release"
lto = 'thin'
strip = "none"  # dont strip

[profile.release-lto]
codegen-units = 1
inherits = "release"
lto = 'fat'

[profile.rust-analyzer]
inherits = "dev"

[target.'cfg(not(target_env = "msvc"))'.dependencies]
libc = {version = "^0.2.150", default-features = false}
tikv-jemallocator = {version = "0.5.4", features = [
  "disable_initial_exec_tls"
]}

[workspace]
members = [
  "src/arrow2",
  "src/parquet2",
  "src/common/display",
  "src/common/error",
  "src/common/io-config",
  "src/common/treenode",
  "src/common/daft-config",
  "src/common/system-info",
  "src/daft-core",
  "src/daft-local-execution",
  "src/daft-io",
  "src/daft-image",
  "src/daft-parquet",
  "src/daft-csv",
  "src/daft-json",
  "src/daft-dsl",
  "src/daft-table",
  "src/daft-plan",
  "src/daft-physical-plan",
  "src/daft-micropartition",
  "src/daft-scan",
  "src/daft-scheduler",
  "src/daft-sketch",
  "src/daft-functions",
  "src/daft-functions-json",
  "src/daft-sql",
  "src/hyperloglog"
]

[workspace.dependencies]
async-compat = "0.2.3"
async-compression = {version = "0.4.12", features = [
  "tokio",
  "all-algorithms"
]}
async-stream = "0.3.5"
async-trait = "0.1.79"
base64 = "0.22.1"
bytes = "1.6.0"
chrono = "0.4.38"
chrono-tz = "0.8.4"
comfy-table = "7.1.1"
dyn-clone = "1"
futures = "0.3.30"
html-escape = "0.2.13"
indexmap = "2.1.0"
itertools = "0.11"
jaq-core = "1.2.0"
jaq-interpret = "1.2.0"
jaq-parse = "1.0.0"
jaq-std = "1.2.0"
num-derive = "0.3.3"
num-traits = "0.2"
once_cell = "1.19.0"
pretty_assertions = "1.4.0"
rand = "^0.8"
rayon = "1.10.0"
regex = "1.10.4"
rstest = "0.18.2"
serde_json = "1.0.116"
sketches-ddsketch = {version = "0.2.2", features = ["use_serde"]}
snafu = {version = "0.7.4", features = ["futures"]}
sqlparser = "0.49.0"
sysinfo = "0.30.12"
test-log = "0.2.16"
thiserror = "1.0.63"
tiktoken-rs = "0.5.9"
tokio = {version = "1.37.0", features = [
  "net",
  "time",
  "bytes",
  "process",
  "signal",
  "macros",
  "rt",
  "rt-multi-thread"
]}
tokio-stream = {version = "0.1.14", features = ["fs", "io-util", "time"]}
tokio-util = "0.7.11"
tracing = "0.1"
url = "2.4.0"

[workspace.dependencies.arrow2]
path = "src/arrow2"

[workspace.dependencies.bincode]
version = "1.3.3"

[workspace.dependencies.derive_more]
features = ["display"]
version = "1.0.0"

[workspace.dependencies.lazy_static]
version = "1.4.0"

[workspace.dependencies.log]
features = ["std"]
version = "0.4.19"

[workspace.dependencies.parquet2]
# branch = "sammy/owned-page-stream"
features = ['async']
path = "src/parquet2"

[workspace.dependencies.pyo3]
features = ["extension-module", "multiple-pymethods", "abi3-py38"]
version = "0.19.2"

[workspace.dependencies.pyo3-log]
version = "0.8.3"

[workspace.dependencies.serde]
features = ["derive", "rc"]
version = "1.0.200"

[workspace.package]
edition = "2021"
version = "0.3.0-dev0"<|MERGE_RESOLUTION|>--- conflicted
+++ resolved
@@ -12,11 +12,8 @@
 daft-csv = {path = "src/daft-csv", default-features = false}
 daft-dsl = {path = "src/daft-dsl", default-features = false}
 daft-functions = {path = "src/daft-functions", default-features = false}
-<<<<<<< HEAD
 daft-functions-json = {path = "src/daft-functions-json", default-features = false}
-=======
 daft-image = {path = "src/daft-image", default-features = false}
->>>>>>> 3e2d25b7
 daft-io = {path = "src/daft-io", default-features = false}
 daft-json = {path = "src/daft-json", default-features = false}
 daft-local-execution = {path = "src/daft-local-execution", default-features = false}
