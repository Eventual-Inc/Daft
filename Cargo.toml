--- conflicted
+++ resolved
@@ -23,11 +23,8 @@
 daft-dsl = {path = "src/daft-dsl", default-features = false}
 daft-functions = {path = "src/daft-functions"}
 daft-functions-json = {path = "src/daft-functions-json", default-features = false}
-<<<<<<< HEAD
 daft-functions-list = {path = "src/daft-functions-list", default-features = false}
-=======
 daft-functions-utf8 = {path = "src/daft-functions-utf8", default-features = false}
->>>>>>> d7fd0955
 daft-hash = {path = "src/daft-hash", default-features = false}
 daft-image = {path = "src/daft-image", default-features = false}
 daft-io = {path = "src/daft-io", default-features = false}
@@ -77,11 +74,8 @@
   "daft-distributed/python",
   "daft-dsl/python",
   "daft-functions-json/python",
-<<<<<<< HEAD
   "daft-functions-list/python",
-=======
   "daft-functions-utf8/python",
->>>>>>> d7fd0955
   "daft-functions/python",
   "daft-image/python",
   "daft-io/python",
@@ -175,11 +169,8 @@
   "src/daft-dsl",
   "src/daft-functions",
   "src/daft-functions-json",
-<<<<<<< HEAD
   "src/daft-functions-list",
-=======
   "src/daft-functions-utf8",
->>>>>>> d7fd0955
   "src/daft-hash",
   "src/daft-image",
   "src/daft-io",
@@ -231,11 +222,8 @@
 daft-dsl = {path = "src/daft-dsl"}
 daft-functions = {path = "src/daft-functions"}
 daft-functions-json = {path = "src/daft-functions-json"}
-<<<<<<< HEAD
 daft-functions-list = {path = "src/daft-functions-list"}
-=======
 daft-functions-utf8 = {path = "src/daft-functions-utf8"}
->>>>>>> d7fd0955
 daft-hash = {path = "src/daft-hash"}
 daft-local-execution = {path = "src/daft-local-execution"}
 daft-logical-plan = {path = "src/daft-logical-plan"}
