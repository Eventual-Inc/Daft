[dependencies]
common-daft-config = {path = "src/common/daft-config", default-features = false}
common-display = {path = "src/common/display", default-features = false}
common-file-formats = {path = "src/common/file-formats", default-features = false}
common-hashable-float-wrapper = {path = "src/common/hashable-float-wrapper", default-features = false}
common-partitioning = {path = "src/common/partitioning", default-features = false}
common-resource-request = {path = "src/common/resource-request", default-features = false}
common-runtime = {path = "src/common/runtime", default-features = false}
common-scan-info = {path = "src/common/scan-info", default-features = false}
common-system-info = {path = "src/common/system-info", default-features = false}
common-tracing = {path = "src/common/tracing", default-features = false}
common-version = {path = "src/common/version", default-features = false}
daft-algebra = {path = "src/daft-algebra", default-features = false}
daft-catalog = {path = "src/daft-catalog", default-features = false}
daft-cli = {path = "src/daft-cli", default-features = false}
daft-compression = {path = "src/daft-compression", default-features = false}
daft-connect = {path = "src/daft-connect", optional = true}
daft-context = {path = "src/daft-context", default-features = false}
daft-core = {path = "src/daft-core", default-features = false}
daft-csv = {path = "src/daft-csv", default-features = false}
daft-dashboard = {path = "src/daft-dashboard", default-features = false}
daft-distributed = {path = "src/daft-distributed", default-features = false}
daft-dsl = {path = "src/daft-dsl", default-features = false}
<<<<<<< HEAD
daft-functions = {path = "src/daft-functions", default-features = false}
daft-io = {path = "src/daft-io", default-features = false, optional=true}
=======
daft-functions = {path = "src/daft-functions"}
daft-functions-binary = {path = "src/daft-functions-binary", default-features = false}
daft-functions-json = {path = "src/daft-functions-json", default-features = false}
daft-functions-list = {path = "src/daft-functions-list", default-features = false}
daft-functions-serde = {path = "src/daft-functions-serde", default-features = false}
daft-functions-temporal = {path = "src/daft-functions-temporal", default-features = false}
daft-functions-tokenize = {path = "src/daft-functions-tokenize", default-features = false}
daft-functions-uri = {path = "src/daft-functions-uri", default-features = false}
daft-functions-utf8 = {path = "src/daft-functions-utf8", default-features = false}
daft-hash = {path = "src/daft-hash", default-features = false}
daft-image = {path = "src/daft-image", default-features = false}
daft-io = {path = "src/daft-io", default-features = false}
daft-ir = {path = "src/daft-ir", default-features = false}
>>>>>>> 6b13716f
daft-json = {path = "src/daft-json", default-features = false}
daft-local-execution = {path = "src/daft-local-execution", default-features = false}
daft-local-plan = {path = "src/daft-local-plan", default-features = false}
daft-logical-plan = {path = "src/daft-logical-plan", default-features = false}
daft-micropartition = {path = "src/daft-micropartition", default-features = false}
daft-minhash = {path = "src/daft-minhash", default-features = false}
daft-parquet = {path = "src/daft-parquet", default-features = false}
daft-physical-plan = {path = "src/daft-physical-plan", default-features = false}
daft-proto = {path = "src/daft-proto", default-features = false}
daft-py-runners = {path = "src/daft-py-runners", default-features = false}
daft-recordbatch = {path = "src/daft-recordbatch", default-features = false}
daft-scan = {path = "src/daft-scan", default-features = false}
daft-scheduler = {path = "src/daft-scheduler", default-features = false}
daft-session = {path = "src/daft-session", default-features = false}
daft-shuffles = {path = "src/daft-shuffles", default-features = false}
daft-sql = {path = "src/daft-sql", default-features = false}
daft-stats = {path = "src/daft-stats", default-features = false}
daft-warc = {path = "src/daft-warc", default-features = false}
daft-writers = {path = "src/daft-writers", default-features = false}
log = {workspace = true}
lzma-sys = {version = "*", features = ["static"]}
pyo3 = {workspace = true, optional = true}
pyo3-log = {workspace = true, optional = true}
sysinfo = {workspace = true}

[features]
# maturin will turn this on
python = [
  "dep:pyo3",
  "dep:pyo3-log",
  "common-daft-config/python",
  "common-display/python",
  "common-partitioning/python",
  "common-resource-request/python",
  "common-file-formats/python",
  "common-scan-info/python",
  "common-system-info/python",
  "daft-catalog/python",
  "daft-cli/python",
  "daft-connect/python",
  "daft-context/python",
  "daft-core/python",
  "daft-csv/python",
  "daft-dashboard/python",
  "daft-distributed/python",
  "daft-dsl/python",
  "daft-functions-binary/python",
  "daft-functions-json/python",
  "daft-functions-list/python",
  "daft-functions-utf8/python",
  "daft-functions/python",
  "daft-image/python",
  "daft-io/python",
  "daft-ir/python",
  "daft-json/python",
  "daft-local-execution/python",
  "daft-local-plan/python",
  "daft-logical-plan/python",
  "daft-micropartition/python",
  "daft-parquet/python",
  "daft-physical-plan/python",
  "daft-scan/python",
  "daft-scheduler/python",
  "daft-sql/python",
  "daft-session/python",
  "daft-shuffles/python",
  "daft-stats/python",
  "daft-recordbatch/python",
  "daft-writers/python"
]
enable_hdfs = ["daft-io/enable_hdfs"]

[lib]
crate-type = ["cdylib"]
name = "daft"

[package]
edition = "2021"
name = "daft"
publish = false
version = "0.3.0-dev0"

[package.metadata.cargo-machete]
ignored = ["lzma-sys"]

[patch.crates-io]
arrow2 = {path = "src/arrow2"}
parquet-format-safe = {path = "src/parquet-format-safe"}
parquet2 = {path = "src/parquet2"}

[profile.bench]
debug = true

[profile.dev]
debug = "line-tables-only"
overflow-checks = false

[profile.dev.build-override]
opt-level = 3

[profile.dev-bench]
codegen-units = 16
debug = 1  # include symbols
inherits = "release"
lto = 'thin'
strip = "none"  # dont strip

[profile.release-lto]
codegen-units = 1
inherits = "release"
lto = 'fat'

[profile.rust-analyzer]
inherits = "dev"

[profile.test]
debug = true

[target.'cfg(not(target_env = "msvc"))'.dependencies]
libc = {version = "^0.2.150", default-features = false}
tikv-jemallocator = {version = "0.6.0", features = [
  "disable_initial_exec_tls"
]}

[workspace]
members = [
  "src/arrow2",
  "src/common/daft-config",
  "src/common/display",
  "src/common/error",
  "src/common/io-config",
  "src/common/macros",
  "src/common/partitioning",
  "src/common/scan-info",
  "src/common/system-info",
  "src/common/treenode",
  "src/daft-algebra",
  "src/daft-catalog",
  "src/daft-connect",
  "src/daft-context",
  "src/daft-core",
  "src/daft-csv",
  "src/daft-dashboard",
  "src/daft-dsl",
  "src/daft-functions",
  "src/daft-functions-binary",
  "src/daft-functions-json",
  "src/daft-functions-list",
  "src/daft-functions-uri",
  "src/daft-functions-tokenize",
  "src/daft-functions-utf8",
  "src/daft-functions-temporal",
  "src/daft-hash",
  "src/daft-image",
  "src/daft-io",
  "src/daft-ir",
  "src/daft-json",
  "src/daft-local-execution",
  "src/daft-local-plan",
  "src/daft-logical-plan",
  "src/daft-micropartition",
  "src/daft-parquet",
  "src/daft-physical-plan",
  "src/daft-proto",
  "src/daft-py-runners",
  "src/daft-scan",
  "src/daft-scheduler",
  "src/daft-session",
  "src/daft-shuffles",
  "src/daft-sketch",
  "src/daft-sql",
  "src/daft-recordbatch",
  "src/daft-warc",
  "src/daft-writers",
  "src/hyperloglog",
  "src/parquet2",
  "src/parquet-format-safe",
  "src/generated/spark-connect",
  "src/daft-cli"
]

[workspace.dependencies]
approx = "0.5.1"
async-compat = "0.2.3"
async-compression = {version = "0.4.12", features = [
  "tokio",
  "all-algorithms"
]}
async-stream = "0.3.6"
async-trait = "0.1.79"
base64 = "0.22.1"
bytes = "1.8.0"
chrono = "0.4.38"
chrono-tz = "0.10.0"
comfy-table = "7.1.1"
common-daft-config = {path = "src/common/daft-config"}
common-display = {path = "src/common/display", default-features = false}
common-error = {path = "src/common/error", default-features = false}
common-file-formats = {path = "src/common/file-formats"}
common-runtime = {path = "src/common/runtime", default-features = false}
daft-algebra = {path = "src/daft-algebra"}
daft-context = {path = "src/daft-context"}
daft-core = {path = "src/daft-core"}
daft-dsl = {path = "src/daft-dsl"}
daft-functions = {path = "src/daft-functions"}
daft-functions-binary = {path = "src/daft-functions-binary"}
daft-functions-json = {path = "src/daft-functions-json"}
daft-functions-list = {path = "src/daft-functions-list"}
daft-functions-temporal = {path = "src/daft-functions-temporal"}
daft-functions-tokenize = {path = "src/daft-functions-tokenize"}
daft-functions-uri = {path = "src/daft-functions-uri"}
daft-functions-utf8 = {path = "src/daft-functions-utf8"}
daft-hash = {path = "src/daft-hash"}
daft-io = {path = "src/daft-io"}
daft-ir = {path = "src/daft-ir"}
daft-local-execution = {path = "src/daft-local-execution"}
daft-logical-plan = {path = "src/daft-logical-plan"}
daft-micropartition = {path = "src/daft-micropartition"}
daft-proto = {path = "src/daft-proto"}
daft-py-runners = {path = "src/daft-py-runners"}
daft-recordbatch = {path = "src/daft-recordbatch"}
daft-scan = {path = "src/daft-scan"}
daft-schema = {path = "src/daft-schema"}
daft-session = {path = "src/daft-session"}
daft-sql = {path = "src/daft-sql"}
derive_builder = "0.20.2"
educe = "0.6.0"
futures = "0.3.30"
html-escape = "0.2.13"
indexmap = "2.9.0"
itertools = "0.14"
jaq-core = "2.2.0"
jaq-json = {version = "1.1.2", features = ["serde_json"]}
jaq-std = "2.1.1"
mur3 = "0.1.0"
num-derive = "0.4.2"
num-format = "0.4.4"
num-traits = "0.2"
opentelemetry = {version = "0.29", features = ["trace", "metrics"]}
opentelemetry-otlp = {version = "0.29", features = ["grpc-tonic"]}
opentelemetry_sdk = "0.29"
parking_lot = "0.12.3"
path_macro = "1.0.0"
pretty_assertions = "1.4.1"
proptest = "1.5.0"
prost = "0.13.5"
prost-types = "0.13.5"
rand = "^0.8"
rayon = "1.10.0"
regex = "1.10.4"
rstest = "0.18.2"
serde_json = "1.0.133"
sha1 = "0.11.0-pre.4"
simdutf8 = "0.1.5"
sketches-ddsketch = {version = "0.2.2", features = ["use_serde"]}
snafu = {version = "0.7.4", features = ["futures"]}
spark-connect = {path = "src/generated/spark-connect", default-features = false}
sqlparser = "0.51.0"
sysinfo = "0.32.0"
tango-bench = "0.6.0"
test-log = "0.2.16"
thiserror = "2.0.12"
tiktoken-rs = "0.7.0"
tokio = {version = "1.37.0", features = [
  "net",
  "time",
  "bytes",
  "process",
  "signal",
  "macros",
  "rt",
  "rt-multi-thread"
]}
tokio-stream = {version = "0.1.14", features = ["fs", "io-util", "time"]}
tokio-util = "0.7.11"
tonic = "0.12.3"
tonic-build = "0.12.3"
tracing = "0.1"
typed-builder = "0.20.0"
typetag = "0.2.18"
url = "2.4.0"
uuid = {version = "1.17.0", features = ["v4"]}
xxhash-rust = "0.8.12"

[workspace.dependencies.arrow2]
features = ["serde_types"]
path = "src/arrow2"

[workspace.dependencies.bincode]
version = "1.3.3"

[workspace.dependencies.derive_more]
features = ["display", "from"]
version = "2.0.1"

[workspace.dependencies.log]
features = ["std"]
version = "0.4.19"

[workspace.dependencies.parquet-format-safe]
features = ['async']
path = "src/parquet-format-safe"

[workspace.dependencies.parquet2]
# branch = "sammy/owned-page-stream"
features = ['async']
path = "src/parquet2"

[workspace.dependencies.pyo3]
features = ["extension-module", "multiple-pymethods", "abi3-py39", "indexmap", "chrono"]
version = "0.25.1"

[workspace.dependencies.pyo3-async-runtimes]
features = ["attributes", "tokio-runtime"]
version = "0.25"

[workspace.dependencies.pyo3-log]
version = "0.12.1"

[workspace.dependencies.serde]
features = ["derive", "rc"]
version = "1.0.200"

[workspace.lints.clippy]
as_conversions = "allow"
cast-sign-loss = "allow"
cast_lossless = "allow"
cast_possible_truncation = "allow"
cast_possible_wrap = "allow"
cast_precision_loss = "allow"
cognitive_complexity = "allow"
dbg_macro = "deny"
default_trait_access = "allow"
doc-markdown = "allow"
doc_link_with_quotes = "allow"
enum_glob_use = "allow"
float_cmp = "allow"
fn_params_excessive_bools = "allow"
from_iter_instead_of_collect = "allow"
future_not_send = "allow"
if_not_else = "allow"
implicit_hasher = "allow"
inline_always = "allow"
into_iter_without_iter = "allow"
items_after_statements = "allow"
iter_with_drain = "allow"  # REMOVE
iter_without_into_iter = "allow"
manual_let_else = "allow"
many_single_char_names = "allow"
map_unwrap_or = "allow"
match_bool = "allow"
match_same_arms = "allow"
match_wildcard_for_single_variants = "allow"
missing-panics-doc = "allow"
missing_const_for_fn = "allow"
missing_errors_doc = "allow"
module_name_repetitions = "allow"
must_use_candidate = "allow"
needless_pass_by_value = "allow"
needless_return = "allow"
nonminimal_bool = "allow"
nursery = {level = "deny", priority = -1}
only_used_in_recursion = "allow"
option_if_let_else = "allow"
pedantic = {level = "deny", priority = -1}
perf = {level = "deny", priority = -1}
redundant_closure = "allow"
redundant_closure_for_method_calls = "allow"
redundant_else = "allow"
redundant_pub_crate = "allow"
return_self_not_must_use = "allow"
significant_drop_in_scrutinee = "allow"  # REMOVE
significant_drop_tightening = "allow"  # REMOVE
similar_names = "allow"
single_match = "allow"
single_match_else = "allow"
struct_excessive_bools = "allow"
style = {level = "deny", priority = 1}
suspicious_operation_groupings = "allow"
too_many_lines = "allow"
trivially_copy_pass_by_ref = "allow"
type_repetition_in_bounds = "allow"
uninlined_format_args = "allow"
unnecessary_wraps = "allow"
unnested_or_patterns = "allow"
unreadable_literal = "allow"
# todo: remove this at some point
unsafe_derive_deserialize = "allow"
unused_async = "allow"
unused_self = "allow"
use-self = "deny"
used_underscore_binding = "allow"  # REMOVE REMOVE
# pyo3 does an extra .into() for pyfunctions which clippy doesn't like
useless_conversion = "allow"
wildcard_imports = "allow"
zero_sized_map_values = "allow"

[workspace.package]
edition = "2021"
version = "0.3.0-dev0"<|MERGE_RESOLUTION|>--- conflicted
+++ resolved
@@ -21,10 +21,6 @@
 daft-dashboard = {path = "src/daft-dashboard", default-features = false}
 daft-distributed = {path = "src/daft-distributed", default-features = false}
 daft-dsl = {path = "src/daft-dsl", default-features = false}
-<<<<<<< HEAD
-daft-functions = {path = "src/daft-functions", default-features = false}
-daft-io = {path = "src/daft-io", default-features = false, optional=true}
-=======
 daft-functions = {path = "src/daft-functions"}
 daft-functions-binary = {path = "src/daft-functions-binary", default-features = false}
 daft-functions-json = {path = "src/daft-functions-json", default-features = false}
@@ -36,9 +32,8 @@
 daft-functions-utf8 = {path = "src/daft-functions-utf8", default-features = false}
 daft-hash = {path = "src/daft-hash", default-features = false}
 daft-image = {path = "src/daft-image", default-features = false}
-daft-io = {path = "src/daft-io", default-features = false}
+daft-io = {path = "src/daft-io", default-features = false, optional = true}
 daft-ir = {path = "src/daft-ir", default-features = false}
->>>>>>> 6b13716f
 daft-json = {path = "src/daft-json", default-features = false}
 daft-local-execution = {path = "src/daft-local-execution", default-features = false}
 daft-local-plan = {path = "src/daft-local-plan", default-features = false}
@@ -65,6 +60,7 @@
 sysinfo = {workspace = true}
 
 [features]
+enable_hdfs = ["daft-io/enable_hdfs"]
 # maturin will turn this on
 python = [
   "dep:pyo3",
@@ -109,7 +105,6 @@
   "daft-recordbatch/python",
   "daft-writers/python"
 ]
-enable_hdfs = ["daft-io/enable_hdfs"]
 
 [lib]
 crate-type = ["cdylib"]
