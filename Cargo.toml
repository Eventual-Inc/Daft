--- conflicted
+++ resolved
@@ -3,11 +3,8 @@
 common-display = {path = "src/common/display", default-features = false}
 common-file-formats = {path = "src/common/file-formats", default-features = false}
 common-hashable-float-wrapper = {path = "src/common/hashable-float-wrapper", default-features = false}
-<<<<<<< HEAD
 common-logging = {path = "src/common/logging", default-features = false}
-=======
 common-metrics = {path = "src/common/metrics", default-features = false}
->>>>>>> 82699acc
 common-partitioning = {path = "src/common/partitioning", default-features = false}
 common-resource-request = {path = "src/common/resource-request", default-features = false}
 common-runtime = {path = "src/common/runtime", default-features = false}
@@ -269,7 +266,7 @@
 futures = "0.3.30"
 html-escape = "0.2.13"
 indexmap = "2.9.0"
-indicatif = "0.17"
+indicatif = "0.18"
 itertools = "0.14"
 jaq-core = "2.2.0"
 jaq-json = {version = "1.1.2", features = ["serde_json"]}
