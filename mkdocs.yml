# Documentation: https://squidfunk.github.io/mkdocs-material/

# Project Information
site_name: Daft Documentation
site_author: Eventual
site_url: https://www.getdaft.io/projects/docs/en/stable/
site_description: |
  Welcome to Daft Documentation! Daft is a unified data engine for data engineering, analytics, and ML/AI.
copyright: '&copy; Copyright 2025, Eventual <img referrerpolicy="no-referrer-when-downgrade" src="https://static.scarf.sh/a.png?x-pxid=2293a436-7808-4c74-9bf3-d3e86e4eed91" />'

# Repository
repo_name: Daft
repo_url: https://github.com/Eventual-Inc/Daft

# Sitemap
nav:
- Daft User Guide:
  - Overview: index.md
  - Terminology: terms.md
  - Installation: install.md
  - Quickstart: quickstart.md
  - Core Concepts: core_concepts.md
  - SQL: sql_overview.md
  - Sessions: sessions.md
  - Catalogs: catalogs.md
  - Spark Connect: spark_connect.md
  - Distributed Computing: distributed.md
  - Advanced:
    - Managing Memory Usage: advanced/memory.md
    - Partitioning: advanced/partitioning.md
  - Integrations:
    - Catalogs & Tables:
      - Apache Iceberg: integrations/iceberg.md
      - Apache Hudi: integrations/hudi.md
      - Delta Lake: integrations/delta_lake.md
      - S3 Tables: integrations/s3tables.md
      - Unity Catalog: integrations/unity_catalog.md
    - Storage:
      - Amazon Web Services: integrations/aws.md
      - Hugging Face Datasets: integrations/huggingface.md
      - Microsoft Azure: integrations/azure.md
      - SQL: integrations/sql.md
    - Ray: integrations/ray.md
<<<<<<< HEAD
=======
    - Unity Catalog: integrations/unity_catalog.md
    - Apache Iceberg: integrations/iceberg.md
    - Delta Lake: integrations/delta_lake.md
    - Apache Hudi: integrations/hudi.md
    - Amazon Web Services: integrations/aws.md
    - Microsoft Azure: integrations/azure.md
    - SQL: integrations/sql.md
    - Hugging Face Datasets: integrations/huggingface.md
    - S3 Tables: integrations/s3tables.md
    - Glue: integrations/glue.md
>>>>>>> 260a408f
  - Resources:
    - Architecture: resources/architecture.md
    - DataFrame Comparison: resources/dataframe_comparison.md
    - Tutorials: resources/tutorials.md
    - Benchmarks: resources/benchmarks/tpch.md # Benchmarks can expand into a folder once we have more
    - Telemetry: resources/telemetry.md
  - Migration Guide:
    - Coming from Dask: migration/dask_migration.md
- Python API:
  - Overview: api/index.md
  - DataFrame Creation: api/dataframe_creation.md
  - DataFrame: api/dataframe.md
  - Expressions: api/expressions.md
  - Functions: api/functions.md
  - Sessions: api/sessions.md
  - Catalogs & Tables: api/catalogs_tables.md
  - Schema: api/schema.md
  - DataTypes: api/datatypes.md
  - Groupby: api/groupby.md
  - User-Defined Functions: api/udf.md
  - Series: api/series.md
  - Configuration: api/config.md
  - Miscellaneous: api/misc.md
- SQL Reference:
  - Overview: sql/index.md
  - Statements:
    - SELECT: sql/statements/select.md
    - SHOW: sql/statements/show.md
    - USE: sql/statements/use.md
  - Data Types: sql/datatypes.md
  # Disabled until identifier modes are supported.
  # - Identifiers: sql/identifiers.md

# Configuration
theme:
  name: material
  locale: en
  logo: img/daft.png
  favicon: img/favicon.png
  font:
    text: Oxygen
    code: consolas
  features:
  - search.suggest
  - search.highlight
  - content.code.copy   # add copy button to code sections
  - content.tabs.link   # If one tab switches Python to SQL, all tabs switch
  - toc.follow
  - toc.integrate   # adds page subsections to left-hand menu (instead of right-hand menu)
  - navigation.footer
  - navigation.tracking   # url in address bar is automatically updated with active anchor as highlighted in TOC
  - navigation.tabs   # moves nav bar to top, with secondary left-hand menu
  - navigation.tabs.sticky   # top nav bar remains visible when scrolling down
  - navigation.top   # back-to-top button
  - navigation.instant
    # - navigation.sections # fixed sections
    # - navigation.expand # drop down sections
    # - navigation.path # breadcrumb navigation is rendered above title of each page
    # - navigation.indexes # section header can also be a doc BUT! clashes with toc.integrate for the top-level page

  palette:
  - media: "(prefers-color-scheme)"
    toggle:
      icon: material/white-balance-sunny
      name: Switch to light mode
  - media: "(prefers-color-scheme: light)"
    scheme: default
    primary: custom
    accent: custom
    toggle:
      icon: material/weather-night
      name: Switch to dark mode
  - media: "(prefers-color-scheme: dark)"
    scheme: slate
    primary: black
    accent: custom
    toggle:
      icon: material/theme-light-dark
      name: Switch to system preference
  icon:
    admonition:
      quote: octicons/question-16

# Additional Configuration
extra:
  analytics:
    provider: google
    property: G-YN4QSRPV0K
    feedback:
      title: Was this page helpful?
      ratings:
      - icon: material/emoticon-happy-outline
        name: This page was helpful
        data: 1
        note: >-
          Thanks for your feedback!
      - icon: material/emoticon-sad-outline
        name: This page could be improved
        data: 0
        note: >-
          Thanks for your feedback! Help us improve this page by
          <a href="https://github.com/Eventual-Inc/Daft/issues" target="_blank" rel="noopener">submitting an issue</a> on our Daft repo.
  social:
  - icon: fontawesome/brands/github
    link: https://github.com/Eventual-Inc/Daft
  - icon: fontawesome/brands/slack
    link: https://join.slack.com/t/dist-data/shared_invite/zt-2e77olvxw-uyZcPPV1SRchhi8ah6ZCtg
  - icon: fontawesome/brands/linkedin
    link: https://www.linkedin.com/showcase/daft-dataframe/
  - icon: fontawesome/brands/x-twitter
    link: https://x.com/daft_dataframe
  - icon: fontawesome/brands/youtube
    link: https://www.youtube.com/@daftdf
  - icon: simple/substack
    link: https://blog.getdaft.io/

  # This is a macro you should use to refer to paths
  # When referring to methods, the syntax is {{ api_path }}/path/to/method
  # api_path: api_docs/doc_gen

# Additional Style
extra_css:
- css/extra.css

extra_javascript:
- js/custom.js

# Extensions
markdown_extensions:
- admonition
- toc:
    toc_depth: 3
    permalink: "#"
- pymdownx.tabbed:
    alternate_style: true
- pymdownx.snippets:
    check_paths: true
      # base_path: ['docs/source', "."]
      # dedent_subsections: true
- pymdownx.superfences
- pymdownx.details
- attr_list
- md_in_html
- pymdownx.emoji:
    emoji_index: !!python/name:material.extensions.emoji.twemoji
    emoji_generator: !!python/name:material.extensions.emoji.to_svg
- pymdownx.highlight:
    linenums: true

# Plugins
plugins:
- markdown-exec
- mkdocs-jupyter:
    enable: false
    execute: false
    include_source: true
- search:
    separator: '[\s\u200b\-_,:!=\[\]()"`/]+|\.(?!\d)|&[lg]t;|(?!\b)(?=[A-Z][a-z])'
# - macros
- autorefs
- minify:
    minify_html: true
    minify_css: true
- mkdocstrings:
    handlers:
      python:
        options:
          docstring_style: google
          docstring_section_style: table
          heading_level: 2
          line_length: 60
          merge_init_into_class: true
          members_order: alphabetical # or source
          separate_signature: true
          show_bases: false
          show_if_no_docstring: true
          show_root_full_path: false
          show_root_heading: true
          show_signature_annotations: true
          show_source: true
          show_symbol_type_heading: true
          show_symbol_type_toc: true
          signature_crossrefs: true
          unwrap_annotated: true
          summary:
            attributes: false
            functions: true
          extra:
            trim_doctest_flags: true<|MERGE_RESOLUTION|>--- conflicted
+++ resolved
@@ -30,8 +30,9 @@
     - Partitioning: advanced/partitioning.md
   - Integrations:
     - Catalogs & Tables:
+      - Apache Hudi: integrations/hudi.md
       - Apache Iceberg: integrations/iceberg.md
-      - Apache Hudi: integrations/hudi.md
+      - AWS Glue: integrations/glue.md
       - Delta Lake: integrations/delta_lake.md
       - S3 Tables: integrations/s3tables.md
       - Unity Catalog: integrations/unity_catalog.md
@@ -41,19 +42,6 @@
       - Microsoft Azure: integrations/azure.md
       - SQL: integrations/sql.md
     - Ray: integrations/ray.md
-<<<<<<< HEAD
-=======
-    - Unity Catalog: integrations/unity_catalog.md
-    - Apache Iceberg: integrations/iceberg.md
-    - Delta Lake: integrations/delta_lake.md
-    - Apache Hudi: integrations/hudi.md
-    - Amazon Web Services: integrations/aws.md
-    - Microsoft Azure: integrations/azure.md
-    - SQL: integrations/sql.md
-    - Hugging Face Datasets: integrations/huggingface.md
-    - S3 Tables: integrations/s3tables.md
-    - Glue: integrations/glue.md
->>>>>>> 260a408f
   - Resources:
     - Architecture: resources/architecture.md
     - DataFrame Comparison: resources/dataframe_comparison.md
