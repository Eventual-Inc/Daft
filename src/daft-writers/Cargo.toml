[dependencies]
arrow-schema = {version = "54.2.1"}
arrow2 = {workspace = true, features = [
  "arrow",
  "io_ipc_compression"
]}
async-trait = {workspace = true}
common-daft-config = {path = "../common/daft-config", default-features = false}
common-error = {path = "../common/error", default-features = false}
common-file-formats = {path = "../common/file-formats", default-features = false}
common-runtime = {path = "../common/runtime", default-features = false}
daft-core = {path = "../daft-core", default-features = false}
daft-dsl = {path = "../daft-dsl", default-features = false}
daft-io = {path = "../daft-io", default-features = false}
daft-logical-plan = {path = "../daft-logical-plan", default-features = false}
daft-micropartition = {path = "../daft-micropartition", default-features = false}
daft-recordbatch = {path = "../daft-recordbatch", default-features = false, features = ["arrow"]}
parquet = {version = "54.2.1"}
pyo3 = {workspace = true, optional = true}
tokio = {workspace = true}
<<<<<<< HEAD
uuid = {version = "1.0", features = ["v4"]}
=======
>>>>>>> 5117945e

[features]
python = ["dep:pyo3", "common-file-formats/python", "common-error/python", "daft-dsl/python", "daft-io/python", "daft-logical-plan/python", "daft-micropartition/python"]

[lints]
workspace = true

[package]
edition = {workspace = true}
name = "daft-writers"
version = {workspace = true}<|MERGE_RESOLUTION|>--- conflicted
+++ resolved
@@ -18,10 +18,7 @@
 parquet = {version = "54.2.1"}
 pyo3 = {workspace = true, optional = true}
 tokio = {workspace = true}
-<<<<<<< HEAD
 uuid = {version = "1.0", features = ["v4"]}
-=======
->>>>>>> 5117945e
 
 [features]
 python = ["dep:pyo3", "common-file-formats/python", "common-error/python", "daft-dsl/python", "daft-io/python", "daft-logical-plan/python", "daft-micropartition/python"]
