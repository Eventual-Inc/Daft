use std::sync::Arc;

use common_error::{DaftError, DaftResult};
use common_file_formats::FileFormat;
use daft_core::prelude::*;
use daft_dsl::expr::bound_expr::BoundExpr;
use daft_logical_plan::OutputFileInfo;
use daft_micropartition::MicroPartition;
use daft_recordbatch::RecordBatch;

use crate::{
    json_writer::create_native_json_writer,
    parquet_writer::{create_native_parquet_writer, native_parquet_writer_supported},
    AsyncFileWriter, WriterFactory,
};

enum WriterType {
    Native,
    Pyarrow,
}

/// PhysicalWriterFactory is a factory for creating physical writers, i.e. parquet, csv writers.
pub struct PhysicalWriterFactory {
    output_file_info: OutputFileInfo<BoundExpr>,
    schema: SchemaRef,
    writer_type: WriterType,
}

impl PhysicalWriterFactory {
    pub fn new(
        output_file_info: OutputFileInfo<BoundExpr>,
        file_schema: SchemaRef,
        native_enabled: bool,
    ) -> DaftResult<Self> {
<<<<<<< HEAD
        let writer_type = match output_file_info.file_format {
            FileFormat::Parquet => {
                if native_enabled
                    && native_parquet_writer_supported(
                        output_file_info.file_format,
                        &output_file_info.root_dir,
                        &file_schema,
                        native_remote_enabled,
                    )?
                {
                    WriterType::Native
                } else {
                    WriterType::Pyarrow
                }
            }
            FileFormat::Json if native_enabled => WriterType::Native,
            _ => WriterType::Pyarrow,
=======
        let writer_type = if native_enabled
            && native_parquet_writer_supported(
                output_file_info.file_format,
                &output_file_info.root_dir,
                &file_schema,
            )? {
            WriterType::Native
        } else {
            WriterType::Pyarrow
>>>>>>> f923350c
        };

        Ok(Self {
            output_file_info,
            schema: file_schema,
            writer_type,
        })
    }
}

impl WriterFactory for PhysicalWriterFactory {
    type Input = Arc<MicroPartition>;
    type Result = Option<RecordBatch>;

    fn create_writer(
        &self,
        file_idx: usize,
        partition_values: Option<&RecordBatch>,
    ) -> DaftResult<Box<dyn AsyncFileWriter<Input = Self::Input, Result = Self::Result>>> {
        match self.writer_type {
            WriterType::Native => create_native_writer(
                &self.output_file_info.root_dir,
                file_idx,
                &self.schema,
                self.output_file_info.file_format,
                partition_values,
                self.output_file_info.io_config.clone(),
            ),
            WriterType::Pyarrow => create_pyarrow_file_writer(
                &self.output_file_info.root_dir,
                file_idx,
                self.output_file_info.compression.as_ref(),
                self.output_file_info.io_config.as_ref(),
                self.output_file_info.file_format,
                partition_values,
            ),
        }
    }
}

pub fn create_pyarrow_file_writer(
    root_dir: &str,
    file_idx: usize,
    compression: Option<&String>,
    io_config: Option<&daft_io::IOConfig>,
    format: FileFormat,
    partition: Option<&RecordBatch>,
) -> DaftResult<Box<dyn AsyncFileWriter<Input = Arc<MicroPartition>, Result = Option<RecordBatch>>>>
{
    match format {
        #[cfg(feature = "python")]
        FileFormat::Parquet => Ok(Box::new(crate::pyarrow::PyArrowWriter::new_parquet_writer(
            root_dir,
            file_idx,
            compression,
            io_config,
            partition,
        )?)),
        #[cfg(feature = "python")]
        FileFormat::Csv => Ok(Box::new(crate::pyarrow::PyArrowWriter::new_csv_writer(
            root_dir, file_idx, io_config, partition,
        )?)),
        _ => Err(DaftError::ComputeError(
            "Unsupported file format for physical write".to_string(),
        )),
    }
}

fn create_native_writer(
    root_dir: &str,
    file_idx: usize,
    schema: &SchemaRef,
    file_format: FileFormat,
    partition_values: Option<&RecordBatch>,
    io_config: Option<daft_io::IOConfig>,
) -> DaftResult<Box<dyn AsyncFileWriter<Input = Arc<MicroPartition>, Result = Option<RecordBatch>>>>
{
    match file_format {
        FileFormat::Parquet => {
            create_native_parquet_writer(root_dir, schema, file_idx, partition_values, io_config)
        }
        FileFormat::Json => {
            create_native_json_writer(root_dir, file_idx, partition_values, io_config)
        }
        _ => Err(DaftError::ComputeError(
            "Unsupported file format for native write".to_string(),
        )),
    }
}<|MERGE_RESOLUTION|>--- conflicted
+++ resolved
@@ -32,42 +32,52 @@
         file_schema: SchemaRef,
         native_enabled: bool,
     ) -> DaftResult<Self> {
-<<<<<<< HEAD
-        let writer_type = match output_file_info.file_format {
-            FileFormat::Parquet => {
-                if native_enabled
-                    && native_parquet_writer_supported(
-                        output_file_info.file_format,
-                        &output_file_info.root_dir,
-                        &file_schema,
-                        native_remote_enabled,
-                    )?
-                {
-                    WriterType::Native
-                } else {
-                    WriterType::Pyarrow
-                }
-            }
-            FileFormat::Json if native_enabled => WriterType::Native,
-            _ => WriterType::Pyarrow,
-=======
-        let writer_type = if native_enabled
-            && native_parquet_writer_supported(
-                output_file_info.file_format,
-                &output_file_info.root_dir,
-                &file_schema,
-            )? {
-            WriterType::Native
-        } else {
-            WriterType::Pyarrow
->>>>>>> f923350c
-        };
+        let writer_type =
+            Self::select_writer_type(&output_file_info, &file_schema, native_enabled)?;
 
         Ok(Self {
             output_file_info,
             schema: file_schema,
             writer_type,
         })
+    }
+
+    /// Determines which writer type to use based on file format and configuration.
+    fn select_writer_type(
+        output_file_info: &OutputFileInfo<BoundExpr>,
+        file_schema: &SchemaRef,
+        native_enabled: bool,
+    ) -> DaftResult<WriterType> {
+        match output_file_info.file_format {
+            FileFormat::Parquet => {
+                Self::select_parquet_writer_type(output_file_info, file_schema, native_enabled)
+            }
+            FileFormat::Json => Ok(WriterType::Native), // There is only a native implementation of the JSON writer.
+            _ => Ok(WriterType::Pyarrow), // Default to PyArrow for unsupported formats.
+        }
+    }
+
+    /// Selects writer type for Parquet format.
+    fn select_parquet_writer_type(
+        output_file_info: &OutputFileInfo<BoundExpr>,
+        file_schema: &SchemaRef,
+        native_enabled: bool,
+    ) -> DaftResult<WriterType> {
+        if !native_enabled {
+            return Ok(WriterType::Pyarrow);
+        }
+
+        let native_supported = native_parquet_writer_supported(
+            output_file_info.file_format,
+            &output_file_info.root_dir,
+            file_schema,
+        )?;
+
+        if native_supported {
+            Ok(WriterType::Native)
+        } else {
+            Ok(WriterType::Pyarrow)
+        }
     }
 }
 
