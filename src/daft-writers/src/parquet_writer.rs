--- conflicted
+++ resolved
@@ -65,23 +65,11 @@
     if !matches!(file_format, FileFormat::Parquet) {
         return Ok(false);
     }
-    // TODO(desmond): Currently we only support local writes.
-    // TODO(desmond): We return false on an error because S3n is incorrectly reported to be unsupported
-    // in parse_url. I'll fix this in another PR.
-<<<<<<< HEAD
-    let source_type = match parse_url(root_dir) {
-        Ok((st, _)) => st,
-        _ => return Ok(false),
-    };
+    let (source_type, _) = parse_url(root_dir)?;
     match source_type {
         SourceType::File => {}
         SourceType::S3 if remote_writes_enabled => {}
         _ => return Ok(false),
-=======
-    let (source_type, _) = parse_url(root_dir)?;
-    if !matches!(source_type, SourceType::File) {
-        return Ok(false);
->>>>>>> 0eb58963
     }
     // TODO(desmond): Currently we do not support extension and timestamp types.
     let arrow_schema = match file_schema.to_arrow() {
