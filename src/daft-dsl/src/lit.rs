--- conflicted
+++ resolved
@@ -99,7 +99,7 @@
                 tu.hash(state);
                 tz.hash(state);
             }
-            Duration(n, tu) => {
+            Self::Duration(n, tu) => {
                 n.hash(state);
                 tu.hash(state);
             }
@@ -133,7 +133,6 @@
     // `f` is a buffer, and this method must write the formatted string into it
     fn fmt(&self, f: &mut Formatter) -> Result {
         match self {
-<<<<<<< HEAD
             Self::Null => write!(f, "Null"),
             Self::Boolean(val) => write!(f, "{val}"),
             Self::Utf8(val) => write!(f, "\"{val}\""),
@@ -144,27 +143,10 @@
             Self::UInt64(val) => write!(f, "{val}"),
             Self::Date(val) => write!(f, "{}", display_date32(*val)),
             Self::Time(val, tu) => write!(f, "{}", display_time64(*val, tu)),
-            Self::Timestamp(val, tu, tz) => {
-                write!(f, "{}", display_timestamp(*val, tu, tz))
-            }
+            Self::Timestamp(val, tu, tz) => write!(f, "{}", display_timestamp(*val, tu, tz)),
+            Self::Duration(val, tu) => write!(f, "{}", display_duration(*val, tu)),
             Self::Float64(val) => write!(f, "{val:.1}"),
             Self::Decimal(val, precision, scale) => {
-=======
-            Null => write!(f, "Null"),
-            Boolean(val) => write!(f, "{val}"),
-            Utf8(val) => write!(f, "\"{val}\""),
-            Binary(val) => write!(f, "Binary[{}]", val.len()),
-            Int32(val) => write!(f, "{val}"),
-            UInt32(val) => write!(f, "{val}"),
-            Int64(val) => write!(f, "{val}"),
-            UInt64(val) => write!(f, "{val}"),
-            Date(val) => write!(f, "{}", display_date32(*val)),
-            Time(val, tu) => write!(f, "{}", display_time64(*val, tu)),
-            Timestamp(val, tu, tz) => write!(f, "{}", display_timestamp(*val, tu, tz)),
-            Duration(val, tu) => write!(f, "{}", display_duration(*val, tu)),
-            Float64(val) => write!(f, "{val:.1}"),
-            Decimal(val, precision, scale) => {
->>>>>>> f5cf5af3
                 write!(f, "{}", display_decimal128(*val, *precision, *scale))
             }
             Self::Series(series) => write!(f, "{}", display_series_literal(series)),
@@ -191,7 +173,6 @@
 impl LiteralValue {
     pub fn get_type(&self) -> DataType {
         match self {
-<<<<<<< HEAD
             Self::Null => DataType::Null,
             Self::Boolean(_) => DataType::Boolean,
             Self::Utf8(_) => DataType::Utf8,
@@ -203,24 +184,9 @@
             Self::Date(_) => DataType::Date,
             Self::Time(_, tu) => DataType::Time(*tu),
             Self::Timestamp(_, tu, tz) => DataType::Timestamp(*tu, tz.clone()),
+            Self::Duration(_, tu) => DataType::Duration(*tu),
             Self::Float64(_) => DataType::Float64,
             Self::Decimal(_, precision, scale) => {
-=======
-            Null => DataType::Null,
-            Boolean(_) => DataType::Boolean,
-            Utf8(_) => DataType::Utf8,
-            Binary(_) => DataType::Binary,
-            Int32(_) => DataType::Int32,
-            UInt32(_) => DataType::UInt32,
-            Int64(_) => DataType::Int64,
-            UInt64(_) => DataType::UInt64,
-            Date(_) => DataType::Date,
-            Time(_, tu) => DataType::Time(*tu),
-            Timestamp(_, tu, tz) => DataType::Timestamp(*tu, tz.clone()),
-            Duration(_, tu) => DataType::Duration(*tu),
-            Float64(_) => DataType::Float64,
-            Decimal(_, precision, scale) => {
->>>>>>> f5cf5af3
                 DataType::Decimal128(*precision as usize, *scale as usize)
             }
             Self::Series(series) => series.data_type().clone(),
@@ -254,17 +220,12 @@
                 let physical = Int64Array::from(("literal", [*val].as_slice()));
                 TimestampArray::new(Field::new("literal", self.get_type()), physical).into_series()
             }
-<<<<<<< HEAD
+            Self::Duration(val, ..) => {
+                let physical = Int64Array::from(("literal", [*val].as_slice()));
+                DurationArray::new(Field::new("literal", self.get_type()), physical).into_series()
+            }
             Self::Float64(val) => Float64Array::from(("literal", [*val].as_slice())).into_series(),
             Self::Decimal(val, ..) => {
-=======
-            Duration(val, ..) => {
-                let physical = Int64Array::from(("literal", [*val].as_slice()));
-                DurationArray::new(Field::new("literal", self.get_type()), physical).into_series()
-            }
-            Float64(val) => Float64Array::from(("literal", [*val].as_slice())).into_series(),
-            Decimal(val, ..) => {
->>>>>>> f5cf5af3
                 let physical = Int128Array::from(("literal", [*val].as_slice()));
                 Decimal128Array::new(Field::new("literal", self.get_type()), physical).into_series()
             }
@@ -305,13 +266,11 @@
                 display_timestamp(*val, tu, tz).replace('T', " ")
             ),
             // TODO(Colin): Implement the rest of the types in future work for SQL pushdowns.
-<<<<<<< HEAD
-            Self::Decimal(..) | Self::Series(..) | Self::Time(..) | Self::Binary(..) => {
-                display_sql_err
-            }
-=======
-            Decimal(..) | Series(..) | Time(..) | Binary(..) | Duration(..) => display_sql_err,
->>>>>>> f5cf5af3
+            Self::Decimal(..)
+            | Self::Series(..)
+            | Self::Time(..)
+            | Self::Binary(..)
+            | Self::Duration(..) => display_sql_err,
             #[cfg(feature = "python")]
             Self::Python(..) => display_sql_err,
             Self::Struct(..) => display_sql_err,
