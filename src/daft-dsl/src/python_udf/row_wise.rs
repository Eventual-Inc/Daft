use std::{fmt::Display, sync::Arc};

use common_error::DaftResult;
use daft_core::prelude::*;
use itertools::Itertools;
use serde::{Deserialize, Serialize};

use crate::{
    Expr, ExprRef,
    functions::{python::RuntimePyObject, scalar::ScalarFn},
    python_udf::PyScalarFn,
};

#[allow(clippy::too_many_arguments)]
pub fn row_wise_udf(
    name: &str,
    cls: RuntimePyObject,
    method: RuntimePyObject,
    is_async: bool,
    return_dtype: DataType,
    gpus: usize,
    use_process: Option<bool>,
    max_concurrency: Option<usize>,
    original_args: RuntimePyObject,
    args: Vec<ExprRef>,
) -> Expr {
    Expr::ScalarFn(ScalarFn::Python(PyScalarFn::RowWise(RowWisePyFn {
        function_name: Arc::from(name),
        cls,
        method,
        is_async,
        return_dtype,
        original_args,
        args,
        gpus,
        use_process,
        max_concurrency,
    })))
}

#[derive(Debug, Clone, Serialize, Deserialize, PartialEq, Eq, Hash)]
pub struct RowWisePyFn {
    pub function_name: Arc<str>,
    pub cls: RuntimePyObject,
    pub method: RuntimePyObject,
    pub is_async: bool,
    pub return_dtype: DataType,
    pub original_args: RuntimePyObject,
    pub args: Vec<ExprRef>,
    pub gpus: usize,
    pub use_process: Option<bool>,
    pub max_concurrency: Option<usize>,
}

impl Display for RowWisePyFn {
    fn fmt(&self, f: &mut std::fmt::Formatter<'_>) -> std::fmt::Result {
        let children_str = self.args.iter().map(|expr| expr.to_string()).join(", ");

        write!(f, "{}({})", self.function_name, children_str)
    }
}

impl RowWisePyFn {
    pub fn with_new_children(&self, children: Vec<ExprRef>) -> Self {
        assert_eq!(
            children.len(),
            self.args.len(),
            "There must be the same amount of new children as original."
        );

        Self {
            function_name: self.function_name.clone(),
            cls: self.cls.clone(),
            method: self.method.clone(),
            is_async: self.is_async,
            return_dtype: self.return_dtype.clone(),
            original_args: self.original_args.clone(),
            args: children,
            gpus: self.gpus,
            use_process: self.use_process,
            max_concurrency: self.max_concurrency,
        }
    }

    #[cfg(not(feature = "python"))]
    pub fn call(&self, _args: &[Series]) -> DaftResult<Series> {
        panic!("Cannot evaluate a RowWisePyFn without compiling for Python");
    }

    #[cfg(feature = "python")]
    pub fn call(&self, args: &[Series]) -> DaftResult<Series> {
        let num_rows = args
            .iter()
            .map(Series::len)
            .max()
            .expect("RowWisePyFn should have at least one argument");

        for a in args {
            assert!(
                a.len() == num_rows || a.len() == 1,
                "arg lengths differ: {} vs {}",
                num_rows,
                a.len()
            );
        }

        if self.is_async {
            self.call_async(args, num_rows)
        } else {
            self.call_serial(args, num_rows)
        }
    }

    #[cfg(feature = "python")]
    fn call_async(&self, args: &[Series], num_rows: usize) -> DaftResult<Series> {
        use daft_core::python::PySeries;
        use pyo3::prelude::*;
        let py_return_type = daft_core::python::PyDataType::from(self.return_dtype.clone());
        let cls_ref = self.cls.as_ref();
        let method_ref = self.method.as_ref();
        let args_ref = self.original_args.as_ref();

        Ok(pyo3::Python::attach(|py| {
            let f = py
                .import(pyo3::intern!(py, "daft.udf.execution"))?
                .getattr(pyo3::intern!(py, "call_async_batch"))?;

            let mut evaluated_args = Vec::with_capacity(num_rows);
            for i in 0..num_rows {
                let py_args_for_row = args
                    .iter()
                    .map(|s| {
                        let idx = if s.len() == 1 { 0 } else { i };
                        let lit = s.get_lit(idx);
                        lit.into_pyobject(py).map_err(|e| e.into())
                    })
                    .collect::<DaftResult<Vec<_>>>()?;

                evaluated_args.push(py_args_for_row);
            }

            let res = f.call1((
                cls_ref,
                method_ref,
                py_return_type.clone(),
                args_ref,
                evaluated_args,
            ))?;
            let name = args[0].name();

            let result_series = res.extract::<PySeries>()?.series;

            Ok::<_, PyErr>(result_series.rename(name))
        })?)
    }

    #[cfg(feature = "python")]
    fn call_serial(&self, args: &[Series], num_rows: usize) -> DaftResult<Series> {
        use daft_core::series::from_lit::series_from_literals_iter;
        use pyo3::prelude::*;

        let cls_ref = self.cls.as_ref();
        let method_ref = self.method.as_ref();
        let args_ref = self.original_args.as_ref();
        let name = args[0].name();
<<<<<<< HEAD
        let return_dtype = self.return_dtype.clone();
        let (s, errs) = Python::with_gil(|py| {
=======

        Python::attach(|py| {
>>>>>>> 5e520932
            let func = py
                .import(pyo3::intern!(py, "daft.udf.execution"))?
                .getattr(pyo3::intern!(py, "call_func"))?;

            // pre-allocating py_args vector so we're not creating a new vector for each iteration
            let mut py_args = Vec::with_capacity(args.len());
            let outputs = (0..num_rows).map(|i| {
                for s in args {
                    let idx = if s.len() == 1 { 0 } else { i };
                    let lit = s.get_lit(idx);
                    let pyarg = lit.into_pyobject(py)?;
                    py_args.push(pyarg);
                }

                let result = func.call1((cls_ref, method_ref, args_ref, &py_args))?;
                let result = Literal::from_pyobj(&result, Some(&return_dtype))?;

                py_args.clear();
                DaftResult::Ok(result)
            });

            series_from_literals_iter(outputs, self.return_dtype.clone())
        })?;
        if let Some(errs) = errs {
            let errs = errs
                .into_iter()
                .map(|(k, v)| format!("{}: {}", k, v))
                .join("\n");
            Err(common_error::DaftError::ComputeError(format!(
                "Error processing some rows:\n{errs}"
            )))
        } else {
            Ok(s.cast(&self.return_dtype)?.rename(name))
        }
    }
}<|MERGE_RESOLUTION|>--- conflicted
+++ resolved
@@ -163,13 +163,8 @@
         let method_ref = self.method.as_ref();
         let args_ref = self.original_args.as_ref();
         let name = args[0].name();
-<<<<<<< HEAD
         let return_dtype = self.return_dtype.clone();
-        let (s, errs) = Python::with_gil(|py| {
-=======
-
-        Python::attach(|py| {
->>>>>>> 5e520932
+        let (s, errs) = Python::attach(|py| {
             let func = py
                 .import(pyo3::intern!(py, "daft.udf.execution"))?
                 .getattr(pyo3::intern!(py, "call_func"))?;
