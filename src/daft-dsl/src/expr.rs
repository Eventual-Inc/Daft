use common_hashable_float_wrapper::FloatWrapper;
use daft_core::{
    count_mode::CountMode,
    datatypes::{try_mean_supertype, try_sum_supertype, DataType, Field, FieldID},
    schema::Schema,
    utils::supertype::try_get_supertype,
};
use itertools::Itertools;

use crate::{
    functions::{
        function_display, function_semantic_id, scalar_function_semantic_id,
        sketch::{HashableVecPercentiles, SketchExpr},
        struct_::StructExpr,
        FunctionEvaluator, ScalarFunction,
    },
    lit,
    optimization::{get_required_columns, requires_computation},
};

use common_error::{DaftError, DaftResult};

use serde::{Deserialize, Serialize};
use std::{
    fmt::{Display, Formatter, Result},
    io::{self, Write},
    sync::Arc,
};

use super::functions::FunctionExpr;

pub type ExprRef = Arc<Expr>;

#[derive(Debug, Clone, Serialize, Deserialize, PartialEq, Eq, Hash)]
pub enum Expr {
    Alias(ExprRef, Arc<str>),
    Agg(AggExpr),
    BinaryOp {
        op: Operator,
        left: ExprRef,
        right: ExprRef,
    },
    Cast(ExprRef, DataType),
    Column(Arc<str>),
    Function {
        func: FunctionExpr,
        inputs: Vec<ExprRef>,
    },
    Not(ExprRef),
    IsNull(ExprRef),
    NotNull(ExprRef),
    FillNull(ExprRef, ExprRef),
    IsIn(ExprRef, ExprRef),
    Between(ExprRef, ExprRef, ExprRef),
    Literal(lit::LiteralValue),
    IfElse {
        if_true: ExprRef,
        if_false: ExprRef,
        predicate: ExprRef,
    },
    ScalarFunction(ScalarFunction),
}

#[derive(Debug, Clone, Serialize, Deserialize, PartialEq, Hash, Eq)]
pub struct ApproxPercentileParams {
    pub child: ExprRef,
    pub percentiles: Vec<FloatWrapper<f64>>,
    pub force_list_output: bool,
}

#[derive(Debug, Clone, Serialize, Deserialize, PartialEq, Eq, Hash)]
pub enum AggExpr {
    Count(ExprRef, CountMode),
    Sum(ExprRef),
    ApproxSketch(ExprRef),
    ApproxPercentile(ApproxPercentileParams),
    MergeSketch(ExprRef),
    Mean(ExprRef),
    Min(ExprRef),
    Max(ExprRef),
    AnyValue(ExprRef, bool),
    List(ExprRef),
    Concat(ExprRef),
    MapGroups {
        func: FunctionExpr,
        inputs: Vec<ExprRef>,
    },
}

pub fn col<S: Into<Arc<str>>>(name: S) -> ExprRef {
    Expr::Column(name.into()).into()
}

pub fn binary_op(op: Operator, left: ExprRef, right: ExprRef) -> ExprRef {
    Expr::BinaryOp { op, left, right }.into()
}

impl AggExpr {
    pub fn name(&self) -> &str {
        use AggExpr::*;
        match self {
            Count(expr, ..)
            | Sum(expr)
            | ApproxSketch(expr)
            | ApproxPercentile(ApproxPercentileParams { child: expr, .. })
            | MergeSketch(expr)
            | Mean(expr)
            | Min(expr)
            | Max(expr)
            | AnyValue(expr, _)
            | List(expr)
            | Concat(expr) => expr.name(),
            MapGroups { func: _, inputs } => inputs.first().unwrap().name(),
        }
    }

    pub fn semantic_id(&self, schema: &Schema) -> FieldID {
        use AggExpr::*;
        match self {
            Count(expr, mode) => {
                let child_id = expr.semantic_id(schema);
                FieldID::new(format!("{child_id}.local_count({mode})"))
            }
            Sum(expr) => {
                let child_id = expr.semantic_id(schema);
                FieldID::new(format!("{child_id}.local_sum()"))
            }
            ApproxSketch(expr) => {
                let child_id = expr.semantic_id(schema);
                FieldID::new(format!("{child_id}.local_approx_sketch()"))
            }
            ApproxPercentile(ApproxPercentileParams {
                child: expr,
                percentiles,
                force_list_output,
            }) => {
                let child_id = expr.semantic_id(schema);
                FieldID::new(format!(
                    "{child_id}.local_approx_percentiles(percentiles={:?},force_list_output={force_list_output})",
                    percentiles,
                ))
            }
            MergeSketch(expr) => {
                let child_id = expr.semantic_id(schema);
                FieldID::new(format!("{child_id}.local_merge_sketch()"))
            }
            Mean(expr) => {
                let child_id = expr.semantic_id(schema);
                FieldID::new(format!("{child_id}.local_mean()"))
            }
            Min(expr) => {
                let child_id = expr.semantic_id(schema);
                FieldID::new(format!("{child_id}.local_min()"))
            }
            Max(expr) => {
                let child_id = expr.semantic_id(schema);
                FieldID::new(format!("{child_id}.local_max()"))
            }
            AnyValue(expr, ignore_nulls) => {
                let child_id = expr.semantic_id(schema);
                FieldID::new(format!(
                    "{child_id}.local_any_value(ignore_nulls={ignore_nulls})"
                ))
            }
            List(expr) => {
                let child_id = expr.semantic_id(schema);
                FieldID::new(format!("{child_id}.local_list()"))
            }
            Concat(expr) => {
                let child_id = expr.semantic_id(schema);
                FieldID::new(format!("{child_id}.local_concat()"))
            }
            MapGroups { func, inputs } => function_semantic_id(func, inputs, schema),
        }
    }

    pub fn children(&self) -> Vec<ExprRef> {
        use AggExpr::*;
        match self {
            Count(expr, ..)
            | Sum(expr)
            | ApproxSketch(expr)
            | ApproxPercentile(ApproxPercentileParams { child: expr, .. })
            | MergeSketch(expr)
            | Mean(expr)
            | Min(expr)
            | Max(expr)
            | AnyValue(expr, _)
            | List(expr)
            | Concat(expr) => vec![expr.clone()],
            MapGroups { func: _, inputs } => inputs.clone(),
        }
    }

    pub fn with_new_children(&self, children: Vec<ExprRef>) -> Self {
        use AggExpr::*;

        if let MapGroups { func: _, inputs } = &self {
            assert_eq!(children.len(), inputs.len());
        } else {
            assert_eq!(children.len(), 1);
        }
        match self {
            Count(_, count_mode) => Count(children[0].clone(), *count_mode),
            Sum(_) => Sum(children[0].clone()),
            Mean(_) => Mean(children[0].clone()),
            Min(_) => Min(children[0].clone()),
            Max(_) => Max(children[0].clone()),
            AnyValue(_, ignore_nulls) => AnyValue(children[0].clone(), *ignore_nulls),
            List(_) => List(children[0].clone()),
            Concat(_) => Concat(children[0].clone()),
            MapGroups { func, inputs: _ } => MapGroups {
                func: func.clone(),
                inputs: children,
            },
            ApproxPercentile(ApproxPercentileParams {
                percentiles,
                force_list_output,
                ..
            }) => ApproxPercentile(ApproxPercentileParams {
                child: children[0].clone(),
                percentiles: percentiles.clone(),
                force_list_output: *force_list_output,
            }),
            ApproxSketch(_) => ApproxSketch(children[0].clone()),
            MergeSketch(_) => MergeSketch(children[0].clone()),
        }
    }

    pub fn to_field(&self, schema: &Schema) -> DaftResult<Field> {
        use AggExpr::*;
        match self {
            Count(expr, ..) => {
                let field = expr.to_field(schema)?;
                Ok(Field::new(field.name.as_str(), DataType::UInt64))
            }
            Sum(expr) => {
                let field = expr.to_field(schema)?;
                Ok(Field::new(
                    field.name.as_str(),
                    try_sum_supertype(&field.dtype)?,
                ))
            }
            ApproxSketch(expr) => {
                let field = expr.to_field(schema)?;
                Ok(Field::new(
                    field.name.as_str(),
                    match &field.dtype {
                        DataType::Int8
                        | DataType::Int16
                        | DataType::Int32
                        | DataType::Int64
                        | DataType::UInt8
                        | DataType::UInt16
                        | DataType::UInt32
                        | DataType::UInt64
                        | DataType::Float32
                        | DataType::Float64 => DataType::from(&*daft_sketch::ARROW2_DDSKETCH_DTYPE),
                        other => {
                            return Err(DaftError::TypeError(format!(
                                "Expected input to approx_sketch() to be numeric but received dtype {} for column \"{}\"",
                                other, field.name,
                            )))
                        }
                    },
                ))
            }
            ApproxPercentile(ApproxPercentileParams {
                child: expr,
                percentiles,
                force_list_output,
            }) => {
                let field = expr.to_field(schema)?;
                Ok(Field::new(
                    field.name.as_str(),
                    match &field.dtype {
                        dt if dt.is_numeric() => if percentiles.len() > 1 || *force_list_output {
                            DataType::FixedSizeList(Box::new(DataType::Float64), percentiles.len())
                        } else {
                            DataType::Float64
                        },
                        other => {
                            return Err(DaftError::TypeError(format!(
                                "Expected input to approx_percentiles() to be numeric but received dtype {} for column \"{}\"",
                                other, field.name,
                            )))
                        }
                    },
                ))
            }
            MergeSketch(expr) => {
                let field = expr.to_field(schema)?;
                Ok(Field::new(
                  field.name.as_str(),
                  match &field.dtype {
                      DataType::Struct(fields) => DataType::Struct(fields.clone()),
                      other => {
                          return Err(DaftError::TypeError(format!(
                              "Expected input to merge_sketch() to be struct but received dtype {} for column \"{}\"",
                              other, field.name,
                          )))
                        }
                    },
                ))
            }
            Mean(expr) => {
                let field = expr.to_field(schema)?;
                Ok(Field::new(
                    field.name.as_str(),
                    try_mean_supertype(&field.dtype)?,
                ))
            }
            Min(expr) | Max(expr) | AnyValue(expr, _) => {
                let field = expr.to_field(schema)?;
                Ok(Field::new(field.name.as_str(), field.dtype))
            }
            List(expr) => expr.to_field(schema)?.to_list_field(),
            Concat(expr) => {
                let field = expr.to_field(schema)?;
                match field.dtype {
                    DataType::List(..) => Ok(field),
                    #[cfg(feature = "python")]
                    DataType::Python => Ok(field),
                    _ => Err(DaftError::TypeError(format!(
                        "We can only perform List Concat Agg on List or Python Types, got dtype {} for column \"{}\"",
                        field.dtype, field.name
                    ))),
                }
            }
            MapGroups { func, inputs } => func.to_field(inputs.as_slice(), schema, func),
        }
    }

    pub fn from_name_and_child_expr(name: &str, child: ExprRef) -> DaftResult<AggExpr> {
        use AggExpr::*;
        match name {
            "count" => Ok(Count(child, CountMode::Valid)),
            "sum" => Ok(Sum(child)),
            "mean" => Ok(Mean(child)),
            "min" => Ok(Min(child)),
            "max" => Ok(Max(child)),
            "list" => Ok(List(child)),
            _ => Err(DaftError::ValueError(format!(
                "{} not a valid aggregation name",
                name
            ))),
        }
    }
}

impl From<&AggExpr> for ExprRef {
    fn from(agg_expr: &AggExpr) -> Self {
        Arc::new(Expr::Agg(agg_expr.clone()))
    }
}

impl AsRef<Expr> for Expr {
    fn as_ref(&self) -> &Expr {
        self
    }
}

impl Expr {
    pub fn arced(self) -> ExprRef {
        Arc::new(self)
    }

    pub fn alias<S: Into<Arc<str>>>(self: &ExprRef, name: S) -> ExprRef {
        Expr::Alias(self.clone(), name.into()).into()
    }

    pub fn if_else(self: ExprRef, if_true: ExprRef, if_false: ExprRef) -> ExprRef {
        Expr::IfElse {
            if_true,
            if_false,
            predicate: self,
        }
        .into()
    }

    pub fn cast(self: ExprRef, dtype: &DataType) -> ExprRef {
        Expr::Cast(self, dtype.clone()).into()
    }

    pub fn count(self: ExprRef, mode: CountMode) -> ExprRef {
        Expr::Agg(AggExpr::Count(self, mode)).into()
    }

    pub fn sum(self: ExprRef) -> ExprRef {
        Expr::Agg(AggExpr::Sum(self)).into()
    }

    pub fn approx_sketch(self: ExprRef) -> ExprRef {
        Expr::Agg(AggExpr::ApproxSketch(self)).into()
    }

    pub fn approx_percentiles(
        self: ExprRef,
        percentiles: &[f64],
        force_list_output: bool,
    ) -> ExprRef {
        Expr::Agg(AggExpr::ApproxPercentile(ApproxPercentileParams {
            child: self,
            percentiles: percentiles.iter().map(|f| FloatWrapper(*f)).collect(),
            force_list_output,
        }))
        .into()
    }

    pub fn sketch_percentile(
        self: ExprRef,
        percentiles: &[f64],
        force_list_output: bool,
    ) -> ExprRef {
        Expr::Function {
            func: FunctionExpr::Sketch(SketchExpr::Percentile {
                percentiles: HashableVecPercentiles(percentiles.to_vec()),
                force_list_output,
            }),
            inputs: vec![self],
        }
        .into()
    }

    pub fn merge_sketch(self: ExprRef) -> ExprRef {
        Expr::Agg(AggExpr::MergeSketch(self)).into()
    }

    pub fn mean(self: ExprRef) -> ExprRef {
        Expr::Agg(AggExpr::Mean(self)).into()
    }

    pub fn min(self: ExprRef) -> ExprRef {
        Expr::Agg(AggExpr::Min(self)).into()
    }

    pub fn max(self: ExprRef) -> ExprRef {
        Expr::Agg(AggExpr::Max(self)).into()
    }

    pub fn any_value(self: ExprRef, ignore_nulls: bool) -> ExprRef {
        Expr::Agg(AggExpr::AnyValue(self, ignore_nulls)).into()
    }

    pub fn agg_list(self: ExprRef) -> ExprRef {
        Expr::Agg(AggExpr::List(self)).into()
    }

    pub fn agg_concat(self: ExprRef) -> ExprRef {
        Expr::Agg(AggExpr::Concat(self)).into()
    }

    #[allow(clippy::should_implement_trait)]
    pub fn not(self: ExprRef) -> ExprRef {
        Expr::Not(self).into()
    }

    pub fn is_null(self: ExprRef) -> ExprRef {
        Expr::IsNull(self).into()
    }

    pub fn not_null(self: ExprRef) -> ExprRef {
        Expr::NotNull(self).into()
    }

    pub fn fill_null(self: ExprRef, fill_value: ExprRef) -> ExprRef {
        Expr::FillNull(self, fill_value).into()
    }

    pub fn is_in(self: ExprRef, items: ExprRef) -> ExprRef {
        Expr::IsIn(self, items).into()
    }

    pub fn between(self: ExprRef, lower: ExprRef, upper: ExprRef) -> ExprRef {
        Expr::Between(self, lower, upper).into()
    }

    pub fn eq(self: ExprRef, other: ExprRef) -> ExprRef {
        binary_op(Operator::Eq, self, other)
    }

    pub fn not_eq(self: ExprRef, other: ExprRef) -> ExprRef {
        binary_op(Operator::NotEq, self, other)
    }

    pub fn and(self: ExprRef, other: ExprRef) -> ExprRef {
        binary_op(Operator::And, self, other)
    }

    pub fn or(self: ExprRef, other: ExprRef) -> ExprRef {
        binary_op(Operator::Or, self, other)
    }

    pub fn lt(self: ExprRef, other: ExprRef) -> ExprRef {
        binary_op(Operator::Lt, self, other)
    }

    pub fn lt_eq(self: ExprRef, other: ExprRef) -> ExprRef {
        binary_op(Operator::LtEq, self, other)
    }

    pub fn gt(self: ExprRef, other: ExprRef) -> ExprRef {
        binary_op(Operator::Gt, self, other)
    }

    pub fn gt_eq(self: ExprRef, other: ExprRef) -> ExprRef {
        binary_op(Operator::GtEq, self, other)
    }

    pub fn semantic_id(&self, schema: &Schema) -> FieldID {
        use Expr::*;
        match self {
            // Base case - anonymous column reference.
            // Look up the column name in the provided schema and get its field ID.
            Column(name) => FieldID::new(&**name),

            // Base case - literal.
            Literal(value) => FieldID::new(format!("Literal({value:?})")),

            // Recursive cases.
            Cast(expr, dtype) => {
                let child_id = expr.semantic_id(schema);
                FieldID::new(format!("{child_id}.cast({dtype})"))
            }
            Not(expr) => {
                let child_id = expr.semantic_id(schema);
                FieldID::new(format!("{child_id}.not()"))
            }
            IsNull(expr) => {
                let child_id = expr.semantic_id(schema);
                FieldID::new(format!("{child_id}.is_null()"))
            }
            NotNull(expr) => {
                let child_id = expr.semantic_id(schema);
                FieldID::new(format!("{child_id}.not_null()"))
            }
            FillNull(expr, fill_value) => {
                let child_id = expr.semantic_id(schema);
                let fill_value_id = fill_value.semantic_id(schema);
                FieldID::new(format!("{child_id}.fill_null({fill_value_id})"))
            }
            IsIn(expr, items) => {
                let child_id = expr.semantic_id(schema);
                let items_id = items.semantic_id(schema);
                FieldID::new(format!("{child_id}.is_in({items_id})"))
            }
            Between(expr, lower, upper) => {
                let child_id = expr.semantic_id(schema);
                let lower_id = lower.semantic_id(schema);
                let upper_id = upper.semantic_id(schema);
                FieldID::new(format!("{child_id}.between({lower_id},{upper_id})"))
            }
            Function { func, inputs } => function_semantic_id(func, inputs, schema),
            BinaryOp { op, left, right } => {
                let left_id = left.semantic_id(schema);
                let right_id = right.semantic_id(schema);
                // TODO: check for symmetry here.
                FieldID::new(format!("({left_id} {op} {right_id})"))
            }

            IfElse {
                if_true,
                if_false,
                predicate,
            } => {
                let if_true = if_true.semantic_id(schema);
                let if_false = if_false.semantic_id(schema);
                let predicate = predicate.semantic_id(schema);
                FieldID::new(format!("({if_true} if {predicate} else {if_false})"))
            }

            // Alias: ID does not change.
            Alias(expr, ..) => expr.semantic_id(schema),

            // Agg: Separate path.
            Agg(agg_expr) => agg_expr.semantic_id(schema),
            ScalarFunction(sf) => scalar_function_semantic_id(sf, schema),
        }
    }

    pub fn children(&self) -> Vec<ExprRef> {
        use Expr::*;
        match self {
            // No children.
            Column(..) => vec![],
            Literal(..) => vec![],

            // One child.
            Not(expr) | IsNull(expr) | NotNull(expr) | Cast(expr, ..) | Alias(expr, ..) => {
                vec![expr.clone()]
            }
            Agg(agg_expr) => agg_expr.children(),

            // Multiple children.
            Function { inputs, .. } => inputs.clone(),
            BinaryOp { left, right, .. } => {
                vec![left.clone(), right.clone()]
            }
            IsIn(expr, items) => vec![expr.clone(), items.clone()],
            Between(expr, lower, upper) => vec![expr.clone(), lower.clone(), upper.clone()],
            IfElse {
                if_true,
                if_false,
                predicate,
            } => {
                vec![if_true.clone(), if_false.clone(), predicate.clone()]
            }
            FillNull(expr, fill_value) => vec![expr.clone(), fill_value.clone()],
            ScalarFunction(sf) => sf.inputs.clone(),
        }
    }

    pub(super) fn with_new_children(&self, children: Vec<ExprRef>) -> Expr {
        use Expr::*;
        match self {
            // no children
            Column(..) | Literal(..) => {
                assert!(children.is_empty(), "Should have no children");
                self.clone()
            }
            // 1 child
            Not(..) => Not(children.first().expect("Should have 1 child").clone()),
            Alias(.., name) => Alias(
                children.first().expect("Should have 1 child").clone(),
                name.clone(),
            ),
            IsNull(..) => IsNull(children.first().expect("Should have 1 child").clone()),
            NotNull(..) => NotNull(children.first().expect("Should have 1 child").clone()),
            Cast(.., dtype) => Cast(
                children.first().expect("Should have 1 child").clone(),
                dtype.clone(),
            ),
            // 2 children
            BinaryOp { op, .. } => BinaryOp {
                op: *op,
                left: children.first().expect("Should have 1 child").clone(),
                right: children.get(1).expect("Should have 2 child").clone(),
            },
            IsIn(..) => IsIn(
                children.first().expect("Should have 1 child").clone(),
                children.get(1).expect("Should have 2 child").clone(),
            ),
            Between(..) => Between(
                children.first().expect("Should have 1 child").clone(),
                children.get(1).expect("Should have 2 child").clone(),
                children.get(2).expect("Should have 3 child").clone(),
            ),
            FillNull(..) => FillNull(
                children.first().expect("Should have 1 child").clone(),
                children.get(1).expect("Should have 2 child").clone(),
            ),
            // ternary
            IfElse { .. } => IfElse {
                if_true: children.first().expect("Should have 1 child").clone(),
                if_false: children.get(1).expect("Should have 2 child").clone(),
                predicate: children.get(2).expect("Should have 3 child").clone(),
            },
            // N-ary
            Agg(agg_expr) => Agg(agg_expr.with_new_children(children)),
            Function {
                func,
                inputs: old_children,
            } => {
                assert!(
                    children.len() == old_children.len(),
                    "Should have same number of children"
                );
                Function {
                    func: func.clone(),
                    inputs: children,
                }
            }
            ScalarFunction(sf) => {
                assert!(
                    children.len() == sf.inputs.len(),
                    "Should have same number of children"
                );

                ScalarFunction(crate::functions::ScalarFunction {
                    udf: sf.udf.clone(),
                    inputs: children,
                })
            }
        }
    }

    pub fn to_field(&self, schema: &Schema) -> DaftResult<Field> {
        use Expr::*;
        match self {
            Alias(expr, name) => Ok(Field::new(name.as_ref(), expr.get_type(schema)?)),
            Agg(agg_expr) => agg_expr.to_field(schema),
            Cast(expr, dtype) => Ok(Field::new(expr.name(), dtype.clone())),
            Column(name) => Ok(schema.get_field(name).cloned()?),
            Not(expr) => {
                let child_field = expr.to_field(schema)?;
                match child_field.dtype {
                    DataType::Boolean => Ok(Field::new(expr.name(), DataType::Boolean)),
                    _ => Err(DaftError::TypeError(format!(
                        "Expected argument to be a Boolean expression, but received {child_field}",
                    ))),
                }
            }
            IsNull(expr) => Ok(Field::new(expr.name(), DataType::Boolean)),
            NotNull(expr) => Ok(Field::new(expr.name(), DataType::Boolean)),
            FillNull(expr, fill_value) => {
                let expr_field = expr.to_field(schema)?;
                let fill_value_field = fill_value.to_field(schema)?;
                match try_get_supertype(&expr_field.dtype, &fill_value_field.dtype) {
                    Ok(supertype) => Ok(Field::new(expr_field.name.as_str(), supertype)),
                    Err(_) => Err(DaftError::TypeError(format!(
                        "Expected expr and fill_value arguments for fill_null to be castable to the same supertype, but received {expr_field} and {fill_value_field}",
                    )))
                }
            }
            IsIn(left, right) => {
                let left_field = left.to_field(schema)?;
                let right_field = right.to_field(schema)?;
                let (result_type, _intermediate, _comp_type) =
                    left_field.dtype.membership_op(&right_field.dtype)?;
                Ok(Field::new(left_field.name.as_str(), result_type))
            }
            Between(value, lower, upper) => {
                let value_field = value.to_field(schema)?;
                let lower_field = lower.to_field(schema)?;
                let upper_field = upper.to_field(schema)?;
                let (lower_result_type, _intermediate, _comp_type) =
                    value_field.dtype.membership_op(&lower_field.dtype)?;
                let (upper_result_type, _intermediate, _comp_type) =
                    value_field.dtype.membership_op(&upper_field.dtype)?;
                let (result_type, _intermediate, _comp_type) =
                    lower_result_type.membership_op(&upper_result_type)?;
                Ok(Field::new(value_field.name.as_str(), result_type))
            }
            Literal(value) => Ok(Field::new("literal", value.get_type())),
            Function { func, inputs } => func.to_field(inputs.as_slice(), schema, func),
            ScalarFunction(sf) => sf.to_field(schema),

            BinaryOp { op, left, right } => {
                let left_field = left.to_field(schema)?;
                let right_field = right.to_field(schema)?;

                match op {
                    // Logical operations
                    Operator::And | Operator::Or | Operator::Xor => {
                        let result_type = left_field.dtype.logical_op(&right_field.dtype)?;
                        Ok(Field::new(left_field.name.as_str(), result_type))
                    }

                    // Comparison operations
                    Operator::Lt
                    | Operator::Gt
                    | Operator::Eq
                    | Operator::NotEq
                    | Operator::LtEq
                    | Operator::GtEq => {
                        let (result_type, _intermediate, _comp_type) =
                            left_field.dtype.comparison_op(&right_field.dtype)?;
                        Ok(Field::new(left_field.name.as_str(), result_type))
                    }

                    // Arithmetic operations
                    Operator::Plus => {
                        let result_type = (&left_field.dtype + &right_field.dtype)?;
                        Ok(Field::new(left_field.name.as_str(), result_type))
                    }
                    Operator::Minus => {
                        let result_type = (&left_field.dtype - &right_field.dtype)?;
                        Ok(Field::new(left_field.name.as_str(), result_type))
                    }
                    Operator::Multiply => {
                        let result_type = (&left_field.dtype * &right_field.dtype)?;
                        Ok(Field::new(left_field.name.as_str(), result_type))
                    }
                    Operator::TrueDivide => {
                        let result_type = (&left_field.dtype / &right_field.dtype)?;
                        Ok(Field::new(left_field.name.as_str(), result_type))
                    }
                    Operator::Modulus => {
                        let result_type = (&left_field.dtype % &right_field.dtype)?;
                        Ok(Field::new(left_field.name.as_str(), result_type))
                    }
                    Operator::ShiftLeft => {
                        let result_type = (&left_field.dtype << &right_field.dtype)?;
                        Ok(Field::new(left_field.name.as_str(), result_type))
                    }
                    Operator::ShiftRight => {
                        let result_type = (&left_field.dtype >> &right_field.dtype)?;
                        Ok(Field::new(left_field.name.as_str(), result_type))
                    }
                    Operator::FloorDivide => {
                        unimplemented!()
                    }
                }
            }
            IfElse {
                if_true,
                if_false,
                predicate,
            } => {
                let predicate_field = predicate.to_field(schema)?;
                if predicate_field.dtype != DataType::Boolean {
                    return Err(DaftError::TypeError(format!(
                        "Expected predicate for if_else to be boolean but received {predicate_field}",
                    )));
                }
                match predicate.as_ref() {
                    Expr::Literal(lit::LiteralValue::Boolean(true)) => if_true.to_field(schema),
                    Expr::Literal(lit::LiteralValue::Boolean(false)) => {
                        Ok(if_false.to_field(schema)?.rename(if_true.name()))
                    }
                    _ => {
                        let if_true_field = if_true.to_field(schema)?;
                        let if_false_field = if_false.to_field(schema)?;
                        match try_get_supertype(&if_true_field.dtype, &if_false_field.dtype) {
                            Ok(supertype) => Ok(Field::new(if_true_field.name, supertype)),
                            Err(_) => Err(DaftError::TypeError(format!("Expected if_true and if_false arguments for if_else to be castable to the same supertype, but received {if_true_field} and {if_false_field}")))
                        }
                    }
                }
            }
        }
    }

    pub fn name(&self) -> &str {
        use Expr::*;
        match self {
            Alias(.., name) => name.as_ref(),
            Agg(agg_expr) => agg_expr.name(),
            Cast(expr, ..) => expr.name(),
            Column(name) => name.as_ref(),
            Not(expr) => expr.name(),
            IsNull(expr) => expr.name(),
            NotNull(expr) => expr.name(),
            FillNull(expr, ..) => expr.name(),
            IsIn(expr, ..) => expr.name(),
            Between(expr, ..) => expr.name(),
            Literal(..) => "literal",
            Function { func, inputs } => match func {
                FunctionExpr::Struct(StructExpr::Get(name)) => name,
                _ => inputs.first().unwrap().name(),
            },
            ScalarFunction(func) => func.inputs.first().unwrap().name(),
            BinaryOp {
                op: _,
                left,
                right: _,
            } => left.name(),
            IfElse { if_true, .. } => if_true.name(),
        }
    }

    pub fn get_type(&self, schema: &Schema) -> DaftResult<DataType> {
        Ok(self.to_field(schema)?.dtype)
    }

    pub fn input_mapping(self: &Arc<Self>) -> Option<String> {
        let required_columns = get_required_columns(self);
        let requires_computation = requires_computation(self);

        // Return the required column only if:
        //   1. There is only one required column
        //   2. No computation is run on this required column
        match (&required_columns[..], requires_computation) {
            ([required_col], false) => Some(required_col.to_string()),
            _ => None,
        }
    }

    pub fn to_sql(&self) -> Option<String> {
        fn to_sql_inner<W: Write>(expr: &Expr, buffer: &mut W) -> io::Result<()> {
            match expr {
                Expr::Column(name) => write!(buffer, "{}", name),
                Expr::Literal(lit) => lit.display_sql(buffer),
                Expr::Alias(inner, ..) => to_sql_inner(inner, buffer),
                Expr::BinaryOp { op, left, right } => {
                    to_sql_inner(left, buffer)?;
                    let op = match op {
                        Operator::Eq => "=",
                        Operator::NotEq => "!=",
                        Operator::Lt => "<",
                        Operator::LtEq => "<=",
                        Operator::Gt => ">",
                        Operator::GtEq => ">=",
                        Operator::And => "AND",
                        Operator::Or => "OR",
                        Operator::ShiftLeft => "<<",
                        Operator::ShiftRight => ">>",
                        _ => {
                            return Err(io::Error::new(
                                io::ErrorKind::Other,
                                "Unsupported operator for SQL translation",
                            ))
                        }
                    };
                    write!(buffer, " {} ", op)?;
                    to_sql_inner(right, buffer)
                }
                Expr::Not(inner) => {
                    write!(buffer, "NOT (")?;
                    to_sql_inner(inner, buffer)?;
                    write!(buffer, ")")
                }
                Expr::IsNull(inner) => {
                    write!(buffer, "(")?;
                    to_sql_inner(inner, buffer)?;
                    write!(buffer, ") IS NULL")
                }
                Expr::NotNull(inner) => {
                    write!(buffer, "(")?;
                    to_sql_inner(inner, buffer)?;
                    write!(buffer, ") IS NOT NULL")
                }
                Expr::IfElse {
                    if_true,
                    if_false,
                    predicate,
                } => {
                    write!(buffer, "CASE WHEN ")?;
                    to_sql_inner(predicate, buffer)?;
                    write!(buffer, " THEN ")?;
                    to_sql_inner(if_true, buffer)?;
                    write!(buffer, " ELSE ")?;
                    to_sql_inner(if_false, buffer)?;
                    write!(buffer, " END")
                }
                // TODO: Implement SQL translations for these expressions if possible
                Expr::Agg(..)
                | Expr::Cast(..)
                | Expr::IsIn(..)
                | Expr::Between(..)
                | Expr::Function { .. }
                | Expr::FillNull(..)
                | Expr::ScalarFunction { .. } => Err(io::Error::new(
                    io::ErrorKind::Other,
                    "Unsupported expression for SQL translation",
                )),
            }
        }

        let mut buffer = Vec::new();
        to_sql_inner(self, &mut buffer)
            .ok()
            .and_then(|_| String::from_utf8(buffer).ok())
    }

<<<<<<< HEAD
    /// If the expression is a literal, return it. Otherwise, return None.
    pub fn as_literal(&self) -> Option<&lit::LiteralValue> {
        match self {
            Expr::Literal(lit) => Some(lit),
            _ => None,
=======
    pub fn has_agg(&self) -> bool {
        use Expr::*;

        match self {
            Agg(_) => true,
            Column(_) | Literal(_) => false,
            _ => self.children().into_iter().any(|e| e.has_agg()),
>>>>>>> e1055160
        }
    }
}

impl Display for Expr {
    // `f` is a buffer, and this method must write the formatted string into it
    fn fmt(&self, f: &mut Formatter) -> Result {
        use Expr::*;
        match self {
            Alias(expr, name) => write!(f, "{expr} AS {name}"),
            Agg(agg_expr) => write!(f, "{agg_expr}"),
            BinaryOp { op, left, right } => {
                let write_out_expr = |f: &mut Formatter, input: &Expr| match input {
                    Alias(e, _) => write!(f, "{e}"),
                    BinaryOp { .. } => write!(f, "[{input}]"),
                    _ => write!(f, "{input}"),
                };

                write_out_expr(f, left)?;
                write!(f, " {op} ")?;
                write_out_expr(f, right)?;
                Ok(())
            }
            Cast(expr, dtype) => write!(f, "cast({expr} AS {dtype})"),
            Column(name) => write!(f, "col({name})"),
            Not(expr) => write!(f, "not({expr})"),
            IsNull(expr) => write!(f, "is_null({expr})"),
            NotNull(expr) => write!(f, "not_null({expr})"),
            FillNull(expr, fill_value) => write!(f, "fill_null({expr}, {fill_value})"),
            IsIn(expr, items) => write!(f, "{expr} in {items}"),
            Between(expr, lower, upper) => write!(f, "{expr} in [{lower},{upper}]"),
            Literal(val) => write!(f, "lit({val})"),
            Function { func, inputs } => function_display(f, func, inputs),
            ScalarFunction(func) => write!(f, "{func}"),

            IfElse {
                if_true,
                if_false,
                predicate,
            } => {
                write!(f, "if [{predicate}] then [{if_true}] else [{if_false}]")
            }
        }
    }
}

impl Display for AggExpr {
    fn fmt(&self, f: &mut Formatter<'_>) -> Result {
        use AggExpr::*;
        match self {
            Count(expr, mode) => write!(f, "count({expr}, {mode})"),
            Sum(expr) => write!(f, "sum({expr})"),
            ApproxSketch(expr) => write!(f, "approx_sketch({expr})"),
            ApproxPercentile(ApproxPercentileParams { child, percentiles, force_list_output }) => write!(
                f,
                "approx_percentiles({child}, percentiles={percentiles:?}, force_list_output={force_list_output})"
            ),
            MergeSketch(expr) => write!(f, "merge_sketch({expr})"),
            Mean(expr) => write!(f, "mean({expr})"),
            Min(expr) => write!(f, "min({expr})"),
            Max(expr) => write!(f, "max({expr})"),
            AnyValue(expr, ignore_nulls) => {
                write!(f, "any_value({expr}, ignore_nulls={ignore_nulls})")
            }
            List(expr) => write!(f, "list({expr})"),
            Concat(expr) => write!(f, "list({expr})"),
            MapGroups { func, inputs } => function_display(f, func, inputs),
        }
    }
}

#[derive(Debug, Copy, Clone, PartialEq, Eq, Serialize, Deserialize, Hash)]
pub enum Operator {
    Eq,
    NotEq,
    Lt,
    LtEq,
    Gt,
    GtEq,
    Plus,
    Minus,
    Multiply,
    TrueDivide,
    FloorDivide,
    Modulus,
    And,
    Or,
    Xor,
    ShiftLeft,
    ShiftRight,
}

impl Display for Operator {
    fn fmt(&self, f: &mut Formatter<'_>) -> std::fmt::Result {
        use Operator::*;
        let tkn = match self {
            Eq => "==",
            NotEq => "!=",
            Lt => "<",
            LtEq => "<=",
            Gt => ">",
            GtEq => ">=",
            Plus => "+",
            Minus => "-",
            Multiply => "*",
            TrueDivide => "/",
            FloorDivide => "//",
            Modulus => "%",
            And => "&",
            Or => "|",
            Xor => "^",
            ShiftLeft => "<<",
            ShiftRight => ">>",
        };
        write!(f, "{tkn}")
    }
}

impl Operator {
    #![allow(dead_code)]
    pub(crate) fn is_comparison(&self) -> bool {
        matches!(
            self,
            Self::Eq
                | Self::NotEq
                | Self::Lt
                | Self::LtEq
                | Self::Gt
                | Self::GtEq
                | Self::And
                | Self::Or
                | Self::Xor
        )
    }

    pub(crate) fn is_arithmetic(&self) -> bool {
        !(self.is_comparison())
    }
}

// Check if one set of columns is a reordering of the other
pub fn is_partition_compatible(a: &[ExprRef], b: &[ExprRef]) -> bool {
    // sort a and b by name
    let a: Vec<&str> = a.iter().map(|a| a.name()).sorted().collect();
    let b: Vec<&str> = b.iter().map(|a| a.name()).sorted().collect();
    a == b
}

#[cfg(test)]
mod tests {
    use super::*;

    #[test]
    fn check_comparison_type() -> DaftResult<()> {
        let x = lit(10.);
        let y = lit(12);
        let schema = Schema::empty();

        let z = Expr::BinaryOp {
            left: x,
            right: y,
            op: Operator::Lt,
        };
        assert_eq!(z.get_type(&schema)?, DataType::Boolean);
        Ok(())
    }

    #[test]
    fn check_alias_type() -> DaftResult<()> {
        let a = col("a");
        let b = a.alias("b");
        match b.as_ref() {
            Expr::Alias(..) => Ok(()),
            other => Err(common_error::DaftError::ValueError(format!(
                "expected expression to be a alias, got {other:?}"
            ))),
        }
    }

    #[test]
    fn check_arithmetic_type() -> DaftResult<()> {
        let x = lit(10.);
        let y = lit(12);
        let schema = Schema::empty();

        let z = Expr::BinaryOp {
            left: x,
            right: y,
            op: Operator::Plus,
        };
        assert_eq!(z.get_type(&schema)?, DataType::Float64);

        let x = lit(10.);
        let y = lit(12);

        let z = Expr::BinaryOp {
            left: y,
            right: x,
            op: Operator::Plus,
        };
        assert_eq!(z.get_type(&schema)?, DataType::Float64);

        Ok(())
    }

    #[test]
    fn check_arithmetic_type_with_columns() -> DaftResult<()> {
        let x = col("x");
        let y = col("y");
        let schema = Schema::new(vec![
            Field::new("x", DataType::Float64),
            Field::new("y", DataType::Int64),
        ])?;

        let z = Expr::BinaryOp {
            left: x,
            right: y,
            op: Operator::Plus,
        };
        assert_eq!(z.get_type(&schema)?, DataType::Float64);

        let x = col("x");
        let y = col("y");

        let z = Expr::BinaryOp {
            left: y,
            right: x,
            op: Operator::Plus,
        };
        assert_eq!(z.get_type(&schema)?, DataType::Float64);

        Ok(())
    }
}<|MERGE_RESOLUTION|>--- conflicted
+++ resolved
@@ -943,13 +943,14 @@
             .and_then(|_| String::from_utf8(buffer).ok())
     }
 
-<<<<<<< HEAD
     /// If the expression is a literal, return it. Otherwise, return None.
     pub fn as_literal(&self) -> Option<&lit::LiteralValue> {
         match self {
             Expr::Literal(lit) => Some(lit),
             _ => None,
-=======
+        }
+    }
+
     pub fn has_agg(&self) -> bool {
         use Expr::*;
 
@@ -957,7 +958,6 @@
             Agg(_) => true,
             Column(_) | Literal(_) => false,
             _ => self.children().into_iter().any(|e| e.has_agg()),
->>>>>>> e1055160
         }
     }
 }
