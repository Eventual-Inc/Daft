--- conflicted
+++ resolved
@@ -209,10 +209,12 @@
         let args_ref = self.original_args.as_ref();
         let name = args[0].name();
         let start_time = std::time::Instant::now();
-<<<<<<< HEAD
         let gil_contention_time = start_time.elapsed();
-        let pickled_function = pickle_dumps(inner_ref).unwrap();
-        let pickled_args = pickle_dumps(args_ref).unwrap();
+        let (pickled_function, pickled_args) = pyo3::Python::with_gil(|py| {
+            let pickled_function = pickle_dumps(py, inner_ref).unwrap();
+            let pickled_args = pickle_dumps(py, args_ref).unwrap();
+            (pickled_function, pickled_args)
+        });
 
         let num_cores = num_cpus::get();
         let pool = WorkerPool::new(num_cores, pickled_function, pickled_args);
@@ -235,36 +237,6 @@
             results.rename(name).cast(&self.return_dtype).unwrap(),
             gil_contention_time,
         ))
-=======
-        Python::with_gil(|py| {
-            let gil_contention_time = start_time.elapsed();
-            let func = py
-                .import(pyo3::intern!(py, "daft.udf.row_wise"))?
-                .getattr(pyo3::intern!(py, "__call_func"))?;
-
-            let mut py_args = Vec::with_capacity(args.len());
-            // pre-allocating py_args vector so we're not creating a new vector for each iteration
-            let outputs = (0..num_rows)
-                .map(|i| {
-                    for s in args {
-                        let idx = if s.len() == 1 { 0 } else { i };
-                        let lit = s.get_lit(idx);
-                        let pyarg = lit.into_pyobject(py)?;
-                        py_args.push(pyarg);
-                    }
-
-                    let result = func.call1((inner_ref, args_ref, &py_args))?;
-                    py_args.clear();
-                    DaftResult::Ok(result)
-                })
-                .collect::<DaftResult<Vec<_>>>()?;
-
-            Ok((
-                PySeries::from_pylist_impl(name, outputs, self.return_dtype.clone())?.series,
-                gil_contention_time,
-            ))
-        })
->>>>>>> 26eea07c
     }
 }
 
