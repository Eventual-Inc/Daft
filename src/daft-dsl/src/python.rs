--- conflicted
+++ resolved
@@ -565,16 +565,6 @@
     }
 
     #[pyo3(signature = (offset, default=None))]
-<<<<<<< HEAD
-    pub fn offset(&self, offset: i64, default: Option<&Self>) -> PyResult<Self> {
-        let default = default.map(|e| e.expr.clone());
-        Ok(Self {
-            expr: Arc::new(Expr::WindowFunction(WindowExpr::Offset(
-                self.expr.clone(),
-                offset,
-                default,
-            ))),
-=======
     pub fn offset(&self, offset: isize, default: Option<&Self>) -> PyResult<Self> {
         let default = default.map(|e| e.expr.clone());
         Ok(Self {
@@ -583,7 +573,6 @@
                 offset,
                 default,
             })),
->>>>>>> e99d8ccf
         })
     }
 }
