#![allow(non_snake_case)]
use std::{
    collections::hash_map::DefaultHasher,
    hash::{Hash, Hasher},
    sync::Arc,
};

use common_error::DaftError;
use common_py_serde::impl_bincode_py_state_serialization;
use common_resource_request::ResourceRequest;
use daft_core::{
    datatypes::{IntervalValue, IntervalValueBuilder},
    prelude::*,
    python::{PyDataType, PyField, PySchema, PySeries, PyTimeUnit},
    utils::display::display_decimal128,
};
use indexmap::IndexMap;
use pyo3::{
    exceptions::PyValueError,
    intern,
    prelude::*,
    pyclass::CompareOp,
    types::{PyBool, PyBytes, PyFloat, PyInt, PyNone, PyString},
    IntoPyObjectExt,
};
use serde::{Deserialize, Serialize};

use crate::{
    expr::{Expr, WindowExpr},
    visitor::accept,
    ExprRef, LiteralValue, Operator,
};

#[pyfunction]
pub fn unresolved_col(name: &str) -> PyExpr {
    PyExpr::from(crate::unresolved_col(name))
}

#[pyfunction]
pub fn resolved_col(name: &str) -> PyExpr {
    PyExpr::from(crate::resolved_col(name))
}

#[pyfunction]
pub fn date_lit(item: i32) -> PyResult<PyExpr> {
    let expr = Expr::Literal(LiteralValue::Date(item));
    Ok(expr.into())
}

#[pyfunction]
pub fn time_lit(item: i64, tu: PyTimeUnit) -> PyResult<PyExpr> {
    let expr = Expr::Literal(LiteralValue::Time(item, tu.timeunit));
    Ok(expr.into())
}

#[pyfunction(signature = (val, tu, tz=None))]
pub fn timestamp_lit(val: i64, tu: PyTimeUnit, tz: Option<String>) -> PyResult<PyExpr> {
    let expr = Expr::Literal(LiteralValue::Timestamp(val, tu.timeunit, tz));
    Ok(expr.into())
}

#[pyfunction]
pub fn duration_lit(val: i64, tu: PyTimeUnit) -> PyResult<PyExpr> {
    let expr = Expr::Literal(LiteralValue::Duration(val, tu.timeunit));
    Ok(expr.into())
}

#[pyfunction]
pub fn row_number() -> PyResult<PyExpr> {
    let expr = Expr::WindowFunction(WindowExpr::RowNumber);
    Ok(expr.into())
}

#[pyfunction]
pub fn rank() -> PyResult<PyExpr> {
    let expr = Expr::WindowFunction(WindowExpr::Rank);
    Ok(expr.into())
}

#[pyfunction]
pub fn dense_rank() -> PyResult<PyExpr> {
    let expr = Expr::WindowFunction(WindowExpr::DenseRank);
    Ok(expr.into())
}

#[allow(clippy::too_many_arguments)]
#[pyfunction(signature = (
    years=None,
    months=None,
    days=None,
    hours=None,
    minutes=None,
    seconds=None,
    millis=None,
    nanos=None
))]
pub fn interval_lit(
    years: Option<i32>,
    months: Option<i32>,
    days: Option<i32>,
    hours: Option<i32>,
    minutes: Option<i32>,
    seconds: Option<i32>,
    millis: Option<i32>,
    nanos: Option<i64>,
) -> PyResult<PyExpr> {
    let opts = IntervalValueBuilder {
        years,
        months,
        days,
        hours,
        minutes,
        seconds,
        milliseconds: millis,
        nanoseconds: nanos,
    };
    let iv = IntervalValue::try_new(opts)?;
    let expr = Expr::Literal(LiteralValue::Interval(iv));
    Ok(expr.into())
}

fn decimal_from_digits(digits: Vec<u8>, exp: i32) -> Option<(i128, usize)> {
    const MAX_ABS_DEC: i128 = 10_i128.pow(38) - 1;
    let mut v = 0_i128;
    for (i, d) in digits.into_iter().map(i128::from).enumerate() {
        if i < 38 {
            v = v * 10 + d;
        } else {
            v = v.checked_mul(10).and_then(|v| v.checked_add(d))?;
        }
    }
    // We only support non-negative scales, and therefore non-positive exponents.
    let scale = if exp > 0 {
        // Decimal may be in a non-canonical representation, try to fix it first.
        v = 10_i128
            .checked_pow(exp as u32)
            .and_then(|factor| v.checked_mul(factor))?;
        0
    } else {
        (-exp) as usize
    };
    if v <= MAX_ABS_DEC {
        Some((v, scale))
    } else {
        None
    }
}

#[pyfunction]
pub fn decimal_lit(sign: bool, digits: Vec<u8>, exp: i32) -> PyResult<PyExpr> {
    let num_digits = digits.len();
    let (mut v, scale) = decimal_from_digits(digits, exp).ok_or_else(|| {
        DaftError::ValueError("Decimal is too large to fit into Decimal128 type.".to_string())
    })?;
    let precision = if exp < 0 {
        std::cmp::max(num_digits, (-exp) as usize)
    } else {
        num_digits + (exp as usize)
    };
    if sign {
        v = -v;
    }
    let expr = Expr::Literal(LiteralValue::Decimal(
        v,
        u8::try_from(precision)?,
        i8::try_from(scale)?,
    ));
    Ok(expr.into())
}

#[pyfunction]
pub fn series_lit(series: PySeries) -> PyResult<PyExpr> {
    let expr = Expr::Literal(LiteralValue::Series(series.series));
    Ok(expr.into())
}

#[pyfunction]
pub fn lit(item: Bound<PyAny>) -> PyResult<PyExpr> {
    literal_value(item).map(Expr::Literal).map(Into::into)
}

pub fn literal_value(item: Bound<PyAny>) -> PyResult<LiteralValue> {
    if item.is_instance_of::<PyBool>() {
        let val = item.extract::<bool>()?;
        Ok(crate::literal_value(val))
    } else if let Ok(int) = item.downcast::<PyInt>() {
        match int.extract::<i64>() {
            Ok(val) => {
                if val >= 0 && val < i32::MAX as i64 || val <= 0 && val > i32::MIN as i64 {
                    Ok(crate::literal_value(val as i32))
                } else {
                    Ok(crate::literal_value(val))
                }
            }
            _ => {
                let val = int.extract::<u64>()?;
                Ok(crate::literal_value(val))
            }
        }
    } else if let Ok(float) = item.downcast::<PyFloat>() {
        let val = float.extract::<f64>()?;
        Ok(crate::literal_value(val))
    } else if let Ok(pystr) = item.downcast::<PyString>() {
        Ok(crate::literal_value(pystr.extract::<String>().expect(
            "could not transform Python string to Rust Unicode",
        )))
    } else if let Ok(pybytes) = item.downcast::<PyBytes>() {
        let bytes = pybytes.as_bytes();
        Ok(crate::literal_value(bytes))
    } else if item.is_none() {
        Ok(LiteralValue::Null)
    } else {
        Ok(crate::literal_value::<PyObject>(item.into()))
    }
}

#[pyfunction]
pub fn list_(items: Vec<PyExpr>) -> PyExpr {
    Expr::List(items.into_iter().map(|item| item.into()).collect()).into()
}

#[allow(clippy::too_many_arguments)]
#[pyfunction(signature = (
    name,
    inner,
    bound_args,
    expressions,
    return_dtype,
    init_args,
    resource_request=None,
    batch_size=None,
    concurrency=None,
<<<<<<< HEAD
    run_on_separate_process=None
=======
    use_process=None
>>>>>>> 128f59d9
))]
pub fn udf(
    name: &str,
    inner: PyObject,
    bound_args: PyObject,
    expressions: Vec<PyExpr>,
    return_dtype: PyDataType,
    init_args: PyObject,
    resource_request: Option<ResourceRequest>,
    batch_size: Option<usize>,
    concurrency: Option<usize>,
<<<<<<< HEAD
    run_on_separate_process: Option<bool>,
=======
    use_process: Option<bool>,
>>>>>>> 128f59d9
) -> PyResult<PyExpr> {
    use crate::functions::python::udf;

    if let Some(batch_size) = batch_size {
        if batch_size == 0 {
            return Err(PyValueError::new_err(format!(
                "Error creating UDF: batch size must be positive (got {batch_size})"
            )));
        }
    }

    let expressions_map: Vec<ExprRef> = expressions.into_iter().map(|pyexpr| pyexpr.expr).collect();
    Ok(PyExpr {
        expr: udf(
            name,
            inner.into(),
            bound_args.into(),
            &expressions_map,
            return_dtype.dtype,
            init_args.into(),
            resource_request,
            batch_size,
            concurrency,
<<<<<<< HEAD
            run_on_separate_process,
=======
            use_process,
>>>>>>> 128f59d9
        )?
        .into(),
    })
}

/// Initializes all uninitialized UDFs in the expression
#[pyfunction]
pub fn initialize_udfs(expr: PyExpr) -> PyResult<PyExpr> {
    use crate::functions::python::initialize_udfs;
    Ok(initialize_udfs(expr.expr)?.into())
}

/// Get the names of all UDFs in expression
#[pyfunction]
<<<<<<< HEAD
pub fn get_udf_name(expr: PyExpr) -> String {
    use crate::functions::python::get_udf_name;
    get_udf_name(&expr.expr)
=======
pub fn try_get_udf_name(expr: PyExpr) -> Option<String> {
    use crate::functions::python::try_get_udf_name;
    try_get_udf_name(&expr.expr)
>>>>>>> 128f59d9
}

#[pyclass(module = "daft.daft")]
#[derive(Debug, Clone, Serialize, Deserialize)]
pub struct PyExpr {
    pub expr: crate::ExprRef,
}

#[pyfunction]
pub fn eq(expr1: &PyExpr, expr2: &PyExpr) -> PyResult<bool> {
    Ok(expr1.expr == expr2.expr)
}

#[derive(FromPyObject)]
pub enum ApproxPercentileInput {
    Single(f64),
    Many(Vec<f64>),
}

impl PyExpr {
    /// converts the pyexpr into a `daft.Expression` python instance
    /// `daft.Expression._from_pyexpr(self)`
    pub fn into_expr_cls(self, py: Python) -> PyResult<PyObject> {
        let daft = py.import("daft")?;
        let expr_cls = daft.getattr("Expression")?;
        let expr = expr_cls.call_method1("_from_pyexpr", (self,))?;
        Ok(expr.unbind())
    }
}

#[pymethods]
impl PyExpr {
    pub fn _input_mapping(&self) -> PyResult<Option<String>> {
        Ok(self.expr.input_mapping())
    }

    pub fn alias(&self, name: &str) -> PyResult<Self> {
        Ok(self.expr.clone().alias(name).into())
    }

    pub fn cast(&self, dtype: PyDataType) -> PyResult<Self> {
        Ok(self.expr.clone().cast(&dtype.into()).into())
    }

    pub fn if_else(&self, if_true: &Self, if_false: &Self) -> PyResult<Self> {
        Ok(self
            .expr
            .clone()
            .if_else(if_true.expr.clone(), if_false.expr.clone())
            .into())
    }

    pub fn count(&self, mode: CountMode) -> PyResult<Self> {
        Ok(self.expr.clone().count(mode).into())
    }

    pub fn count_distinct(&self) -> PyResult<Self> {
        Ok(self.expr.clone().count_distinct().into())
    }

    pub fn sum(&self) -> PyResult<Self> {
        Ok(self.expr.clone().sum().into())
    }

    pub fn approx_count_distinct(&self) -> PyResult<Self> {
        Ok(self.expr.clone().approx_count_distinct().into())
    }

    pub fn approx_percentiles(&self, percentiles: ApproxPercentileInput) -> PyResult<Self> {
        let (percentiles, list_output) = match percentiles {
            ApproxPercentileInput::Single(p) => (vec![p], false),
            ApproxPercentileInput::Many(p) => (p, true),
        };

        for &p in &percentiles {
            if !(0. ..=1.).contains(&p) {
                return Err(PyValueError::new_err(format!(
                    "Provided percentile must be between 0 and 1: {}",
                    p
                )));
            }
        }

        Ok(self
            .expr
            .clone()
            .approx_percentiles(percentiles.as_slice(), list_output)
            .into())
    }

    pub fn mean(&self) -> PyResult<Self> {
        Ok(self.expr.clone().mean().into())
    }

    pub fn stddev(&self) -> PyResult<Self> {
        Ok(self.expr.clone().stddev().into())
    }

    pub fn min(&self) -> PyResult<Self> {
        Ok(self.expr.clone().min().into())
    }

    pub fn max(&self) -> PyResult<Self> {
        Ok(self.expr.clone().max().into())
    }

    pub fn bool_and(&self) -> PyResult<Self> {
        Ok(self.expr.clone().bool_and().into())
    }

    pub fn bool_or(&self) -> PyResult<Self> {
        Ok(self.expr.clone().bool_or().into())
    }

    pub fn any_value(&self, ignore_nulls: bool) -> PyResult<Self> {
        Ok(self.expr.clone().any_value(ignore_nulls).into())
    }

    pub fn skew(&self) -> PyResult<Self> {
        Ok(self.expr.clone().skew().into())
    }

    pub fn agg_list(&self) -> PyResult<Self> {
        Ok(self.expr.clone().agg_list().into())
    }

    pub fn agg_set(&self) -> PyResult<Self> {
        Ok(self.expr.clone().agg_set().into())
    }

    pub fn agg_concat(&self) -> PyResult<Self> {
        Ok(self.expr.clone().agg_concat().into())
    }

    pub fn __add__(&self, other: &Self) -> PyResult<Self> {
        Ok(crate::binary_op(Operator::Plus, self.into(), other.expr.clone()).into())
    }

    pub fn __sub__(&self, other: &Self) -> PyResult<Self> {
        Ok(crate::binary_op(Operator::Minus, self.into(), other.expr.clone()).into())
    }

    pub fn __mul__(&self, other: &Self) -> PyResult<Self> {
        Ok(crate::binary_op(Operator::Multiply, self.into(), other.expr.clone()).into())
    }

    pub fn __floordiv__(&self, other: &Self) -> PyResult<Self> {
        Ok(crate::binary_op(Operator::FloorDivide, self.into(), other.expr.clone()).into())
    }

    pub fn __truediv__(&self, other: &Self) -> PyResult<Self> {
        Ok(crate::binary_op(Operator::TrueDivide, self.into(), other.expr.clone()).into())
    }

    pub fn __mod__(&self, other: &Self) -> PyResult<Self> {
        Ok(crate::binary_op(Operator::Modulus, self.into(), other.expr.clone()).into())
    }

    pub fn __and__(&self, other: &Self) -> PyResult<Self> {
        Ok(crate::binary_op(Operator::And, self.into(), other.expr.clone()).into())
    }

    pub fn __or__(&self, other: &Self) -> PyResult<Self> {
        Ok(crate::binary_op(Operator::Or, self.into(), other.expr.clone()).into())
    }

    pub fn __xor__(&self, other: &Self) -> PyResult<Self> {
        Ok(crate::binary_op(Operator::Xor, self.into(), other.expr.clone()).into())
    }

    pub fn __lshift__(&self, other: &Self) -> PyResult<Self> {
        Ok(crate::binary_op(Operator::ShiftLeft, self.into(), other.expr.clone()).into())
    }

    pub fn __rshift__(&self, other: &Self) -> PyResult<Self> {
        Ok(crate::binary_op(Operator::ShiftRight, self.into(), other.expr.clone()).into())
    }

    pub fn __richcmp__(&self, other: &Self, op: CompareOp) -> PyResult<Self> {
        use crate::{binary_op, Operator};
        match op {
            CompareOp::Lt => Ok(binary_op(Operator::Lt, self.into(), other.into()).into()),
            CompareOp::Le => Ok(binary_op(Operator::LtEq, self.into(), other.into()).into()),
            CompareOp::Eq => Ok(binary_op(Operator::Eq, self.into(), other.into()).into()),
            CompareOp::Ne => Ok(binary_op(Operator::NotEq, self.into(), other.into()).into()),
            CompareOp::Gt => Ok(binary_op(Operator::Gt, self.into(), other.into()).into()),
            CompareOp::Ge => Ok(binary_op(Operator::GtEq, self.into(), other.into()).into()),
        }
    }

    pub fn __invert__(&self) -> PyResult<Self> {
        Ok(self.expr.clone().not().into())
    }

    pub fn is_null(&self) -> PyResult<Self> {
        Ok(self.expr.clone().is_null().into())
    }

    pub fn not_null(&self) -> PyResult<Self> {
        Ok(self.expr.clone().not_null().into())
    }

    pub fn fill_null(&self, fill_value: &Self) -> PyResult<Self> {
        Ok(self.expr.clone().fill_null(fill_value.expr.clone()).into())
    }

    pub fn eq_null_safe(&self, other: &Self) -> PyResult<Self> {
        Ok(crate::binary_op(Operator::EqNullSafe, self.into(), other.into()).into())
    }

    pub fn is_in(&self, other: Vec<Self>) -> PyResult<Self> {
        let other = other.into_iter().map(|e| e.into()).collect();

        Ok(self.expr.clone().is_in(other).into())
    }

    pub fn between(&self, lower: &Self, upper: &Self) -> PyResult<Self> {
        Ok(self
            .expr
            .clone()
            .between(lower.expr.clone(), upper.expr.clone())
            .into())
    }

    pub fn name(&self) -> PyResult<&str> {
        Ok(self.expr.name())
    }

    pub fn to_sql(&self) -> PyResult<Option<String>> {
        Ok(self.expr.to_sql())
    }

    pub fn to_field(&self, schema: &PySchema) -> PyResult<PyField> {
        Ok(self.expr.to_field(&schema.schema)?.into())
    }

    pub fn __repr__(&self) -> PyResult<String> {
        Ok(format!("{}", self.expr))
    }

    pub fn __hash__(&self) -> u64 {
        let mut hasher = DefaultHasher::new();
        self.expr.hash(&mut hasher);
        hasher.finish()
    }

    pub fn struct_get(&self, name: &str) -> PyResult<Self> {
        use crate::functions::struct_::get;
        Ok(get(self.into(), name).into())
    }

    pub fn map_get(&self, key: &Self) -> PyResult<Self> {
        use crate::functions::map::get;
        Ok(get(self.into(), key.into()).into())
    }

    pub fn partitioning_days(&self) -> PyResult<Self> {
        use crate::functions::partitioning::days;
        Ok(days(self.into()).into())
    }

    pub fn partitioning_hours(&self) -> PyResult<Self> {
        use crate::functions::partitioning::hours;
        Ok(hours(self.into()).into())
    }

    pub fn partitioning_months(&self) -> PyResult<Self> {
        use crate::functions::partitioning::months;
        Ok(months(self.into()).into())
    }

    pub fn partitioning_years(&self) -> PyResult<Self> {
        use crate::functions::partitioning::years;
        Ok(years(self.into()).into())
    }

    pub fn partitioning_iceberg_bucket(&self, n: i32) -> PyResult<Self> {
        use crate::functions::partitioning::iceberg_bucket;
        Ok(iceberg_bucket(self.into(), n).into())
    }

    pub fn partitioning_iceberg_truncate(&self, w: i64) -> PyResult<Self> {
        use crate::functions::partitioning::iceberg_truncate;
        Ok(iceberg_truncate(self.into(), w).into())
    }

    pub fn over(&self, window_spec: &crate::expr::window::WindowSpec) -> PyResult<Self> {
        let window_expr = WindowExpr::try_from(self.expr.clone())?;
        Ok(Self {
            expr: Arc::new(Expr::Over(window_expr, window_spec.clone())),
        })
    }

    #[pyo3(signature = (offset, default=None))]
    pub fn offset(&self, offset: isize, default: Option<&Self>) -> PyResult<Self> {
        let default = default.map(|e| e.expr.clone());
        Ok(Self {
            expr: Arc::new(Expr::WindowFunction(WindowExpr::Offset {
                input: self.expr.clone(),
                offset,
                default,
            })),
        })
    }

    pub fn accept<'py>(&self, visitor: Bound<'py, PyAny>) -> PyResult<Bound<'py, PyAny>> {
        accept(&self.clone(), visitor)
    }

    pub fn _eq(&self, other: &Self) -> bool {
        self.expr == other.expr
    }

    pub fn _ne(&self, other: &Self) -> bool {
        self.expr != other.expr
    }

    pub fn _hash(&self) -> u64 {
        use std::hash::{Hash, Hasher};
        let mut hasher = std::collections::hash_map::DefaultHasher::new();
        self.expr.hash(&mut hasher);
        hasher.finish()
    }

    pub fn as_py<'py>(&self, py: Python<'py>) -> PyResult<Bound<'py, PyAny>> {
        if let Expr::Literal(lit) = self.expr.as_ref() {
            lit.clone().into_pyobject(py)
        } else {
            Err(PyValueError::new_err(format!(
                "The method .py_any() was called on a non literal value! Got: {}",
                &self.expr
            )))
        }
    }
}

impl_bincode_py_state_serialization!(PyExpr);

impl From<ExprRef> for PyExpr {
    fn from(value: crate::ExprRef) -> Self {
        Self { expr: value }
    }
}

impl From<Expr> for PyExpr {
    fn from(value: crate::Expr) -> Self {
        Self {
            expr: Arc::new(value),
        }
    }
}

impl From<PyExpr> for crate::ExprRef {
    fn from(item: PyExpr) -> Self {
        item.expr
    }
}

impl From<&PyExpr> for crate::ExprRef {
    fn from(item: &PyExpr) -> Self {
        item.expr.clone()
    }
}

impl<'py> IntoPyObject<'py> for LiteralValue {
    type Target = PyAny;

    type Output = Bound<'py, Self::Target>;

    type Error = PyErr;

    fn into_pyobject(self, py: Python<'py>) -> Result<Self::Output, Self::Error> {
        fn div_rem(l: i64, r: i64) -> (i64, i64) {
            (l / r, l % r)
        }

        match self {
            Self::Null => Ok(PyNone::get(py).to_owned().into_any()),
            Self::Boolean(val) => val.into_bound_py_any(py),
            Self::Utf8(val) => val.into_bound_py_any(py),
            Self::Binary(val) => val.into_bound_py_any(py),
            Self::FixedSizeBinary(val, _) => val.into_bound_py_any(py),
            Self::Int8(val) => val.into_bound_py_any(py),
            Self::UInt8(val) => val.into_bound_py_any(py),
            Self::Int16(val) => val.into_bound_py_any(py),
            Self::UInt16(val) => val.into_bound_py_any(py),
            Self::Int32(val) => val.into_bound_py_any(py),
            Self::UInt32(val) => val.into_bound_py_any(py),
            Self::Int64(val) => val.into_bound_py_any(py),
            Self::UInt64(val) => val.into_bound_py_any(py),
            Self::Timestamp(val, time_unit, tz) => {
                let ts = (val as f64) / (time_unit.to_scale_factor() as f64);

                py.import(intern!(py, "datetime"))?
                    .getattr(intern!(py, "datetime"))?
                    .call_method1(intern!(py, "fromtimestamp"), (ts, tz))
            }
            Self::Date(val) => py
                .import(intern!(py, "datetime"))?
                .getattr(intern!(py, "date"))?
                .call_method1(intern!(py, "fromtimestamp"), (val,)),
            Self::Time(val, time_unit) => {
                let (h, m, s, us) = match time_unit {
                    TimeUnit::Nanoseconds => {
                        let (h, rem) = div_rem(val, 60 * 60 * 1_000_000_000);
                        let (m, rem) = div_rem(rem, 60 * 1_000_000_000);
                        let (s, rem) = div_rem(rem, 1_000_000_000);
                        let us = rem / 1_000;
                        (h, m, s, us)
                    }
                    TimeUnit::Microseconds => {
                        let (h, rem) = div_rem(val, 60 * 60 * 1_000_000);
                        let (m, rem) = div_rem(rem, 60 * 1_000_000);
                        let (s, us) = div_rem(rem, 1_000_000);
                        (h, m, s, us)
                    }
                    TimeUnit::Milliseconds => {
                        let (h, rem) = div_rem(val, 60 * 60 * 1_000);
                        let (m, rem) = div_rem(rem, 60 * 1_000);
                        let (s, ms) = div_rem(rem, 1_000);
                        let us = ms * 1_000;
                        (h, m, s, us)
                    }
                    TimeUnit::Seconds => {
                        let (h, rem) = div_rem(val, 60 * 60);
                        let (m, s) = div_rem(rem, 60);
                        (h, m, s, 0)
                    }
                };

                py.import(intern!(py, "datetime"))?
                    .getattr(intern!(py, "time"))?
                    .call1((h, m, s, us))
            }
            Self::Duration(val, time_unit) => {
                let (d, s, us) = match time_unit {
                    TimeUnit::Nanoseconds => {
                        let (d, rem) = div_rem(val, 24 * 60 * 60 * 1_000_000_000);
                        let (s, rem) = div_rem(rem, 1_000_000_000);
                        let us = rem / 1_000;
                        (d, s, us)
                    }
                    TimeUnit::Microseconds => {
                        let (d, rem) = div_rem(val, 24 * 60 * 60 * 1_000_000);
                        let (s, us) = div_rem(rem, 1_000_000);
                        (d, s, us)
                    }
                    TimeUnit::Milliseconds => {
                        let (d, rem) = div_rem(val, 24 * 60 * 60 * 1_000);
                        let (s, ms) = div_rem(rem, 1_000);
                        let us = ms * 1_000;
                        (d, s, us)
                    }
                    TimeUnit::Seconds => {
                        let (d, s) = div_rem(val, 24 * 60 * 60);
                        (d, s, 0)
                    }
                };

                py.import(intern!(py, "datetime"))?
                    .getattr(intern!(py, "timedelta"))?
                    .call1((d, s, us))
            }
            Self::Interval(_) => {
                Err(DaftError::NotImplemented("Interval literal to Python".to_string()).into())
            }
            Self::Float64(val) => val.into_bound_py_any(py),
            Self::Decimal(val, p, s) => py
                .import(intern!(py, "decimal"))?
                .getattr(intern!(py, "Decimal"))?
                .call1((display_decimal128(val, p, s),)),
            Self::Series(series) => py
                .import(intern!(py, "daft.series"))?
                .getattr(intern!(py, "Series"))?
                .getattr(intern!(py, "_from_pyseries"))?
                .call1((PySeries { series },)),
            Self::Python(val) => val.0.as_ref().into_bound_py_any(py),
            Self::Struct(entries) => entries
                .into_iter()
                .map(|(f, v)| (f.name, v))
                .collect::<IndexMap<_, _>>()
                .into_bound_py_any(py),
        }
    }
}<|MERGE_RESOLUTION|>--- conflicted
+++ resolved
@@ -230,11 +230,7 @@
     resource_request=None,
     batch_size=None,
     concurrency=None,
-<<<<<<< HEAD
-    run_on_separate_process=None
-=======
     use_process=None
->>>>>>> 128f59d9
 ))]
 pub fn udf(
     name: &str,
@@ -246,11 +242,7 @@
     resource_request: Option<ResourceRequest>,
     batch_size: Option<usize>,
     concurrency: Option<usize>,
-<<<<<<< HEAD
-    run_on_separate_process: Option<bool>,
-=======
     use_process: Option<bool>,
->>>>>>> 128f59d9
 ) -> PyResult<PyExpr> {
     use crate::functions::python::udf;
 
@@ -274,11 +266,7 @@
             resource_request,
             batch_size,
             concurrency,
-<<<<<<< HEAD
-            run_on_separate_process,
-=======
             use_process,
->>>>>>> 128f59d9
         )?
         .into(),
     })
@@ -293,15 +281,9 @@
 
 /// Get the names of all UDFs in expression
 #[pyfunction]
-<<<<<<< HEAD
-pub fn get_udf_name(expr: PyExpr) -> String {
-    use crate::functions::python::get_udf_name;
-    get_udf_name(&expr.expr)
-=======
 pub fn try_get_udf_name(expr: PyExpr) -> Option<String> {
     use crate::functions::python::try_get_udf_name;
     try_get_udf_name(&expr.expr)
->>>>>>> 128f59d9
 }
 
 #[pyclass(module = "daft.daft")]
