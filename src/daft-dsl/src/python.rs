--- conflicted
+++ resolved
@@ -13,11 +13,7 @@
 
 use crate::{functions, Expr, ExprRef, LiteralValue};
 use daft_core::{
-<<<<<<< HEAD
     prelude::*,
-=======
-    count_mode::CountMode,
->>>>>>> 7fe3dbce
     python::{datatype::PyDataType, field::PyField, schema::PySchema},
 };
 
