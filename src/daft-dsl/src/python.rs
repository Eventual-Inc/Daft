#![allow(non_snake_case)]
use std::{
    collections::hash_map::DefaultHasher,
    hash::{Hash, Hasher},
    sync::Arc,
};

use common_error::DaftError;
use common_py_serde::impl_bincode_py_state_serialization;
use common_resource_request::ResourceRequest;
use daft_core::{
    datatypes::{IntervalValue, IntervalValueBuilder},
    prelude::*,
    python::{PyDataType, PyField, PySchema, PySeries, PyTimeUnit},
};
use pyo3::{
    exceptions::PyValueError,
    prelude::*,
    pyclass::CompareOp,
    types::{PyBool, PyBytes, PyFloat, PyInt, PyString},
};
use serde::{Deserialize, Serialize};

<<<<<<< HEAD
use crate::{expr::Expr, ExprRef, LiteralValue, Operator};
=======
use crate::{
    expr::{Expr, WindowExpr},
    ExprRef, LiteralValue,
};
>>>>>>> 7661ffff

#[pyfunction]
pub fn unresolved_col(name: &str) -> PyExpr {
    PyExpr::from(crate::unresolved_col(name))
}

#[pyfunction]
pub fn resolved_col(name: &str) -> PyExpr {
    PyExpr::from(crate::resolved_col(name))
}

#[pyfunction]
pub fn date_lit(item: i32) -> PyResult<PyExpr> {
    let expr = Expr::Literal(LiteralValue::Date(item));
    Ok(expr.into())
}

#[pyfunction]
pub fn time_lit(item: i64, tu: PyTimeUnit) -> PyResult<PyExpr> {
    let expr = Expr::Literal(LiteralValue::Time(item, tu.timeunit));
    Ok(expr.into())
}

#[pyfunction(signature = (val, tu, tz=None))]
pub fn timestamp_lit(val: i64, tu: PyTimeUnit, tz: Option<String>) -> PyResult<PyExpr> {
    let expr = Expr::Literal(LiteralValue::Timestamp(val, tu.timeunit, tz));
    Ok(expr.into())
}

#[pyfunction]
pub fn duration_lit(val: i64, tu: PyTimeUnit) -> PyResult<PyExpr> {
    let expr = Expr::Literal(LiteralValue::Duration(val, tu.timeunit));
    Ok(expr.into())
}

#[allow(clippy::too_many_arguments)]
#[pyfunction(signature = (
    years=None,
    months=None,
    days=None,
    hours=None,
    minutes=None,
    seconds=None,
    millis=None,
    nanos=None
))]
pub fn interval_lit(
    years: Option<i32>,
    months: Option<i32>,
    days: Option<i32>,
    hours: Option<i32>,
    minutes: Option<i32>,
    seconds: Option<i32>,
    millis: Option<i32>,
    nanos: Option<i64>,
) -> PyResult<PyExpr> {
    let opts = IntervalValueBuilder {
        years,
        months,
        days,
        hours,
        minutes,
        seconds,
        milliseconds: millis,
        nanoseconds: nanos,
    };
    let iv = IntervalValue::try_new(opts)?;
    let expr = Expr::Literal(LiteralValue::Interval(iv));
    Ok(expr.into())
}

fn decimal_from_digits(digits: Vec<u8>, exp: i32) -> Option<(i128, usize)> {
    const MAX_ABS_DEC: i128 = 10_i128.pow(38) - 1;
    let mut v = 0_i128;
    for (i, d) in digits.into_iter().map(i128::from).enumerate() {
        if i < 38 {
            v = v * 10 + d;
        } else {
            v = v.checked_mul(10).and_then(|v| v.checked_add(d))?;
        }
    }
    // We only support non-negative scales, and therefore non-positive exponents.
    let scale = if exp > 0 {
        // Decimal may be in a non-canonical representation, try to fix it first.
        v = 10_i128
            .checked_pow(exp as u32)
            .and_then(|factor| v.checked_mul(factor))?;
        0
    } else {
        (-exp) as usize
    };
    if v <= MAX_ABS_DEC {
        Some((v, scale))
    } else {
        None
    }
}

#[pyfunction]
pub fn decimal_lit(sign: bool, digits: Vec<u8>, exp: i32) -> PyResult<PyExpr> {
    let num_digits = digits.len();
    let (mut v, scale) = decimal_from_digits(digits, exp).ok_or_else(|| {
        DaftError::ValueError("Decimal is too large to fit into Decimal128 type.".to_string())
    })?;
    let precision = if exp < 0 {
        std::cmp::max(num_digits, (-exp) as usize)
    } else {
        num_digits + (exp as usize)
    };
    if sign {
        v = -v;
    }
    let expr = Expr::Literal(LiteralValue::Decimal(
        v,
        u8::try_from(precision)?,
        i8::try_from(scale)?,
    ));
    Ok(expr.into())
}

#[pyfunction]
pub fn series_lit(series: PySeries) -> PyResult<PyExpr> {
    let expr = Expr::Literal(LiteralValue::Series(series.series));
    Ok(expr.into())
}

#[pyfunction]
pub fn lit(item: Bound<PyAny>) -> PyResult<PyExpr> {
    if item.is_instance_of::<PyBool>() {
        let val = item.extract::<bool>()?;
        Ok(crate::lit(val).into())
    } else if let Ok(int) = item.downcast::<PyInt>() {
        match int.extract::<i64>() {
            Ok(val) => {
                if val >= 0 && val < i32::MAX as i64 || val <= 0 && val > i32::MIN as i64 {
                    Ok(crate::lit(val as i32).into())
                } else {
                    Ok(crate::lit(val).into())
                }
            }
            _ => {
                let val = int.extract::<u64>()?;
                Ok(crate::lit(val).into())
            }
        }
    } else if let Ok(float) = item.downcast::<PyFloat>() {
        let val = float.extract::<f64>()?;
        Ok(crate::lit(val).into())
    } else if let Ok(pystr) = item.downcast::<PyString>() {
        Ok(crate::lit(
            pystr
                .extract::<String>()
                .expect("could not transform Python string to Rust Unicode"),
        )
        .into())
    } else if let Ok(pybytes) = item.downcast::<PyBytes>() {
        let bytes = pybytes.as_bytes();
        Ok(crate::lit(bytes).into())
    } else if item.is_none() {
        Ok(crate::null_lit().into())
    } else {
        Ok(crate::lit::<PyObject>(item.into()).into())
    }
}

#[pyfunction]
pub fn list_(items: Vec<PyExpr>) -> PyExpr {
    Expr::List(items.into_iter().map(|item| item.into()).collect()).into()
}

#[allow(clippy::too_many_arguments)]
#[pyfunction(signature = (
    name,
    inner,
    bound_args,
    expressions,
    return_dtype,
    init_args,
    resource_request=None,
    batch_size=None,
    concurrency=None
))]
pub fn udf(
    name: &str,
    inner: PyObject,
    bound_args: PyObject,
    expressions: Vec<PyExpr>,
    return_dtype: PyDataType,
    init_args: PyObject,
    resource_request: Option<ResourceRequest>,
    batch_size: Option<usize>,
    concurrency: Option<usize>,
) -> PyResult<PyExpr> {
    use crate::functions::python::udf;

    if let Some(batch_size) = batch_size {
        if batch_size == 0 {
            return Err(PyValueError::new_err(format!(
                "Error creating UDF: batch size must be positive (got {batch_size})"
            )));
        }
    }

    let expressions_map: Vec<ExprRef> = expressions.into_iter().map(|pyexpr| pyexpr.expr).collect();
    Ok(PyExpr {
        expr: udf(
            name,
            inner.into(),
            bound_args.into(),
            &expressions_map,
            return_dtype.dtype,
            init_args.into(),
            resource_request,
            batch_size,
            concurrency,
        )?
        .into(),
    })
}

/// Initializes all uninitialized UDFs in the expression
#[pyfunction]
pub fn initialize_udfs(expr: PyExpr) -> PyResult<PyExpr> {
    use crate::functions::python::initialize_udfs;
    Ok(initialize_udfs(expr.expr)?.into())
}

/// Get the names of all UDFs in expression
#[pyfunction]
pub fn get_udf_names(expr: PyExpr) -> Vec<String> {
    use crate::functions::python::get_udf_names;
    get_udf_names(&expr.expr)
}

#[pyclass(module = "daft.daft")]
#[derive(Debug, Clone, Serialize, Deserialize)]
pub struct PyExpr {
    pub expr: crate::ExprRef,
}

#[pyfunction]
pub fn eq(expr1: &PyExpr, expr2: &PyExpr) -> PyResult<bool> {
    Ok(expr1.expr == expr2.expr)
}

#[derive(FromPyObject)]
pub enum ApproxPercentileInput {
    Single(f64),
    Many(Vec<f64>),
}

impl PyExpr {
    /// converts the pyexpr into a `daft.Expression` python instance
    /// `daft.Expression._from_pyexpr(self)`
    pub fn into_expr_cls(self, py: Python) -> PyResult<PyObject> {
        let daft = py.import("daft")?;
        let expr_cls = daft.getattr("Expression")?;
        let expr = expr_cls.call_method1("_from_pyexpr", (self,))?;
        Ok(expr.unbind())
    }
}

#[pymethods]
impl PyExpr {
    pub fn _input_mapping(&self) -> PyResult<Option<String>> {
        Ok(self.expr.input_mapping())
    }

    pub fn alias(&self, name: &str) -> PyResult<Self> {
        Ok(self.expr.clone().alias(name).into())
    }

    pub fn cast(&self, dtype: PyDataType) -> PyResult<Self> {
        Ok(self.expr.clone().cast(&dtype.into()).into())
    }

    pub fn if_else(&self, if_true: &Self, if_false: &Self) -> PyResult<Self> {
        Ok(self
            .expr
            .clone()
            .if_else(if_true.expr.clone(), if_false.expr.clone())
            .into())
    }

    pub fn count(&self, mode: CountMode) -> PyResult<Self> {
        Ok(self.expr.clone().count(mode).into())
    }

    pub fn count_distinct(&self) -> PyResult<Self> {
        Ok(self.expr.clone().count_distinct().into())
    }

    pub fn sum(&self) -> PyResult<Self> {
        Ok(self.expr.clone().sum().into())
    }

    pub fn approx_count_distinct(&self) -> PyResult<Self> {
        Ok(self.expr.clone().approx_count_distinct().into())
    }

    pub fn approx_percentiles(&self, percentiles: ApproxPercentileInput) -> PyResult<Self> {
        let (percentiles, list_output) = match percentiles {
            ApproxPercentileInput::Single(p) => (vec![p], false),
            ApproxPercentileInput::Many(p) => (p, true),
        };

        for &p in &percentiles {
            if !(0. ..=1.).contains(&p) {
                return Err(PyValueError::new_err(format!(
                    "Provided percentile must be between 0 and 1: {}",
                    p
                )));
            }
        }

        Ok(self
            .expr
            .clone()
            .approx_percentiles(percentiles.as_slice(), list_output)
            .into())
    }

    pub fn mean(&self) -> PyResult<Self> {
        Ok(self.expr.clone().mean().into())
    }

    pub fn stddev(&self) -> PyResult<Self> {
        Ok(self.expr.clone().stddev().into())
    }

    pub fn min(&self) -> PyResult<Self> {
        Ok(self.expr.clone().min().into())
    }

    pub fn max(&self) -> PyResult<Self> {
        Ok(self.expr.clone().max().into())
    }

    pub fn bool_and(&self) -> PyResult<Self> {
        Ok(self.expr.clone().bool_and().into())
    }

    pub fn bool_or(&self) -> PyResult<Self> {
        Ok(self.expr.clone().bool_or().into())
    }

    pub fn any_value(&self, ignore_nulls: bool) -> PyResult<Self> {
        Ok(self.expr.clone().any_value(ignore_nulls).into())
    }

    pub fn agg_list(&self) -> PyResult<Self> {
        Ok(self.expr.clone().agg_list().into())
    }

    pub fn agg_set(&self) -> PyResult<Self> {
        Ok(self.expr.clone().agg_set().into())
    }

    pub fn agg_concat(&self) -> PyResult<Self> {
        Ok(self.expr.clone().agg_concat().into())
    }

    pub fn __add__(&self, other: &Self) -> PyResult<Self> {
        Ok(crate::binary_op(Operator::Plus, self.into(), other.expr.clone()).into())
    }

    pub fn __sub__(&self, other: &Self) -> PyResult<Self> {
        Ok(crate::binary_op(Operator::Minus, self.into(), other.expr.clone()).into())
    }

    pub fn __mul__(&self, other: &Self) -> PyResult<Self> {
        Ok(crate::binary_op(Operator::Multiply, self.into(), other.expr.clone()).into())
    }

    pub fn __floordiv__(&self, other: &Self) -> PyResult<Self> {
        Ok(crate::binary_op(Operator::FloorDivide, self.into(), other.expr.clone()).into())
    }

    pub fn __truediv__(&self, other: &Self) -> PyResult<Self> {
        Ok(crate::binary_op(Operator::TrueDivide, self.into(), other.expr.clone()).into())
    }

    pub fn __mod__(&self, other: &Self) -> PyResult<Self> {
        Ok(crate::binary_op(Operator::Modulus, self.into(), other.expr.clone()).into())
    }

    pub fn __and__(&self, other: &Self) -> PyResult<Self> {
        Ok(crate::binary_op(Operator::And, self.into(), other.expr.clone()).into())
    }

    pub fn __or__(&self, other: &Self) -> PyResult<Self> {
        Ok(crate::binary_op(Operator::Or, self.into(), other.expr.clone()).into())
    }

    pub fn __xor__(&self, other: &Self) -> PyResult<Self> {
        Ok(crate::binary_op(Operator::Xor, self.into(), other.expr.clone()).into())
    }

    pub fn __lshift__(&self, other: &Self) -> PyResult<Self> {
        Ok(crate::binary_op(Operator::ShiftLeft, self.into(), other.expr.clone()).into())
    }

    pub fn __rshift__(&self, other: &Self) -> PyResult<Self> {
        Ok(crate::binary_op(Operator::ShiftRight, self.into(), other.expr.clone()).into())
    }

    pub fn __richcmp__(&self, other: &Self, op: CompareOp) -> PyResult<Self> {
        use crate::{binary_op, Operator};
        match op {
            CompareOp::Lt => Ok(binary_op(Operator::Lt, self.into(), other.into()).into()),
            CompareOp::Le => Ok(binary_op(Operator::LtEq, self.into(), other.into()).into()),
            CompareOp::Eq => Ok(binary_op(Operator::Eq, self.into(), other.into()).into()),
            CompareOp::Ne => Ok(binary_op(Operator::NotEq, self.into(), other.into()).into()),
            CompareOp::Gt => Ok(binary_op(Operator::Gt, self.into(), other.into()).into()),
            CompareOp::Ge => Ok(binary_op(Operator::GtEq, self.into(), other.into()).into()),
        }
    }

    pub fn __invert__(&self) -> PyResult<Self> {
        Ok(self.expr.clone().not().into())
    }

    pub fn is_null(&self) -> PyResult<Self> {
        Ok(self.expr.clone().is_null().into())
    }

    pub fn not_null(&self) -> PyResult<Self> {
        Ok(self.expr.clone().not_null().into())
    }

    pub fn fill_null(&self, fill_value: &Self) -> PyResult<Self> {
        Ok(self.expr.clone().fill_null(fill_value.expr.clone()).into())
    }

    pub fn eq_null_safe(&self, other: &Self) -> PyResult<Self> {
        Ok(crate::binary_op(Operator::EqNullSafe, self.into(), other.into()).into())
    }

    pub fn is_in(&self, other: Vec<Self>) -> PyResult<Self> {
        let other = other.into_iter().map(|e| e.into()).collect();

        Ok(self.expr.clone().is_in(other).into())
    }

    pub fn between(&self, lower: &Self, upper: &Self) -> PyResult<Self> {
        Ok(self
            .expr
            .clone()
            .between(lower.expr.clone(), upper.expr.clone())
            .into())
    }

    pub fn name(&self) -> PyResult<&str> {
        Ok(self.expr.name())
    }

    pub fn to_sql(&self) -> PyResult<Option<String>> {
        Ok(self.expr.to_sql())
    }

    pub fn to_field(&self, schema: &PySchema) -> PyResult<PyField> {
        Ok(self.expr.to_field(&schema.schema)?.into())
    }

    pub fn __repr__(&self) -> PyResult<String> {
        Ok(format!("{}", self.expr))
    }

    pub fn __hash__(&self) -> u64 {
        let mut hasher = DefaultHasher::new();
        self.expr.hash(&mut hasher);
        hasher.finish()
    }

    pub fn struct_get(&self, name: &str) -> PyResult<Self> {
        use crate::functions::struct_::get;
        Ok(get(self.into(), name).into())
    }

    pub fn map_get(&self, key: &Self) -> PyResult<Self> {
        use crate::functions::map::get;
        Ok(get(self.into(), key.into()).into())
    }

    pub fn partitioning_days(&self) -> PyResult<Self> {
        use crate::functions::partitioning::days;
        Ok(days(self.into()).into())
    }

    pub fn partitioning_hours(&self) -> PyResult<Self> {
        use crate::functions::partitioning::hours;
        Ok(hours(self.into()).into())
    }

    pub fn partitioning_months(&self) -> PyResult<Self> {
        use crate::functions::partitioning::months;
        Ok(months(self.into()).into())
    }

    pub fn partitioning_years(&self) -> PyResult<Self> {
        use crate::functions::partitioning::years;
        Ok(years(self.into()).into())
    }

    pub fn partitioning_iceberg_bucket(&self, n: i32) -> PyResult<Self> {
        use crate::functions::partitioning::iceberg_bucket;
        Ok(iceberg_bucket(self.into(), n).into())
    }

    pub fn partitioning_iceberg_truncate(&self, w: i64) -> PyResult<Self> {
        use crate::functions::partitioning::iceberg_truncate;
        Ok(iceberg_truncate(self.into(), w).into())
    }

    pub fn over(&self, window_spec: &crate::expr::window::WindowSpec) -> PyResult<Self> {
        let window_expr = WindowExpr::try_from(self.expr.clone())?;
        Ok(Self {
            expr: Arc::new(Expr::Over(window_expr, window_spec.clone())),
        })
    }
}

impl_bincode_py_state_serialization!(PyExpr);

impl From<ExprRef> for PyExpr {
    fn from(value: crate::ExprRef) -> Self {
        Self { expr: value }
    }
}

impl From<Expr> for PyExpr {
    fn from(value: crate::Expr) -> Self {
        Self {
            expr: Arc::new(value),
        }
    }
}

impl From<PyExpr> for crate::ExprRef {
    fn from(item: PyExpr) -> Self {
        item.expr
    }
}

impl From<&PyExpr> for crate::ExprRef {
    fn from(item: &PyExpr) -> Self {
        item.expr.clone()
    }
}<|MERGE_RESOLUTION|>--- conflicted
+++ resolved
@@ -21,14 +21,10 @@
 };
 use serde::{Deserialize, Serialize};
 
-<<<<<<< HEAD
-use crate::{expr::Expr, ExprRef, LiteralValue, Operator};
-=======
 use crate::{
     expr::{Expr, WindowExpr},
-    ExprRef, LiteralValue,
+    ExprRef, LiteralValue, Operator,
 };
->>>>>>> 7661ffff
 
 #[pyfunction]
 pub fn unresolved_col(name: &str) -> PyExpr {
