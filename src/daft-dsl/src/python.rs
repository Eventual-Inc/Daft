#![allow(non_snake_case)]
use std::{
    collections::hash_map::DefaultHasher,
    hash::{Hash, Hasher},
    str::FromStr,
    sync::Arc,
};

use common_error::DaftError;
use common_py_serde::impl_bincode_py_state_serialization;
use common_resource_request::ResourceRequest;
use daft_core::{
    datatypes::{IntervalValue, IntervalValueBuilder},
    prelude::*,
    python::{PyDataType, PyField, PySchema, PySeries, PyTimeUnit},
};
use pyo3::{exceptions::PyValueError, prelude::*, pyclass::CompareOp};
use serde::{Deserialize, Serialize};

use crate::{
    ExprRef, Operator,
    expr::{Expr, WindowExpr},
    visitor::accept,
};

#[pyfunction]
pub fn unresolved_col(name: &str) -> PyExpr {
    PyExpr::from(crate::unresolved_col(name))
}

#[pyfunction]
pub fn resolved_col(name: &str) -> PyExpr {
    PyExpr::from(crate::resolved_col(name))
}

#[pyfunction]
pub fn bound_col(index: usize, field: PyField) -> PyExpr {
    crate::bound_col(index, field.field).into()
}

#[pyfunction]
pub fn date_lit(item: i32) -> PyResult<PyExpr> {
    let expr = Expr::Literal(Literal::Date(item));
    Ok(expr.into())
}

#[pyfunction]
pub fn time_lit(item: i64, tu: PyTimeUnit) -> PyResult<PyExpr> {
    let expr = Expr::Literal(Literal::Time(item, tu.timeunit));
    Ok(expr.into())
}

#[pyfunction(signature = (val, tu, tz=None))]
pub fn timestamp_lit(val: i64, tu: PyTimeUnit, tz: Option<String>) -> PyResult<PyExpr> {
    let expr = Expr::Literal(Literal::Timestamp(val, tu.timeunit, tz));
    Ok(expr.into())
}

#[pyfunction]
pub fn duration_lit(val: i64, tu: PyTimeUnit) -> PyResult<PyExpr> {
    let expr = Expr::Literal(Literal::Duration(val, tu.timeunit));
    Ok(expr.into())
}

#[pyfunction]
pub fn row_number() -> PyResult<PyExpr> {
    let expr = Expr::WindowFunction(WindowExpr::RowNumber);
    Ok(expr.into())
}

#[pyfunction]
pub fn rank() -> PyResult<PyExpr> {
    let expr = Expr::WindowFunction(WindowExpr::Rank);
    Ok(expr.into())
}

#[pyfunction]
pub fn dense_rank() -> PyResult<PyExpr> {
    let expr = Expr::WindowFunction(WindowExpr::DenseRank);
    Ok(expr.into())
}

#[allow(clippy::too_many_arguments)]
#[pyfunction(signature = (
    years=None,
    months=None,
    days=None,
    hours=None,
    minutes=None,
    seconds=None,
    millis=None,
    nanos=None
))]
pub fn interval_lit(
    years: Option<i32>,
    months: Option<i32>,
    days: Option<i32>,
    hours: Option<i32>,
    minutes: Option<i32>,
    seconds: Option<i32>,
    millis: Option<i32>,
    nanos: Option<i64>,
) -> PyResult<PyExpr> {
    let opts = IntervalValueBuilder {
        years,
        months,
        days,
        hours,
        minutes,
        seconds,
        milliseconds: millis,
        nanoseconds: nanos,
    };
    let iv = IntervalValue::try_new(opts)?;
    let expr = Expr::Literal(Literal::Interval(iv));
    Ok(expr.into())
}

fn decimal_from_digits(digits: Vec<u8>, exp: i32) -> Option<(i128, usize)> {
    const MAX_ABS_DEC: i128 = 10_i128.pow(38) - 1;
    let mut v = 0_i128;
    for (i, d) in digits.into_iter().map(i128::from).enumerate() {
        if i < 38 {
            v = v * 10 + d;
        } else {
            v = v.checked_mul(10).and_then(|v| v.checked_add(d))?;
        }
    }
    // We only support non-negative scales, and therefore non-positive exponents.
    let scale = if exp > 0 {
        // Decimal may be in a non-canonical representation, try to fix it first.
        v = 10_i128
            .checked_pow(exp as u32)
            .and_then(|factor| v.checked_mul(factor))?;
        0
    } else {
        (-exp) as usize
    };
    if v <= MAX_ABS_DEC {
        Some((v, scale))
    } else {
        None
    }
}

#[pyfunction]
pub fn decimal_lit(sign: bool, digits: Vec<u8>, exp: i32) -> PyResult<PyExpr> {
    let num_digits = digits.len();
    let (mut v, scale) = decimal_from_digits(digits, exp).ok_or_else(|| {
        DaftError::ValueError("Decimal is too large to fit into Decimal128 type.".to_string())
    })?;
    let precision = if exp < 0 {
        std::cmp::max(num_digits, (-exp) as usize)
    } else {
        num_digits + (exp as usize)
    };
    if sign {
        v = -v;
    }
    let expr = Expr::Literal(Literal::Decimal(
        v,
        u8::try_from(precision)?,
        i8::try_from(scale)?,
    ));
    Ok(expr.into())
}

#[pyfunction]
pub fn list_lit(series: PySeries) -> PyResult<PyExpr> {
    let expr = Expr::Literal(Literal::List(series.series));
    Ok(expr.into())
}

#[pyfunction]
pub fn lit(item: Bound<PyAny>) -> PyResult<PyExpr> {
    Literal::from_pyobj(&item, None).map(|l| Expr::Literal(l).into())
}

#[pyfunction]
pub fn list_(items: Vec<PyExpr>) -> PyExpr {
    Expr::List(items.into_iter().map(|item| item.into()).collect()).into()
}

#[allow(clippy::too_many_arguments)]
#[pyfunction(signature = (
    name,
    inner,
    bound_args,
    expressions,
    return_dtype,
    init_args,
    resource_request=None,
    batch_size=None,
    concurrency=None,
    use_process=None,
    max_retries=None,
    on_error=None
))]
pub fn udf(
    name: &str,
    inner: Py<PyAny>,
    bound_args: Py<PyAny>,
    expressions: Vec<PyExpr>,
    return_dtype: PyDataType,
    init_args: Py<PyAny>,
    resource_request: Option<ResourceRequest>,
    batch_size: Option<usize>,
    concurrency: Option<usize>,
    use_process: Option<bool>,
    max_retries: Option<usize>,
    on_error: Option<String>,
) -> PyResult<PyExpr> {
    use crate::functions::python::udf;

    if let Some(batch_size) = batch_size
        && batch_size == 0
    {
        return Err(PyValueError::new_err(format!(
            "Error creating UDF: batch size must be positive (got {batch_size})"
        )));
    }

    let expressions_map: Vec<ExprRef> = expressions.into_iter().map(|pyexpr| pyexpr.expr).collect();

    // Convert string on_error to OnError enum
    let on_error_enum = on_error
        .as_ref()
        .and_then(|s| crate::functions::python::OnError::from_str(s).ok());

    if on_error.is_some() && on_error_enum.is_none() {
        return Err(PyValueError::new_err(
            "Invalid on_error value. Must be one of: 'raise', 'log', or 'ignore'",
        ));
    }

    Ok(PyExpr {
        expr: udf(
            name,
            inner.into(),
            bound_args.into(),
            &expressions_map,
            return_dtype.dtype,
            init_args.into(),
            resource_request,
            batch_size,
            concurrency,
            use_process,
            max_retries,
            on_error_enum,
        )?
        .into(),
    })
}

#[pyfunction]
#[allow(clippy::too_many_arguments)]
pub fn row_wise_udf(
    name: &str,
    cls: Py<PyAny>,
    method: Py<PyAny>,
    is_async: bool,
    return_dtype: PyDataType,
    gpus: usize,
    use_process: Option<bool>,
    max_concurrency: Option<usize>,
<<<<<<< HEAD
    max_retries: Option<usize>,
    on_error: Option<String>,
    original_args: PyObject,
=======
    original_args: Py<PyAny>,
>>>>>>> 792c5277
    expr_args: Vec<PyExpr>,
) -> PyExpr {
    let args = expr_args.into_iter().map(|pyexpr| pyexpr.expr).collect();
    let on_error = on_error
        .and_then(|v| crate::functions::python::OnError::from_str(&v).ok())
        .unwrap_or_default();
    PyExpr {
        expr: crate::python_udf::row_wise_udf(
            name,
            cls.into(),
            method.into(),
            is_async,
            return_dtype.into(),
            gpus,
            use_process,
            max_concurrency,
            max_retries,
            on_error,
            original_args.into(),
            args,
        )
        .into(),
    }
}

#[pyfunction]
#[allow(clippy::too_many_arguments)]
pub fn batch_udf(
    name: &str,
    cls: Py<PyAny>,
    method: Py<PyAny>,
    return_dtype: PyDataType,
    gpus: usize,
    use_process: Option<bool>,
    max_concurrency: Option<usize>,
    batch_size: Option<usize>,
<<<<<<< HEAD
    max_retries: Option<usize>,
    on_error: Option<String>,
    original_args: PyObject,
=======
    original_args: Py<PyAny>,
>>>>>>> 792c5277
    expr_args: Vec<PyExpr>,
) -> PyExpr {
    let args = expr_args.into_iter().map(|pyexpr| pyexpr.expr).collect();
    let on_error = on_error
        .and_then(|v| crate::functions::python::OnError::from_str(&v).ok())
        .unwrap_or_default();
    PyExpr {
        expr: crate::python_udf::batch_udf(
            name,
            cls.into(),
            method.into(),
            return_dtype.into(),
            gpus,
            use_process,
            max_concurrency,
            batch_size,
            original_args.into(),
            args,
            max_retries,
            on_error,
        )
        .into(),
    }
}

/// Initializes all uninitialized UDFs in the expression
#[pyfunction]
pub fn initialize_udfs(expr: PyExpr) -> PyResult<PyExpr> {
    use crate::functions::python::initialize_udfs;
    Ok(initialize_udfs(expr.expr)?.into())
}

/// Get the names of all UDFs in expression
// TODO: Remove with the old Ray Runner
#[pyfunction]
pub fn try_get_udf_name(expr: PyExpr) -> Option<String> {
    use crate::functions::python::try_get_udf_name;
    try_get_udf_name(&expr.expr)
}

#[pyclass(module = "daft.daft")]
#[derive(Debug, Clone, Serialize, Deserialize)]
pub struct PyExpr {
    pub expr: crate::ExprRef,
}

#[pyfunction]
pub fn eq(expr1: &PyExpr, expr2: &PyExpr) -> PyResult<bool> {
    Ok(expr1.expr == expr2.expr)
}

#[derive(FromPyObject)]
pub enum ApproxPercentileInput {
    Single(f64),
    Many(Vec<f64>),
}

impl PyExpr {
    /// converts the pyexpr into a `daft.Expression` python instance
    /// `daft.Expression._from_pyexpr(self)`
    pub fn into_expr_cls(self, py: Python) -> PyResult<Py<PyAny>> {
        let daft = py.import("daft")?;
        let expr_cls = daft.getattr("Expression")?;
        let expr = expr_cls.call_method1("_from_pyexpr", (self,))?;
        Ok(expr.unbind())
    }
}

#[pymethods]
impl PyExpr {
    pub fn _input_mapping(&self) -> PyResult<Option<String>> {
        Ok(self.expr.input_mapping())
    }

    pub fn alias(&self, name: &str) -> PyResult<Self> {
        Ok(self.expr.clone().alias(name).into())
    }

    pub fn cast(&self, dtype: PyDataType) -> PyResult<Self> {
        Ok(self.expr.clone().cast(&dtype.into()).into())
    }

    pub fn if_else(&self, if_true: &Self, if_false: &Self) -> PyResult<Self> {
        Ok(self
            .expr
            .clone()
            .if_else(if_true.expr.clone(), if_false.expr.clone())
            .into())
    }

    pub fn count(&self, mode: CountMode) -> PyResult<Self> {
        Ok(self.expr.clone().count(mode).into())
    }

    pub fn count_distinct(&self) -> PyResult<Self> {
        Ok(self.expr.clone().count_distinct().into())
    }

    pub fn sum(&self) -> PyResult<Self> {
        Ok(self.expr.clone().sum().into())
    }

    pub fn approx_count_distinct(&self) -> PyResult<Self> {
        Ok(self.expr.clone().approx_count_distinct().into())
    }

    pub fn approx_percentiles(&self, percentiles: ApproxPercentileInput) -> PyResult<Self> {
        let (percentiles, list_output) = match percentiles {
            ApproxPercentileInput::Single(p) => (vec![p], false),
            ApproxPercentileInput::Many(p) => (p, true),
        };

        for &p in &percentiles {
            if !(0. ..=1.).contains(&p) {
                return Err(PyValueError::new_err(format!(
                    "Provided percentile must be between 0 and 1: {}",
                    p
                )));
            }
        }

        Ok(self
            .expr
            .clone()
            .approx_percentiles(percentiles.as_slice(), list_output)
            .into())
    }

    pub fn mean(&self) -> PyResult<Self> {
        Ok(self.expr.clone().mean().into())
    }

    pub fn stddev(&self) -> PyResult<Self> {
        Ok(self.expr.clone().stddev().into())
    }

    pub fn min(&self) -> PyResult<Self> {
        Ok(self.expr.clone().min().into())
    }

    pub fn max(&self) -> PyResult<Self> {
        Ok(self.expr.clone().max().into())
    }

    pub fn bool_and(&self) -> PyResult<Self> {
        Ok(self.expr.clone().bool_and().into())
    }

    pub fn bool_or(&self) -> PyResult<Self> {
        Ok(self.expr.clone().bool_or().into())
    }

    pub fn any_value(&self, ignore_nulls: bool) -> PyResult<Self> {
        Ok(self.expr.clone().any_value(ignore_nulls).into())
    }

    pub fn skew(&self) -> PyResult<Self> {
        Ok(self.expr.clone().skew().into())
    }

    pub fn agg_list(&self) -> PyResult<Self> {
        Ok(self.expr.clone().agg_list().into())
    }

    pub fn agg_set(&self) -> PyResult<Self> {
        Ok(self.expr.clone().agg_set().into())
    }

    pub fn agg_concat(&self) -> PyResult<Self> {
        Ok(self.expr.clone().agg_concat().into())
    }

    pub fn __add__(&self, other: &Self) -> PyResult<Self> {
        Ok(crate::binary_op(Operator::Plus, self.into(), other.expr.clone()).into())
    }

    pub fn __sub__(&self, other: &Self) -> PyResult<Self> {
        Ok(crate::binary_op(Operator::Minus, self.into(), other.expr.clone()).into())
    }

    pub fn __mul__(&self, other: &Self) -> PyResult<Self> {
        Ok(crate::binary_op(Operator::Multiply, self.into(), other.expr.clone()).into())
    }

    pub fn __floordiv__(&self, other: &Self) -> PyResult<Self> {
        Ok(crate::binary_op(Operator::FloorDivide, self.into(), other.expr.clone()).into())
    }

    pub fn __truediv__(&self, other: &Self) -> PyResult<Self> {
        Ok(crate::binary_op(Operator::TrueDivide, self.into(), other.expr.clone()).into())
    }

    pub fn __mod__(&self, other: &Self) -> PyResult<Self> {
        Ok(crate::binary_op(Operator::Modulus, self.into(), other.expr.clone()).into())
    }

    pub fn __and__(&self, other: &Self) -> PyResult<Self> {
        Ok(crate::binary_op(Operator::And, self.into(), other.expr.clone()).into())
    }

    pub fn __or__(&self, other: &Self) -> PyResult<Self> {
        Ok(crate::binary_op(Operator::Or, self.into(), other.expr.clone()).into())
    }

    pub fn __xor__(&self, other: &Self) -> PyResult<Self> {
        Ok(crate::binary_op(Operator::Xor, self.into(), other.expr.clone()).into())
    }

    pub fn __lshift__(&self, other: &Self) -> PyResult<Self> {
        Ok(crate::binary_op(Operator::ShiftLeft, self.into(), other.expr.clone()).into())
    }

    pub fn __rshift__(&self, other: &Self) -> PyResult<Self> {
        Ok(crate::binary_op(Operator::ShiftRight, self.into(), other.expr.clone()).into())
    }

    pub fn __richcmp__(&self, other: &Self, op: CompareOp) -> PyResult<Self> {
        use crate::{Operator, binary_op};
        match op {
            CompareOp::Lt => Ok(binary_op(Operator::Lt, self.into(), other.into()).into()),
            CompareOp::Le => Ok(binary_op(Operator::LtEq, self.into(), other.into()).into()),
            CompareOp::Eq => Ok(binary_op(Operator::Eq, self.into(), other.into()).into()),
            CompareOp::Ne => Ok(binary_op(Operator::NotEq, self.into(), other.into()).into()),
            CompareOp::Gt => Ok(binary_op(Operator::Gt, self.into(), other.into()).into()),
            CompareOp::Ge => Ok(binary_op(Operator::GtEq, self.into(), other.into()).into()),
        }
    }

    pub fn __invert__(&self) -> PyResult<Self> {
        Ok(self.expr.clone().not().into())
    }

    pub fn is_null(&self) -> PyResult<Self> {
        Ok(self.expr.clone().is_null().into())
    }

    pub fn not_null(&self) -> PyResult<Self> {
        Ok(self.expr.clone().not_null().into())
    }

    pub fn fill_null(&self, fill_value: &Self) -> PyResult<Self> {
        Ok(self.expr.clone().fill_null(fill_value.expr.clone()).into())
    }

    pub fn eq_null_safe(&self, other: &Self) -> PyResult<Self> {
        Ok(crate::binary_op(Operator::EqNullSafe, self.into(), other.into()).into())
    }

    pub fn is_in(&self, other: Vec<Self>) -> PyResult<Self> {
        let other = other.into_iter().map(|e| e.into()).collect();

        Ok(self.expr.clone().is_in(other).into())
    }

    pub fn between(&self, lower: &Self, upper: &Self) -> PyResult<Self> {
        Ok(self
            .expr
            .clone()
            .between(lower.expr.clone(), upper.expr.clone())
            .into())
    }

    pub fn name(&self) -> PyResult<&str> {
        Ok(self.expr.name())
    }

    pub fn to_sql(&self) -> PyResult<Option<String>> {
        Ok(self.expr.to_sql())
    }

    pub fn to_field(&self, schema: &PySchema) -> PyResult<PyField> {
        Ok(self.expr.to_field(&schema.schema)?.into())
    }

    pub fn __repr__(&self) -> PyResult<String> {
        Ok(format!("{}", self.expr))
    }

    pub fn __hash__(&self) -> u64 {
        let mut hasher = DefaultHasher::new();
        self.expr.hash(&mut hasher);
        hasher.finish()
    }

    pub fn struct_get(&self, name: &str) -> PyResult<Self> {
        use crate::functions::struct_::get;
        Ok(get(self.into(), name).into())
    }

    pub fn map_get(&self, key: &Self) -> PyResult<Self> {
        use crate::functions::map::get;
        Ok(get(self.into(), key.into()).into())
    }

    pub fn partitioning_days(&self) -> PyResult<Self> {
        use crate::functions::partitioning::days;
        Ok(days(self.into()).into())
    }

    pub fn partitioning_hours(&self) -> PyResult<Self> {
        use crate::functions::partitioning::hours;
        Ok(hours(self.into()).into())
    }

    pub fn partitioning_months(&self) -> PyResult<Self> {
        use crate::functions::partitioning::months;
        Ok(months(self.into()).into())
    }

    pub fn partitioning_years(&self) -> PyResult<Self> {
        use crate::functions::partitioning::years;
        Ok(years(self.into()).into())
    }

    pub fn partitioning_iceberg_bucket(&self, n: i32) -> PyResult<Self> {
        use crate::functions::partitioning::iceberg_bucket;
        Ok(iceberg_bucket(self.into(), n).into())
    }

    pub fn partitioning_iceberg_truncate(&self, w: i64) -> PyResult<Self> {
        use crate::functions::partitioning::iceberg_truncate;
        Ok(iceberg_truncate(self.into(), w).into())
    }

    pub fn over(&self, window_spec: &crate::expr::window::WindowSpec) -> PyResult<Self> {
        let window_expr = WindowExpr::try_from(self.expr.clone())?;
        Ok(Self {
            expr: Arc::new(Expr::Over(window_expr, Arc::new(window_spec.clone()))),
        })
    }

    #[pyo3(signature = (offset, default=None))]
    pub fn offset(&self, offset: isize, default: Option<&Self>) -> PyResult<Self> {
        let default = default.map(|e| e.expr.clone());
        Ok(Self {
            expr: Arc::new(Expr::WindowFunction(WindowExpr::Offset {
                input: self.expr.clone(),
                offset,
                default,
            })),
        })
    }

    pub fn accept<'py>(&self, visitor: Bound<'py, PyAny>) -> PyResult<Bound<'py, PyAny>> {
        accept(&self.clone(), visitor)
    }

    pub fn _eq(&self, other: &Self) -> bool {
        self.expr == other.expr
    }

    pub fn _ne(&self, other: &Self) -> bool {
        self.expr != other.expr
    }

    pub fn _hash(&self) -> u64 {
        use std::hash::{Hash, Hasher};
        let mut hasher = std::collections::hash_map::DefaultHasher::new();
        self.expr.hash(&mut hasher);
        hasher.finish()
    }

    pub fn as_py<'py>(&self, py: Python<'py>) -> PyResult<Bound<'py, PyAny>> {
        if let Expr::Literal(lit) = self.expr.as_ref() {
            lit.clone().into_pyobject(py)
        } else {
            Err(PyValueError::new_err(format!(
                "The method .py_any() was called on a non literal value! Got: {}",
                &self.expr
            )))
        }
    }
}

impl_bincode_py_state_serialization!(PyExpr);

impl From<ExprRef> for PyExpr {
    fn from(value: crate::ExprRef) -> Self {
        Self { expr: value }
    }
}

impl From<Expr> for PyExpr {
    fn from(value: crate::Expr) -> Self {
        Self {
            expr: Arc::new(value),
        }
    }
}

impl From<PyExpr> for crate::ExprRef {
    fn from(item: PyExpr) -> Self {
        item.expr
    }
}

impl From<&PyExpr> for crate::ExprRef {
    fn from(item: &PyExpr) -> Self {
        item.expr.clone()
    }
}<|MERGE_RESOLUTION|>--- conflicted
+++ resolved
@@ -263,13 +263,9 @@
     gpus: usize,
     use_process: Option<bool>,
     max_concurrency: Option<usize>,
-<<<<<<< HEAD
     max_retries: Option<usize>,
     on_error: Option<String>,
-    original_args: PyObject,
-=======
     original_args: Py<PyAny>,
->>>>>>> 792c5277
     expr_args: Vec<PyExpr>,
 ) -> PyExpr {
     let args = expr_args.into_iter().map(|pyexpr| pyexpr.expr).collect();
@@ -306,13 +302,9 @@
     use_process: Option<bool>,
     max_concurrency: Option<usize>,
     batch_size: Option<usize>,
-<<<<<<< HEAD
     max_retries: Option<usize>,
     on_error: Option<String>,
-    original_args: PyObject,
-=======
     original_args: Py<PyAny>,
->>>>>>> 792c5277
     expr_args: Vec<PyExpr>,
 ) -> PyExpr {
     let args = expr_args.into_iter().map(|pyexpr| pyexpr.expr).collect();
