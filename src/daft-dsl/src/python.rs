--- conflicted
+++ resolved
@@ -771,82 +771,6 @@
         Ok(normalize(self.into(), opts).into())
     }
 
-<<<<<<< HEAD
-    pub fn image_encode(&self, image_format: ImageFormat) -> PyResult<Self> {
-        use crate::functions::image::encode;
-        Ok(encode(self.into(), image_format).into())
-    }
-
-    pub fn image_resize(&self, w: i64, h: i64) -> PyResult<Self> {
-        if w < 0 {
-            return Err(PyValueError::new_err(format!(
-                "width can not be negative: {w}"
-            )));
-        }
-        if h < 0 {
-            return Err(PyValueError::new_err(format!(
-                "height can not be negative: {h}"
-            )));
-        }
-        use crate::functions::image::resize;
-        Ok(resize(self.into(), w as u32, h as u32).into())
-    }
-
-    pub fn image_crop(&self, bbox: &Self) -> PyResult<Self> {
-        use crate::functions::image::crop;
-        Ok(crop(self.into(), bbox.into()).into())
-    }
-
-    pub fn image_to_mode(&self, mode: ImageMode) -> PyResult<Self> {
-        use crate::functions::image::to_mode;
-        Ok(to_mode(self.into(), mode).into())
-=======
-    pub fn list_join(&self, delimiter: &Self) -> PyResult<Self> {
-        use crate::functions::list::join;
-        Ok(join(self.into(), delimiter.into()).into())
-    }
-
-    pub fn list_count(&self, mode: CountMode) -> PyResult<Self> {
-        use crate::functions::list::count;
-        Ok(count(self.into(), mode).into())
-    }
-
-    pub fn list_get(&self, idx: &Self, default: &Self) -> PyResult<Self> {
-        use crate::functions::list::get;
-        Ok(get(self.into(), idx.into(), default.into()).into())
-    }
-
-    pub fn list_sum(&self) -> PyResult<Self> {
-        use crate::functions::list::sum;
-        Ok(sum(self.into()).into())
-    }
-
-    pub fn list_mean(&self) -> PyResult<Self> {
-        use crate::functions::list::mean;
-        Ok(mean(self.into()).into())
-    }
-
-    pub fn list_min(&self) -> PyResult<Self> {
-        use crate::functions::list::min;
-        Ok(min(self.into()).into())
-    }
-
-    pub fn list_max(&self) -> PyResult<Self> {
-        use crate::functions::list::max;
-        Ok(max(self.into()).into())
-    }
-
-    pub fn list_slice(&self, start: &Self, end: &Self) -> PyResult<Self> {
-        use crate::functions::list::slice;
-        Ok(slice(self.into(), start.into(), end.into()).into())
-    }
-
-    pub fn list_chunk(&self, size: usize) -> PyResult<Self> {
-        use crate::functions::list::chunk;
-        Ok(chunk(self.into(), size).into())
->>>>>>> 7fe3dbce
-    }
-
     pub fn struct_get(&self, name: &str) -> PyResult<Self> {
         use crate::functions::struct_::get;
         Ok(get(self.into(), name).into())
