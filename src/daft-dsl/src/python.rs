--- conflicted
+++ resolved
@@ -21,15 +21,7 @@
 };
 use serde::{Deserialize, Serialize};
 
-<<<<<<< HEAD
 use crate::{expr::Expr, ExprRef, LiteralValue};
-=======
-use crate::{
-    expr::{window::WindowFunction, Expr},
-    functions::FunctionExpr,
-    ExprRef, LiteralValue,
-};
->>>>>>> 0fceade4
 
 #[pyfunction]
 pub fn unresolved_col(name: &str) -> PyExpr {
@@ -535,21 +527,9 @@
         Ok(iceberg_truncate(self.into(), w).into())
     }
 
-<<<<<<< HEAD
-    pub fn over(&self, window_spec: &WindowSpec) -> PyResult<Self> {
-        Ok(Self {
-            expr: Arc::new(Expr::Window(self.expr.clone(), window_spec.spec.clone())),
-=======
     pub fn over(&self, window_spec: &crate::expr::window::WindowSpec) -> PyResult<Self> {
         Ok(Self {
-            expr: Arc::new(Expr::Function {
-                func: FunctionExpr::Window(WindowFunction::new(
-                    (*self.expr).clone(),
-                    window_spec.clone(),
-                )),
-                inputs: vec![],
-            }),
->>>>>>> 0fceade4
+            expr: Arc::new(Expr::Window(self.expr.clone(), window_spec.clone())),
         })
     }
 }
@@ -580,151 +560,4 @@
     fn from(item: &PyExpr) -> Self {
         item.expr.clone()
     }
-}
-
-#[pyclass(module = "daft.daft")]
-#[derive(Debug, Clone, Serialize, Deserialize)]
-pub enum WindowFrameType {
-    Rows(),
-    Range(),
-}
-
-impl From<crate::expr::window::WindowFrameType> for WindowFrameType {
-    fn from(value: crate::expr::window::WindowFrameType) -> Self {
-        match value {
-            crate::expr::window::WindowFrameType::Rows => Self::Rows(),
-            crate::expr::window::WindowFrameType::Range => Self::Range(),
-        }
-    }
-}
-
-impl From<WindowFrameType> for crate::expr::window::WindowFrameType {
-    fn from(value: WindowFrameType) -> Self {
-        match value {
-            WindowFrameType::Rows() => Self::Rows,
-            WindowFrameType::Range() => Self::Range,
-        }
-    }
-}
-
-#[pyclass(module = "daft.daft")]
-#[derive(Debug, Clone, Serialize, Deserialize)]
-pub struct WindowFrame {
-    frame: crate::expr::window::WindowFrame,
-}
-
-#[pymethods]
-impl WindowFrame {
-    #[new]
-    pub fn new(frame_type: WindowFrameType, start: WindowBoundary, end: WindowBoundary) -> Self {
-        Self {
-            frame: crate::expr::window::WindowFrame {
-                frame_type: frame_type.into(),
-                start: start.into(),
-                end: end.into(),
-            },
-        }
-    }
-}
-
-#[pyclass(module = "daft.daft")]
-#[derive(Debug, Clone, Serialize, Deserialize)]
-pub struct WindowSpec {
-    spec: crate::expr::window::WindowSpec,
-}
-
-impl Default for WindowSpec {
-    fn default() -> Self {
-        Self::new()
-    }
-}
-
-#[pymethods]
-impl WindowSpec {
-    #[staticmethod]
-    pub fn new() -> Self {
-        Self {
-            spec: crate::expr::window::WindowSpec::new(),
-        }
-    }
-
-    pub fn with_partition_by(&self, exprs: Vec<PyExpr>) -> PyResult<Self> {
-        Ok(Self {
-            spec: self
-                .spec
-                .clone()
-                .with_partition_by(exprs.into_iter().map(|e| e.into()).collect()),
-        })
-    }
-
-    pub fn with_order_by(&self, exprs: Vec<PyExpr>, ascending: Vec<bool>) -> PyResult<Self> {
-        Ok(Self {
-            spec: self
-                .spec
-                .clone()
-                .with_order_by(exprs.into_iter().map(|e| e.into()).collect(), ascending),
-        })
-    }
-
-    pub fn with_frame(&self, frame: WindowFrame) -> PyResult<Self> {
-        Ok(Self {
-            spec: self.spec.clone().with_frame(frame.frame),
-        })
-    }
-
-    pub fn with_min_periods(&self, min_periods: i64) -> PyResult<Self> {
-        Ok(Self {
-            spec: self.spec.clone().with_min_periods(min_periods),
-        })
-    }
-}
-
-#[pyclass(module = "daft.daft")]
-#[derive(Debug, Clone, Serialize, Deserialize)]
-pub struct WindowBoundary {
-    pub boundary: crate::expr::window::WindowBoundary,
-}
-
-#[pymethods]
-impl WindowBoundary {
-    #[staticmethod]
-    pub fn UnboundedPreceding() -> Self {
-        Self {
-            boundary: crate::expr::window::WindowBoundary::unbounded_preceding(),
-        }
-    }
-
-    #[staticmethod]
-    pub fn UnboundedFollowing() -> Self {
-        Self {
-            boundary: crate::expr::window::WindowBoundary::unbounded_following(),
-        }
-    }
-
-    #[staticmethod]
-    pub fn CurrentRow() -> Self {
-        Self {
-            boundary: crate::expr::window::WindowBoundary::current_row(),
-        }
-    }
-
-    #[staticmethod]
-    pub fn Preceding(n: u64) -> Self {
-        Self {
-            boundary: crate::expr::window::WindowBoundary::preceding(n),
-        }
-    }
-
-    #[staticmethod]
-    pub fn Following(n: u64) -> Self {
-        Self {
-            boundary: crate::expr::window::WindowBoundary::following(n),
-        }
-    }
-}
-
-impl From<WindowBoundary> for crate::expr::window::WindowBoundary {
-    fn from(value: WindowBoundary) -> Self {
-        value.boundary
-    }
 }