#![allow(non_snake_case)]
use std::{
    collections::hash_map::DefaultHasher,
    hash::{Hash, Hasher},
    sync::Arc,
};

use common_error::DaftError;
use common_py_serde::impl_bincode_py_state_serialization;
use common_resource_request::ResourceRequest;
use daft_core::{
    datatypes::{IntervalValue, IntervalValueBuilder},
    prelude::*,
    python::{PyDataType, PyField, PySchema, PySeries, PyTimeUnit},
};
use pyo3::{
    exceptions::PyValueError,
    prelude::*,
    pyclass::CompareOp,
    types::{PyBool, PyBytes, PyFloat, PyInt, PyString},
};
use serde::{Deserialize, Serialize};

use crate::{
    expr::{Expr, WindowExpr},
<<<<<<< HEAD
    lit::make_literal,
=======
    visitor::accept,
>>>>>>> cd8592d1
    ExprRef, LiteralValue, Operator,
};

#[pyfunction]
pub fn unresolved_col(name: &str) -> PyExpr {
    PyExpr::from(crate::unresolved_col(name))
}

#[pyfunction]
pub fn resolved_col(name: &str) -> PyExpr {
    PyExpr::from(crate::resolved_col(name))
}

#[pyfunction]
pub fn date_lit(item: i32) -> PyResult<PyExpr> {
    let expr = Expr::Literal(LiteralValue::Date(item));
    Ok(expr.into())
}

#[pyfunction]
pub fn time_lit(item: i64, tu: PyTimeUnit) -> PyResult<PyExpr> {
    let expr = Expr::Literal(LiteralValue::Time(item, tu.timeunit));
    Ok(expr.into())
}

#[pyfunction(signature = (val, tu, tz=None))]
pub fn timestamp_lit(val: i64, tu: PyTimeUnit, tz: Option<String>) -> PyResult<PyExpr> {
    let expr = Expr::Literal(LiteralValue::Timestamp(val, tu.timeunit, tz));
    Ok(expr.into())
}

#[pyfunction]
pub fn duration_lit(val: i64, tu: PyTimeUnit) -> PyResult<PyExpr> {
    let expr = Expr::Literal(LiteralValue::Duration(val, tu.timeunit));
    Ok(expr.into())
}

#[pyfunction]
pub fn row_number() -> PyResult<PyExpr> {
    let expr = Expr::WindowFunction(WindowExpr::RowNumber);
    Ok(expr.into())
}

#[pyfunction]
pub fn rank() -> PyResult<PyExpr> {
    let expr = Expr::WindowFunction(WindowExpr::Rank);
    Ok(expr.into())
}

#[pyfunction]
pub fn dense_rank() -> PyResult<PyExpr> {
    let expr = Expr::WindowFunction(WindowExpr::DenseRank);
    Ok(expr.into())
}

#[allow(clippy::too_many_arguments)]
#[pyfunction(signature = (
    years=None,
    months=None,
    days=None,
    hours=None,
    minutes=None,
    seconds=None,
    millis=None,
    nanos=None
))]
pub fn interval_lit(
    years: Option<i32>,
    months: Option<i32>,
    days: Option<i32>,
    hours: Option<i32>,
    minutes: Option<i32>,
    seconds: Option<i32>,
    millis: Option<i32>,
    nanos: Option<i64>,
) -> PyResult<PyExpr> {
    let opts = IntervalValueBuilder {
        years,
        months,
        days,
        hours,
        minutes,
        seconds,
        milliseconds: millis,
        nanoseconds: nanos,
    };
    let iv = IntervalValue::try_new(opts)?;
    let expr = Expr::Literal(LiteralValue::Interval(iv));
    Ok(expr.into())
}

fn decimal_from_digits(digits: Vec<u8>, exp: i32) -> Option<(i128, usize)> {
    const MAX_ABS_DEC: i128 = 10_i128.pow(38) - 1;
    let mut v = 0_i128;
    for (i, d) in digits.into_iter().map(i128::from).enumerate() {
        if i < 38 {
            v = v * 10 + d;
        } else {
            v = v.checked_mul(10).and_then(|v| v.checked_add(d))?;
        }
    }
    // We only support non-negative scales, and therefore non-positive exponents.
    let scale = if exp > 0 {
        // Decimal may be in a non-canonical representation, try to fix it first.
        v = 10_i128
            .checked_pow(exp as u32)
            .and_then(|factor| v.checked_mul(factor))?;
        0
    } else {
        (-exp) as usize
    };
    if v <= MAX_ABS_DEC {
        Some((v, scale))
    } else {
        None
    }
}

#[pyfunction]
pub fn decimal_lit(sign: bool, digits: Vec<u8>, exp: i32) -> PyResult<PyExpr> {
    let num_digits = digits.len();
    let (mut v, scale) = decimal_from_digits(digits, exp).ok_or_else(|| {
        DaftError::ValueError("Decimal is too large to fit into Decimal128 type.".to_string())
    })?;
    let precision = if exp < 0 {
        std::cmp::max(num_digits, (-exp) as usize)
    } else {
        num_digits + (exp as usize)
    };
    if sign {
        v = -v;
    }
    let expr = Expr::Literal(LiteralValue::Decimal(
        v,
        u8::try_from(precision)?,
        i8::try_from(scale)?,
    ));
    Ok(expr.into())
}

#[pyfunction]
pub fn series_lit(series: PySeries) -> PyResult<PyExpr> {
    let expr = Expr::Literal(LiteralValue::Series(series.series));
    Ok(expr.into())
}

#[pyfunction]
pub fn lit(item: Bound<PyAny>) -> PyResult<PyExpr> {
    if item.is_instance_of::<PyBool>() {
        let val = item.extract::<bool>()?;
        Ok(crate::lit(val).into())
    } else if let Ok(int) = item.downcast::<PyInt>() {
        match int.extract::<i64>() {
            Ok(val) => {
                if val >= 0 && val < i32::MAX as i64 || val <= 0 && val > i32::MIN as i64 {
                    Ok(crate::lit(val as i32).into())
                } else {
                    Ok(crate::lit(val).into())
                }
            }
            _ => {
                let val = int.extract::<u64>()?;
                Ok(crate::lit(val).into())
            }
        }
    } else if let Ok(float) = item.downcast::<PyFloat>() {
        let val = float.extract::<f64>()?;
        Ok(crate::lit(val).into())
    } else if let Ok(pystr) = item.downcast::<PyString>() {
        Ok(crate::lit(
            pystr
                .extract::<String>()
                .expect("could not transform Python string to Rust Unicode"),
        )
        .into())
    } else if let Ok(pybytes) = item.downcast::<PyBytes>() {
        let bytes = pybytes.as_bytes();
        Ok(crate::lit(bytes).into())
    } else if item.is_instance_of::<common_io_config::python::IOConfig>() {
        let py_ioconfig = item.extract::<common_io_config::python::IOConfig>()?;
        Ok(ExprRef::from(make_literal(py_ioconfig.config)?).into())
    } else if item.is_instance_of::<ImageMode>() {
        let image_mode = item.extract::<ImageMode>()?;
        Ok(ExprRef::from(make_literal(image_mode)?).into())
    } else if item.is_instance_of::<ImageFormat>() {
        let fmt = item.extract::<ImageFormat>()?;
        Ok(ExprRef::from(make_literal(fmt)?).into())
    } else if item.is_none() {
        Ok(crate::null_lit().into())
    } else {
        Ok(crate::lit::<PyObject>(item.into()).into())
    }
}

#[pyfunction]
pub fn list_(items: Vec<PyExpr>) -> PyExpr {
    Expr::List(items.into_iter().map(|item| item.into()).collect()).into()
}

#[allow(clippy::too_many_arguments)]
#[pyfunction(signature = (
    name,
    inner,
    bound_args,
    expressions,
    return_dtype,
    init_args,
    resource_request=None,
    batch_size=None,
    concurrency=None
))]
pub fn udf(
    name: &str,
    inner: PyObject,
    bound_args: PyObject,
    expressions: Vec<PyExpr>,
    return_dtype: PyDataType,
    init_args: PyObject,
    resource_request: Option<ResourceRequest>,
    batch_size: Option<usize>,
    concurrency: Option<usize>,
) -> PyResult<PyExpr> {
    use crate::functions::python::udf;

    if let Some(batch_size) = batch_size {
        if batch_size == 0 {
            return Err(PyValueError::new_err(format!(
                "Error creating UDF: batch size must be positive (got {batch_size})"
            )));
        }
    }

    let expressions_map: Vec<ExprRef> = expressions.into_iter().map(|pyexpr| pyexpr.expr).collect();
    Ok(PyExpr {
        expr: udf(
            name,
            inner.into(),
            bound_args.into(),
            &expressions_map,
            return_dtype.dtype,
            init_args.into(),
            resource_request,
            batch_size,
            concurrency,
        )?
        .into(),
    })
}

/// Initializes all uninitialized UDFs in the expression
#[pyfunction]
pub fn initialize_udfs(expr: PyExpr) -> PyResult<PyExpr> {
    use crate::functions::python::initialize_udfs;
    Ok(initialize_udfs(expr.expr)?.into())
}

/// Get the names of all UDFs in expression
#[pyfunction]
pub fn get_udf_names(expr: PyExpr) -> Vec<String> {
    use crate::functions::python::get_udf_names;
    get_udf_names(&expr.expr)
}

#[pyclass(module = "daft.daft")]
#[derive(Debug, Clone, Serialize, Deserialize)]
pub struct PyExpr {
    pub expr: crate::ExprRef,
}

#[pyfunction]
pub fn eq(expr1: &PyExpr, expr2: &PyExpr) -> PyResult<bool> {
    Ok(expr1.expr == expr2.expr)
}

#[derive(FromPyObject)]
pub enum ApproxPercentileInput {
    Single(f64),
    Many(Vec<f64>),
}

impl PyExpr {
    /// converts the pyexpr into a `daft.Expression` python instance
    /// `daft.Expression._from_pyexpr(self)`
    pub fn into_expr_cls(self, py: Python) -> PyResult<PyObject> {
        let daft = py.import("daft")?;
        let expr_cls = daft.getattr("Expression")?;
        let expr = expr_cls.call_method1("_from_pyexpr", (self,))?;
        Ok(expr.unbind())
    }
}

#[pymethods]
impl PyExpr {
    pub fn _input_mapping(&self) -> PyResult<Option<String>> {
        Ok(self.expr.input_mapping())
    }

    pub fn alias(&self, name: &str) -> PyResult<Self> {
        Ok(self.expr.clone().alias(name).into())
    }

    pub fn cast(&self, dtype: PyDataType) -> PyResult<Self> {
        Ok(self.expr.clone().cast(&dtype.into()).into())
    }

    pub fn if_else(&self, if_true: &Self, if_false: &Self) -> PyResult<Self> {
        Ok(self
            .expr
            .clone()
            .if_else(if_true.expr.clone(), if_false.expr.clone())
            .into())
    }

    pub fn count(&self, mode: CountMode) -> PyResult<Self> {
        Ok(self.expr.clone().count(mode).into())
    }

    pub fn count_distinct(&self) -> PyResult<Self> {
        Ok(self.expr.clone().count_distinct().into())
    }

    pub fn sum(&self) -> PyResult<Self> {
        Ok(self.expr.clone().sum().into())
    }

    pub fn approx_count_distinct(&self) -> PyResult<Self> {
        Ok(self.expr.clone().approx_count_distinct().into())
    }

    pub fn approx_percentiles(&self, percentiles: ApproxPercentileInput) -> PyResult<Self> {
        let (percentiles, list_output) = match percentiles {
            ApproxPercentileInput::Single(p) => (vec![p], false),
            ApproxPercentileInput::Many(p) => (p, true),
        };

        for &p in &percentiles {
            if !(0. ..=1.).contains(&p) {
                return Err(PyValueError::new_err(format!(
                    "Provided percentile must be between 0 and 1: {}",
                    p
                )));
            }
        }

        Ok(self
            .expr
            .clone()
            .approx_percentiles(percentiles.as_slice(), list_output)
            .into())
    }

    pub fn mean(&self) -> PyResult<Self> {
        Ok(self.expr.clone().mean().into())
    }

    pub fn stddev(&self) -> PyResult<Self> {
        Ok(self.expr.clone().stddev().into())
    }

    pub fn min(&self) -> PyResult<Self> {
        Ok(self.expr.clone().min().into())
    }

    pub fn max(&self) -> PyResult<Self> {
        Ok(self.expr.clone().max().into())
    }

    pub fn bool_and(&self) -> PyResult<Self> {
        Ok(self.expr.clone().bool_and().into())
    }

    pub fn bool_or(&self) -> PyResult<Self> {
        Ok(self.expr.clone().bool_or().into())
    }

    pub fn any_value(&self, ignore_nulls: bool) -> PyResult<Self> {
        Ok(self.expr.clone().any_value(ignore_nulls).into())
    }

    pub fn agg_list(&self) -> PyResult<Self> {
        Ok(self.expr.clone().agg_list().into())
    }

    pub fn agg_set(&self) -> PyResult<Self> {
        Ok(self.expr.clone().agg_set().into())
    }

    pub fn agg_concat(&self) -> PyResult<Self> {
        Ok(self.expr.clone().agg_concat().into())
    }

    pub fn __add__(&self, other: &Self) -> PyResult<Self> {
        Ok(crate::binary_op(Operator::Plus, self.into(), other.expr.clone()).into())
    }

    pub fn __sub__(&self, other: &Self) -> PyResult<Self> {
        Ok(crate::binary_op(Operator::Minus, self.into(), other.expr.clone()).into())
    }

    pub fn __mul__(&self, other: &Self) -> PyResult<Self> {
        Ok(crate::binary_op(Operator::Multiply, self.into(), other.expr.clone()).into())
    }

    pub fn __floordiv__(&self, other: &Self) -> PyResult<Self> {
        Ok(crate::binary_op(Operator::FloorDivide, self.into(), other.expr.clone()).into())
    }

    pub fn __truediv__(&self, other: &Self) -> PyResult<Self> {
        Ok(crate::binary_op(Operator::TrueDivide, self.into(), other.expr.clone()).into())
    }

    pub fn __mod__(&self, other: &Self) -> PyResult<Self> {
        Ok(crate::binary_op(Operator::Modulus, self.into(), other.expr.clone()).into())
    }

    pub fn __and__(&self, other: &Self) -> PyResult<Self> {
        Ok(crate::binary_op(Operator::And, self.into(), other.expr.clone()).into())
    }

    pub fn __or__(&self, other: &Self) -> PyResult<Self> {
        Ok(crate::binary_op(Operator::Or, self.into(), other.expr.clone()).into())
    }

    pub fn __xor__(&self, other: &Self) -> PyResult<Self> {
        Ok(crate::binary_op(Operator::Xor, self.into(), other.expr.clone()).into())
    }

    pub fn __lshift__(&self, other: &Self) -> PyResult<Self> {
        Ok(crate::binary_op(Operator::ShiftLeft, self.into(), other.expr.clone()).into())
    }

    pub fn __rshift__(&self, other: &Self) -> PyResult<Self> {
        Ok(crate::binary_op(Operator::ShiftRight, self.into(), other.expr.clone()).into())
    }

    pub fn __richcmp__(&self, other: &Self, op: CompareOp) -> PyResult<Self> {
        use crate::{binary_op, Operator};
        match op {
            CompareOp::Lt => Ok(binary_op(Operator::Lt, self.into(), other.into()).into()),
            CompareOp::Le => Ok(binary_op(Operator::LtEq, self.into(), other.into()).into()),
            CompareOp::Eq => Ok(binary_op(Operator::Eq, self.into(), other.into()).into()),
            CompareOp::Ne => Ok(binary_op(Operator::NotEq, self.into(), other.into()).into()),
            CompareOp::Gt => Ok(binary_op(Operator::Gt, self.into(), other.into()).into()),
            CompareOp::Ge => Ok(binary_op(Operator::GtEq, self.into(), other.into()).into()),
        }
    }

    pub fn __invert__(&self) -> PyResult<Self> {
        Ok(self.expr.clone().not().into())
    }

    pub fn is_null(&self) -> PyResult<Self> {
        Ok(self.expr.clone().is_null().into())
    }

    pub fn not_null(&self) -> PyResult<Self> {
        Ok(self.expr.clone().not_null().into())
    }

    pub fn fill_null(&self, fill_value: &Self) -> PyResult<Self> {
        Ok(self.expr.clone().fill_null(fill_value.expr.clone()).into())
    }

    pub fn eq_null_safe(&self, other: &Self) -> PyResult<Self> {
        Ok(crate::binary_op(Operator::EqNullSafe, self.into(), other.into()).into())
    }

    pub fn is_in(&self, other: Vec<Self>) -> PyResult<Self> {
        let other = other.into_iter().map(|e| e.into()).collect();

        Ok(self.expr.clone().is_in(other).into())
    }

    pub fn between(&self, lower: &Self, upper: &Self) -> PyResult<Self> {
        Ok(self
            .expr
            .clone()
            .between(lower.expr.clone(), upper.expr.clone())
            .into())
    }

    pub fn name(&self) -> PyResult<&str> {
        Ok(self.expr.name())
    }

    pub fn to_sql(&self) -> PyResult<Option<String>> {
        Ok(self.expr.to_sql())
    }

    pub fn to_field(&self, schema: &PySchema) -> PyResult<PyField> {
        Ok(self.expr.to_field(&schema.schema)?.into())
    }

    pub fn __repr__(&self) -> PyResult<String> {
        Ok(format!("{}", self.expr))
    }

    pub fn __hash__(&self) -> u64 {
        let mut hasher = DefaultHasher::new();
        self.expr.hash(&mut hasher);
        hasher.finish()
    }

    pub fn struct_get(&self, name: &str) -> PyResult<Self> {
        use crate::functions::struct_::get;
        Ok(get(self.into(), name).into())
    }

    pub fn map_get(&self, key: &Self) -> PyResult<Self> {
        use crate::functions::map::get;
        Ok(get(self.into(), key.into()).into())
    }

    pub fn partitioning_days(&self) -> PyResult<Self> {
        use crate::functions::partitioning::days;
        Ok(days(self.into()).into())
    }

    pub fn partitioning_hours(&self) -> PyResult<Self> {
        use crate::functions::partitioning::hours;
        Ok(hours(self.into()).into())
    }

    pub fn partitioning_months(&self) -> PyResult<Self> {
        use crate::functions::partitioning::months;
        Ok(months(self.into()).into())
    }

    pub fn partitioning_years(&self) -> PyResult<Self> {
        use crate::functions::partitioning::years;
        Ok(years(self.into()).into())
    }

    pub fn partitioning_iceberg_bucket(&self, n: i32) -> PyResult<Self> {
        use crate::functions::partitioning::iceberg_bucket;
        Ok(iceberg_bucket(self.into(), n).into())
    }

    pub fn partitioning_iceberg_truncate(&self, w: i64) -> PyResult<Self> {
        use crate::functions::partitioning::iceberg_truncate;
        Ok(iceberg_truncate(self.into(), w).into())
    }

    pub fn over(&self, window_spec: &crate::expr::window::WindowSpec) -> PyResult<Self> {
        let window_expr = WindowExpr::try_from(self.expr.clone())?;
        Ok(Self {
            expr: Arc::new(Expr::Over(window_expr, window_spec.clone())),
        })
    }

    #[pyo3(signature = (offset, default=None))]
    pub fn offset(&self, offset: isize, default: Option<&Self>) -> PyResult<Self> {
        let default = default.map(|e| e.expr.clone());
        Ok(Self {
            expr: Arc::new(Expr::WindowFunction(WindowExpr::Offset {
                input: self.expr.clone(),
                offset,
                default,
            })),
        })
    }

    pub fn accept<'py>(&self, visitor: Bound<'py, PyAny>) -> PyResult<Bound<'py, PyAny>> {
        accept(&self.clone(), visitor)
    }

    pub fn _eq(&self, other: &Self) -> bool {
        self.expr == other.expr
    }

    pub fn _ne(&self, other: &Self) -> bool {
        self.expr != other.expr
    }

    pub fn _hash(&self) -> u64 {
        use std::hash::{Hash, Hasher};
        let mut hasher = std::collections::hash_map::DefaultHasher::new();
        self.expr.hash(&mut hasher);
        hasher.finish()
    }
}

impl_bincode_py_state_serialization!(PyExpr);

impl From<ExprRef> for PyExpr {
    fn from(value: crate::ExprRef) -> Self {
        Self { expr: value }
    }
}

impl From<Expr> for PyExpr {
    fn from(value: crate::Expr) -> Self {
        Self {
            expr: Arc::new(value),
        }
    }
}

impl From<PyExpr> for crate::ExprRef {
    fn from(item: PyExpr) -> Self {
        item.expr
    }
}

impl From<&PyExpr> for crate::ExprRef {
    fn from(item: &PyExpr) -> Self {
        item.expr.clone()
    }
}<|MERGE_RESOLUTION|>--- conflicted
+++ resolved
@@ -23,11 +23,8 @@
 
 use crate::{
     expr::{Expr, WindowExpr},
-<<<<<<< HEAD
     lit::make_literal,
-=======
     visitor::accept,
->>>>>>> cd8592d1
     ExprRef, LiteralValue, Operator,
 };
 
