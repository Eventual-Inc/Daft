#![allow(non_snake_case)]
<<<<<<< HEAD
=======

>>>>>>> 53dec06c
use std::{
    collections::{hash_map::DefaultHasher, HashMap},
    hash::{Hash, Hasher},
    sync::Arc,
};

use common_error::DaftError;
use common_py_serde::impl_bincode_py_state_serialization;
use common_resource_request::ResourceRequest;
use daft_core::{
    array::ops::Utf8NormalizeOptions,
    prelude::*,
    python::{PyDataType, PyField, PySchema, PySeries, PyTimeUnit},
};
use pyo3::{
    exceptions::PyValueError,
    prelude::*,
    pyclass::CompareOp,
    types::{PyBool, PyBytes, PyFloat, PyInt, PyString},
};
use serde::{Deserialize, Serialize};

use crate::{functions, Expr, ExprRef, LiteralValue};

#[pyfunction]
pub fn col(name: &str) -> PyResult<PyExpr> {
    Ok(PyExpr::from(crate::col(name)))
}

#[pyfunction]
pub fn date_lit(item: i32) -> PyResult<PyExpr> {
    let expr = Expr::Literal(LiteralValue::Date(item));
    Ok(expr.into())
}

#[pyfunction]
pub fn time_lit(item: i64, tu: PyTimeUnit) -> PyResult<PyExpr> {
    let expr = Expr::Literal(LiteralValue::Time(item, tu.timeunit));
    Ok(expr.into())
}

#[pyfunction]
pub fn timestamp_lit(val: i64, tu: PyTimeUnit, tz: Option<String>) -> PyResult<PyExpr> {
    let expr = Expr::Literal(LiteralValue::Timestamp(val, tu.timeunit, tz));
    Ok(expr.into())
}

fn decimal_from_digits(digits: Vec<u8>, exp: i32) -> Option<(i128, usize)> {
    const MAX_ABS_DEC: i128 = 10_i128.pow(38) - 1;
    let mut v = 0_i128;
    for (i, d) in digits.into_iter().map(i128::from).enumerate() {
        if i < 38 {
            v = v * 10 + d;
        } else {
            v = v.checked_mul(10).and_then(|v| v.checked_add(d))?;
        }
    }
    // We only support non-negative scales, and therefore non-positive exponents.
    let scale = if exp > 0 {
        // Decimal may be in a non-canonical representation, try to fix it first.
        v = 10_i128
            .checked_pow(exp as u32)
            .and_then(|factor| v.checked_mul(factor))?;
        0
    } else {
        (-exp) as usize
    };
    if v <= MAX_ABS_DEC {
        Some((v, scale))
    } else {
        None
    }
}

#[pyfunction]
pub fn decimal_lit(sign: bool, digits: Vec<u8>, exp: i32) -> PyResult<PyExpr> {
    let num_digits = digits.len();
    let (mut v, scale) = decimal_from_digits(digits, exp).ok_or_else(|| {
        DaftError::ValueError("Decimal is too large to fit into Decimal128 type.".to_string())
    })?;
    let precision = if exp < 0 {
        std::cmp::max(num_digits, (-exp) as usize)
    } else {
        num_digits + (exp as usize)
    };
    if sign {
        v = -v;
    }
    let expr = Expr::Literal(LiteralValue::Decimal(
        v,
        u8::try_from(precision)?,
        i8::try_from(scale)?,
    ));
    Ok(expr.into())
}

#[pyfunction]
pub fn series_lit(series: PySeries) -> PyResult<PyExpr> {
    let expr = Expr::Literal(LiteralValue::Series(series.series));
    Ok(expr.into())
}

#[pyfunction]
pub fn lit(item: Bound<PyAny>) -> PyResult<PyExpr> {
    if item.is_instance_of::<PyBool>() {
        let val = item.extract::<bool>()?;
        Ok(crate::lit(val).into())
    } else if let Ok(int) = item.downcast::<PyInt>() {
        match int.extract::<i64>() {
            Ok(val) => {
                if val >= 0 && val < i32::MAX as i64 || val <= 0 && val > i32::MIN as i64 {
                    Ok(crate::lit(val as i32).into())
                } else {
                    Ok(crate::lit(val).into())
                }
            }
            _ => {
                let val = int.extract::<u64>()?;
                Ok(crate::lit(val).into())
            }
        }
    } else if let Ok(float) = item.downcast::<PyFloat>() {
        let val = float.extract::<f64>()?;
        Ok(crate::lit(val).into())
    } else if let Ok(pystr) = item.downcast::<PyString>() {
        Ok(crate::lit(
            pystr
                .extract::<String>()
                .expect("could not transform Python string to Rust Unicode"),
        )
        .into())
    } else if let Ok(pybytes) = item.downcast::<PyBytes>() {
        let bytes = pybytes.as_bytes();
        Ok(crate::lit(bytes).into())
    } else if item.is_none() {
        Ok(crate::null_lit().into())
    } else {
        Ok(crate::lit::<PyObject>(item.into()).into())
    }
}

// Create a UDF Expression using:
// * `func` - a Python function that takes as input an ordered list of Python Series to execute the user's UDF.
// * `expressions` - an ordered list of Expressions, each representing computation that will be performed, producing a Series to pass into `func`
// * `return_dtype` - returned column's DataType
#[pyfunction]
pub fn stateless_udf(
    name: &str,
    partial_stateless_udf: PyObject,
    expressions: Vec<PyExpr>,
    return_dtype: PyDataType,
    resource_request: Option<ResourceRequest>,
    batch_size: Option<usize>,
) -> PyResult<PyExpr> {
    use crate::functions::python::stateless_udf;

    if let Some(batch_size) = batch_size {
        if batch_size == 0 {
            return Err(PyValueError::new_err(format!(
                "Error creating UDF: batch size must be positive (got {batch_size})"
            )));
        }
    }

    let expressions_map: Vec<ExprRef> = expressions.into_iter().map(|pyexpr| pyexpr.expr).collect();
    Ok(PyExpr {
        expr: stateless_udf(
            name,
            partial_stateless_udf.into(),
            &expressions_map,
            return_dtype.dtype,
            resource_request,
            batch_size,
        )?
        .into(),
    })
}

// Create a UDF Expression using:
// * `cls` - a Python class that has an __init__, and where __call__ takes as input an ordered list of Python Series to execute the user's UDF.
// * `expressions` - an ordered list of Expressions, each representing computation that will be performed, producing a Series to pass into `func`
// * `return_dtype` - returned column's DataType
#[pyfunction]
#[allow(clippy::too_many_arguments)]
pub fn stateful_udf(
    name: &str,
    partial_stateful_udf: PyObject,
    expressions: Vec<PyExpr>,
    return_dtype: PyDataType,
    resource_request: Option<ResourceRequest>,
    init_args: Option<PyObject>,
    batch_size: Option<usize>,
    concurrency: Option<usize>,
) -> PyResult<PyExpr> {
    use crate::functions::python::stateful_udf;

    if let Some(batch_size) = batch_size {
        if batch_size == 0 {
            return Err(PyValueError::new_err(format!(
                "Error creating UDF: batch size must be positive (got {batch_size})"
            )));
        }
    }

    let expressions_map: Vec<ExprRef> = expressions.into_iter().map(|pyexpr| pyexpr.expr).collect();
    let init_args = init_args.map(|args| args.into());
    Ok(PyExpr {
        expr: stateful_udf(
            name,
            partial_stateful_udf.into(),
            &expressions_map,
            return_dtype.dtype,
            resource_request,
            init_args,
            batch_size,
            concurrency,
        )?
        .into(),
    })
}

/// Extracts the `class PartialStatefulUDF` Python objects that are in the specified expression tree
#[pyfunction]
pub fn extract_partial_stateful_udf_py(expr: PyExpr) -> HashMap<String, Py<PyAny>> {
    use crate::functions::python::extract_partial_stateful_udf_py;
    extract_partial_stateful_udf_py(expr.expr)
}

/// Binds the StatefulPythonUDFs in a given expression to any corresponding initialized Python callables in the provided map
#[pyfunction]
pub fn bind_stateful_udfs(
    expr: PyExpr,
    initialized_funcs: HashMap<String, Py<PyAny>>,
) -> PyResult<PyExpr> {
    use crate::functions::python::bind_stateful_udfs;
    Ok(bind_stateful_udfs(expr.expr, &initialized_funcs).map(PyExpr::from)?)
}

#[pyclass(module = "daft.daft")]
#[derive(Debug, Clone, Serialize, Deserialize)]
pub struct PyExpr {
    pub expr: crate::ExprRef,
}

#[pyfunction]
pub fn eq(expr1: &PyExpr, expr2: &PyExpr) -> PyResult<bool> {
    Ok(expr1.expr == expr2.expr)
}

#[pyfunction]
pub fn check_column_name_validity(name: &str, schema: &PySchema) -> PyResult<()> {
    Ok(crate::check_column_name_validity(name, &schema.schema)?)
}

#[derive(FromPyObject)]
pub enum ApproxPercentileInput {
    Single(f64),
    Many(Vec<f64>),
}

#[pymethods]
impl PyExpr {
    pub fn _input_mapping(&self) -> PyResult<Option<String>> {
        Ok(self.expr.input_mapping())
    }

    pub fn alias(&self, name: &str) -> PyResult<Self> {
        Ok(self.expr.clone().alias(name).into())
    }

    pub fn cast(&self, dtype: PyDataType) -> PyResult<Self> {
        Ok(self.expr.clone().cast(&dtype.into()).into())
    }

    pub fn if_else(&self, if_true: &Self, if_false: &Self) -> PyResult<Self> {
        Ok(self
            .expr
            .clone()
            .if_else(if_true.expr.clone(), if_false.expr.clone())
            .into())
    }

    pub fn count(&self, mode: CountMode) -> PyResult<Self> {
        Ok(self.expr.clone().count(mode).into())
    }

    pub fn sum(&self) -> PyResult<Self> {
        Ok(self.expr.clone().sum().into())
    }

    pub fn approx_count_distinct(&self) -> PyResult<Self> {
        Ok(self.expr.clone().approx_count_distinct().into())
    }

    pub fn approx_percentiles(&self, percentiles: ApproxPercentileInput) -> PyResult<Self> {
        let (percentiles, list_output) = match percentiles {
            ApproxPercentileInput::Single(p) => (vec![p], false),
            ApproxPercentileInput::Many(p) => (p, true),
        };

        for &p in percentiles.iter() {
            if !(0. ..=1.).contains(&p) {
                return Err(PyValueError::new_err(format!(
                    "Provided percentile must be between 0 and 1: {}",
                    p
                )));
            }
        }

        Ok(self
            .expr
            .clone()
            .approx_percentiles(percentiles.as_slice(), list_output)
            .into())
    }

    pub fn mean(&self) -> PyResult<Self> {
        Ok(self.expr.clone().mean().into())
    }

    pub fn min(&self) -> PyResult<Self> {
        Ok(self.expr.clone().min().into())
    }

    pub fn max(&self) -> PyResult<Self> {
        Ok(self.expr.clone().max().into())
    }

    pub fn any_value(&self, ignore_nulls: bool) -> PyResult<Self> {
        Ok(self.expr.clone().any_value(ignore_nulls).into())
    }

    pub fn agg_list(&self) -> PyResult<Self> {
        Ok(self.expr.clone().agg_list().into())
    }

    pub fn agg_concat(&self) -> PyResult<Self> {
        Ok(self.expr.clone().agg_concat().into())
    }

<<<<<<< HEAD
    pub fn explode(&self) -> PyResult<Self> {
        use functions::list::explode;
        Ok(explode(self.into()).into())
    }

=======
    pub fn __abs__(&self) -> PyResult<Self> {
        use functions::numeric::abs;
        Ok(abs(self.into()).into())
    }
>>>>>>> 53dec06c
    pub fn __add__(&self, other: &Self) -> PyResult<Self> {
        Ok(crate::binary_op(crate::Operator::Plus, self.into(), other.expr.clone()).into())
    }
    pub fn __sub__(&self, other: &Self) -> PyResult<Self> {
        Ok(crate::binary_op(crate::Operator::Minus, self.into(), other.expr.clone()).into())
    }
    pub fn __mul__(&self, other: &Self) -> PyResult<Self> {
        Ok(crate::binary_op(crate::Operator::Multiply, self.into(), other.expr.clone()).into())
    }
    pub fn __floordiv__(&self, other: &Self) -> PyResult<Self> {
        Ok(crate::binary_op(
            crate::Operator::FloorDivide,
            self.into(),
            other.expr.clone(),
        )
        .into())
    }

    pub fn __truediv__(&self, other: &Self) -> PyResult<Self> {
        Ok(crate::binary_op(crate::Operator::TrueDivide, self.into(), other.expr.clone()).into())
    }

    pub fn __mod__(&self, other: &Self) -> PyResult<Self> {
        Ok(crate::binary_op(crate::Operator::Modulus, self.into(), other.expr.clone()).into())
    }

    pub fn __and__(&self, other: &Self) -> PyResult<Self> {
        Ok(crate::binary_op(crate::Operator::And, self.into(), other.expr.clone()).into())
    }

    pub fn __or__(&self, other: &Self) -> PyResult<Self> {
        Ok(crate::binary_op(crate::Operator::Or, self.into(), other.expr.clone()).into())
    }

    pub fn __xor__(&self, other: &Self) -> PyResult<Self> {
        Ok(crate::binary_op(crate::Operator::Xor, self.into(), other.expr.clone()).into())
    }

    pub fn __lshift__(&self, other: &Self) -> PyResult<Self> {
        Ok(crate::binary_op(crate::Operator::ShiftLeft, self.into(), other.expr.clone()).into())
    }

    pub fn __rshift__(&self, other: &Self) -> PyResult<Self> {
        Ok(crate::binary_op(crate::Operator::ShiftRight, self.into(), other.expr.clone()).into())
    }

    pub fn __richcmp__(&self, other: &Self, op: CompareOp) -> PyResult<Self> {
        use crate::{binary_op, Operator};
        match op {
            CompareOp::Lt => Ok(binary_op(Operator::Lt, self.into(), other.into()).into()),
            CompareOp::Le => Ok(binary_op(Operator::LtEq, self.into(), other.into()).into()),
            CompareOp::Eq => Ok(binary_op(Operator::Eq, self.into(), other.into()).into()),
            CompareOp::Ne => Ok(binary_op(Operator::NotEq, self.into(), other.into()).into()),
            CompareOp::Gt => Ok(binary_op(Operator::Gt, self.into(), other.into()).into()),
            CompareOp::Ge => Ok(binary_op(Operator::GtEq, self.into(), other.into()).into()),
        }
    }

    pub fn __invert__(&self) -> PyResult<Self> {
        Ok(self.expr.clone().not().into())
    }

    pub fn is_null(&self) -> PyResult<Self> {
        Ok(self.expr.clone().is_null().into())
    }

    pub fn not_null(&self) -> PyResult<Self> {
        Ok(self.expr.clone().not_null().into())
    }

    pub fn fill_null(&self, fill_value: &Self) -> PyResult<Self> {
        Ok(self.expr.clone().fill_null(fill_value.expr.clone()).into())
    }

    pub fn is_in(&self, other: &Self) -> PyResult<Self> {
        Ok(self.expr.clone().is_in(other.expr.clone()).into())
    }

    pub fn between(&self, lower: &Self, upper: &Self) -> PyResult<Self> {
        Ok(self
            .expr
            .clone()
            .between(lower.expr.clone(), upper.expr.clone())
            .into())
    }

    pub fn name(&self) -> PyResult<&str> {
        Ok(self.expr.name())
    }

    pub fn to_sql(&self) -> PyResult<Option<String>> {
        Ok(self.expr.to_sql())
    }

    pub fn to_field(&self, schema: &PySchema) -> PyResult<PyField> {
        Ok(self.expr.to_field(&schema.schema)?.into())
    }

    pub fn __repr__(&self) -> PyResult<String> {
        Ok(format!("{}", self.expr))
    }

    pub fn __hash__(&self) -> u64 {
        let mut hasher = DefaultHasher::new();
        self.expr.hash(&mut hasher);
        hasher.finish()
    }

    pub fn dt_date(&self) -> PyResult<Self> {
        use functions::temporal::date;
        Ok(date(self.into()).into())
    }

    pub fn dt_day(&self) -> PyResult<Self> {
        use functions::temporal::day;
        Ok(day(self.into()).into())
    }

    pub fn dt_hour(&self) -> PyResult<Self> {
        use functions::temporal::hour;
        Ok(hour(self.into()).into())
    }

    pub fn dt_minute(&self) -> PyResult<Self> {
        use functions::temporal::minute;
        Ok(minute(self.into()).into())
    }

    pub fn dt_second(&self) -> PyResult<Self> {
        use functions::temporal::second;
        Ok(second(self.into()).into())
    }

    pub fn dt_time(&self) -> PyResult<Self> {
        use functions::temporal::time;
        Ok(time(self.into()).into())
    }

    pub fn dt_month(&self) -> PyResult<Self> {
        use functions::temporal::month;
        Ok(month(self.into()).into())
    }

    pub fn dt_year(&self) -> PyResult<Self> {
        use functions::temporal::year;
        Ok(year(self.into()).into())
    }

    pub fn dt_day_of_week(&self) -> PyResult<Self> {
        use functions::temporal::day_of_week;
        Ok(day_of_week(self.into()).into())
    }

    pub fn dt_truncate(&self, interval: &str, relative_to: &Self) -> PyResult<Self> {
        use functions::temporal::truncate;
        Ok(truncate(self.into(), interval, relative_to.expr.clone()).into())
    }

    pub fn utf8_endswith(&self, pattern: &Self) -> PyResult<Self> {
        use crate::functions::utf8::endswith;
        Ok(endswith(self.into(), pattern.expr.clone()).into())
    }

    pub fn utf8_startswith(&self, pattern: &Self) -> PyResult<Self> {
        use crate::functions::utf8::startswith;
        Ok(startswith(self.into(), pattern.expr.clone()).into())
    }

    pub fn utf8_contains(&self, pattern: &Self) -> PyResult<Self> {
        use crate::functions::utf8::contains;
        Ok(contains(self.into(), pattern.expr.clone()).into())
    }

    pub fn utf8_match(&self, pattern: &Self) -> PyResult<Self> {
        use crate::functions::utf8::match_;
        Ok(match_(self.into(), pattern.expr.clone()).into())
    }

    pub fn utf8_split(&self, pattern: &Self, regex: bool) -> PyResult<Self> {
        use crate::functions::utf8::split;
        Ok(split(self.into(), pattern.expr.clone(), regex).into())
    }

    pub fn utf8_extract(&self, pattern: &Self, index: usize) -> PyResult<Self> {
        use crate::functions::utf8::extract;
        Ok(extract(self.into(), pattern.expr.clone(), index).into())
    }

    pub fn utf8_extract_all(&self, pattern: &Self, index: usize) -> PyResult<Self> {
        use crate::functions::utf8::extract_all;
        Ok(extract_all(self.into(), pattern.expr.clone(), index).into())
    }

    pub fn utf8_replace(&self, pattern: &Self, replacement: &Self, regex: bool) -> PyResult<Self> {
        use crate::functions::utf8::replace;
        Ok(replace(
            self.into(),
            pattern.expr.clone(),
            replacement.expr.clone(),
            regex,
        )
        .into())
    }

    pub fn utf8_length(&self) -> PyResult<Self> {
        use crate::functions::utf8::length;
        Ok(length(self.into()).into())
    }

    pub fn utf8_length_bytes(&self) -> PyResult<Self> {
        use crate::functions::utf8::length_bytes;
        Ok(length_bytes(self.into()).into())
    }

    pub fn utf8_lower(&self) -> PyResult<Self> {
        use crate::functions::utf8::lower;
        Ok(lower(self.into()).into())
    }

    pub fn utf8_upper(&self) -> PyResult<Self> {
        use crate::functions::utf8::upper;
        Ok(upper(self.into()).into())
    }

    pub fn utf8_lstrip(&self) -> PyResult<Self> {
        use crate::functions::utf8::lstrip;
        Ok(lstrip(self.into()).into())
    }

    pub fn utf8_rstrip(&self) -> PyResult<Self> {
        use crate::functions::utf8::rstrip;
        Ok(rstrip(self.into()).into())
    }

    pub fn utf8_reverse(&self) -> PyResult<Self> {
        use crate::functions::utf8::reverse;
        Ok(reverse(self.into()).into())
    }

    pub fn utf8_capitalize(&self) -> PyResult<Self> {
        use crate::functions::utf8::capitalize;
        Ok(capitalize(self.into()).into())
    }

    pub fn utf8_left(&self, count: &Self) -> PyResult<Self> {
        use crate::functions::utf8::left;
        Ok(left(self.into(), count.into()).into())
    }

    pub fn utf8_right(&self, count: &Self) -> PyResult<Self> {
        use crate::functions::utf8::right;
        Ok(right(self.into(), count.into()).into())
    }

    pub fn utf8_find(&self, substr: &Self) -> PyResult<Self> {
        use crate::functions::utf8::find;
        Ok(find(self.into(), substr.into()).into())
    }

    pub fn utf8_rpad(&self, length: &Self, pad: &Self) -> PyResult<Self> {
        use crate::functions::utf8::rpad;
        Ok(rpad(self.into(), length.into(), pad.into()).into())
    }

    pub fn utf8_lpad(&self, length: &Self, pad: &Self) -> PyResult<Self> {
        use crate::functions::utf8::lpad;
        Ok(lpad(self.into(), length.into(), pad.into()).into())
    }

    pub fn utf8_repeat(&self, n: &Self) -> PyResult<Self> {
        use crate::functions::utf8::repeat;
        Ok(repeat(self.into(), n.into()).into())
    }

    pub fn utf8_like(&self, pattern: &Self) -> PyResult<Self> {
        use crate::functions::utf8::like;
        Ok(like(self.into(), pattern.into()).into())
    }

    pub fn utf8_ilike(&self, pattern: &Self) -> PyResult<Self> {
        use crate::functions::utf8::ilike;
        Ok(ilike(self.into(), pattern.into()).into())
    }

    pub fn utf8_substr(&self, start: &Self, length: &Self) -> PyResult<Self> {
        use crate::functions::utf8::substr;
        Ok(substr(self.into(), start.into(), length.into()).into())
    }

    pub fn utf8_to_date(&self, format: &str) -> PyResult<Self> {
        use crate::functions::utf8::to_date;
        Ok(to_date(self.into(), format).into())
    }

    pub fn utf8_to_datetime(&self, format: &str, timezone: Option<&str>) -> PyResult<Self> {
        use crate::functions::utf8::to_datetime;
        Ok(to_datetime(self.into(), format, timezone).into())
    }

    pub fn utf8_normalize(
        &self,
        remove_punct: bool,
        lowercase: bool,
        nfd_unicode: bool,
        white_space: bool,
    ) -> PyResult<Self> {
        use crate::functions::utf8::normalize;
        let opts = Utf8NormalizeOptions {
            remove_punct,
            lowercase,
            nfd_unicode,
            white_space,
        };

        Ok(normalize(self.into(), opts).into())
    }

    pub fn struct_get(&self, name: &str) -> PyResult<Self> {
        use crate::functions::struct_::get;
        Ok(get(self.into(), name).into())
    }

    pub fn map_get(&self, key: &Self) -> PyResult<Self> {
        use crate::functions::map::get;
        Ok(get(self.into(), key.into()).into())
    }

    pub fn partitioning_days(&self) -> PyResult<Self> {
        use crate::functions::partitioning::days;
        Ok(days(self.into()).into())
    }

    pub fn partitioning_hours(&self) -> PyResult<Self> {
        use crate::functions::partitioning::hours;
        Ok(hours(self.into()).into())
    }

    pub fn partitioning_months(&self) -> PyResult<Self> {
        use crate::functions::partitioning::months;
        Ok(months(self.into()).into())
    }

    pub fn partitioning_years(&self) -> PyResult<Self> {
        use crate::functions::partitioning::years;
        Ok(years(self.into()).into())
    }

    pub fn partitioning_iceberg_bucket(&self, n: i32) -> PyResult<Self> {
        use crate::functions::partitioning::iceberg_bucket;
        Ok(iceberg_bucket(self.into(), n).into())
    }

    pub fn partitioning_iceberg_truncate(&self, w: i64) -> PyResult<Self> {
        use crate::functions::partitioning::iceberg_truncate;
        Ok(iceberg_truncate(self.into(), w).into())
    }
}

impl_bincode_py_state_serialization!(PyExpr);

impl From<ExprRef> for PyExpr {
    fn from(value: crate::ExprRef) -> Self {
        PyExpr { expr: value }
    }
}

impl From<Expr> for PyExpr {
    fn from(value: crate::Expr) -> Self {
        PyExpr {
            expr: Arc::new(value),
        }
    }
}

impl From<PyExpr> for crate::ExprRef {
    fn from(item: PyExpr) -> Self {
        item.expr
    }
}

impl From<&PyExpr> for crate::ExprRef {
    fn from(item: &PyExpr) -> Self {
        item.expr.clone()
    }
}<|MERGE_RESOLUTION|>--- conflicted
+++ resolved
@@ -1,8 +1,4 @@
 #![allow(non_snake_case)]
-<<<<<<< HEAD
-=======
-
->>>>>>> 53dec06c
 use std::{
     collections::{hash_map::DefaultHasher, HashMap},
     hash::{Hash, Hasher},
@@ -343,18 +339,6 @@
         Ok(self.expr.clone().agg_concat().into())
     }
 
-<<<<<<< HEAD
-    pub fn explode(&self) -> PyResult<Self> {
-        use functions::list::explode;
-        Ok(explode(self.into()).into())
-    }
-
-=======
-    pub fn __abs__(&self) -> PyResult<Self> {
-        use functions::numeric::abs;
-        Ok(abs(self.into()).into())
-    }
->>>>>>> 53dec06c
     pub fn __add__(&self, other: &Self) -> PyResult<Self> {
         Ok(crate::binary_op(crate::Operator::Plus, self.into(), other.expr.clone()).into())
     }
