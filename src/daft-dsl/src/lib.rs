--- conflicted
+++ resolved
@@ -30,7 +30,6 @@
 pub fn register_modules(parent: &Bound<'_, PyModule>) -> PyResult<()> {
     parent.add_class::<python::PyExpr>()?;
 
-<<<<<<< HEAD
     parent.add_function(wrap_pyfunction_bound!(python::col, parent)?)?;
     parent.add_function(wrap_pyfunction_bound!(python::lit, parent)?)?;
     parent.add_function(wrap_pyfunction_bound!(python::date_lit, parent)?)?;
@@ -40,26 +39,16 @@
     parent.add_function(wrap_pyfunction_bound!(python::series_lit, parent)?)?;
     parent.add_function(wrap_pyfunction_bound!(python::stateless_udf, parent)?)?;
     parent.add_function(wrap_pyfunction_bound!(python::stateful_udf, parent)?)?;
+    parent.add_function(wrap_pyfunction_bound!(
+        python::extract_partial_stateful_udf_py,
+        parent
+    )?)?;
+    parent.add_function(wrap_pyfunction_bound!(python::bind_stateful_udfs, parent)?)?;
     parent.add_function(wrap_pyfunction_bound!(python::eq, parent)?)?;
     parent.add_function(wrap_pyfunction_bound!(
         python::check_column_name_validity,
         parent
     )?)?;
-=======
-    parent.add_wrapped(wrap_pyfunction!(python::col))?;
-    parent.add_wrapped(wrap_pyfunction!(python::lit))?;
-    parent.add_wrapped(wrap_pyfunction!(python::date_lit))?;
-    parent.add_wrapped(wrap_pyfunction!(python::time_lit))?;
-    parent.add_wrapped(wrap_pyfunction!(python::timestamp_lit))?;
-    parent.add_wrapped(wrap_pyfunction!(python::decimal_lit))?;
-    parent.add_wrapped(wrap_pyfunction!(python::series_lit))?;
-    parent.add_wrapped(wrap_pyfunction!(python::stateless_udf))?;
-    parent.add_wrapped(wrap_pyfunction!(python::stateful_udf))?;
-    parent.add_wrapped(wrap_pyfunction!(python::extract_partial_stateful_udf_py))?;
-    parent.add_wrapped(wrap_pyfunction!(python::bind_stateful_udfs))?;
-    parent.add_wrapped(wrap_pyfunction!(python::eq))?;
-    parent.add_wrapped(wrap_pyfunction!(python::check_column_name_validity))?;
->>>>>>> e69b0894
 
     Ok(())
 }