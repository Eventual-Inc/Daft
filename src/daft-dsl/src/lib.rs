--- conflicted
+++ resolved
@@ -14,19 +14,11 @@
 mod resolve_expr;
 mod treenode;
 pub use common_treenode;
-<<<<<<< HEAD
-pub use expr::binary_op;
-pub use expr::col;
-pub use expr::is_partition_compatible;
-pub use expr::{AggExpr, ApproxPercentileParams, Expr, ExprRef, Operator};
-pub use lit::{lit, literals_to_series, null_lit, Literal, LiteralValue};
-=======
 pub use expr::{
     binary_op, col, has_agg, has_stateful_udf, is_partition_compatible, AggExpr,
     ApproxPercentileParams, Expr, ExprRef, Operator, SketchType,
 };
-pub use lit::{lit, null_lit, Literal, LiteralValue};
->>>>>>> 60ebf82e
+pub use lit::{lit, literals_to_series, null_lit, Literal, LiteralValue};
 #[cfg(feature = "python")]
 use pyo3::prelude::*;
 pub use resolve_expr::{
