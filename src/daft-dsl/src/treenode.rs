use std::sync::Arc;

use common_error::DaftResult;
use common_treenode::DynTreeNode;

use crate::{Expr, ExprRef};

/// Returns a copy of this expr if we change any child according to the pointer comparison.
/// The size of `children` must be equal to the size of `Expr::children`.
fn with_new_children_if_necessary(expr: ExprRef, children: Vec<ExprRef>) -> DaftResult<ExprRef> {
    let old_children = expr.children();
    if children.len() != old_children.len() {
        panic!("Expr::with_new_children_if_necessary: Wrong number of children")
    } else if children.is_empty()
        || children
            .iter()
            .zip(old_children.iter())
            .any(|(c1, c2)| !Arc::ptr_eq(c1, c2))
    {
<<<<<<< HEAD
        use Expr::*;
        let children = match self {
            Alias(expr, _) | Cast(expr, _) | Not(expr) | IsNull(expr) | NotNull(expr) => {
                vec![expr.as_ref()]
            }
            Agg(agg_expr) => {
                use crate::AggExpr::*;
                match agg_expr {
                    Count(expr, ..)
                    | Sum(expr)
                    | ApproxSketch(expr)
                    | ApproxPercentile(expr, _)
                    | MergeSketch(expr)
                    | Mean(expr)
                    | Min(expr)
                    | Max(expr)
                    | AnyValue(expr, _)
                    | List(expr)
                    | Concat(expr) => vec![expr.as_ref()],
                    MapGroups { func: _, inputs } => inputs.iter().collect::<Vec<_>>(),
                }
            }
            BinaryOp { op: _, left, right } => vec![left.as_ref(), right.as_ref()],
            IsIn(expr, items) => vec![expr.as_ref(), items.as_ref()],
            FillNull(expr, fill_value) => vec![expr.as_ref(), fill_value.as_ref()],
            Column(_) | Literal(_) => vec![],
            Function { func: _, inputs } => inputs.iter().collect::<Vec<_>>(),
            IfElse {
                if_true,
                if_false,
                predicate,
            } => vec![if_true.as_ref(), if_false.as_ref(), predicate.as_ref()],
        };
        for child in children.into_iter() {
            match op(child)? {
                VisitRecursion::Continue => {}
                VisitRecursion::Skip => return Ok(VisitRecursion::Continue),
                VisitRecursion::Stop => return Ok(VisitRecursion::Stop),
            }
        }
        Ok(VisitRecursion::Continue)
=======
        Ok(expr.with_new_children(children).arced())
    } else {
        Ok(expr)
>>>>>>> 1e20b2d8
    }
}

impl DynTreeNode for Expr {
    fn arc_children(&self) -> Vec<Arc<Self>> {
        self.children()
    }

<<<<<<< HEAD
        use Expr::*;
        Ok(match self {
            Alias(expr, name) => Alias(transform(expr.as_ref().clone())?.into(), name),
            Column(_) | Literal(_) => self,
            Cast(expr, dtype) => Cast(transform(expr.as_ref().clone())?.into(), dtype),
            Agg(agg_expr) => {
                use crate::AggExpr::*;
                match agg_expr {
                    Count(expr, mode) => transform(expr.as_ref().clone())?.count(mode),
                    Sum(expr) => transform(expr.as_ref().clone())?.sum(),
                    ApproxSketch(expr) => transform(expr.as_ref().clone())?.approx_sketch(),
                    ApproxPercentile(expr, q) => {
                        transform(expr.as_ref().clone())?.approx_percentile(q.as_ref())
                    }
                    MergeSketch(expr) => transform(expr.as_ref().clone())?.merge_sketch(),
                    Mean(expr) => transform(expr.as_ref().clone())?.mean(),
                    Min(expr) => transform(expr.as_ref().clone())?.min(),
                    Max(expr) => transform(expr.as_ref().clone())?.max(),
                    AnyValue(expr, ignore_nulls) => {
                        transform(expr.as_ref().clone())?.any_value(ignore_nulls)
                    }
                    List(expr) => transform(expr.as_ref().clone())?.agg_list(),
                    Concat(expr) => transform(expr.as_ref().clone())?.agg_concat(),
                    MapGroups { func, inputs } => Expr::Agg(MapGroups {
                        func,
                        inputs: inputs
                            .into_iter()
                            .map(transform)
                            .collect::<DaftResult<Vec<_>>>()?,
                    }),
                }
            }
            Not(expr) => Not(transform(expr.as_ref().clone())?.into()),
            IsNull(expr) => IsNull(transform(expr.as_ref().clone())?.into()),
            NotNull(expr) => NotNull(transform(expr.as_ref().clone())?.into()),
            FillNull(expr, fill_value) => FillNull(
                transform(expr.as_ref().clone())?.into(),
                transform(fill_value.as_ref().clone())?.into(),
            ),
            IsIn(expr, items) => IsIn(
                transform(expr.as_ref().clone())?.into(),
                transform(items.as_ref().clone())?.into(),
            ),
            IfElse {
                if_true,
                if_false,
                predicate,
            } => Expr::IfElse {
                if_true: transform(if_true.as_ref().clone())?.into(),
                if_false: transform(if_false.as_ref().clone())?.into(),
                predicate: transform(predicate.as_ref().clone())?.into(),
            },
            BinaryOp { op, left, right } => Expr::BinaryOp {
                op,
                left: transform(left.as_ref().clone())?.into(),
                right: transform(right.as_ref().clone())?.into(),
            },
            Function { func, inputs } => Function {
                func,
                inputs: inputs
                    .into_iter()
                    .map(transform)
                    .collect::<DaftResult<Vec<_>>>()?,
            },
        })
=======
    fn with_new_arc_children(
        &self,
        arc_self: Arc<Self>,
        new_children: Vec<Arc<Self>>,
    ) -> DaftResult<Arc<Self>> {
        with_new_children_if_necessary(arc_self, new_children)
>>>>>>> 1e20b2d8
    }
}<|MERGE_RESOLUTION|>--- conflicted
+++ resolved
@@ -17,53 +17,9 @@
             .zip(old_children.iter())
             .any(|(c1, c2)| !Arc::ptr_eq(c1, c2))
     {
-<<<<<<< HEAD
-        use Expr::*;
-        let children = match self {
-            Alias(expr, _) | Cast(expr, _) | Not(expr) | IsNull(expr) | NotNull(expr) => {
-                vec![expr.as_ref()]
-            }
-            Agg(agg_expr) => {
-                use crate::AggExpr::*;
-                match agg_expr {
-                    Count(expr, ..)
-                    | Sum(expr)
-                    | ApproxSketch(expr)
-                    | ApproxPercentile(expr, _)
-                    | MergeSketch(expr)
-                    | Mean(expr)
-                    | Min(expr)
-                    | Max(expr)
-                    | AnyValue(expr, _)
-                    | List(expr)
-                    | Concat(expr) => vec![expr.as_ref()],
-                    MapGroups { func: _, inputs } => inputs.iter().collect::<Vec<_>>(),
-                }
-            }
-            BinaryOp { op: _, left, right } => vec![left.as_ref(), right.as_ref()],
-            IsIn(expr, items) => vec![expr.as_ref(), items.as_ref()],
-            FillNull(expr, fill_value) => vec![expr.as_ref(), fill_value.as_ref()],
-            Column(_) | Literal(_) => vec![],
-            Function { func: _, inputs } => inputs.iter().collect::<Vec<_>>(),
-            IfElse {
-                if_true,
-                if_false,
-                predicate,
-            } => vec![if_true.as_ref(), if_false.as_ref(), predicate.as_ref()],
-        };
-        for child in children.into_iter() {
-            match op(child)? {
-                VisitRecursion::Continue => {}
-                VisitRecursion::Skip => return Ok(VisitRecursion::Continue),
-                VisitRecursion::Stop => return Ok(VisitRecursion::Stop),
-            }
-        }
-        Ok(VisitRecursion::Continue)
-=======
         Ok(expr.with_new_children(children).arced())
     } else {
         Ok(expr)
->>>>>>> 1e20b2d8
     }
 }
 
@@ -72,79 +28,11 @@
         self.children()
     }
 
-<<<<<<< HEAD
-        use Expr::*;
-        Ok(match self {
-            Alias(expr, name) => Alias(transform(expr.as_ref().clone())?.into(), name),
-            Column(_) | Literal(_) => self,
-            Cast(expr, dtype) => Cast(transform(expr.as_ref().clone())?.into(), dtype),
-            Agg(agg_expr) => {
-                use crate::AggExpr::*;
-                match agg_expr {
-                    Count(expr, mode) => transform(expr.as_ref().clone())?.count(mode),
-                    Sum(expr) => transform(expr.as_ref().clone())?.sum(),
-                    ApproxSketch(expr) => transform(expr.as_ref().clone())?.approx_sketch(),
-                    ApproxPercentile(expr, q) => {
-                        transform(expr.as_ref().clone())?.approx_percentile(q.as_ref())
-                    }
-                    MergeSketch(expr) => transform(expr.as_ref().clone())?.merge_sketch(),
-                    Mean(expr) => transform(expr.as_ref().clone())?.mean(),
-                    Min(expr) => transform(expr.as_ref().clone())?.min(),
-                    Max(expr) => transform(expr.as_ref().clone())?.max(),
-                    AnyValue(expr, ignore_nulls) => {
-                        transform(expr.as_ref().clone())?.any_value(ignore_nulls)
-                    }
-                    List(expr) => transform(expr.as_ref().clone())?.agg_list(),
-                    Concat(expr) => transform(expr.as_ref().clone())?.agg_concat(),
-                    MapGroups { func, inputs } => Expr::Agg(MapGroups {
-                        func,
-                        inputs: inputs
-                            .into_iter()
-                            .map(transform)
-                            .collect::<DaftResult<Vec<_>>>()?,
-                    }),
-                }
-            }
-            Not(expr) => Not(transform(expr.as_ref().clone())?.into()),
-            IsNull(expr) => IsNull(transform(expr.as_ref().clone())?.into()),
-            NotNull(expr) => NotNull(transform(expr.as_ref().clone())?.into()),
-            FillNull(expr, fill_value) => FillNull(
-                transform(expr.as_ref().clone())?.into(),
-                transform(fill_value.as_ref().clone())?.into(),
-            ),
-            IsIn(expr, items) => IsIn(
-                transform(expr.as_ref().clone())?.into(),
-                transform(items.as_ref().clone())?.into(),
-            ),
-            IfElse {
-                if_true,
-                if_false,
-                predicate,
-            } => Expr::IfElse {
-                if_true: transform(if_true.as_ref().clone())?.into(),
-                if_false: transform(if_false.as_ref().clone())?.into(),
-                predicate: transform(predicate.as_ref().clone())?.into(),
-            },
-            BinaryOp { op, left, right } => Expr::BinaryOp {
-                op,
-                left: transform(left.as_ref().clone())?.into(),
-                right: transform(right.as_ref().clone())?.into(),
-            },
-            Function { func, inputs } => Function {
-                func,
-                inputs: inputs
-                    .into_iter()
-                    .map(transform)
-                    .collect::<DaftResult<Vec<_>>>()?,
-            },
-        })
-=======
     fn with_new_arc_children(
         &self,
         arc_self: Arc<Self>,
         new_children: Vec<Arc<Self>>,
     ) -> DaftResult<Arc<Self>> {
         with_new_children_if_necessary(arc_self, new_children)
->>>>>>> 1e20b2d8
     }
 }