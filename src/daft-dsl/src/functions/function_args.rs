--- conflicted
+++ resolved
@@ -1,11 +1,8 @@
 use std::{collections::HashMap, sync::Arc};
 
 use common_error::{DaftError, DaftResult};
-<<<<<<< HEAD
 pub use common_macros::FunctionArgs;
-=======
 use daft_core::series::Series;
->>>>>>> c15ecc56
 use serde::{Deserialize, Serialize};
 
 use crate::{lit::FromLiteral, ExprRef, LiteralValue};
@@ -424,12 +421,6 @@
     }
 }
 
-<<<<<<< HEAD
-#[derive(FunctionArgs)]
-/// A single required argument named `input`
-pub struct UnaryArg<T> {
-    pub input: T,
-=======
 impl FunctionArgs<Series> {
     /// Uses serde to extract a scalar value from the function args.
     /// This will error if the series is not scalar. (len ==1) or if it is not deserializable to the provided type.
@@ -518,7 +509,12 @@
             None => Ok(None),
         }
     }
->>>>>>> c15ecc56
+}
+
+#[derive(FunctionArgs)]
+/// A single required argument named `input`
+pub struct UnaryArg<T> {
+    pub input: T,
 }
 
 #[cfg(test)]
@@ -527,15 +523,10 @@
     use common_io_config::IOConfig;
     use daft_core::prelude::CountMode;
 
-<<<<<<< HEAD
-    use crate::functions::function_args::{FunctionArg, FunctionArgs};
-
-=======
     use crate::{
         functions::function_args::{FunctionArg, FunctionArgs},
         lit, Literal,
     };
->>>>>>> c15ecc56
     #[test]
     fn test_function_args_ordering() {
         let res = FunctionArgs::try_new(vec![
