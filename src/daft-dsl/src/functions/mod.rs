pub mod map;
pub mod numeric;
pub mod partitioning;
pub mod scalar;
pub mod sketch;
pub mod struct_;
pub mod utf8;

use std::{
    fmt::{Display, Formatter, Result, Write},
    hash::Hash,
};

use common_error::DaftResult;
use daft_core::prelude::*;
pub use scalar::*;
use serde::{Deserialize, Serialize};

use self::{
<<<<<<< HEAD
    list::ListExpr, map::MapExpr, numeric::NumericExpr, partitioning::PartitioningExpr,
    sketch::SketchExpr, struct_::StructExpr, utf8::Utf8Expr,
=======
    map::MapExpr, numeric::NumericExpr, partitioning::PartitioningExpr, sketch::SketchExpr,
    struct_::StructExpr, temporal::TemporalExpr, utf8::Utf8Expr,
>>>>>>> 53dec06c
};
use crate::{Expr, ExprRef, Operator};

pub mod python;
use python::PythonUDF;

#[derive(Debug, Clone, Serialize, Deserialize, PartialEq, Eq, Hash)]
pub enum FunctionExpr {
    Numeric(NumericExpr),
    Utf8(Utf8Expr),
<<<<<<< HEAD
    List(ListExpr),
=======
    Temporal(TemporalExpr),
>>>>>>> 53dec06c
    Map(MapExpr),
    Sketch(SketchExpr),
    Struct(StructExpr),
    Python(PythonUDF),
    Partitioning(PartitioningExpr),
}

pub trait FunctionEvaluator {
    fn fn_name(&self) -> &'static str;
    fn to_field(
        &self,
        inputs: &[ExprRef],
        schema: &Schema,
        expr: &FunctionExpr,
    ) -> DaftResult<Field>;
    fn evaluate(&self, inputs: &[Series], expr: &FunctionExpr) -> DaftResult<Series>;
}

impl FunctionExpr {
    #[inline]
    fn get_evaluator(&self) -> &dyn FunctionEvaluator {
        use FunctionExpr::*;
        match self {
            Numeric(expr) => expr.get_evaluator(),
            Utf8(expr) => expr.get_evaluator(),
<<<<<<< HEAD
            List(expr) => expr.get_evaluator(),
=======
            Temporal(expr) => expr.get_evaluator(),
>>>>>>> 53dec06c
            Map(expr) => expr.get_evaluator(),
            Sketch(expr) => expr.get_evaluator(),
            Struct(expr) => expr.get_evaluator(),
            Python(expr) => expr.get_evaluator(),
            Partitioning(expr) => expr.get_evaluator(),
        }
    }
}

impl Display for FunctionExpr {
    fn fmt(&self, f: &mut Formatter<'_>) -> Result {
        write!(f, "{}", self.fn_name())
    }
}

impl FunctionEvaluator for FunctionExpr {
    fn fn_name(&self) -> &'static str {
        self.get_evaluator().fn_name()
    }

    fn to_field(
        &self,
        inputs: &[ExprRef],
        schema: &Schema,
        expr: &FunctionExpr,
    ) -> DaftResult<Field> {
        self.get_evaluator().to_field(inputs, schema, expr)
    }

    fn evaluate(&self, inputs: &[Series], expr: &FunctionExpr) -> DaftResult<Series> {
        self.get_evaluator().evaluate(inputs, expr)
    }
}

pub fn function_display(f: &mut Formatter, func: &FunctionExpr, inputs: &[ExprRef]) -> Result {
    write!(f, "{}(", func)?;
    for (i, input) in inputs.iter().enumerate() {
        if i != 0 {
            write!(f, ", ")?;
        }
        write!(f, "{input}")?;
    }
    write!(f, ")")?;
    Ok(())
}

pub fn function_display_without_formatter(
    func: &FunctionExpr,
    inputs: &[ExprRef],
) -> std::result::Result<String, std::fmt::Error> {
    let mut f = String::default();
    write!(&mut f, "{}(", func)?;
    for (i, input) in inputs.iter().enumerate() {
        if i != 0 {
            write!(&mut f, ", ")?;
        }
        write!(&mut f, "{input}")?;
    }
    write!(&mut f, ")")?;
    Ok(f)
}

pub fn binary_op_display_without_formatter(
    op: &Operator,
    left: &ExprRef,
    right: &ExprRef,
) -> std::result::Result<String, std::fmt::Error> {
    let mut f = String::default();
    let write_out_expr = |f: &mut String, input: &Expr| match input {
        Expr::Alias(e, _) => write!(f, "{e}"),
        Expr::BinaryOp { .. } => write!(f, "[{input}]"),
        _ => write!(f, "{input}"),
    };
    write_out_expr(&mut f, left)?;
    write!(&mut f, " {op} ")?;
    write_out_expr(&mut f, right)?;
    Ok(f)
}

pub fn function_semantic_id(func: &FunctionExpr, inputs: &[ExprRef], schema: &Schema) -> FieldID {
    let inputs = inputs
        .iter()
        .map(|expr| expr.semantic_id(schema).id.to_string())
        .collect::<Vec<String>>()
        .join(", ");
    // TODO: check for function idempotency here.
    FieldID::new(format!("Function_{func:?}({inputs})"))
}<|MERGE_RESOLUTION|>--- conflicted
+++ resolved
@@ -17,13 +17,8 @@
 use serde::{Deserialize, Serialize};
 
 use self::{
-<<<<<<< HEAD
-    list::ListExpr, map::MapExpr, numeric::NumericExpr, partitioning::PartitioningExpr,
-    sketch::SketchExpr, struct_::StructExpr, utf8::Utf8Expr,
-=======
     map::MapExpr, numeric::NumericExpr, partitioning::PartitioningExpr, sketch::SketchExpr,
-    struct_::StructExpr, temporal::TemporalExpr, utf8::Utf8Expr,
->>>>>>> 53dec06c
+    struct_::StructExpr, utf8::Utf8Expr,
 };
 use crate::{Expr, ExprRef, Operator};
 
@@ -34,11 +29,6 @@
 pub enum FunctionExpr {
     Numeric(NumericExpr),
     Utf8(Utf8Expr),
-<<<<<<< HEAD
-    List(ListExpr),
-=======
-    Temporal(TemporalExpr),
->>>>>>> 53dec06c
     Map(MapExpr),
     Sketch(SketchExpr),
     Struct(StructExpr),
@@ -64,11 +54,6 @@
         match self {
             Numeric(expr) => expr.get_evaluator(),
             Utf8(expr) => expr.get_evaluator(),
-<<<<<<< HEAD
-            List(expr) => expr.get_evaluator(),
-=======
-            Temporal(expr) => expr.get_evaluator(),
->>>>>>> 53dec06c
             Map(expr) => expr.get_evaluator(),
             Sketch(expr) => expr.get_evaluator(),
             Struct(expr) => expr.get_evaluator(),
