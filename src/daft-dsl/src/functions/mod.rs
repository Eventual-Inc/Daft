<<<<<<< HEAD
pub mod image;
=======
pub mod float;
pub mod json;
pub mod list;
>>>>>>> 7fe3dbce
pub mod map;
pub mod numeric;
pub mod partitioning;
pub mod scalar;
pub mod sketch;
pub mod struct_;
pub mod temporal;
pub mod utf8;

use std::fmt::{Display, Formatter, Result};
use std::hash::Hash;

use crate::ExprRef;

<<<<<<< HEAD
use self::image::ImageExpr;
=======
use self::float::FloatExpr;
use self::json::JsonExpr;
use self::list::ListExpr;
>>>>>>> 7fe3dbce
use self::map::MapExpr;
use self::numeric::NumericExpr;
use self::partitioning::PartitioningExpr;
use self::sketch::SketchExpr;
use self::struct_::StructExpr;
use self::temporal::TemporalExpr;
use self::utf8::Utf8Expr;
pub use scalar::*;

use common_error::DaftResult;
use daft_core::datatypes::FieldID;
use daft_core::{datatypes::Field, schema::Schema, series::Series};

use serde::{Deserialize, Serialize};

pub mod python;
use python::PythonUDF;

#[derive(Debug, Clone, Serialize, Deserialize, PartialEq, Eq, Hash)]
pub enum FunctionExpr {
    Numeric(NumericExpr),
    Utf8(Utf8Expr),
    Temporal(TemporalExpr),
    Map(MapExpr),
    Sketch(SketchExpr),
    Struct(StructExpr),
<<<<<<< HEAD
    Image(ImageExpr),
=======
    Json(JsonExpr),
>>>>>>> 7fe3dbce
    Python(PythonUDF),
    Partitioning(PartitioningExpr),
}

pub trait FunctionEvaluator {
    fn fn_name(&self) -> &'static str;
    fn to_field(
        &self,
        inputs: &[ExprRef],
        schema: &Schema,
        expr: &FunctionExpr,
    ) -> DaftResult<Field>;
    fn evaluate(&self, inputs: &[Series], expr: &FunctionExpr) -> DaftResult<Series>;
}

impl FunctionExpr {
    #[inline]
    fn get_evaluator(&self) -> &dyn FunctionEvaluator {
        use FunctionExpr::*;
        match self {
            Numeric(expr) => expr.get_evaluator(),
            Utf8(expr) => expr.get_evaluator(),
            Temporal(expr) => expr.get_evaluator(),
            Map(expr) => expr.get_evaluator(),
            Sketch(expr) => expr.get_evaluator(),
            Struct(expr) => expr.get_evaluator(),
<<<<<<< HEAD
            Image(expr) => expr.get_evaluator(),
=======
            Json(expr) => expr.get_evaluator(),
>>>>>>> 7fe3dbce
            Python(expr) => expr.get_evaluator(),
            Partitioning(expr) => expr.get_evaluator(),
        }
    }
}

impl Display for FunctionExpr {
    fn fmt(&self, f: &mut Formatter<'_>) -> Result {
        write!(f, "{}", self.fn_name())
    }
}

impl FunctionEvaluator for FunctionExpr {
    fn fn_name(&self) -> &'static str {
        self.get_evaluator().fn_name()
    }

    fn to_field(
        &self,
        inputs: &[ExprRef],
        schema: &Schema,
        expr: &FunctionExpr,
    ) -> DaftResult<Field> {
        self.get_evaluator().to_field(inputs, schema, expr)
    }

    fn evaluate(&self, inputs: &[Series], expr: &FunctionExpr) -> DaftResult<Series> {
        self.get_evaluator().evaluate(inputs, expr)
    }
}

pub fn function_display(f: &mut Formatter, func: &FunctionExpr, inputs: &[ExprRef]) -> Result {
    write!(f, "{}(", func)?;
    for (i, input) in inputs.iter().enumerate() {
        if i != 0 {
            write!(f, ", ")?;
        }
        write!(f, "{input}")?;
    }
    write!(f, ")")?;
    Ok(())
}

pub fn function_semantic_id(func: &FunctionExpr, inputs: &[ExprRef], schema: &Schema) -> FieldID {
    let inputs = inputs
        .iter()
        .map(|expr| expr.semantic_id(schema).id.to_string())
        .collect::<Vec<String>>()
        .join(", ");
    // TODO: check for function idempotency here.
    FieldID::new(format!("Function_{func:?}({inputs})"))
}<|MERGE_RESOLUTION|>--- conflicted
+++ resolved
@@ -1,10 +1,3 @@
-<<<<<<< HEAD
-pub mod image;
-=======
-pub mod float;
-pub mod json;
-pub mod list;
->>>>>>> 7fe3dbce
 pub mod map;
 pub mod numeric;
 pub mod partitioning;
@@ -19,13 +12,6 @@
 
 use crate::ExprRef;
 
-<<<<<<< HEAD
-use self::image::ImageExpr;
-=======
-use self::float::FloatExpr;
-use self::json::JsonExpr;
-use self::list::ListExpr;
->>>>>>> 7fe3dbce
 use self::map::MapExpr;
 use self::numeric::NumericExpr;
 use self::partitioning::PartitioningExpr;
@@ -52,11 +38,6 @@
     Map(MapExpr),
     Sketch(SketchExpr),
     Struct(StructExpr),
-<<<<<<< HEAD
-    Image(ImageExpr),
-=======
-    Json(JsonExpr),
->>>>>>> 7fe3dbce
     Python(PythonUDF),
     Partitioning(PartitioningExpr),
 }
@@ -83,11 +64,6 @@
             Map(expr) => expr.get_evaluator(),
             Sketch(expr) => expr.get_evaluator(),
             Struct(expr) => expr.get_evaluator(),
-<<<<<<< HEAD
-            Image(expr) => expr.get_evaluator(),
-=======
-            Json(expr) => expr.get_evaluator(),
->>>>>>> 7fe3dbce
             Python(expr) => expr.get_evaluator(),
             Partitioning(expr) => expr.get_evaluator(),
         }
