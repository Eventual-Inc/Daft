pub mod map;
pub mod partitioning;
pub mod scalar;
pub mod sketch;
pub mod struct_;
pub mod utf8;

use std::{
    fmt::{Display, Formatter, Result, Write},
    hash::Hash,
};

use common_error::DaftResult;
use daft_core::prelude::*;
pub use scalar::*;
use serde::{Deserialize, Serialize};

use self::{
<<<<<<< HEAD
    map::MapExpr, partitioning::PartitioningExpr, sketch::SketchExpr, struct_::StructExpr,
    temporal::TemporalExpr, utf8::Utf8Expr,
=======
    map::MapExpr, numeric::NumericExpr, partitioning::PartitioningExpr, sketch::SketchExpr,
    struct_::StructExpr, utf8::Utf8Expr,
>>>>>>> c5b70621
};
use crate::{Expr, ExprRef, Operator};

pub mod python;
use python::PythonUDF;

#[derive(Debug, Clone, Serialize, Deserialize, PartialEq, Eq, Hash)]
pub enum FunctionExpr {
    Utf8(Utf8Expr),
    Map(MapExpr),
    Sketch(SketchExpr),
    Struct(StructExpr),
    Python(PythonUDF),
    Partitioning(PartitioningExpr),
}

pub trait FunctionEvaluator {
    fn fn_name(&self) -> &'static str;
    fn to_field(
        &self,
        inputs: &[ExprRef],
        schema: &Schema,
        expr: &FunctionExpr,
    ) -> DaftResult<Field>;
    fn evaluate(&self, inputs: &[Series], expr: &FunctionExpr) -> DaftResult<Series>;
}

impl FunctionExpr {
    #[inline]
    fn get_evaluator(&self) -> &dyn FunctionEvaluator {
        use FunctionExpr::*;
        match self {
            Utf8(expr) => expr.get_evaluator(),
            Map(expr) => expr.get_evaluator(),
            Sketch(expr) => expr.get_evaluator(),
            Struct(expr) => expr.get_evaluator(),
            Python(expr) => expr.get_evaluator(),
            Partitioning(expr) => expr.get_evaluator(),
        }
    }
}

impl Display for FunctionExpr {
    fn fmt(&self, f: &mut Formatter<'_>) -> Result {
        write!(f, "{}", self.fn_name())
    }
}

impl FunctionEvaluator for FunctionExpr {
    fn fn_name(&self) -> &'static str {
        self.get_evaluator().fn_name()
    }

    fn to_field(
        &self,
        inputs: &[ExprRef],
        schema: &Schema,
        expr: &FunctionExpr,
    ) -> DaftResult<Field> {
        self.get_evaluator().to_field(inputs, schema, expr)
    }

    fn evaluate(&self, inputs: &[Series], expr: &FunctionExpr) -> DaftResult<Series> {
        self.get_evaluator().evaluate(inputs, expr)
    }
}

pub fn function_display(f: &mut Formatter, func: &FunctionExpr, inputs: &[ExprRef]) -> Result {
    write!(f, "{}(", func)?;
    for (i, input) in inputs.iter().enumerate() {
        if i != 0 {
            write!(f, ", ")?;
        }
        write!(f, "{input}")?;
    }
    write!(f, ")")?;
    Ok(())
}

pub fn function_display_without_formatter(
    func: &FunctionExpr,
    inputs: &[ExprRef],
) -> std::result::Result<String, std::fmt::Error> {
    let mut f = String::default();
    write!(&mut f, "{}(", func)?;
    for (i, input) in inputs.iter().enumerate() {
        if i != 0 {
            write!(&mut f, ", ")?;
        }
        write!(&mut f, "{input}")?;
    }
    write!(&mut f, ")")?;
    Ok(f)
}

pub fn binary_op_display_without_formatter(
    op: &Operator,
    left: &ExprRef,
    right: &ExprRef,
) -> std::result::Result<String, std::fmt::Error> {
    let mut f = String::default();
    let write_out_expr = |f: &mut String, input: &Expr| match input {
        Expr::Alias(e, _) => write!(f, "{e}"),
        Expr::BinaryOp { .. } => write!(f, "[{input}]"),
        _ => write!(f, "{input}"),
    };
    write_out_expr(&mut f, left)?;
    write!(&mut f, " {op} ")?;
    write_out_expr(&mut f, right)?;
    Ok(f)
}

pub fn function_semantic_id(func: &FunctionExpr, inputs: &[ExprRef], schema: &Schema) -> FieldID {
    let inputs = inputs
        .iter()
        .map(|expr| expr.semantic_id(schema).id.to_string())
        .collect::<Vec<String>>()
        .join(", ");
    // TODO: check for function idempotency here.
    FieldID::new(format!("Function_{func:?}({inputs})"))
}<|MERGE_RESOLUTION|>--- conflicted
+++ resolved
@@ -16,13 +16,8 @@
 use serde::{Deserialize, Serialize};
 
 use self::{
-<<<<<<< HEAD
     map::MapExpr, partitioning::PartitioningExpr, sketch::SketchExpr, struct_::StructExpr,
-    temporal::TemporalExpr, utf8::Utf8Expr,
-=======
-    map::MapExpr, numeric::NumericExpr, partitioning::PartitioningExpr, sketch::SketchExpr,
-    struct_::StructExpr, utf8::Utf8Expr,
->>>>>>> c5b70621
+    utf8::Utf8Expr,
 };
 use crate::{Expr, ExprRef, Operator};
 
