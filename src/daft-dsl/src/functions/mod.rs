<<<<<<< HEAD
pub mod json;
=======
pub mod float;
>>>>>>> 2e35d5b0
pub mod list;
pub mod map;
pub mod numeric;
pub mod partitioning;
pub mod scalar;
pub mod sketch;
pub mod struct_;
pub mod temporal;
pub mod utf8;

use std::fmt::Write;
use std::fmt::{Display, Formatter, Result};
use std::hash::Hash;

use crate::{Expr, ExprRef, Operator};

<<<<<<< HEAD
use self::json::JsonExpr;
=======
use self::float::FloatExpr;
>>>>>>> 2e35d5b0
use self::list::ListExpr;
use self::map::MapExpr;
use self::numeric::NumericExpr;
use self::partitioning::PartitioningExpr;
use self::sketch::SketchExpr;
use self::struct_::StructExpr;
use self::temporal::TemporalExpr;
use self::utf8::Utf8Expr;
pub use scalar::*;

use common_error::DaftResult;
use daft_core::prelude::*;

use serde::{Deserialize, Serialize};

pub mod python;
use python::PythonUDF;

#[derive(Debug, Clone, Serialize, Deserialize, PartialEq, Eq, Hash)]
pub enum FunctionExpr {
    Numeric(NumericExpr),
    Utf8(Utf8Expr),
    Temporal(TemporalExpr),
    List(ListExpr),
    Map(MapExpr),
    Sketch(SketchExpr),
    Struct(StructExpr),
    Python(PythonUDF),
    Partitioning(PartitioningExpr),
}

pub trait FunctionEvaluator {
    fn fn_name(&self) -> &'static str;
    fn to_field(
        &self,
        inputs: &[ExprRef],
        schema: &Schema,
        expr: &FunctionExpr,
    ) -> DaftResult<Field>;
    fn evaluate(&self, inputs: &[Series], expr: &FunctionExpr) -> DaftResult<Series>;
}

impl FunctionExpr {
    #[inline]
    fn get_evaluator(&self) -> &dyn FunctionEvaluator {
        use FunctionExpr::*;
        match self {
            Numeric(expr) => expr.get_evaluator(),
            Utf8(expr) => expr.get_evaluator(),
            Temporal(expr) => expr.get_evaluator(),
            List(expr) => expr.get_evaluator(),
            Map(expr) => expr.get_evaluator(),
            Sketch(expr) => expr.get_evaluator(),
            Struct(expr) => expr.get_evaluator(),
            Python(expr) => expr.get_evaluator(),
            Partitioning(expr) => expr.get_evaluator(),
        }
    }
}

impl Display for FunctionExpr {
    fn fmt(&self, f: &mut Formatter<'_>) -> Result {
        write!(f, "{}", self.fn_name())
    }
}

impl FunctionEvaluator for FunctionExpr {
    fn fn_name(&self) -> &'static str {
        self.get_evaluator().fn_name()
    }

    fn to_field(
        &self,
        inputs: &[ExprRef],
        schema: &Schema,
        expr: &FunctionExpr,
    ) -> DaftResult<Field> {
        self.get_evaluator().to_field(inputs, schema, expr)
    }

    fn evaluate(&self, inputs: &[Series], expr: &FunctionExpr) -> DaftResult<Series> {
        self.get_evaluator().evaluate(inputs, expr)
    }
}

pub fn function_display(f: &mut Formatter, func: &FunctionExpr, inputs: &[ExprRef]) -> Result {
    write!(f, "{}(", func)?;
    for (i, input) in inputs.iter().enumerate() {
        if i != 0 {
            write!(f, ", ")?;
        }
        write!(f, "{input}")?;
    }
    write!(f, ")")?;
    Ok(())
}

pub fn function_display_without_formatter(
    func: &FunctionExpr,
    inputs: &[ExprRef],
) -> std::result::Result<String, std::fmt::Error> {
    let mut f = String::default();
    write!(&mut f, "{}(", func)?;
    for (i, input) in inputs.iter().enumerate() {
        if i != 0 {
            write!(&mut f, ", ")?;
        }
        write!(&mut f, "{input}")?;
    }
    write!(&mut f, ")")?;
    Ok(f)
}

pub fn binary_op_display_without_formatter(
    op: &Operator,
    left: &ExprRef,
    right: &ExprRef,
) -> std::result::Result<String, std::fmt::Error> {
    let mut f = String::default();
    let write_out_expr = |f: &mut String, input: &Expr| match input {
        Expr::Alias(e, _) => write!(f, "{e}"),
        Expr::BinaryOp { .. } => write!(f, "[{input}]"),
        _ => write!(f, "{input}"),
    };
    write_out_expr(&mut f, left)?;
    write!(&mut f, " {op} ")?;
    write_out_expr(&mut f, right)?;
    Ok(f)
}

pub fn function_semantic_id(func: &FunctionExpr, inputs: &[ExprRef], schema: &Schema) -> FieldID {
    let inputs = inputs
        .iter()
        .map(|expr| expr.semantic_id(schema).id.to_string())
        .collect::<Vec<String>>()
        .join(", ");
    // TODO: check for function idempotency here.
    FieldID::new(format!("Function_{func:?}({inputs})"))
}<|MERGE_RESOLUTION|>--- conflicted
+++ resolved
@@ -1,8 +1,3 @@
-<<<<<<< HEAD
-pub mod json;
-=======
-pub mod float;
->>>>>>> 2e35d5b0
 pub mod list;
 pub mod map;
 pub mod numeric;
@@ -19,11 +14,6 @@
 
 use crate::{Expr, ExprRef, Operator};
 
-<<<<<<< HEAD
-use self::json::JsonExpr;
-=======
-use self::float::FloatExpr;
->>>>>>> 2e35d5b0
 use self::list::ListExpr;
 use self::map::MapExpr;
 use self::numeric::NumericExpr;
