use std::{
    fmt::{Display, Formatter},
    sync::Arc,
};

use common_error::DaftResult;
use daft_core::prelude::*;
use serde::{Deserialize, Serialize};

use super::function_args::{FunctionArg, FunctionArgs};
use crate::{Expr, ExprRef};

#[derive(Debug, Clone, Serialize, Deserialize)]
pub struct ScalarFunction {
    pub udf: Arc<dyn ScalarUDF>,
    pub inputs: FunctionArgs<ExprRef>,
}

impl ScalarFunction {
    // TODO(cory): use FunctionArgs instead of `Vec<ExprRef>`
    pub fn new<UDF: ScalarUDF + 'static>(udf: UDF, inputs: Vec<ExprRef>) -> Self {
        let inputs = inputs.into_iter().map(FunctionArg::unnamed).collect();
        Self {
            udf: Arc::new(udf),
            inputs: FunctionArgs::new_unchecked(inputs),
        }
    }
    pub fn name(&self) -> &str {
        self.udf.name()
    }

    pub fn to_field(&self, schema: &Schema) -> DaftResult<Field> {
<<<<<<< HEAD
        let inputs = self
            .inputs
            .iter()
            .map(|expr| {
                if let Expr::NamedExpr { name, expr } = &**expr {
                    FunctionArg::named(name.clone(), expr.clone())
                } else {
                    FunctionArg::unnamed(expr.clone())
                }
            })
            .collect::<Vec<_>>();

        let inputs = FunctionArgs::try_new(inputs)?;

        self.udf.function_args_to_field(inputs, schema)
=======
        self.udf
            .to_field(self.inputs.clone().into_inner().as_slice(), schema)
>>>>>>> 736767a7
    }
}

impl From<ScalarFunction> for ExprRef {
    fn from(func: ScalarFunction) -> Self {
        Expr::ScalarFunction(func).into()
    }
}

#[typetag::serde(tag = "type")]
pub trait ScalarUDF: Send + Sync + std::fmt::Debug {
    fn name(&self) -> &'static str;
    fn aliases(&self) -> &'static [&'static str] {
        &[]
    }
<<<<<<< HEAD
=======

    #[deprecated = "use evaluate instead"]
>>>>>>> 736767a7
    fn evaluate_from_series(&self, inputs: &[Series]) -> DaftResult<Series> {
        let inputs = FunctionArgs::try_new(
            inputs
                .iter()
                .map(|s| FunctionArg::unnamed(s.clone()))
                .collect(),
        )?;

        self.evaluate(inputs)
    }

    fn evaluate(&self, inputs: FunctionArgs<Series>) -> DaftResult<Series>;
<<<<<<< HEAD

    #[allow(deprecated)]
    fn function_args_to_field(
        &self,
        inputs: FunctionArgs<ExprRef>,
        schema: &Schema,
    ) -> DaftResult<Field> {
        // for backwards compatibility we add a default implementation.
        // TODO: move all existing implementations of `to_field` over to `function_args_to_field`
        // Once that is done, we can name it back to `to_field`.
        self.to_field(inputs.into_inner().as_slice(), schema)
    }

    #[deprecated = "use `function_args_to_field` instead"]
    fn to_field(&self, inputs: &[ExprRef], schema: &Schema) -> DaftResult<Field> {
        let inputs = inputs
            .iter()
            .map(|expr| {
                if let Expr::NamedExpr { name, expr } = &**expr {
                    FunctionArg::named(name.clone(), expr.clone())
                } else {
                    FunctionArg::unnamed(expr.clone())
                }
            })
            .collect::<Vec<_>>();

        let inputs = FunctionArgs::try_new(inputs)?;
        self.function_args_to_field(inputs, schema)
    }

=======
    fn to_field(&self, inputs: &[ExprRef], schema: &Schema) -> DaftResult<Field>;
>>>>>>> 736767a7
    fn docstring(&self) -> &'static str {
        "No documentation available"
    }
}

pub fn scalar_function_semantic_id(func: &ScalarFunction, schema: &Schema) -> FieldID {
    let inputs = func
        .inputs
        .clone()
        .into_inner()
        .iter()
        .map(|expr| expr.semantic_id(schema).id.to_string())
        .collect::<Vec<String>>()
        .join(", ");
    // TODO: check for function idempotency here.
    FieldID::new(format!("Function_{func:?}({inputs})"))
}

impl PartialEq for ScalarFunction {
    fn eq(&self, other: &Self) -> bool {
        self.name() == other.name() && self.inputs == other.inputs
    }
}

impl Eq for ScalarFunction {}
impl std::hash::Hash for ScalarFunction {
    fn hash<H: std::hash::Hasher>(&self, state: &mut H) {
        self.name().hash(state);
        self.inputs.hash(state);
    }
}

impl Display for ScalarFunction {
    fn fmt(&self, f: &mut Formatter<'_>) -> Result<(), std::fmt::Error> {
        write!(f, "{}(", self.name())?;
        for (i, input) in self.inputs.clone().into_inner().into_iter().enumerate() {
            if i != 0 {
                write!(f, ", ")?;
            }
            write!(f, "{input}")?;
        }
        write!(f, ")")?;
        Ok(())
    }
}<|MERGE_RESOLUTION|>--- conflicted
+++ resolved
@@ -30,26 +30,7 @@
     }
 
     pub fn to_field(&self, schema: &Schema) -> DaftResult<Field> {
-<<<<<<< HEAD
-        let inputs = self
-            .inputs
-            .iter()
-            .map(|expr| {
-                if let Expr::NamedExpr { name, expr } = &**expr {
-                    FunctionArg::named(name.clone(), expr.clone())
-                } else {
-                    FunctionArg::unnamed(expr.clone())
-                }
-            })
-            .collect::<Vec<_>>();
-
-        let inputs = FunctionArgs::try_new(inputs)?;
-
-        self.udf.function_args_to_field(inputs, schema)
-=======
-        self.udf
-            .to_field(self.inputs.clone().into_inner().as_slice(), schema)
->>>>>>> 736767a7
+        self.udf.function_args_to_field(self.inputs.clone(), schema)
     }
 }
 
@@ -65,11 +46,8 @@
     fn aliases(&self) -> &'static [&'static str] {
         &[]
     }
-<<<<<<< HEAD
-=======
 
     #[deprecated = "use evaluate instead"]
->>>>>>> 736767a7
     fn evaluate_from_series(&self, inputs: &[Series]) -> DaftResult<Series> {
         let inputs = FunctionArgs::try_new(
             inputs
@@ -82,7 +60,6 @@
     }
 
     fn evaluate(&self, inputs: FunctionArgs<Series>) -> DaftResult<Series>;
-<<<<<<< HEAD
 
     #[allow(deprecated)]
     fn function_args_to_field(
@@ -100,22 +77,13 @@
     fn to_field(&self, inputs: &[ExprRef], schema: &Schema) -> DaftResult<Field> {
         let inputs = inputs
             .iter()
-            .map(|expr| {
-                if let Expr::NamedExpr { name, expr } = &**expr {
-                    FunctionArg::named(name.clone(), expr.clone())
-                } else {
-                    FunctionArg::unnamed(expr.clone())
-                }
-            })
+            .map(|e| FunctionArg::unnamed(e.clone()))
             .collect::<Vec<_>>();
 
-        let inputs = FunctionArgs::try_new(inputs)?;
+        let inputs = FunctionArgs::new_unchecked(inputs);
         self.function_args_to_field(inputs, schema)
     }
 
-=======
-    fn to_field(&self, inputs: &[ExprRef], schema: &Schema) -> DaftResult<Field>;
->>>>>>> 736767a7
     fn docstring(&self) -> &'static str {
         "No documentation available"
     }
