mod runtime_py_object;
mod udf;

use std::{hash::Hash, num::NonZeroUsize, str::FromStr, sync::Arc};

use common_error::{DaftError, DaftResult};
use common_resource_request::ResourceRequest;
use common_treenode::{TreeNode, TreeNodeRecursion};
use daft_core::prelude::*;
use itertools::Itertools;
#[cfg(feature = "python")]
use pyo3::{Bound, Py, PyAny, PyResult, Python, call::PyCallArgs, types::PyDict};
pub use runtime_py_object::RuntimePyObject;
use serde::{Deserialize, Serialize};

#[derive(Debug, Clone, Copy, Serialize, Deserialize, PartialEq, Eq, Hash, Default)]
pub enum OnError {
    #[default]
    Raise,
    Log,
    Ignore,
}
impl std::fmt::Display for OnError {
    fn fmt(&self, f: &mut std::fmt::Formatter<'_>) -> std::fmt::Result {
        match self {
            Self::Raise => write!(f, "raise"),
            Self::Log => write!(f, "log"),
            Self::Ignore => write!(f, "ignore"),
        }
    }
}

impl OnError {
    pub fn as_str(&self) -> &'static str {
        match self {
            Self::Raise => "raise",
            Self::Log => "log",
            Self::Ignore => "ignore",
        }
    }
}

impl FromStr for OnError {
    type Err = DaftError;

    fn from_str(s: &str) -> Result<Self, Self::Err> {
        match s {
            "raise" => Ok(Self::Raise),
            "log" => Ok(Self::Log),
            "ignore" => Ok(Self::Ignore),
            _ => Err(DaftError::ValueError(format!(
                "Invalid on_error value: {}",
                s
            ))),
        }
    }
}

use super::FunctionExpr;
#[cfg(feature = "python")]
use crate::python::PyExpr;
use crate::{
    Expr, ExprRef,
    functions::scalar::ScalarFn,
    python_udf::{BatchPyFn, PyScalarFn},
};

#[derive(Debug, Clone, Serialize, Deserialize, PartialEq, Eq, Hash)]
pub enum MaybeInitializedUDF {
    Initialized(RuntimePyObject),
    Uninitialized {
        inner: RuntimePyObject,
        init_args: RuntimePyObject,
    },
}

/// rust wrapper around `daft.udf.py:UDF`
#[derive(Debug, Clone)]
pub struct WrappedUDFClass {
    #[cfg(feature = "python")]
    pub inner: Arc<Py<PyAny>>,
}

#[cfg(feature = "python")]
impl WrappedUDFClass {
    pub fn call<'py, A>(
        &self,
        py: Python<'py>,
        args: A,
        kwargs: Option<&Bound<'py, PyDict>>,
    ) -> PyResult<PyExpr>
    where
        A: PyCallArgs<'py>,
    {
        let o = self.inner.call(py, args, kwargs)?;
        let inner = o.getattr(py, "_expr")?;

        let expr = inner.extract::<PyExpr>(py)?;
        Ok(expr)
    }

    pub fn name(&self) -> PyResult<String> {
        Python::attach(|py| {
            let s: String = self.inner.getattr(py, "name")?.extract(py)?;
            Ok(if s.contains('.') {
                s.split('.').next_back().unwrap().to_string()
            } else {
                s
            })
        })
    }
}

#[derive(Debug, Clone, Serialize, Deserialize, PartialEq, Eq, Hash)]
pub struct LegacyPythonUDF {
    pub name: Arc<String>,
    pub func: MaybeInitializedUDF,
    pub bound_args: RuntimePyObject,
    pub num_expressions: usize,
    pub return_dtype: DataType,
    pub resource_request: Option<ResourceRequest>,
    pub batch_size: Option<usize>,
    pub concurrency: Option<NonZeroUsize>,
    pub use_process: Option<bool>,
    pub ray_options: Option<RuntimePyObject>,
}

impl LegacyPythonUDF {
    #[cfg(feature = "test-utils")]
    pub fn new_testing_udf() -> Self {
        Self {
            name: Arc::new("dummy_udf".to_string()),
            func: MaybeInitializedUDF::Uninitialized {
                inner: RuntimePyObject::new_none(),
                init_args: RuntimePyObject::new_none(),
            },
            bound_args: RuntimePyObject::new_none(),
            num_expressions: 1,
            return_dtype: DataType::Int64,
            resource_request: None,
            batch_size: None,
            concurrency: Some(NonZeroUsize::new(4).unwrap()),
            use_process: None,
            ray_options: None,
        }
    }
}

#[allow(clippy::too_many_arguments)]
pub fn udf(
    name: &str,
    inner: RuntimePyObject,
    bound_args: RuntimePyObject,
    expressions: &[ExprRef],
    return_dtype: DataType,
    init_args: RuntimePyObject,
    resource_request: Option<ResourceRequest>,
    batch_size: Option<usize>,
    concurrency: Option<NonZeroUsize>,
    use_process: Option<bool>,
    ray_options: Option<RuntimePyObject>,
) -> DaftResult<Expr> {
    Ok(Expr::Function {
        func: super::FunctionExpr::Python(LegacyPythonUDF {
            name: name.to_string().into(),
            func: MaybeInitializedUDF::Uninitialized { inner, init_args },
            bound_args,
            num_expressions: expressions.len(),
            return_dtype,
            resource_request,
            batch_size,
            concurrency,
            use_process,
            ray_options,
        }),
        inputs: expressions.into(),
    })
}

/// Generates a ResourceRequest by inspecting an iterator of expressions.
/// Looks for ResourceRequests on UDFs in each expression presented, and merges ResourceRequests across all expressions.
// TODO: Double-check if this is still needed with projects in Flotilla
pub fn get_resource_request<'a, E: Into<&'a ExprRef>>(
    exprs: impl IntoIterator<Item = E>,
) -> Option<ResourceRequest> {
    let merged_resource_requests = exprs
        .into_iter()
        .filter_map(|expr| {
            let mut resource_requests = Vec::new();
            expr.into()
                .apply(|e| match e.as_ref() {
                    Expr::Function {
                        func:
                            FunctionExpr::Python(LegacyPythonUDF {
                                resource_request, ..
                            }),
                        ..
                    } => {
                        if let Some(rr) = resource_request {
                            resource_requests.push(rr.clone());
                        }
                        Ok(TreeNodeRecursion::Continue)
                    }
                    _ => Ok(TreeNodeRecursion::Continue),
                })
                .unwrap();
            if resource_requests.is_empty() {
                None
            } else {
                Some(ResourceRequest::max_all(resource_requests.as_slice()))
            }
        })
        .collect_vec();
    if merged_resource_requests.is_empty() {
        None
    } else {
        Some(ResourceRequest::max_all(
            merged_resource_requests.as_slice(),
        ))
    }
}

#[cfg(feature = "python")]
fn py_udf_initialize(
    py: Python<'_>,
    func: Arc<Py<PyAny>>,
    init_args: Arc<Py<PyAny>>,
) -> DaftResult<Py<PyAny>> {
    Ok(func.call_method1(
        py,
        pyo3::intern!(py, "initialize"),
        (init_args.clone_ref(py),),
    )?)
}

/// Initializes all uninitialized UDFs in the expression
#[cfg(feature = "python")]
pub fn initialize_udfs(expr: ExprRef) -> DaftResult<ExprRef> {
    use common_treenode::Transformed;

    expr.transform(|e| match e.as_ref() {
        Expr::Function {
            func:
                FunctionExpr::Python(
                    python_udf @ LegacyPythonUDF {
                        func: MaybeInitializedUDF::Uninitialized { inner, init_args },
                        ..
                    },
                ),
            inputs,
        } => {
            let initialized_func = Python::attach(|py| {
                py_udf_initialize(py, inner.clone().unwrap(), init_args.clone().unwrap())
            })?;

            let initialized_expr = Expr::Function {
                func: FunctionExpr::Python(LegacyPythonUDF {
                    func: MaybeInitializedUDF::Initialized(initialized_func.into()),
                    ..python_udf.clone()
                }),
                inputs: inputs.clone(),
            };

            Ok(Transformed::yes(initialized_expr.into()))
        }
        _ => Ok(Transformed::no(e)),
    })
    .map(|transformed| transformed.data)
}

#[derive(Debug, Clone, Serialize, Deserialize, PartialEq, Eq, Hash)]
pub struct UDFProperties {
    pub name: String,
    pub resource_request: Option<ResourceRequest>,
    pub batch_size: Option<usize>,
    pub min_batch_size: Option<usize>,
    pub max_batch_size: Option<usize>,
    pub concurrency: Option<NonZeroUsize>,
    pub use_process: Option<bool>,
    pub max_retries: Option<usize>,
    pub is_async: bool,
    pub is_scalar: bool,
    pub on_error: Option<OnError>,
    pub ray_options: Option<RuntimePyObject>,
}

impl UDFProperties {
    pub fn from_expr(expr: &ExprRef) -> DaftResult<Self> {
        let mut udf_properties = None;
        let mut num_udfs = 0;

        expr.apply(|e| {
            match e.as_ref() {
                Expr::Function {
                    func:
                        FunctionExpr::Python(LegacyPythonUDF {
                            name,
                            resource_request,
                            batch_size,
                            concurrency,
                            use_process,
                            ray_options,
                            ..
                        }),
                    ..
                } => {
                    num_udfs += 1;
                    udf_properties = Some(Self {
                        name: name.as_ref().clone(),
                        resource_request: resource_request.clone(),
                        batch_size: *batch_size,
                        min_batch_size: None,
                        max_batch_size: None,
                        concurrency: *concurrency,
                        use_process: *use_process,
                        max_retries: None,
                        is_async: false,
                        on_error: None,
                        is_scalar: false,
                        ray_options: ray_options.clone(),
                    });
                }
                Expr::ScalarFn(ScalarFn::Python(PyScalarFn::RowWise(row_wise_fn))) => {
                    num_udfs += 1;
                    udf_properties = Some(Self {
                        name: row_wise_fn.function_name.to_string(),
                        resource_request: Some(ResourceRequest::try_new_internal(
                            None,
                            Some(row_wise_fn.gpus as f64),
                            None,
                        )?),
<<<<<<< HEAD
                        batch_size: None,
                        min_batch_size: None,
                        max_batch_size: None,
                        concurrency: *max_concurrency,
                        use_process: *use_process,
                        max_retries: *max_retries,
                        is_async: *is_async,
                        on_error: Some(*on_error),
                        is_scalar: true,
=======
                        batch_size: None, // Row-wise functions don't have batch_size
                        concurrency: row_wise_fn.max_concurrency,
                        use_process: row_wise_fn.use_process,
                        max_retries: row_wise_fn.max_retries,
                        is_async: row_wise_fn.is_async,
                        on_error: Some(row_wise_fn.on_error),
                        is_scalar: false,
                        ray_options: None,
>>>>>>> 58d84400
                    });
                }
                Expr::ScalarFn(ScalarFn::Python(PyScalarFn::Batch(BatchPyFn {
                    function_name,
                    gpus,
                    max_concurrency,
                    use_process,
                    batch_size,
                    min_batch_size,
                    max_batch_size,
                    max_retries,
                    on_error,
                    is_async,
                    ..
                }))) => {
                    num_udfs += 1;
                    udf_properties = Some(Self {
                        name: function_name.to_string(),
                        resource_request: Some(ResourceRequest::try_new_internal(
                            None,
                            Some(*gpus as f64),
                            None,
                        )?),
                        batch_size: *batch_size,
                        min_batch_size: *min_batch_size,
                        max_batch_size: *max_batch_size,
                        concurrency: *max_concurrency,
                        use_process: *use_process,
                        max_retries: *max_retries,
                        is_async: *is_async,
                        on_error: Some(*on_error),
                        is_scalar: false,
                        ray_options: None,
                    });
                }
                _ => {}
            }
            Ok(TreeNodeRecursion::Continue)
        })
        .unwrap();

        if num_udfs != 1 {
            Err(DaftError::ValueError(format!(
                "Expected exactly one UDF in expression, got {} UDFs",
                num_udfs
            )))
        } else {
            Ok(udf_properties.expect("Expect a UDF to be found"))
        }
    }

    pub fn is_actor_pool_udf(&self) -> bool {
        self.concurrency.is_some()
    }

    #[must_use]
    pub fn multiline_display(&self, include_resource_properties: bool) -> Vec<String> {
        let mut properties = vec![];

        if include_resource_properties && let Some(resource_request) = &self.resource_request {
            properties.extend(resource_request.multiline_display());
        }

        if let Some(batch_size) = &self.batch_size {
            properties.push(format!("batch_size = {}", batch_size));
        }

        if let Some(concurrency) = &self.concurrency {
            properties.push(format!("concurrency = {}", concurrency));
        }

        if let Some(use_process) = &self.use_process {
            properties.push(format!("use_process = {}", use_process));
        }

        if let Some(max_retries) = &self.max_retries {
            properties.push(format!("max_retries = {}", max_retries));
        }

        if let Some(on_error) = &self.on_error {
            properties.push(format!("on_error = {}", on_error));
        }

        properties.push(format!("async = {}", &self.is_async));
        properties.push(format!("scalar = {}", &self.is_scalar));

        properties
    }
}<|MERGE_RESOLUTION|>--- conflicted
+++ resolved
@@ -329,18 +329,9 @@
                             Some(row_wise_fn.gpus as f64),
                             None,
                         )?),
-<<<<<<< HEAD
-                        batch_size: None,
+                        batch_size: None, // Row-wise functions don't have batch_size
                         min_batch_size: None,
                         max_batch_size: None,
-                        concurrency: *max_concurrency,
-                        use_process: *use_process,
-                        max_retries: *max_retries,
-                        is_async: *is_async,
-                        on_error: Some(*on_error),
-                        is_scalar: true,
-=======
-                        batch_size: None, // Row-wise functions don't have batch_size
                         concurrency: row_wise_fn.max_concurrency,
                         use_process: row_wise_fn.use_process,
                         max_retries: row_wise_fn.max_retries,
@@ -348,7 +339,6 @@
                         on_error: Some(row_wise_fn.on_error),
                         is_scalar: false,
                         ray_options: None,
->>>>>>> 58d84400
                     });
                 }
                 Expr::ScalarFn(ScalarFn::Python(PyScalarFn::Batch(BatchPyFn {
