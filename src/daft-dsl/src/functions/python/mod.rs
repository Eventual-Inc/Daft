--- conflicted
+++ resolved
@@ -256,7 +256,6 @@
         self.concurrency.is_some()
     }
 
-<<<<<<< HEAD
     pub fn from_expr(expr: &ExprRef) -> DaftResult<Self> {
         let mut udf_properties = None;
         let mut num_udfs = 0;
@@ -303,41 +302,7 @@
                 num_udfs
             )))
         } else {
-            Ok(udf_properties.unwrap())
-=======
-pub fn get_udf_properties(expr: &ExprRef) -> UDFProperties {
-    let mut udf_properties = None;
-
-    expr.apply(|e| {
-        if let Expr::Function {
-            func:
-                FunctionExpr::Python(LegacyPythonUDF {
-                    name,
-                    resource_request,
-                    batch_size,
-                    concurrency,
-                    use_process,
-                    ..
-                }),
-            ..
-        } = e.as_ref()
-        {
-            udf_properties = Some(UDFProperties {
-                name: name.as_ref().clone(),
-                resource_request: resource_request.clone(),
-                batch_size: *batch_size,
-                concurrency: *concurrency,
-                use_process: *use_process,
-            });
-        } else if let Expr::ScalarFn(ScalarFn::Python(py)) = e.as_ref() {
-            udf_properties = Some(UDFProperties {
-                name: py.name().to_string(),
-                resource_request: None,
-                batch_size: None,
-                concurrency: None,
-                use_process: None,
-            });
->>>>>>> 6f37541f
+            Ok(udf_properties.expect("Expect a UDF to be found"))
         }
     }
 }