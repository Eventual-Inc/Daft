mod runtime_py_object;
mod udf;

use std::sync::Arc;

use common_error::DaftResult;
use common_resource_request::ResourceRequest;
use common_treenode::{TreeNode, TreeNodeRecursion};
use daft_core::prelude::*;
use itertools::Itertools;
#[cfg(feature = "python")]
use pyo3::{
    types::{PyDict, PyTuple},
    Bound, IntoPyObject, PyObject, PyResult, Python,
};
pub use runtime_py_object::RuntimePyObject;
use serde::{Deserialize, Serialize};

use super::FunctionExpr;
#[cfg(feature = "python")]
use crate::python::PyExpr;
use crate::{Expr, ExprRef};

#[derive(Debug, Clone, Serialize, Deserialize, PartialEq, Eq, Hash)]
pub enum MaybeInitializedUDF {
    Initialized(RuntimePyObject),
    Uninitialized {
        inner: RuntimePyObject,
        init_args: RuntimePyObject,
    },
}

/// rust wrapper around `daft.udf.py:UDF`
#[derive(Debug, Clone)]
pub struct WrappedUDFClass {
    #[cfg(feature = "python")]
    pub inner: Arc<PyObject>,
}

#[cfg(feature = "python")]
impl WrappedUDFClass {
    pub fn call<'py, A>(
        &self,
        py: Python<'py>,
        args: A,
        kwargs: Option<&Bound<'py, PyDict>>,
    ) -> PyResult<PyExpr>
    where
        A: IntoPyObject<'py, Target = PyTuple>,
    {
        let o = self.inner.call(py, args, kwargs)?;
        let inner = o.getattr(py, "_expr")?;

        let expr = inner.extract::<PyExpr>(py)?;
        Ok(expr)
    }

    pub fn name(&self) -> PyResult<String> {
        Python::with_gil(|py| {
            let s: String = self.inner.getattr(py, "name")?.extract(py)?;
            Ok(if s.contains('.') {
                s.split('.').next_back().unwrap().to_string()
            } else {
                s
            })
        })
    }
}

#[derive(Debug, Clone, Serialize, Deserialize, PartialEq, Eq, Hash)]
pub struct LegacyPythonUDF {
    pub name: Arc<String>,
    pub func: MaybeInitializedUDF,
    pub bound_args: RuntimePyObject,
    pub num_expressions: usize,
    pub return_dtype: DataType,
    pub resource_request: Option<ResourceRequest>,
    pub batch_size: Option<usize>,
    pub concurrency: Option<usize>,
    pub use_process: Option<bool>,
}

impl LegacyPythonUDF {
    #[cfg(feature = "test-utils")]
    pub fn new_testing_udf() -> Self {
        Self {
            name: Arc::new("dummy_udf".to_string()),
            func: MaybeInitializedUDF::Uninitialized {
                inner: RuntimePyObject::new_none(),
                init_args: RuntimePyObject::new_none(),
            },
            bound_args: RuntimePyObject::new_none(),
            num_expressions: 1,
            return_dtype: DataType::Int64,
            resource_request: None,
            batch_size: None,
            concurrency: Some(4),
            use_process: None,
        }
    }
}

#[allow(clippy::too_many_arguments)]
pub fn udf(
    name: &str,
    inner: RuntimePyObject,
    bound_args: RuntimePyObject,
    expressions: &[ExprRef],
    return_dtype: DataType,
    init_args: RuntimePyObject,
    resource_request: Option<ResourceRequest>,
    batch_size: Option<usize>,
    concurrency: Option<usize>,
    use_process: Option<bool>,
) -> DaftResult<Expr> {
    Ok(Expr::Function {
        func: super::FunctionExpr::Python(LegacyPythonUDF {
            name: name.to_string().into(),
            func: MaybeInitializedUDF::Uninitialized { inner, init_args },
            bound_args,
            num_expressions: expressions.len(),
            return_dtype,
            resource_request,
            batch_size,
            concurrency,
            use_process,
        }),
        inputs: expressions.into(),
    })
}

/// Generates a ResourceRequest by inspecting an iterator of expressions.
/// Looks for ResourceRequests on UDFs in each expression presented, and merges ResourceRequests across all expressions.
pub fn get_resource_request<'a, E: Into<&'a ExprRef>>(
    exprs: impl IntoIterator<Item = E>,
) -> Option<ResourceRequest> {
    let merged_resource_requests = exprs
        .into_iter()
        .filter_map(|expr| {
            let mut resource_requests = Vec::new();
            expr.into()
                .apply(|e| match e.as_ref() {
                    Expr::Function {
                        func:
                            FunctionExpr::Python(LegacyPythonUDF {
                                resource_request, ..
                            }),
                        ..
                    } => {
                        if let Some(rr) = resource_request {
                            resource_requests.push(rr.clone());
                        }
                        Ok(TreeNodeRecursion::Continue)
                    }
                    _ => Ok(TreeNodeRecursion::Continue),
                })
                .unwrap();
            if resource_requests.is_empty() {
                None
            } else {
                Some(ResourceRequest::max_all(resource_requests.as_slice()))
            }
        })
        .collect_vec();
    if merged_resource_requests.is_empty() {
        None
    } else {
        Some(ResourceRequest::max_all(
            merged_resource_requests.as_slice(),
        ))
    }
}

<<<<<<< HEAD
/// Gets the concurrency from the first UDF encountered in a given slice of expressions
///
/// NOTE: This function panics if no UDF is found or if the first UDF has no concurrency
pub fn get_concurrency<'a, E: Into<&'a ExprRef>>(exprs: impl IntoIterator<Item = E>) -> usize {
    let mut projection_concurrency = None;
    for expr in exprs {
        let mut found_actor_pool_udf = false;
        expr.into()
            .apply(|e| match e.as_ref() {
                Expr::Function {
                    func: FunctionExpr::Python(LegacyPythonUDF { concurrency, .. }),
                    ..
                } => {
                    found_actor_pool_udf = true;
                    projection_concurrency =
                        Some(concurrency.expect("Should have concurrency specified"));
                    Ok(common_treenode::TreeNodeRecursion::Stop)
                }
                _ => Ok(common_treenode::TreeNodeRecursion::Continue),
            })
            .unwrap();
        if found_actor_pool_udf {
            break;
        }
    }
    projection_concurrency.expect("get_concurrency expects one UDF with concurrency set")
}

pub fn try_get_concurrency(expr: &ExprRef) -> Option<usize> {
    let mut projection_concurrency = None;
    expr.apply(|e| match e.as_ref() {
        Expr::Function {
            func: FunctionExpr::Python(LegacyPythonUDF { concurrency, .. }),
            ..
        } => {
            projection_concurrency = *concurrency;
            Ok(common_treenode::TreeNodeRecursion::Stop)
        }
        _ => Ok(common_treenode::TreeNodeRecursion::Continue),
    })
    .unwrap();

    projection_concurrency
}

/// Gets the batch size from the first UDF encountered in a given slice of expressions
/// Errors if no UDF is found
pub fn try_get_batch_size_from_udf(expr: &ExprRef) -> DaftResult<Option<usize>> {
    let mut projection_batch_size = None;
    expr.apply(|e| match e.as_ref() {
        Expr::Function {
            func: FunctionExpr::Python(LegacyPythonUDF { batch_size, .. }),
            ..
        } => {
            projection_batch_size = Some(*batch_size);
            Ok(common_treenode::TreeNodeRecursion::Stop)
        }
        _ => Ok(common_treenode::TreeNodeRecursion::Continue),
    })
    .unwrap();

    if let Some(batch_size) = projection_batch_size {
        Ok(batch_size)
    } else {
        Err(DaftError::ValueError(format!(
            "No UDF with batch size found in expression: {:?}",
            expr
        )))
    }
}

pub fn get_use_process(expr: &ExprRef) -> DaftResult<Option<bool>> {
    let mut finder = None;
    expr.apply(|e| match e.as_ref() {
        Expr::Function {
            func: FunctionExpr::Python(LegacyPythonUDF { use_process, .. }),
            ..
        } => {
            finder = Some(*use_process);
            Ok(common_treenode::TreeNodeRecursion::Stop)
        }
        _ => Ok(common_treenode::TreeNodeRecursion::Continue),
    })
    .unwrap();

    if let Some(finder) = finder {
        Ok(finder)
    } else {
        Err(DaftError::ValueError(format!(
            "No UDF with use_process found in expression: {:?}",
            expr
        )))
    }
}

=======
>>>>>>> 128f59d9
#[cfg(feature = "python")]
fn py_udf_initialize(
    py: Python<'_>,
    func: Arc<pyo3::PyObject>,
    init_args: Arc<pyo3::PyObject>,
) -> DaftResult<pyo3::PyObject> {
    Ok(func.call_method1(
        py,
        pyo3::intern!(py, "initialize"),
        (init_args.clone_ref(py),),
    )?)
}

/// Initializes all uninitialized UDFs in the expression
#[cfg(feature = "python")]
pub fn initialize_udfs(expr: ExprRef) -> DaftResult<ExprRef> {
    use common_treenode::Transformed;

    expr.transform(|e| match e.as_ref() {
        Expr::Function {
            func:
                FunctionExpr::Python(
                    python_udf @ LegacyPythonUDF {
                        func: MaybeInitializedUDF::Uninitialized { inner, init_args },
                        ..
                    },
                ),
            inputs,
        } => {
            let initialized_func = Python::with_gil(|py| {
                py_udf_initialize(py, inner.clone().unwrap(), init_args.clone().unwrap())
            })?;

            let initialized_expr = Expr::Function {
                func: FunctionExpr::Python(LegacyPythonUDF {
                    func: MaybeInitializedUDF::Initialized(initialized_func.into()),
                    ..python_udf.clone()
                }),
                inputs: inputs.clone(),
            };

            Ok(Transformed::yes(initialized_expr.into()))
        }
        _ => Ok(Transformed::no(e)),
    })
    .map(|transformed| transformed.data)
}

/// Get the names of all UDFs in expression
pub fn try_get_udf_name(expr: &ExprRef) -> Option<String> {
    let mut udf_name = None;

    expr.apply(|e| {
        if let Expr::Function {
            func: FunctionExpr::Python(LegacyPythonUDF { name, .. }),
            ..
        } = e.as_ref()
        {
            udf_name = Some(name.as_ref().clone());
            return Ok(TreeNodeRecursion::Stop);
        }

        Ok(TreeNodeRecursion::Continue)
    })
    .unwrap();

    udf_name
}

/// UDF name and settings
#[derive(Debug, Clone, Serialize, Deserialize, PartialEq, Eq, Hash)]
pub struct UDFProperties {
    pub name: String,
    pub resource_request: Option<ResourceRequest>,
    pub batch_size: Option<usize>,
    pub concurrency: Option<usize>,
    pub use_process: Option<bool>,
}

impl UDFProperties {
    pub fn is_actor_pool_udf(&self) -> bool {
        self.concurrency.is_some()
    }
}

pub fn get_udf_properties(expr: &ExprRef) -> UDFProperties {
    let mut udf_properties = None;

    expr.apply(|e| {
        if let Expr::Function {
            func:
                FunctionExpr::Python(PythonUDF {
                    name,
                    resource_request,
                    batch_size,
                    concurrency,
                    use_process,
                    ..
                }),
            ..
        } = e.as_ref()
        {
            udf_properties = Some(UDFProperties {
                name: name.as_ref().clone(),
                resource_request: resource_request.clone(),
                batch_size: *batch_size,
                concurrency: *concurrency,
                use_process: *use_process,
            });
        }
        Ok(TreeNodeRecursion::Continue)
    })
    .unwrap();

    udf_properties.expect("get_udf_properties expects exactly one UDF in expression")
}<|MERGE_RESOLUTION|>--- conflicted
+++ resolved
@@ -3,7 +3,7 @@
 
 use std::sync::Arc;
 
-use common_error::DaftResult;
+use common_error::{DaftError, DaftResult};
 use common_resource_request::ResourceRequest;
 use common_treenode::{TreeNode, TreeNodeRecursion};
 use daft_core::prelude::*;
@@ -171,7 +171,6 @@
     }
 }
 
-<<<<<<< HEAD
 /// Gets the concurrency from the first UDF encountered in a given slice of expressions
 ///
 /// NOTE: This function panics if no UDF is found or if the first UDF has no concurrency
@@ -267,8 +266,6 @@
     }
 }
 
-=======
->>>>>>> 128f59d9
 #[cfg(feature = "python")]
 fn py_udf_initialize(
     py: Python<'_>,
@@ -360,7 +357,7 @@
     expr.apply(|e| {
         if let Expr::Function {
             func:
-                FunctionExpr::Python(PythonUDF {
+                FunctionExpr::Python(LegacyPythonUDF {
                     name,
                     resource_request,
                     batch_size,
