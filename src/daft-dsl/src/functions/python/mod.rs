--- conflicted
+++ resolved
@@ -203,7 +203,7 @@
     let mut projection_concurrency = None;
     expr.apply(|e| match e.as_ref() {
         Expr::Function {
-            func: FunctionExpr::Python(PythonUDF { concurrency, .. }),
+            func: FunctionExpr::Python(LegacyPythonUDF { concurrency, .. }),
             ..
         } => {
             projection_concurrency = *concurrency;
@@ -220,32 +220,13 @@
 /// Errors if no UDF is found
 pub fn try_get_batch_size_from_udf(expr: &ExprRef) -> DaftResult<Option<usize>> {
     let mut projection_batch_size = None;
-<<<<<<< HEAD
-    for expr in exprs {
-        let mut found_udf = false;
-        expr.apply(|e| match e.as_ref() {
-            Expr::Function {
-                func: FunctionExpr::Python(LegacyPythonUDF { batch_size, .. }),
-                ..
-            } => {
-                found_udf = true;
-                projection_batch_size = Some(*batch_size);
-                Ok(common_treenode::TreeNodeRecursion::Stop)
-            }
-            _ => Ok(common_treenode::TreeNodeRecursion::Continue),
-        })
-        .unwrap();
-        if found_udf {
-            break;
-=======
     expr.apply(|e| match e.as_ref() {
         Expr::Function {
-            func: FunctionExpr::Python(PythonUDF { batch_size, .. }),
+            func: FunctionExpr::Python(LegacyPythonUDF { batch_size, .. }),
             ..
         } => {
             projection_batch_size = Some(*batch_size);
             Ok(common_treenode::TreeNodeRecursion::Stop)
->>>>>>> 7fae685c
         }
         _ => Ok(common_treenode::TreeNodeRecursion::Continue),
     })
@@ -265,7 +246,7 @@
     let mut finder = None;
     expr.apply(|e| match e.as_ref() {
         Expr::Function {
-            func: FunctionExpr::Python(PythonUDF { use_process, .. }),
+            func: FunctionExpr::Python(LegacyPythonUDF { use_process, .. }),
             ..
         } => {
             finder = Some(*use_process);
