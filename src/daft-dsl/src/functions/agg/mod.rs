--- conflicted
+++ resolved
@@ -20,15 +20,10 @@
         "merge_mean"
     }
 
-<<<<<<< HEAD
-    fn evaluate(&self, inputs: super::function_args::FunctionArgs<Series>) -> DaftResult<Series> {
-        let inputs = inputs.into_inner();
-=======
     #[allow(deprecated)]
     fn evaluate(&self, inputs: super::function_args::FunctionArgs<Series>) -> DaftResult<Series> {
         let inputs = inputs.into_inner();
 
->>>>>>> 736767a7
         self.evaluate_from_series(&inputs)
     }
 
