--- conflicted
+++ resolved
@@ -78,15 +78,6 @@
     }
 }
 
-<<<<<<< HEAD
-impl WindowFrame {
-    pub fn from_window_boundary(start: WindowBoundary, end: WindowBoundary) -> Self {
-        Self { start, end }
-    }
-}
-
-=======
->>>>>>> de727c28
 /// Represents a window specification
 #[derive(Debug, Clone, PartialEq, Eq, Serialize, Deserialize, Hash)]
 #[cfg_attr(feature = "python", pyclass(module = "daft.daft"))]
