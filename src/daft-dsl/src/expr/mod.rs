pub mod window;

mod display;
#[cfg(test)]
mod tests;

use std::{
    any::Any,
    collections::HashSet,
    fmt::Formatter,
    hash::{DefaultHasher, Hash, Hasher},
    io::{self, Write},
    str::FromStr,
    sync::Arc,
};

use common_error::{DaftError, DaftResult};
use common_hashable_float_wrapper::FloatWrapper;
use common_treenode::{Transformed, TreeNode};
use daft_core::{
    datatypes::{
        try_mean_aggregation_supertype, try_stddev_aggregation_supertype, try_sum_supertype,
        InferDataType,
    },
    join::JoinSide,
    prelude::*,
    utils::supertype::{try_get_collection_supertype, try_get_supertype},
};
use derive_more::Display;
use serde::{Deserialize, Serialize};

use super::functions::FunctionExpr;
use crate::{
    functions::{
        function_display_without_formatter, function_semantic_id,
        python::PythonUDF,
        scalar_function_semantic_id,
        sketch::{HashableVecPercentiles, SketchExpr},
        struct_::StructExpr,
        FunctionEvaluator, ScalarFunction,
    },
    lit,
    optimization::{get_required_columns, requires_computation},
};

pub trait SubqueryPlan: std::fmt::Debug + std::fmt::Display + Send + Sync {
    fn as_any(&self) -> &dyn std::any::Any;
    fn as_any_arc(self: Arc<Self>) -> Arc<dyn Any + Send + Sync>;
    fn name(&self) -> &'static str;
    fn schema(&self) -> SchemaRef;
    fn dyn_eq(&self, other: &dyn SubqueryPlan) -> bool;
    fn dyn_hash(&self, state: &mut dyn Hasher);
}

#[derive(Display, Debug, Clone)]
pub struct Subquery {
    pub plan: Arc<dyn SubqueryPlan>,
}

impl Subquery {
    pub fn new<T: SubqueryPlan + 'static>(plan: T) -> Self {
        Self {
            plan: Arc::new(plan),
        }
    }

    pub fn schema(&self) -> SchemaRef {
        self.plan.schema()
    }
    pub fn name(&self) -> &'static str {
        self.plan.name()
    }

    pub fn semantic_id(&self) -> FieldID {
        let mut s = DefaultHasher::new();
        self.hash(&mut s);
        let hash = s.finish();

        FieldID::new(format!("subquery({}-{})", self.name(), hash))
    }
}

impl Serialize for Subquery {
    fn serialize<S: serde::Serializer>(&self, _: S) -> Result<S::Ok, S::Error> {
        Err(serde::ser::Error::custom("Subquery cannot be serialized"))
    }
}

impl<'de> Deserialize<'de> for Subquery {
    fn deserialize<D: serde::Deserializer<'de>>(_: D) -> Result<Self, D::Error> {
        Err(serde::de::Error::custom("Subquery cannot be deserialized"))
    }
}

impl PartialEq for Subquery {
    fn eq(&self, other: &Self) -> bool {
        self.plan.dyn_eq(other.plan.as_ref())
    }
}

impl Eq for Subquery {}

impl std::hash::Hash for Subquery {
    fn hash<H: std::hash::Hasher>(&self, state: &mut H) {
        self.plan.dyn_hash(state);
    }
}

#[derive(Debug, Clone, Serialize, Deserialize, PartialEq, Eq, Hash)]
pub enum Column {
    Unresolved(UnresolvedColumn),
    Resolved(ResolvedColumn),
}

/// Information about the logical plan node that a column comes from.
///
/// Used for resolving columns in the logical plan builder and subquery unnesting rule.
#[derive(Debug, Clone, Serialize, Deserialize, PartialEq, Eq, Hash)]
pub enum PlanRef {
    /// Corresponds to a SubqueryAlias
    Alias(Arc<str>),

    /// No specified source.
    ///
    /// Can either be from the immediate input or an outer scope.
    Unqualified,
    Id(usize),
}

/// Column that is not yet resolved to a scope.
///
/// Unresolved columns should only be used before logical plan construction
/// (e.g. in the DataFrame and SQL frontends and the logical plan builder).
///
/// Expressions are assumed to contain no unresolved columns by the time
/// they are used in a logical plan op, as well as subsequent steps such as
/// physical plan translation and execution.
///
/// The logical plan builder is responsible for resolving all Column::Unresolved
/// into Column::Resolved
#[derive(Debug, Clone, Serialize, Deserialize, PartialEq, Eq, Hash)]
pub struct UnresolvedColumn {
    pub name: Arc<str>,
    pub plan_ref: PlanRef,
    pub plan_schema: Option<SchemaRef>,
}

#[derive(Debug, Clone, Serialize, Deserialize, PartialEq, Eq, Hash)]
pub enum ResolvedColumn {
    /// Column resolved to the scope of a singular input.
    Basic(Arc<str>),

    /// Column resolved to the scope of either the left or right input of a join.
    ///
    /// This variant should only exist in join predicates.
    ///
    /// TODO: Once we support identifying columns by ordinals, join-side columns
    /// should just be normal resolved columns, where ordinal < (# left schema fields) means
    /// it's from the left side, and otherwise right side. This is similar to Substrait.
    JoinSide(Field, JoinSide),

    /// Column resolved to the scope of an outer plan of a subquery.
    ///
    /// This variant should only exist in subquery plans.
    OuterRef(Field, PlanRef),
}

impl Column {
    pub fn name(&self) -> String {
        match self {
            Self::Unresolved(UnresolvedColumn {
                name,
                plan_ref: PlanRef::Alias(plan_alias),
                ..
            }) => format!("{plan_alias}.{name}"),
            Self::Unresolved(UnresolvedColumn { name, .. }) => name.to_string(),
            Self::Resolved(ResolvedColumn::Basic(name)) => name.to_string(),
            Self::Resolved(ResolvedColumn::JoinSide(name, side)) => format!("{side}.{name}"),
            Self::Resolved(ResolvedColumn::OuterRef(
                Field { name, .. },
                PlanRef::Alias(plan_alias),
            )) => format!("{plan_alias}.{name}"),
            Self::Resolved(ResolvedColumn::OuterRef(Field { name, .. }, _)) => name.to_string(),
        }
    }
}

impl Display for Column {
    fn fmt(&self, f: &mut Formatter<'_>) -> std::fmt::Result {
        write!(f, "col({})", self.name())
    }
}

pub type ExprRef = Arc<Expr>;

#[derive(Display, Debug, Clone, Serialize, Deserialize, PartialEq, Eq, Hash)]
pub enum Expr {
    #[display("{_0}")]
    Column(Column),

    #[display("{_0} as {_1}")]
    Alias(ExprRef, Arc<str>),

    #[display("{_0}")]
    Agg(AggExpr),

    #[display("{}", display::expr_binary_op_display_without_formatter(op, left, right)?)]
    BinaryOp {
        op: Operator,
        left: ExprRef,
        right: ExprRef,
    },

    #[display("cast({_0} as {_1})")]
    Cast(ExprRef, DataType),

    #[display("{}", function_display_without_formatter(func, inputs)?)]
    Function {
        func: FunctionExpr,
        inputs: Vec<ExprRef>,
    },

    // Over represents a window function as it is actually evaluated (since it requires a window spec)
    #[display("{_0} over {_1}")]
    Over(WindowExpr, window::WindowSpec),

    // WindowFunction represents a window function as an expression, this alone cannot be evaluated since
    // it requires a window spec. This variant only exists for constructing window functions in the
    // DataFrame API and should not appear in logical or physical plans. It must be converted to an Over
    // expression with a window spec before evaluation.
    #[display("window({_0})")]
    WindowFunction(WindowExpr),

    #[display("not({_0})")]
    Not(ExprRef),

    #[display("is_null({_0})")]
    IsNull(ExprRef),

    #[display("not_null({_0})")]
    NotNull(ExprRef),

    #[display("fill_null({_0}, {_1})")]
    FillNull(ExprRef, ExprRef),

    #[display("{}", display::expr_is_in_display_without_formatter(_0, _1)?)]
    IsIn(ExprRef, Vec<ExprRef>),

    #[display("{_0} in [{_1},{_2}]")]
    Between(ExprRef, ExprRef, ExprRef),

    #[display("{}", display::expr_list_display_without_formatter(_0)?)]
    List(Vec<ExprRef>),

    #[display("lit({_0})")]
    Literal(lit::LiteralValue),

    #[display("if [{predicate}] then [{if_true}] else [{if_false}]")]
    IfElse {
        if_true: ExprRef,
        if_false: ExprRef,
        predicate: ExprRef,
    },

    #[display("{_0}")]
    ScalarFunction(ScalarFunction),

    #[display("subquery {_0}")]
    Subquery(Subquery),

    #[display("{_0} in {_1}")]
    InSubquery(ExprRef, Subquery),

    #[display("exists {_0}")]
    Exists(Subquery),
}

#[derive(Debug, Clone, Serialize, Deserialize, PartialEq, Hash, Eq)]
pub struct ApproxPercentileParams {
    pub child: ExprRef,
    pub percentiles: Vec<FloatWrapper<f64>>,
    pub force_list_output: bool,
}

#[derive(Display, Debug, Clone, Serialize, Deserialize, PartialEq, Eq, Hash)]
pub enum AggExpr {
    #[display("count({_0}, {_1})")]
    Count(ExprRef, CountMode),

    #[display("count_distinct({_0})")]
    CountDistinct(ExprRef),

    #[display("sum({_0})")]
    Sum(ExprRef),

    #[display("approx_percentile({}, percentiles={:?}, force_list_output={})", _0.child, _0.percentiles, _0.force_list_output)]
    ApproxPercentile(ApproxPercentileParams),

    #[display("approx_count_distinct({_0})")]
    ApproxCountDistinct(ExprRef),

    #[display("approx_sketch({_0}, sketch_type={_1:?})")]
    ApproxSketch(ExprRef, SketchType),

    #[display("merge_sketch({_0}, sketch_type={_1:?})")]
    MergeSketch(ExprRef, SketchType),

    #[display("mean({_0})")]
    Mean(ExprRef),

    #[display("stddev({_0})")]
    Stddev(ExprRef),

    #[display("min({_0})")]
    Min(ExprRef),

    #[display("max({_0})")]
    Max(ExprRef),

    #[display("bool_and({_0})")]
    BoolAnd(ExprRef),

    #[display("bool_or({_0})")]
    BoolOr(ExprRef),

    #[display("any_value({_0}, ignore_nulls={_1})")]
    AnyValue(ExprRef, bool),

    #[display("list({_0})")]
    List(ExprRef),

    #[display("set({_0})")]
    Set(ExprRef),

    #[display("list({_0})")]
    Concat(ExprRef),

    #[display("{}", function_display_without_formatter(func, inputs)?)]
    MapGroups {
        func: FunctionExpr,
        inputs: Vec<ExprRef>,
    },
}

#[derive(Display, Debug, Clone, Serialize, Deserialize, PartialEq, Eq, Hash)]
pub enum WindowExpr {
    #[display("agg({_0})")]
    Agg(AggExpr),

    #[display("row_number")]
    RowNumber,

    #[display("rank")]
    Rank,

    #[display("dense_rank")]
    DenseRank,
<<<<<<< HEAD
=======

    // input: the column to offset
    // offset > 0: LEAD (shift values ahead by offset)
    // offset < 0: LAG (shift values behind by offset)
    // default: the value to fill before / after the offset
    #[display("offset({input}, {offset}, {default:?})")]
    Offset {
        input: ExprRef,
        offset: isize,
        default: Option<ExprRef>,
    },
>>>>>>> e99d8ccf
}

#[derive(Debug, Clone, Copy, Serialize, Deserialize, PartialEq, Eq, Hash)]
pub enum SketchType {
    DDSketch,
    HyperLogLog,
}

/// Unresolved column with no associated plan ID or schema.
pub fn unresolved_col(name: impl Into<Arc<str>>) -> ExprRef {
    UnresolvedColumn {
        name: name.into(),
        plan_ref: PlanRef::Unqualified,
        plan_schema: None,
    }
    .into()
}

/// Basic resolved column, refers to a singular input scope
pub fn resolved_col<S: Into<Arc<str>>>(name: S) -> ExprRef {
    ResolvedColumn::Basic(name.into()).into()
}

/// Resolved column referring to the left side of a join
pub fn left_col(field: Field) -> ExprRef {
    ResolvedColumn::JoinSide(field, JoinSide::Left).into()
}

/// Resolved column referring to the right side of a join
pub fn right_col(field: Field) -> ExprRef {
    ResolvedColumn::JoinSide(field, JoinSide::Right).into()
}

pub fn binary_op(op: Operator, left: ExprRef, right: ExprRef) -> ExprRef {
    Expr::BinaryOp { op, left, right }.into()
}

impl AggExpr {
    pub fn name(&self) -> &str {
        match self {
            Self::Count(expr, ..)
            | Self::CountDistinct(expr)
            | Self::Sum(expr)
            | Self::ApproxPercentile(ApproxPercentileParams { child: expr, .. })
            | Self::ApproxCountDistinct(expr)
            | Self::ApproxSketch(expr, _)
            | Self::MergeSketch(expr, _)
            | Self::Mean(expr)
            | Self::Stddev(expr)
            | Self::Min(expr)
            | Self::Max(expr)
            | Self::BoolAnd(expr)
            | Self::BoolOr(expr)
            | Self::AnyValue(expr, _)
            | Self::List(expr)
            | Self::Set(expr)
            | Self::Concat(expr) => expr.name(),
            Self::MapGroups { func: _, inputs } => inputs.first().unwrap().name(),
        }
    }

    pub fn semantic_id(&self, schema: &Schema) -> FieldID {
        match self {
            Self::Count(expr, mode) => {
                let child_id = expr.semantic_id(schema);
                FieldID::new(format!("{child_id}.local_count({mode})"))
            }
            Self::CountDistinct(expr) => {
                let child_id = expr.semantic_id(schema);
                FieldID::new(format!("{child_id}.local_count_distinct()"))
            }
            Self::Sum(expr) => {
                let child_id = expr.semantic_id(schema);
                FieldID::new(format!("{child_id}.local_sum()"))
            }
            Self::ApproxPercentile(ApproxPercentileParams {
                child: expr,
                percentiles,
                force_list_output,
            }) => {
                let child_id = expr.semantic_id(schema);
                FieldID::new(format!(
                    "{child_id}.local_approx_percentiles(percentiles={:?},force_list_output={force_list_output})",
                    percentiles,
                ))
            }
            Self::ApproxCountDistinct(expr) => {
                let child_id = expr.semantic_id(schema);
                FieldID::new(format!("{child_id}.local_approx_count_distinct()"))
            }
            Self::ApproxSketch(expr, sketch_type) => {
                let child_id = expr.semantic_id(schema);
                FieldID::new(format!(
                    "{child_id}.local_approx_sketch(sketch_type={sketch_type:?})"
                ))
            }
            Self::MergeSketch(expr, sketch_type) => {
                let child_id = expr.semantic_id(schema);
                FieldID::new(format!(
                    "{child_id}.local_merge_sketch(sketch_type={sketch_type:?})"
                ))
            }
            Self::Mean(expr) => {
                let child_id = expr.semantic_id(schema);
                FieldID::new(format!("{child_id}.local_mean()"))
            }
            Self::Stddev(expr) => {
                let child_id = expr.semantic_id(schema);
                FieldID::new(format!("{child_id}.local_stddev()"))
            }
            Self::Min(expr) => {
                let child_id = expr.semantic_id(schema);
                FieldID::new(format!("{child_id}.local_min()"))
            }
            Self::Max(expr) => {
                let child_id = expr.semantic_id(schema);
                FieldID::new(format!("{child_id}.local_max()"))
            }
            Self::BoolAnd(expr) => {
                let child_id = expr.semantic_id(schema);
                FieldID::new(format!("{child_id}.local_bool_and()"))
            }
            Self::BoolOr(expr) => {
                let child_id = expr.semantic_id(schema);
                FieldID::new(format!("{child_id}.local_bool_or()"))
            }
            Self::AnyValue(expr, ignore_nulls) => {
                let child_id = expr.semantic_id(schema);
                FieldID::new(format!(
                    "{child_id}.local_any_value(ignore_nulls={ignore_nulls})"
                ))
            }
            Self::List(expr) => {
                let child_id = expr.semantic_id(schema);
                FieldID::new(format!("{child_id}.local_list()"))
            }
            Self::Set(_expr) => {
                let child_id = _expr.semantic_id(schema);
                FieldID::new(format!("{child_id}.local_set()"))
            }
            Self::Concat(expr) => {
                let child_id = expr.semantic_id(schema);
                FieldID::new(format!("{child_id}.local_concat()"))
            }
            Self::MapGroups { func, inputs } => function_semantic_id(func, inputs, schema),
        }
    }

    pub fn children(&self) -> Vec<ExprRef> {
        match self {
            Self::Count(expr, ..)
            | Self::CountDistinct(expr)
            | Self::Sum(expr)
            | Self::ApproxPercentile(ApproxPercentileParams { child: expr, .. })
            | Self::ApproxCountDistinct(expr)
            | Self::ApproxSketch(expr, _)
            | Self::MergeSketch(expr, _)
            | Self::Mean(expr)
            | Self::Stddev(expr)
            | Self::Min(expr)
            | Self::Max(expr)
            | Self::BoolAnd(expr)
            | Self::BoolOr(expr)
            | Self::AnyValue(expr, _)
            | Self::List(expr)
            | Self::Set(expr)
            | Self::Concat(expr) => vec![expr.clone()],
            Self::MapGroups { func: _, inputs } => inputs.clone(),
        }
    }

    pub fn with_new_children(&self, mut children: Vec<ExprRef>) -> Self {
        if let Self::MapGroups { func: _, inputs } = &self {
            assert_eq!(children.len(), inputs.len());
        } else {
            assert_eq!(children.len(), 1);
        }
        let mut first_child = || children.pop().unwrap();
        match self {
            &Self::Count(_, count_mode) => Self::Count(first_child(), count_mode),
            Self::CountDistinct(_) => Self::CountDistinct(first_child()),
            Self::Sum(_) => Self::Sum(first_child()),
            Self::Mean(_) => Self::Mean(first_child()),
            Self::Stddev(_) => Self::Stddev(first_child()),
            Self::Min(_) => Self::Min(first_child()),
            Self::Max(_) => Self::Max(first_child()),
            Self::BoolAnd(_) => Self::BoolAnd(first_child()),
            Self::BoolOr(_) => Self::BoolOr(first_child()),
            Self::AnyValue(_, ignore_nulls) => Self::AnyValue(first_child(), *ignore_nulls),
            Self::List(_) => Self::List(first_child()),
            Self::Set(_expr) => Self::Set(first_child()),
            Self::Concat(_) => Self::Concat(first_child()),
            Self::MapGroups { func, inputs: _ } => Self::MapGroups {
                func: func.clone(),
                inputs: children,
            },
            Self::ApproxPercentile(ApproxPercentileParams {
                percentiles,
                force_list_output,
                ..
            }) => Self::ApproxPercentile(ApproxPercentileParams {
                child: first_child(),
                percentiles: percentiles.clone(),
                force_list_output: *force_list_output,
            }),
            Self::ApproxCountDistinct(_) => Self::ApproxCountDistinct(first_child()),
            &Self::ApproxSketch(_, sketch_type) => Self::ApproxSketch(first_child(), sketch_type),
            &Self::MergeSketch(_, sketch_type) => Self::MergeSketch(first_child(), sketch_type),
        }
    }

    pub fn to_field(&self, schema: &Schema) -> DaftResult<Field> {
        match self {
            Self::Count(expr, ..) | Self::CountDistinct(expr) => {
                let field = expr.to_field(schema)?;
                Ok(Field::new(field.name.as_str(), DataType::UInt64))
            }
            Self::Sum(expr) => {
                let field = expr.to_field(schema)?;
                Ok(Field::new(
                    field.name.as_str(),
                    try_sum_supertype(&field.dtype)?,
                ))
            }

            Self::ApproxPercentile(ApproxPercentileParams {
                child: expr,
                percentiles,
                force_list_output,
            }) => {
                let field = expr.to_field(schema)?;
                Ok(Field::new(
                    field.name.as_str(),
                    match &field.dtype {
                        dt if dt.is_numeric() => if percentiles.len() > 1 || *force_list_output {
                            DataType::FixedSizeList(Box::new(DataType::Float64), percentiles.len())
                        } else {
                            DataType::Float64
                        },
                        other => {
                            return Err(DaftError::TypeError(format!(
                                "Expected input to approx_percentiles() to be numeric but received dtype {} for column \"{}\"",
                                other, field.name,
                            )))
                        }
                    },
                ))
            }
            Self::ApproxCountDistinct(expr) => {
                let field = expr.to_field(schema)?;
                Ok(Field::new(field.name.as_str(), DataType::UInt64))
            }
            Self::ApproxSketch(expr, sketch_type) => {
                let field = expr.to_field(schema)?;
                let dtype = match sketch_type {
                    SketchType::DDSketch => {
                        if !field.dtype.is_numeric() {
                            return Err(DaftError::TypeError(format!(
                                r#"Expected input to approx_sketch() to be numeric but received dtype {} for column "{}""#,
                                field.dtype, field.name,
                            )));
                        }
                        DataType::from(&*daft_sketch::ARROW2_DDSKETCH_DTYPE)
                    }
                    SketchType::HyperLogLog => daft_core::array::ops::HLL_SKETCH_DTYPE,
                };
                Ok(Field::new(field.name, dtype))
            }
            Self::MergeSketch(expr, sketch_type) => {
                let field = expr.to_field(schema)?;
                let dtype = match sketch_type {
                    SketchType::DDSketch => {
                        if let DataType::Struct(..) = field.dtype {
                            field.dtype
                        } else {
                            return Err(DaftError::TypeError(format!(
                                "Expected input to merge_sketch() to be struct but received dtype {} for column \"{}\"",
                                field.dtype, field.name,
                            )));
                        }
                    }
                    SketchType::HyperLogLog => DataType::UInt64,
                };
                Ok(Field::new(field.name, dtype))
            }
            Self::Mean(expr) => {
                let field = expr.to_field(schema)?;
                Ok(Field::new(
                    field.name.as_str(),
                    try_mean_aggregation_supertype(&field.dtype)?,
                ))
            }
            Self::Stddev(expr) => {
                let field = expr.to_field(schema)?;
                Ok(Field::new(
                    field.name.as_str(),
                    try_stddev_aggregation_supertype(&field.dtype)?,
                ))
            }

            Self::Min(expr) | Self::Max(expr) | Self::AnyValue(expr, _) => {
                let field = expr.to_field(schema)?;
                Ok(Field::new(field.name.as_str(), field.dtype))
            }

            Self::List(expr) | Self::Set(expr) => expr.to_field(schema)?.to_list_field(),

            Self::BoolAnd(expr) | Self::BoolOr(expr) => {
                let field = expr.to_field(schema)?;
                Ok(Field::new(field.name.as_str(), DataType::Boolean))
            }

            Self::Concat(expr) => {
                let field = expr.to_field(schema)?;
                match field.dtype {
                    DataType::List(..) => Ok(field),
                    DataType::Utf8 => Ok(field),
                    #[cfg(feature = "python")]
                    DataType::Python => Ok(field),
                    _ => Err(DaftError::TypeError(format!(
                        "We can only perform List Concat Agg on List or Python Types, got dtype {} for column \"{}\"",
                        field.dtype, field.name
                    ))),
                }
            }
            Self::MapGroups { func, inputs } => func.to_field(inputs.as_slice(), schema, func),
        }
    }
}

impl From<&AggExpr> for ExprRef {
    fn from(agg_expr: &AggExpr) -> Self {
        Self::new(Expr::Agg(agg_expr.clone()))
    }
}

impl WindowExpr {
    pub fn name(&self) -> &str {
        match self {
            Self::Agg(agg_expr) => agg_expr.name(),
            Self::RowNumber => "row_number",
            Self::Rank => "rank",
            Self::DenseRank => "dense_rank",
<<<<<<< HEAD
=======
            Self::Offset {
                input,
                offset: _,
                default: _,
            } => input.name(),
>>>>>>> e99d8ccf
        }
    }

    pub fn semantic_id(&self, schema: &Schema) -> FieldID {
        match self {
            Self::Agg(agg_expr) => agg_expr.semantic_id(schema),
            Self::RowNumber => FieldID::new("row_number"),
            Self::Rank => FieldID::new("rank"),
            Self::DenseRank => FieldID::new("dense_rank"),
<<<<<<< HEAD
=======
            Self::Offset {
                input,
                offset,
                default,
            } => {
                let child_id = input.semantic_id(schema);
                let default_part = if let Some(default_expr) = default {
                    let default_id = default_expr.semantic_id(schema);
                    format!(",default={default_id}")
                } else {
                    String::new()
                };
                FieldID::new(format!("{child_id}.offset(offset={offset}{default_part})"))
            }
>>>>>>> e99d8ccf
        }
    }

    pub fn children(&self) -> Vec<ExprRef> {
        match self {
            Self::Agg(agg_expr) => agg_expr.children(),
            Self::RowNumber => vec![],
            Self::Rank => vec![],
            Self::DenseRank => vec![],
<<<<<<< HEAD
=======
            Self::Offset {
                input,
                offset: _,
                default,
            } => {
                let mut children = vec![input.clone()];
                if let Some(default_expr) = default {
                    children.push(default_expr.clone());
                }
                children
            }
>>>>>>> e99d8ccf
        }
    }

    pub fn with_new_children(&self, children: Vec<ExprRef>) -> Self {
        match self {
            Self::Agg(agg_expr) => Self::Agg(agg_expr.with_new_children(children)),
            Self::RowNumber => Self::RowNumber,
            Self::Rank => Self::Rank,
            Self::DenseRank => Self::DenseRank,
<<<<<<< HEAD
=======
            // Offset can have either one or two children:
            // 1. The first child is always the expression to offset
            // 2. The second child is the optional default value (if provided)
            Self::Offset {
                input: _,
                offset,
                default: _,
            } => {
                let input = children
                    .first()
                    .expect("Should have at least 1 child")
                    .clone();
                let default = if children.len() > 1 {
                    Some(children.get(1).unwrap().clone())
                } else {
                    None
                };
                Self::Offset {
                    input,
                    offset: *offset,
                    default,
                }
            }
>>>>>>> e99d8ccf
        }
    }

    pub fn to_field(&self, schema: &Schema) -> DaftResult<Field> {
        match self {
            Self::Agg(agg_expr) => agg_expr.to_field(schema),
            Self::RowNumber => Ok(Field::new("row_number", DataType::UInt64)),
            Self::Rank => Ok(Field::new("rank", DataType::UInt64)),
            Self::DenseRank => Ok(Field::new("dense_rank", DataType::UInt64)),
<<<<<<< HEAD
=======
            Self::Offset {
                input,
                offset: _,
                default: _,
            } => input.to_field(schema),
>>>>>>> e99d8ccf
        }
    }
}

impl From<&WindowExpr> for ExprRef {
    fn from(window_expr: &WindowExpr) -> Self {
        Self::new(Expr::WindowFunction(window_expr.clone()))
    }
}

impl From<AggExpr> for WindowExpr {
    fn from(agg_expr: AggExpr) -> Self {
        Self::Agg(agg_expr)
    }
}

impl TryFrom<ExprRef> for WindowExpr {
    type Error = DaftError;

    fn try_from(expr: ExprRef) -> Result<Self, Self::Error> {
        match expr.as_ref() {
            Expr::Agg(agg_expr) => Ok(Self::Agg(agg_expr.clone())),
            Expr::WindowFunction(window_expr) => Ok(window_expr.clone()),
            _ => Err(DaftError::ValueError(format!(
                "Expected an AggExpr or WindowFunction, got {:?}",
                expr
            ))),
        }
    }
}

impl From<UnresolvedColumn> for ExprRef {
    fn from(col: UnresolvedColumn) -> Self {
        Self::new(Expr::Column(Column::Unresolved(col)))
    }
}
impl From<ResolvedColumn> for ExprRef {
    fn from(col: ResolvedColumn) -> Self {
        Self::new(Expr::Column(Column::Resolved(col)))
    }
}

impl From<Column> for ExprRef {
    fn from(col: Column) -> Self {
        Self::new(Expr::Column(col))
    }
}

impl AsRef<Self> for Expr {
    fn as_ref(&self) -> &Self {
        self
    }
}

impl Expr {
    pub fn arced(self) -> ExprRef {
        Arc::new(self)
    }

    pub fn alias<S: Into<Arc<str>>>(self: &ExprRef, name: S) -> ExprRef {
        Self::Alias(self.clone(), name.into()).into()
    }

    pub fn if_else(self: ExprRef, if_true: ExprRef, if_false: ExprRef) -> ExprRef {
        Self::IfElse {
            if_true,
            if_false,
            predicate: self,
        }
        .into()
    }

    pub fn cast(self: ExprRef, dtype: &DataType) -> ExprRef {
        Self::Cast(self, dtype.clone()).into()
    }

    pub fn count(self: ExprRef, mode: CountMode) -> ExprRef {
        Self::Agg(AggExpr::Count(self, mode)).into()
    }

    pub fn count_distinct(self: ExprRef) -> ExprRef {
        Self::Agg(AggExpr::CountDistinct(self)).into()
    }

    pub fn sum(self: ExprRef) -> ExprRef {
        Self::Agg(AggExpr::Sum(self)).into()
    }

    pub fn approx_count_distinct(self: ExprRef) -> ExprRef {
        Self::Agg(AggExpr::ApproxCountDistinct(self)).into()
    }

    pub fn approx_percentiles(
        self: ExprRef,
        percentiles: &[f64],
        force_list_output: bool,
    ) -> ExprRef {
        Self::Agg(AggExpr::ApproxPercentile(ApproxPercentileParams {
            child: self,
            percentiles: percentiles.iter().map(|f| FloatWrapper(*f)).collect(),
            force_list_output,
        }))
        .into()
    }

    pub fn sketch_percentile(
        self: ExprRef,
        percentiles: &[f64],
        force_list_output: bool,
    ) -> ExprRef {
        Self::Function {
            func: FunctionExpr::Sketch(SketchExpr::Percentile {
                percentiles: HashableVecPercentiles(percentiles.to_vec()),
                force_list_output,
            }),
            inputs: vec![self],
        }
        .into()
    }

    pub fn mean(self: ExprRef) -> ExprRef {
        Self::Agg(AggExpr::Mean(self)).into()
    }

    pub fn stddev(self: ExprRef) -> ExprRef {
        Self::Agg(AggExpr::Stddev(self)).into()
    }

    pub fn min(self: ExprRef) -> ExprRef {
        Self::Agg(AggExpr::Min(self)).into()
    }

    pub fn max(self: ExprRef) -> ExprRef {
        Self::Agg(AggExpr::Max(self)).into()
    }

    pub fn bool_and(self: ExprRef) -> ExprRef {
        Self::Agg(AggExpr::BoolAnd(self)).into()
    }

    pub fn bool_or(self: ExprRef) -> ExprRef {
        Self::Agg(AggExpr::BoolOr(self)).into()
    }

    pub fn any_value(self: ExprRef, ignore_nulls: bool) -> ExprRef {
        Self::Agg(AggExpr::AnyValue(self, ignore_nulls)).into()
    }

    pub fn agg_list(self: ExprRef) -> ExprRef {
        Self::Agg(AggExpr::List(self)).into()
    }

    pub fn agg_set(self: ExprRef) -> ExprRef {
        Self::Agg(AggExpr::Set(self)).into()
    }

    pub fn agg_concat(self: ExprRef) -> ExprRef {
        Self::Agg(AggExpr::Concat(self)).into()
    }

    pub fn row_number() -> ExprRef {
        Self::WindowFunction(WindowExpr::RowNumber).into()
    }

    pub fn rank() -> ExprRef {
        Self::WindowFunction(WindowExpr::Rank).into()
    }

    pub fn dense_rank() -> ExprRef {
        Self::WindowFunction(WindowExpr::DenseRank).into()
    }

<<<<<<< HEAD
=======
    pub fn offset(self: ExprRef, offset: isize, default: Option<ExprRef>) -> ExprRef {
        Self::WindowFunction(WindowExpr::Offset {
            input: self,
            offset,
            default,
        })
        .into()
    }

>>>>>>> e99d8ccf
    #[allow(clippy::should_implement_trait)]
    pub fn not(self: ExprRef) -> ExprRef {
        Self::Not(self).into()
    }

    pub fn is_null(self: ExprRef) -> ExprRef {
        Self::IsNull(self).into()
    }

    pub fn not_null(self: ExprRef) -> ExprRef {
        Self::NotNull(self).into()
    }

    pub fn fill_null(self: ExprRef, fill_value: ExprRef) -> ExprRef {
        Self::FillNull(self, fill_value).into()
    }

    pub fn is_in(self: ExprRef, items: Vec<ExprRef>) -> ExprRef {
        Self::IsIn(self, items).into()
    }

    pub fn between(self: ExprRef, lower: ExprRef, upper: ExprRef) -> ExprRef {
        Self::Between(self, lower, upper).into()
    }

    pub fn eq(self: ExprRef, other: ExprRef) -> ExprRef {
        binary_op(Operator::Eq, self, other)
    }

    pub fn not_eq(self: ExprRef, other: ExprRef) -> ExprRef {
        binary_op(Operator::NotEq, self, other)
    }

    pub fn and(self: ExprRef, other: ExprRef) -> ExprRef {
        binary_op(Operator::And, self, other)
    }

    pub fn or(self: ExprRef, other: ExprRef) -> ExprRef {
        binary_op(Operator::Or, self, other)
    }

    pub fn lt(self: ExprRef, other: ExprRef) -> ExprRef {
        binary_op(Operator::Lt, self, other)
    }

    pub fn lt_eq(self: ExprRef, other: ExprRef) -> ExprRef {
        binary_op(Operator::LtEq, self, other)
    }

    pub fn gt(self: ExprRef, other: ExprRef) -> ExprRef {
        binary_op(Operator::Gt, self, other)
    }

    pub fn gt_eq(self: ExprRef, other: ExprRef) -> ExprRef {
        binary_op(Operator::GtEq, self, other)
    }
    pub fn in_subquery(self: ExprRef, subquery: Subquery) -> ExprRef {
        Self::InSubquery(self, subquery).into()
    }

    pub fn semantic_id(&self, schema: &Schema) -> FieldID {
        match self {
            // Base case - anonymous column reference.
            // Look up the column name in the provided schema and get its field ID.
            Self::Column(Column::Unresolved(UnresolvedColumn {
                name,
                plan_ref: PlanRef::Alias(alias),
                ..
            })) => FieldID::new(format!("{alias}.{name}")),

            Self::Column(Column::Unresolved(UnresolvedColumn {
                name,
                plan_ref: PlanRef::Id(id),
                ..
            })) => FieldID::new(format!("{id}.{name}")),

            Self::Column(Column::Unresolved(UnresolvedColumn {
                name,
                plan_ref: PlanRef::Unqualified,
                ..
            })) => FieldID::new(&**name),

            Self::Column(Column::Resolved(ResolvedColumn::Basic(name))) => FieldID::new(&**name),

            Self::Column(Column::Resolved(ResolvedColumn::JoinSide(name, side))) => {
                FieldID::new(format!("{side}.{name}"))
            }

            Self::Column(Column::Resolved(ResolvedColumn::OuterRef(
                Field { name, .. },
                PlanRef::Alias(alias),
            ))) => FieldID::new(format!("outer.{alias}.{name}")),
            Self::Column(Column::Resolved(ResolvedColumn::OuterRef(
                Field { name, .. },
                PlanRef::Id(id),
            ))) => FieldID::new(format!("outer.{id}.{name}")),
            Self::Column(Column::Resolved(ResolvedColumn::OuterRef(
                Field { name, .. },
                PlanRef::Unqualified,
            ))) => FieldID::new(format!("outer.{name}")),

            // Base case - literal.
            Self::Literal(value) => FieldID::new(format!("Literal({value:?})")),

            // Recursive cases.
            Self::Cast(expr, dtype) => {
                let child_id = expr.semantic_id(schema);
                FieldID::new(format!("{child_id}.cast({dtype})"))
            }
            Self::Not(expr) => {
                let child_id = expr.semantic_id(schema);
                FieldID::new(format!("{child_id}.not()"))
            }
            Self::IsNull(expr) => {
                let child_id = expr.semantic_id(schema);
                FieldID::new(format!("{child_id}.is_null()"))
            }
            Self::NotNull(expr) => {
                let child_id = expr.semantic_id(schema);
                FieldID::new(format!("{child_id}.not_null()"))
            }
            Self::FillNull(expr, fill_value) => {
                let child_id = expr.semantic_id(schema);
                let fill_value_id = fill_value.semantic_id(schema);
                FieldID::new(format!("{child_id}.fill_null({fill_value_id})"))
            }
            Self::IsIn(expr, items) => {
                let child_id = expr.semantic_id(schema);
                let items_id = items.iter().fold(String::new(), |acc, item| {
                    format!("{},{}", acc, item.semantic_id(schema))
                });

                FieldID::new(format!("{child_id}.is_in({items_id})"))
            }
            Self::List(items) => {
                let items_id = items.iter().fold(String::new(), |acc, item| {
                    format!("{},{}", acc, item.semantic_id(schema))
                });
                FieldID::new(format!("List({items_id})"))
            }
            Self::Between(expr, lower, upper) => {
                let child_id = expr.semantic_id(schema);
                let lower_id = lower.semantic_id(schema);
                let upper_id = upper.semantic_id(schema);
                FieldID::new(format!("{child_id}.between({lower_id},{upper_id})"))
            }
            Self::Function { func, inputs } => function_semantic_id(func, inputs, schema),
            Self::BinaryOp { op, left, right } => {
                let left_id = left.semantic_id(schema);
                let right_id = right.semantic_id(schema);
                // TODO: check for symmetry here.
                FieldID::new(format!("({left_id} {op} {right_id})"))
            }
            Self::IfElse {
                if_true,
                if_false,
                predicate,
            } => {
                let if_true = if_true.semantic_id(schema);
                let if_false = if_false.semantic_id(schema);
                let predicate = predicate.semantic_id(schema);
                FieldID::new(format!("({if_true} if {predicate} else {if_false})"))
            }
            // Alias: ID does not change.
            Self::Alias(expr, ..) => expr.semantic_id(schema),
            // Agg: Separate path.
            Self::Agg(agg_expr) => agg_expr.semantic_id(schema),
            Self::ScalarFunction(sf) => scalar_function_semantic_id(sf, schema),
            Self::Subquery(subquery) => subquery.semantic_id(),
            Self::InSubquery(expr, subquery) => {
                let child_id = expr.semantic_id(schema);
                let subquery_id = subquery.semantic_id();

                FieldID::new(format!("({child_id} IN {subquery_id})"))
            }
            Self::Exists(subquery) => {
                let subquery_id = subquery.semantic_id();

                FieldID::new(format!("(EXISTS {subquery_id})"))
            }
            Self::Over(expr, window_spec) => {
                let child_id = expr.semantic_id(schema);

                let partition_by_ids = window_spec
                    .partition_by
                    .iter()
                    .map(|e| e.semantic_id(schema).id.to_string())
                    .collect::<Vec<_>>()
                    .join(",");
                let order_by_ids = window_spec
                    .order_by
                    .iter()
                    .zip(window_spec.descending.iter())
                    .map(|(e, desc)| {
                        format!(
                            "{}:{}",
                            e.semantic_id(schema),
                            if *desc { "desc" } else { "asc" }
                        )
                    })
                    .collect::<Vec<_>>()
                    .join(",");

                FieldID::new(format!("{child_id}.window(partition_by=[{partition_by_ids}],order_by=[{order_by_ids}])"))
            }
            Self::WindowFunction(window_expr) => {
                let child_id = window_expr.semantic_id(schema);
                FieldID::new(format!("{child_id}.window_function()"))
            }
        }
    }

    pub fn children(&self) -> Vec<ExprRef> {
        match self {
            // No children.
            Self::Column(..) | Self::Literal(..) | Self::Subquery(..) | Self::Exists(..) => vec![],

            // One child.
            Self::Not(expr)
            | Self::IsNull(expr)
            | Self::NotNull(expr)
            | Self::Cast(expr, ..)
            | Self::Alias(expr, ..)
            | Self::InSubquery(expr, _) => {
                vec![expr.clone()]
            }
            Self::Agg(agg_expr) => agg_expr.children(),
            Self::Over(window_expr, _) => window_expr.children(),
            Self::WindowFunction(window_expr) => window_expr.children(),

            // Multiple children.
            Self::Function { inputs, .. } => inputs.clone(),
            Self::BinaryOp { left, right, .. } => {
                vec![left.clone(), right.clone()]
            }
            Self::IsIn(expr, items) => std::iter::once(expr.clone())
                .chain(items.iter().cloned())
                .collect::<Vec<_>>(),
            Self::List(items) => items.clone(),
            Self::Between(expr, lower, upper) => vec![expr.clone(), lower.clone(), upper.clone()],
            Self::IfElse {
                if_true,
                if_false,
                predicate,
            } => {
                vec![if_true.clone(), if_false.clone(), predicate.clone()]
            }
            Self::FillNull(expr, fill_value) => vec![expr.clone(), fill_value.clone()],
            Self::ScalarFunction(sf) => sf.inputs.clone(),
        }
    }

    pub fn with_new_children(&self, children: Vec<ExprRef>) -> Self {
        match self {
            // no children
            Self::Column(..) | Self::Literal(..) | Self::Subquery(..) | Self::Exists(..) => {
                assert!(children.is_empty(), "Should have no children");
                self.clone()
            }
            // 1 child
            Self::Not(..) => Self::Not(children.first().expect("Should have 1 child").clone()),
            Self::Alias(.., name) => Self::Alias(
                children.first().expect("Should have 1 child").clone(),
                name.clone(),
            ),
            Self::IsNull(..) => {
                Self::IsNull(children.first().expect("Should have 1 child").clone())
            }
            Self::NotNull(..) => {
                Self::NotNull(children.first().expect("Should have 1 child").clone())
            }
            Self::Cast(.., dtype) => Self::Cast(
                children.first().expect("Should have 1 child").clone(),
                dtype.clone(),
            ),
            Self::InSubquery(_, subquery) => Self::InSubquery(
                children.first().expect("Should have 1 child").clone(),
                subquery.clone(),
            ),
            // 2 children
            Self::BinaryOp { op, .. } => Self::BinaryOp {
                op: *op,
                left: children.first().expect("Should have 1 child").clone(),
                right: children.get(1).expect("Should have 2 child").clone(),
            },
            Self::IsIn(_, old_children) => {
                assert_eq!(
                    children.len(),
                    old_children.len() + 1,
                    "Should have same number of children"
                );
                let mut children_iter = children.into_iter();
                let expr = children_iter.next().expect("Should have 1 child");
                let items = children_iter.collect();

                Self::IsIn(expr, items)
            }
            Self::List(children_old) => {
                let c_len = children.len();
                let c_len_old = children_old.len();
                assert_eq!(
                    c_len, c_len_old,
                    "Should have same number of children ({c_len_old}), found ({c_len})"
                );
                Self::List(children)
            }
            Self::Between(..) => Self::Between(
                children.first().expect("Should have 1 child").clone(),
                children.get(1).expect("Should have 2 child").clone(),
                children.get(2).expect("Should have 3 child").clone(),
            ),
            Self::FillNull(..) => Self::FillNull(
                children.first().expect("Should have 1 child").clone(),
                children.get(1).expect("Should have 2 child").clone(),
            ),
            // ternary
            Self::IfElse { .. } => Self::IfElse {
                if_true: children.first().expect("Should have 1 child").clone(),
                if_false: children.get(1).expect("Should have 2 child").clone(),
                predicate: children.get(2).expect("Should have 3 child").clone(),
            },
            // N-ary
            Self::Agg(agg_expr) => Self::Agg(agg_expr.with_new_children(children)),
            Self::Over(window_expr, window_spec) => {
                Self::Over(window_expr.with_new_children(children), window_spec.clone())
            }
            Self::WindowFunction(window_expr) => {
                Self::WindowFunction(window_expr.with_new_children(children))
            }
            Self::Function {
                func,
                inputs: old_children,
            } => {
                assert!(
                    children.len() == old_children.len(),
                    "Should have same number of children"
                );
                Self::Function {
                    func: func.clone(),
                    inputs: children,
                }
            }
            Self::ScalarFunction(sf) => {
                assert!(
                    children.len() == sf.inputs.len(),
                    "Should have same number of children"
                );

                Self::ScalarFunction(crate::functions::ScalarFunction {
                    udf: sf.udf.clone(),
                    inputs: children,
                })
            }
        }
    }

    pub fn to_field(&self, schema: &Schema) -> DaftResult<Field> {
        match self {
            Self::Alias(expr, name) => Ok(Field::new(name.as_ref(), expr.get_type(schema)?)),
            Self::Agg(agg_expr) => agg_expr.to_field(schema),
            Self::Cast(expr, dtype) => Ok(Field::new(expr.name(), dtype.clone())),
            Self::Column(Column::Unresolved(UnresolvedColumn {
                name,
                plan_schema: Some(plan_schema),
                ..
            })) => plan_schema.get_field(name).cloned(),
            Self::Column(Column::Unresolved(UnresolvedColumn {
                name,
                plan_schema: None,
                ..
            })) => schema.get_field(name).cloned(),

            Self::Column(Column::Resolved(ResolvedColumn::Basic(name))) => {
                schema.get_field(name).cloned()
            }
            Self::Column(Column::Resolved(ResolvedColumn::JoinSide(field, ..))) => {
                Ok(field.clone())
            }

            Self::Column(Column::Resolved(ResolvedColumn::OuterRef(field, _))) => Ok(field.clone()),
            Self::Not(expr) => {
                let child_field = expr.to_field(schema)?;
                match child_field.dtype {
                    DataType::Boolean => Ok(Field::new(expr.name(), DataType::Boolean)),
                    _ => Err(DaftError::TypeError(format!(
                        "Expected argument to be a Boolean expression, but received {child_field}",
                    ))),
                }
            }
            Self::IsNull(expr) => Ok(Field::new(expr.name(), DataType::Boolean)),
            Self::NotNull(expr) => Ok(Field::new(expr.name(), DataType::Boolean)),
            Self::FillNull(expr, fill_value) => {
                let expr_field = expr.to_field(schema)?;
                let fill_value_field = fill_value.to_field(schema)?;
                match try_get_supertype(&expr_field.dtype, &fill_value_field.dtype) {
                    Ok(supertype) => Ok(Field::new(expr_field.name.as_str(), supertype)),
                    Err(_) => Err(DaftError::TypeError(format!(
                        "Expected expr and fill_value arguments for fill_null to be castable to the same supertype, but received {expr_field} and {fill_value_field}",
                    )))
                }
            }
            Self::IsIn(expr, items) => {
                // Use the expr's field name, and infer membership op type.
                let list_dtype = try_compute_is_in_type(items, schema)?.unwrap_or(DataType::Null);
                let expr_field = expr.to_field(schema)?;
                let expr_type = &expr_field.dtype;
                let field_name = &expr_field.name;
                let field_type = InferDataType::from(expr_type)
                    .membership_op(&(&list_dtype).into())?
                    .0;
                Ok(Field::new(field_name, field_type))
            }
            Self::List(items) => {
                // Use "list" as the field name, and infer list type from items.
                let field_name = "list";
                let field_types = items
                    .iter()
                    .map(|e| e.get_type(schema))
                    .collect::<DaftResult<Vec<_>>>()?;
                let field_type = try_get_collection_supertype(&field_types)?;
                Ok(Field::new(field_name, DataType::new_list(field_type)))
            }
            Self::Between(value, lower, upper) => {
                let value_field = value.to_field(schema)?;
                let lower_field = lower.to_field(schema)?;
                let upper_field = upper.to_field(schema)?;
                let (lower_result_type, _intermediate, _comp_type) =
                    InferDataType::from(&value_field.dtype)
                        .membership_op(&InferDataType::from(&lower_field.dtype))?;
                let (upper_result_type, _intermediate, _comp_type) =
                    InferDataType::from(&value_field.dtype)
                        .membership_op(&InferDataType::from(&upper_field.dtype))?;
                let (result_type, _intermediate, _comp_type) =
                    InferDataType::from(&lower_result_type)
                        .membership_op(&InferDataType::from(&upper_result_type))?;
                Ok(Field::new(value_field.name.as_str(), result_type))
            }
            Self::Literal(value) => Ok(Field::new("literal", value.get_type())),
            Self::Function { func, inputs } => func.to_field(inputs.as_slice(), schema, func),
            Self::ScalarFunction(sf) => sf.to_field(schema),
            Self::BinaryOp { op, left, right } => {
                let left_field = left.to_field(schema)?;
                let right_field = right.to_field(schema)?;

                match op {
                    // Logical operations
                    Operator::And | Operator::Or | Operator::Xor => {
                        let result_type = InferDataType::from(&left_field.dtype)
                            .logical_op(&InferDataType::from(&right_field.dtype))?;
                        Ok(Field::new(left_field.name.as_str(), result_type))
                    }

                    // Comparison operations
                    Operator::Lt
                    | Operator::Gt
                    | Operator::Eq
                    | Operator::NotEq
                    | Operator::LtEq
                    | Operator::GtEq
                    | Operator::EqNullSafe => {
                        let (result_type, _intermediate, _comp_type) =
                            InferDataType::from(&left_field.dtype)
                                .comparison_op(&InferDataType::from(&right_field.dtype))?;
                        Ok(Field::new(left_field.name.as_str(), result_type))
                    }

                    // Arithmetic operations
                    Operator::Plus => {
                        let result_type = (InferDataType::from(&left_field.dtype)
                            + InferDataType::from(&right_field.dtype))?;
                        Ok(Field::new(left_field.name.as_str(), result_type))
                    }
                    Operator::Minus => {
                        let result_type = (InferDataType::from(&left_field.dtype)
                            - InferDataType::from(&right_field.dtype))?;
                        Ok(Field::new(left_field.name.as_str(), result_type))
                    }
                    Operator::Multiply => {
                        let result_type = (InferDataType::from(&left_field.dtype)
                            * InferDataType::from(&right_field.dtype))?;
                        Ok(Field::new(left_field.name.as_str(), result_type))
                    }
                    Operator::TrueDivide => {
                        let result_type = (InferDataType::from(&left_field.dtype)
                            / InferDataType::from(&right_field.dtype))?;
                        Ok(Field::new(left_field.name.as_str(), result_type))
                    }
                    Operator::Modulus => {
                        let result_type = (InferDataType::from(&left_field.dtype)
                            % InferDataType::from(&right_field.dtype))?;
                        Ok(Field::new(left_field.name.as_str(), result_type))
                    }
                    Operator::ShiftLeft => {
                        let result_type = (InferDataType::from(&left_field.dtype)
                            << InferDataType::from(&right_field.dtype))?;
                        Ok(Field::new(left_field.name.as_str(), result_type))
                    }
                    Operator::ShiftRight => {
                        let result_type = (InferDataType::from(&left_field.dtype)
                            >> InferDataType::from(&right_field.dtype))?;
                        Ok(Field::new(left_field.name.as_str(), result_type))
                    }
                    Operator::FloorDivide => {
                        let result_type = (InferDataType::from(&left_field.dtype)
                            .floor_div(&InferDataType::from(&right_field.dtype)))?;
                        Ok(Field::new(left_field.name.as_str(), result_type))
                    }
                }
            }
            Self::IfElse {
                if_true,
                if_false,
                predicate,
            } => {
                let predicate_field = predicate.to_field(schema)?;
                if predicate_field.dtype != DataType::Boolean {
                    return Err(DaftError::TypeError(format!(
                        "Expected predicate for if_else to be boolean but received {predicate_field}",
                    )));
                }
                match predicate.as_ref() {
                    Self::Literal(lit::LiteralValue::Boolean(true)) => if_true.to_field(schema),
                    Self::Literal(lit::LiteralValue::Boolean(false)) => {
                        Ok(if_false.to_field(schema)?.rename(if_true.name()))
                    }
                    _ => {
                        let if_true_field = if_true.to_field(schema)?;
                        let if_false_field = if_false.to_field(schema)?;
                        match try_get_supertype(&if_true_field.dtype, &if_false_field.dtype) {
                            Ok(supertype) => Ok(Field::new(if_true_field.name, supertype)),
                            Err(_) => Err(DaftError::TypeError(format!("Expected if_true and if_false arguments for if_else to be castable to the same supertype, but received {if_true_field} and {if_false_field}")))
                        }
                    }
                }
            }
            Self::Subquery(subquery) => {
                let subquery_schema = subquery.schema();
                if subquery_schema.len() != 1 {
                    return Err(DaftError::TypeError(format!(
                        "Expected subquery to return a single column but received {subquery_schema}",
                    )));
                }
                let first_field = subquery_schema.get_field_at_index(0).unwrap();

                Ok(first_field.clone())
            }
            Self::InSubquery(expr, _) => Ok(Field::new(expr.name(), DataType::Boolean)),
            Self::Exists(_) => Ok(Field::new("exists", DataType::Boolean)),
            Self::Over(expr, _) => expr.to_field(schema),
            Self::WindowFunction(expr) => expr.to_field(schema),
        }
    }

    pub fn name(&self) -> &str {
        match self {
            Self::Alias(.., name) => name.as_ref(),
            Self::Agg(agg_expr) => agg_expr.name(),
            Self::Cast(expr, ..) => expr.name(),
            Self::Column(Column::Unresolved(UnresolvedColumn { name, .. })) => name.as_ref(),
            Self::Column(Column::Resolved(ResolvedColumn::Basic(name))) => name.as_ref(),
            Self::Column(Column::Resolved(ResolvedColumn::JoinSide(Field { name, .. }, ..))) => {
                name.as_ref()
            }
            Self::Column(Column::Resolved(ResolvedColumn::OuterRef(Field { name, .. }, _))) => {
                name.as_ref()
            }
            Self::Not(expr) => expr.name(),
            Self::IsNull(expr) => expr.name(),
            Self::NotNull(expr) => expr.name(),
            Self::FillNull(expr, ..) => expr.name(),
            Self::IsIn(expr, ..) => expr.name(),
            Self::Between(expr, ..) => expr.name(),
            Self::Literal(..) => "literal",
            Self::List(..) => "list",
            Self::Function { func, inputs } => match func {
                FunctionExpr::Struct(StructExpr::Get(name)) => name,
                _ => inputs.first().unwrap().name(),
            },
            Self::ScalarFunction(func) => match func.name() {
                "struct" => "struct", // FIXME: make struct its own expr variant
                "monotonically_increasing_id" => "monotonically_increasing_id", // Special case for functions with no inputs
                _ => func.inputs.first().unwrap().name(),
            },
            Self::BinaryOp {
                op: _,
                left,
                right: _,
            } => left.name(),
            Self::IfElse { if_true, .. } => if_true.name(),
            Self::Subquery(subquery) => subquery.name(),
            Self::InSubquery(expr, _) => expr.name(),
            Self::Exists(subquery) => subquery.name(),
            Self::Over(expr, ..) => expr.name(),
            Self::WindowFunction(expr) => expr.name(),
        }
    }

    pub fn get_type(&self, schema: &Schema) -> DaftResult<DataType> {
        Ok(self.to_field(schema)?.dtype)
    }

    pub fn input_mapping(self: &Arc<Self>) -> Option<String> {
        let required_columns = get_required_columns(self);
        let requires_computation = requires_computation(self);

        // Return the required column only if:
        //   1. There is only one required column
        //   2. No computation is run on this required column
        match (&required_columns[..], requires_computation) {
            ([required_col], false) => Some(required_col.to_string()),
            _ => None,
        }
    }

    /// Returns the expression as SQL using PostgreSQL's dialect.
    pub fn to_sql(&self) -> Option<String> {
        fn to_sql_inner<W: Write>(expr: &Expr, buffer: &mut W) -> io::Result<()> {
            match expr {
                Expr::Column(Column::Resolved(ResolvedColumn::Basic(name))) => {
                    write!(buffer, "{}", name)
                }
                Expr::Literal(lit) => lit.display_sql(buffer),
                Expr::Alias(inner, ..) => to_sql_inner(inner, buffer),
                Expr::BinaryOp { op, left, right } => {
                    to_sql_inner(left, buffer)?;
                    let op = match op {
                        Operator::Eq => "=",
                        Operator::EqNullSafe => "<=>",
                        Operator::NotEq => "!=",
                        Operator::Lt => "<",
                        Operator::LtEq => "<=",
                        Operator::Gt => ">",
                        Operator::GtEq => ">=",
                        Operator::And => "AND",
                        Operator::Or => "OR",
                        Operator::ShiftLeft => "<<",
                        Operator::ShiftRight => ">>",
                        _ => {
                            return Err(io::Error::other(
                                "Unsupported operator for SQL translation",
                            ))
                        }
                    };
                    write!(buffer, " {} ", op)?;
                    to_sql_inner(right, buffer)
                }
                Expr::Not(inner) => {
                    write!(buffer, "NOT (")?;
                    to_sql_inner(inner, buffer)?;
                    write!(buffer, ")")
                }
                Expr::IsNull(inner) => {
                    write!(buffer, "(")?;
                    to_sql_inner(inner, buffer)?;
                    write!(buffer, ") IS NULL")
                }
                Expr::NotNull(inner) => {
                    write!(buffer, "(")?;
                    to_sql_inner(inner, buffer)?;
                    write!(buffer, ") IS NOT NULL")
                }
                // TODO: Implement SQL translations for these expressions if possible
                Expr::IfElse { .. }
                | Expr::Agg(..)
                | Expr::Cast(..)
                | Expr::IsIn(..)
                | Expr::List(..)
                | Expr::Between(..)
                | Expr::Function { .. }
                | Expr::FillNull(..)
                | Expr::ScalarFunction { .. }
                | Expr::Subquery(..)
                | Expr::InSubquery(..)
                | Expr::Exists(..)
                | Expr::Over(..) // TODO: add support for over
                | Expr::WindowFunction(..)
                | Expr::Column(_) => Err(io::Error::other(
                    "Unsupported expression for SQL translation",
                )),
            }
        }

        let mut buffer = Vec::new();
        to_sql_inner(self, &mut buffer)
            .ok()
            .and_then(|()| String::from_utf8(buffer).ok())
    }

    /// Returns the literal value if this is a literal expression, otherwise none.
    pub fn as_literal(&self) -> Option<&lit::LiteralValue> {
        match self {
            Self::Literal(lit) => Some(lit),
            _ => None,
        }
    }

    /// Returns the list vector if this is a list expression, otherwise none.
    pub fn as_list(&self) -> Option<&Vec<ExprRef>> {
        match self {
            Self::List(items) => Some(items),
            _ => None,
        }
    }

    pub fn has_compute(&self) -> bool {
        match self {
            Self::Column(..) => false,
            Self::Literal(..) => false,
            Self::Subquery(..) => false,
            Self::Exists(..) => false,
            Self::Function { .. } => true,
            Self::ScalarFunction(..) => true,
            Self::Agg(_) => true,
            Self::Over(..) => true,
            Self::WindowFunction(..) => true,
            Self::IsIn(..) => true,
            Self::Between(..) => true,
            Self::BinaryOp { .. } => true,
            Self::Alias(expr, ..) => expr.has_compute(),
            Self::Cast(expr, ..) => expr.has_compute(),
            Self::Not(expr) => expr.has_compute(),
            Self::IsNull(expr) => expr.has_compute(),
            Self::NotNull(expr) => expr.has_compute(),
            Self::FillNull(expr, fill_value) => expr.has_compute() || fill_value.has_compute(),
            Self::IfElse {
                if_true,
                if_false,
                predicate,
            } => if_true.has_compute() || if_false.has_compute() || predicate.has_compute(),
            Self::InSubquery(expr, _) => expr.has_compute(),
            Self::List(..) => true,
        }
    }

    pub fn eq_null_safe(self: ExprRef, other: ExprRef) -> ExprRef {
        binary_op(Operator::EqNullSafe, self, other)
    }

    /// Convert all basic resolved columns to left join side columns
    pub fn to_left_cols(self: ExprRef, schema: SchemaRef) -> DaftResult<ExprRef> {
        Ok(self
            .transform(|e| match e.as_ref() {
                Self::Column(Column::Resolved(ResolvedColumn::Basic(name)))
                | Self::Column(Column::Unresolved(UnresolvedColumn { name, .. })) => {
                    Ok(Transformed::yes(left_col(schema.get_field(name)?.clone())))
                }
                _ => Ok(Transformed::no(e)),
            })?
            .data)
    }

    /// Convert all basic resolved columns to right join side columns
    pub fn to_right_cols(self: ExprRef, schema: SchemaRef) -> DaftResult<ExprRef> {
        Ok(self
            .transform(|e| match e.as_ref() {
                Self::Column(Column::Resolved(ResolvedColumn::Basic(name)))
                | Self::Column(Column::Unresolved(UnresolvedColumn { name, .. })) => {
                    Ok(Transformed::yes(right_col(schema.get_field(name)?.clone())))
                }
                _ => Ok(Transformed::no(e)),
            })?
            .data)
    }
}

#[derive(Display, Debug, Copy, Clone, PartialEq, Eq, Serialize, Deserialize, Hash)]
pub enum Operator {
    #[display("==")]
    Eq,
    #[display("<=>")]
    EqNullSafe,
    #[display("!=")]
    NotEq,
    #[display("<")]
    Lt,
    #[display("<=")]
    LtEq,
    #[display(">")]
    Gt,
    #[display(">=")]
    GtEq,
    #[display("+")]
    Plus,
    #[display("-")]
    Minus,
    #[display("*")]
    Multiply,
    #[display("/")]
    TrueDivide,
    #[display("//")]
    FloorDivide,
    #[display("%")]
    Modulus,
    #[display("&")]
    And,
    #[display("|")]
    Or,
    #[display("^")]
    Xor,
    #[display("<<")]
    ShiftLeft,
    #[display(">>")]
    ShiftRight,
}

impl Operator {
    #![allow(dead_code)]
    pub(crate) fn is_comparison(&self) -> bool {
        matches!(
            self,
            Self::Eq
                | Self::EqNullSafe
                | Self::NotEq
                | Self::Lt
                | Self::LtEq
                | Self::Gt
                | Self::GtEq
                | Self::And
                | Self::Or
                | Self::Xor
        )
    }

    pub(crate) fn is_arithmetic(&self) -> bool {
        !(self.is_comparison())
    }
}

impl FromStr for Operator {
    type Err = DaftError;
    fn from_str(s: &str) -> Result<Self, Self::Err> {
        match s {
            "==" => Ok(Self::Eq),
            "!=" => Ok(Self::NotEq),
            "<" => Ok(Self::Lt),
            "<=" => Ok(Self::LtEq),
            ">" => Ok(Self::Gt),
            ">=" => Ok(Self::GtEq),
            "+" => Ok(Self::Plus),
            "-" => Ok(Self::Minus),
            "*" => Ok(Self::Multiply),
            "/" => Ok(Self::TrueDivide),
            "//" => Ok(Self::FloorDivide),
            "%" => Ok(Self::Modulus),
            "&" => Ok(Self::And),
            "|" => Ok(Self::Or),
            "^" => Ok(Self::Xor),
            "<<" => Ok(Self::ShiftLeft),
            ">>" => Ok(Self::ShiftRight),
            _ => Err(DaftError::ComputeError(format!("Invalid operator: {}", s))),
        }
    }
}

// Check if one set of columns is a reordering of the other
pub fn is_partition_compatible(a: &[ExprRef], b: &[ExprRef]) -> bool {
    // sort a and b by name
    let a_set: HashSet<&ExprRef> = HashSet::from_iter(a);
    let b_set: HashSet<&ExprRef> = HashSet::from_iter(b);
    a_set == b_set
}

pub fn has_agg(expr: &ExprRef) -> bool {
    use common_treenode::{TreeNode, TreeNodeRecursion};

    let mut found_agg = false;

    let _ = expr.apply(|e| match e.as_ref() {
        Expr::Agg(_) => {
            found_agg = true;
            Ok(TreeNodeRecursion::Stop)
        }
        Expr::Over(_, _) => Ok(TreeNodeRecursion::Jump),
        _ => Ok(TreeNodeRecursion::Continue),
    });

    found_agg
}

#[inline]
pub fn is_actor_pool_udf(expr: &ExprRef) -> bool {
    matches!(
        expr.as_ref(),
        Expr::Function {
            func: FunctionExpr::Python(PythonUDF {
                concurrency: Some(_),
                ..
            }),
            ..
        }
    )
}

pub fn count_actor_pool_udfs(exprs: &[ExprRef]) -> usize {
    exprs
        .iter()
        .map(|expr| {
            let mut count = 0;
            expr.apply(|e| {
                if is_actor_pool_udf(e) {
                    count += 1;
                }

                Ok(common_treenode::TreeNodeRecursion::Continue)
            })
            .unwrap();

            count
        })
        .sum()
}

pub fn estimated_selectivity(expr: &Expr, schema: &Schema) -> f64 {
    let estimate = match expr {
        // Boolean operations that filter rows
        Expr::BinaryOp { op, left, right } => {
            let left_selectivity = estimated_selectivity(left, schema);
            let right_selectivity = estimated_selectivity(right, schema);
            match op {
                // Fixed selectivity for all common comparisons
                Operator::Eq => 0.2,
                Operator::EqNullSafe => 0.2,
                Operator::NotEq => 0.8,
                Operator::Lt | Operator::LtEq | Operator::Gt | Operator::GtEq => 0.3,

                // Logical operators with fixed estimates
                // Use the minimum selectivity of the two operands for AND
                // This is a more conservative estimate than the product of the two selectivities,
                // because we cannot assume independence between the two operands.
                Operator::And => left_selectivity.min(right_selectivity),
                // P(A or B) = P(A) + P(B) - P(A and B)
                Operator::Or => left_selectivity
                    .mul_add(-right_selectivity, left_selectivity + right_selectivity),
                // P(A xor B) = P(A) + P(B) - 2 * P(A and B)
                Operator::Xor => 2.0f64.mul_add(
                    -(left_selectivity * right_selectivity),
                    left_selectivity + right_selectivity,
                ),

                // Non-boolean operators don't filter
                Operator::Plus
                | Operator::Minus
                | Operator::Multiply
                | Operator::TrueDivide
                | Operator::FloorDivide
                | Operator::Modulus
                | Operator::ShiftLeft
                | Operator::ShiftRight => 1.0,
            }
        }

        // Revert selectivity for NOT
        Expr::Not(expr) => 1.0 - estimated_selectivity(expr, schema),

        // Fixed selectivity for IS NULL and IS NOT NULL, assume not many nulls
        Expr::IsNull(_) => 0.05,
        Expr::NotNull(_) => 0.95,

        // All membership operations use same selectivity
        Expr::IsIn(_, _) | Expr::Between(_, _, _) | Expr::InSubquery(_, _) | Expr::Exists(_) => 0.2,

        // Pass through for expressions that wrap other expressions
        Expr::Cast(expr, _) | Expr::Alias(expr, _) => estimated_selectivity(expr, schema),

        // Boolean literals
        Expr::Literal(lit) => match lit {
            lit::LiteralValue::Boolean(true) => 1.0,
            lit::LiteralValue::Boolean(false) => 0.0,
            _ => 1.0,
        },

        // String contains
        Expr::ScalarFunction(ScalarFunction { udf, .. }) if udf.name() == "contains" => 0.1,

        // Everything else that could be boolean gets 0.2, non-boolean gets 1.0
        Expr::ScalarFunction(_)
        | Expr::Function { .. }
        | Expr::Column(_)
        | Expr::IfElse { .. }
        | Expr::FillNull(_, _) => match expr.to_field(schema) {
            Ok(field) if field.dtype == DataType::Boolean => 0.2,
            _ => 1.0,
        },

        // Everything else doesn't filter
        Expr::Over(..) | Expr::WindowFunction(_) | Expr::Subquery(_) | Expr::List(_) => 1.0,
        Expr::Agg(_) => panic!("Aggregates are not allowed in WHERE clauses"),
    };

    // Lower bound to 1% to prevent overly selective estimate
    estimate.max(0.01)
}

pub fn exprs_to_schema(exprs: &[ExprRef], input_schema: SchemaRef) -> DaftResult<SchemaRef> {
    let fields = exprs
        .iter()
        .map(|e| e.to_field(&input_schema))
        .collect::<DaftResult<Vec<_>>>()?;
    Ok(Arc::new(Schema::new(fields)))
}

/// Adds aliases as appropriate to ensure that all expressions have unique names.
pub fn deduplicate_expr_names(exprs: &[ExprRef]) -> Vec<ExprRef> {
    let mut names_so_far = HashSet::new();

    exprs
        .iter()
        .map(|e| {
            let curr_name = e.name();

            let mut i = 0;
            let mut new_name = curr_name.to_string();

            while names_so_far.contains(&new_name) {
                i += 1;
                new_name = format!("{}_{}", curr_name, i);
            }

            names_so_far.insert(new_name.clone());

            if i == 0 {
                e.clone()
            } else {
                e.alias(new_name)
            }
        })
        .collect()
}

/// Asserts an expr slice is homogeneous and returns the type, or None if empty or all nulls.
/// None allows for context-dependent handling such as erroring or defaulting to Null.
fn try_compute_is_in_type(exprs: &[ExprRef], schema: &Schema) -> DaftResult<Option<DataType>> {
    let mut dtype: Option<DataType> = None;
    for expr in exprs {
        let other_dtype = expr.get_type(schema)?;
        // other is null, continue
        if other_dtype == DataType::Null {
            continue;
        }
        // other != null and dtype is unset -> set dtype
        if dtype.is_none() {
            dtype = Some(other_dtype);
            continue;
        }
        // other != null and dtype is set -> compare or err!
        if dtype.as_ref() != Some(&other_dtype) {
            return Err(DaftError::TypeError(format!("Expected all arguments to be of the same type {}, but found element with type {other_dtype}", dtype.unwrap())));
        }
    }
    Ok(dtype)
}<|MERGE_RESOLUTION|>--- conflicted
+++ resolved
@@ -355,8 +355,6 @@
 
     #[display("dense_rank")]
     DenseRank,
-<<<<<<< HEAD
-=======
 
     // input: the column to offset
     // offset > 0: LEAD (shift values ahead by offset)
@@ -368,7 +366,6 @@
         offset: isize,
         default: Option<ExprRef>,
     },
->>>>>>> e99d8ccf
 }
 
 #[derive(Debug, Clone, Copy, Serialize, Deserialize, PartialEq, Eq, Hash)]
@@ -712,14 +709,11 @@
             Self::RowNumber => "row_number",
             Self::Rank => "rank",
             Self::DenseRank => "dense_rank",
-<<<<<<< HEAD
-=======
             Self::Offset {
                 input,
                 offset: _,
                 default: _,
             } => input.name(),
->>>>>>> e99d8ccf
         }
     }
 
@@ -729,8 +723,6 @@
             Self::RowNumber => FieldID::new("row_number"),
             Self::Rank => FieldID::new("rank"),
             Self::DenseRank => FieldID::new("dense_rank"),
-<<<<<<< HEAD
-=======
             Self::Offset {
                 input,
                 offset,
@@ -745,7 +737,6 @@
                 };
                 FieldID::new(format!("{child_id}.offset(offset={offset}{default_part})"))
             }
->>>>>>> e99d8ccf
         }
     }
 
@@ -755,8 +746,6 @@
             Self::RowNumber => vec![],
             Self::Rank => vec![],
             Self::DenseRank => vec![],
-<<<<<<< HEAD
-=======
             Self::Offset {
                 input,
                 offset: _,
@@ -768,7 +757,6 @@
                 }
                 children
             }
->>>>>>> e99d8ccf
         }
     }
 
@@ -778,8 +766,6 @@
             Self::RowNumber => Self::RowNumber,
             Self::Rank => Self::Rank,
             Self::DenseRank => Self::DenseRank,
-<<<<<<< HEAD
-=======
             // Offset can have either one or two children:
             // 1. The first child is always the expression to offset
             // 2. The second child is the optional default value (if provided)
@@ -803,7 +789,6 @@
                     default,
                 }
             }
->>>>>>> e99d8ccf
         }
     }
 
@@ -813,14 +798,11 @@
             Self::RowNumber => Ok(Field::new("row_number", DataType::UInt64)),
             Self::Rank => Ok(Field::new("rank", DataType::UInt64)),
             Self::DenseRank => Ok(Field::new("dense_rank", DataType::UInt64)),
-<<<<<<< HEAD
-=======
             Self::Offset {
                 input,
                 offset: _,
                 default: _,
             } => input.to_field(schema),
->>>>>>> e99d8ccf
         }
     }
 }
@@ -993,8 +975,6 @@
         Self::WindowFunction(WindowExpr::DenseRank).into()
     }
 
-<<<<<<< HEAD
-=======
     pub fn offset(self: ExprRef, offset: isize, default: Option<ExprRef>) -> ExprRef {
         Self::WindowFunction(WindowExpr::Offset {
             input: self,
@@ -1004,7 +984,6 @@
         .into()
     }
 
->>>>>>> e99d8ccf
     #[allow(clippy::should_implement_trait)]
     pub fn not(self: ExprRef) -> ExprRef {
         Self::Not(self).into()
