mod display;
#[cfg(test)]
mod tests;

use std::{
    any::Any,
    collections::HashSet,
    fmt::Formatter,
    hash::{DefaultHasher, Hash, Hasher},
    io::{self, Write},
    str::FromStr,
    sync::Arc,
};

use common_error::{DaftError, DaftResult};
use common_hashable_float_wrapper::FloatWrapper;
use common_treenode::{Transformed, TreeNode};
use daft_core::{
    datatypes::{
        try_mean_aggregation_supertype, try_stddev_aggregation_supertype, try_sum_supertype,
        InferDataType,
    },
    join::JoinSide,
    prelude::*,
    utils::supertype::{try_get_collection_supertype, try_get_supertype},
};
use derive_more::Display;
use serde::{Deserialize, Serialize};

use super::functions::FunctionExpr;
use crate::{
    functions::{
        function_display_without_formatter, function_semantic_id,
        python::PythonUDF,
        scalar_function_semantic_id,
        sketch::{HashableVecPercentiles, SketchExpr},
        struct_::StructExpr,
        FunctionEvaluator, ScalarFunction,
    },
    lit,
    optimization::{get_required_columns, requires_computation},
};

pub trait SubqueryPlan: std::fmt::Debug + std::fmt::Display + Send + Sync {
    fn as_any(&self) -> &dyn std::any::Any;
    fn as_any_arc(self: Arc<Self>) -> Arc<dyn Any + Send + Sync>;
    fn name(&self) -> &'static str;
    fn schema(&self) -> SchemaRef;
    fn dyn_eq(&self, other: &dyn SubqueryPlan) -> bool;
    fn dyn_hash(&self, state: &mut dyn Hasher);
}

#[derive(Display, Debug, Clone)]
pub struct Subquery {
    pub plan: Arc<dyn SubqueryPlan>,
}

impl Subquery {
    pub fn new<T: SubqueryPlan + 'static>(plan: T) -> Self {
        Self {
            plan: Arc::new(plan),
        }
    }

    pub fn schema(&self) -> SchemaRef {
        self.plan.schema()
    }
    pub fn name(&self) -> &'static str {
        self.plan.name()
    }

    pub fn semantic_id(&self) -> FieldID {
        let mut s = DefaultHasher::new();
        self.hash(&mut s);
        let hash = s.finish();

        FieldID::new(format!("subquery({}-{})", self.name(), hash))
    }
}

impl Serialize for Subquery {
    fn serialize<S: serde::Serializer>(&self, _: S) -> Result<S::Ok, S::Error> {
        Err(serde::ser::Error::custom("Subquery cannot be serialized"))
    }
}

impl<'de> Deserialize<'de> for Subquery {
    fn deserialize<D: serde::Deserializer<'de>>(_: D) -> Result<Self, D::Error> {
        Err(serde::de::Error::custom("Subquery cannot be deserialized"))
    }
}

impl PartialEq for Subquery {
    fn eq(&self, other: &Self) -> bool {
        self.plan.dyn_eq(other.plan.as_ref())
    }
}

impl Eq for Subquery {}

impl std::hash::Hash for Subquery {
    fn hash<H: std::hash::Hasher>(&self, state: &mut H) {
        self.plan.dyn_hash(state);
    }
}

#[derive(Debug, Clone, Serialize, Deserialize, PartialEq, Eq, Hash)]
pub enum Column {
    Unresolved(UnresolvedColumn),
    Resolved(ResolvedColumn),
}

/// Information about the logical plan node that a column comes from.
///
/// Used for resolving columns in the logical plan builder and subquery unnesting rule.
#[derive(Debug, Clone, Serialize, Deserialize, PartialEq, Eq, Hash)]
pub enum PlanRef {
    /// Corresponds to a SubqueryAlias
    Alias(Arc<str>),

    /// No specified source.
    ///
    /// Can either be from the immediate input or an outer scope.
    Unqualified,
    Id(usize),
}

/// Column that is not yet resolved to a scope.
///
/// Unresolved columns should only be used before logical plan construction
/// (e.g. in the DataFrame and SQL frontends and the logical plan builder).
///
/// Expressions are assumed to contain no unresolved columns by the time
/// they are used in a logical plan op, as well as subsequent steps such as
/// physical plan translation and execution.
///
/// The logical plan builder is responsible for resolving all Column::Unresolved
/// into Column::Resolved
#[derive(Debug, Clone, Serialize, Deserialize, PartialEq, Eq, Hash)]
pub struct UnresolvedColumn {
    pub name: Arc<str>,
    pub plan_ref: PlanRef,
    pub plan_schema: Option<SchemaRef>,
}

#[derive(Debug, Clone, Serialize, Deserialize, PartialEq, Eq, Hash)]
pub enum ResolvedColumn {
    /// Column resolved to the scope of a singular input.
    Basic(Arc<str>),

    /// Column resolved to the scope of either the left or right input of a join.
    ///
    /// This variant should only exist in join predicates.
    ///
    /// TODO: Once we support identifying columns by ordinals, join-side columns
    /// should just be normal resolved columns, where ordinal < (# left schema fields) means
    /// it's from the left side, and otherwise right side. This is similar to Substrait.
    JoinSide(Field, JoinSide),

    /// Column resolved to the scope of an outer plan of a subquery.
    ///
    /// This variant should only exist in subquery plans.
    OuterRef(Field, PlanRef),
}

impl Display for Column {
    fn fmt(&self, f: &mut Formatter<'_>) -> std::fmt::Result {
        let name = match self {
            Self::Unresolved(UnresolvedColumn {
                name,
                plan_ref: PlanRef::Alias(plan_alias),
                ..
            }) => format!("{plan_alias}.{name}"),
            Self::Unresolved(UnresolvedColumn { name, .. }) => name.to_string(),
            Self::Resolved(ResolvedColumn::Basic(name)) => name.to_string(),
            Self::Resolved(ResolvedColumn::JoinSide(name, side)) => format!("{side}.{name}"),
            Self::Resolved(ResolvedColumn::OuterRef(
                Field { name, .. },
                PlanRef::Alias(plan_alias),
            )) => format!("{plan_alias}.{name}"),
            Self::Resolved(ResolvedColumn::OuterRef(Field { name, .. }, _)) => name.to_string(),
        };

        write!(f, "col({name})")
    }
}

pub type ExprRef = Arc<Expr>;

#[derive(Display, Debug, Clone, Serialize, Deserialize, PartialEq, Eq, Hash)]
pub enum Expr {
    #[display("{_0}")]
    Column(Column),

    #[display("{_0} as {_1}")]
    Alias(ExprRef, Arc<str>),

    #[display("{_0}")]
    Agg(AggExpr),

    #[display("{}", display::expr_binary_op_display_without_formatter(op, left, right)?)]
    BinaryOp {
        op: Operator,
        left: ExprRef,
        right: ExprRef,
    },

    #[display("cast({_0} as {_1})")]
    Cast(ExprRef, DataType),

    #[display("{}", function_display_without_formatter(func, inputs)?)]
    Function {
        func: FunctionExpr,
        inputs: Vec<ExprRef>,
    },

    #[display("not({_0})")]
    Not(ExprRef),

    #[display("is_null({_0})")]
    IsNull(ExprRef),

    #[display("not_null({_0})")]
    NotNull(ExprRef),

    #[display("fill_null({_0}, {_1})")]
    FillNull(ExprRef, ExprRef),

    #[display("{}", display::expr_is_in_display_without_formatter(_0, _1)?)]
    IsIn(ExprRef, Vec<ExprRef>),

    #[display("{_0} in [{_1},{_2}]")]
    Between(ExprRef, ExprRef, ExprRef),

    #[display("{}", display::expr_list_display_without_formatter(_0)?)]
    List(Vec<ExprRef>),

    #[display("lit({_0})")]
    Literal(lit::LiteralValue),

    #[display("if [{predicate}] then [{if_true}] else [{if_false}]")]
    IfElse {
        if_true: ExprRef,
        if_false: ExprRef,
        predicate: ExprRef,
    },

    #[display("{_0}")]
    ScalarFunction(ScalarFunction),

    #[display("subquery {_0}")]
    Subquery(Subquery),

    #[display("{_0} in {_1}")]
    InSubquery(ExprRef, Subquery),

    #[display("exists {_0}")]
    Exists(Subquery),
}

#[derive(Debug, Clone, Serialize, Deserialize, PartialEq, Hash, Eq)]
pub struct ApproxPercentileParams {
    pub child: ExprRef,
    pub percentiles: Vec<FloatWrapper<f64>>,
    pub force_list_output: bool,
}

#[derive(Display, Debug, Clone, Serialize, Deserialize, PartialEq, Eq, Hash)]
pub enum AggExpr {
    #[display("count({_0}, {_1})")]
    Count(ExprRef, CountMode),

    #[display("count_distinct({_0})")]
    CountDistinct(ExprRef),

    #[display("sum({_0})")]
    Sum(ExprRef),

    #[display("approx_percentile({}, percentiles={:?}, force_list_output={})", _0.child, _0.percentiles, _0.force_list_output)]
    ApproxPercentile(ApproxPercentileParams),

    #[display("approx_count_distinct({_0})")]
    ApproxCountDistinct(ExprRef),

    #[display("approx_sketch({_0}, sketch_type={_1:?})")]
    ApproxSketch(ExprRef, SketchType),

    #[display("merge_sketch({_0}, sketch_type={_1:?})")]
    MergeSketch(ExprRef, SketchType),

    #[display("mean({_0})")]
    Mean(ExprRef),

    #[display("stddev({_0})")]
    Stddev(ExprRef),

    #[display("min({_0})")]
    Min(ExprRef),

    #[display("max({_0})")]
    Max(ExprRef),

    #[display("bool_and({_0})")]
    BoolAnd(ExprRef),

    #[display("bool_or({_0})")]
    BoolOr(ExprRef),

    #[display("any_value({_0}, ignore_nulls={_1})")]
    AnyValue(ExprRef, bool),

    #[display("list({_0})")]
    List(ExprRef),

    #[display("set({_0})")]
    Set(ExprRef),

    #[display("list({_0})")]
    Concat(ExprRef),

    #[display("{}", function_display_without_formatter(func, inputs)?)]
    MapGroups {
        func: FunctionExpr,
        inputs: Vec<ExprRef>,
    },
}

#[derive(Debug, Clone, Copy, Serialize, Deserialize, PartialEq, Eq, Hash)]
pub enum SketchType {
    DDSketch,
    HyperLogLog,
}

/// Unresolved column with no associated plan ID or schema.
pub fn unresolved_col(name: impl Into<Arc<str>>) -> ExprRef {
    UnresolvedColumn {
        name: name.into(),
        plan_ref: PlanRef::Unqualified,
        plan_schema: None,
    }
    .into()
}

/// Basic resolved column, refers to a singular input scope
pub fn resolved_col<S: Into<Arc<str>>>(name: S) -> ExprRef {
    ResolvedColumn::Basic(name.into()).into()
}

/// Resolved column referring to the left side of a join
pub fn left_col(field: Field) -> ExprRef {
    ResolvedColumn::JoinSide(field, JoinSide::Left).into()
}

/// Resolved column referring to the right side of a join
pub fn right_col(field: Field) -> ExprRef {
    ResolvedColumn::JoinSide(field, JoinSide::Right).into()
}

pub fn binary_op(op: Operator, left: ExprRef, right: ExprRef) -> ExprRef {
    Expr::BinaryOp { op, left, right }.into()
}

impl AggExpr {
    pub fn name(&self) -> &str {
        match self {
            Self::Count(expr, ..)
            | Self::CountDistinct(expr)
            | Self::Sum(expr)
            | Self::ApproxPercentile(ApproxPercentileParams { child: expr, .. })
            | Self::ApproxCountDistinct(expr)
            | Self::ApproxSketch(expr, _)
            | Self::MergeSketch(expr, _)
            | Self::Mean(expr)
            | Self::Stddev(expr)
            | Self::Min(expr)
            | Self::Max(expr)
            | Self::BoolAnd(expr)
            | Self::BoolOr(expr)
            | Self::AnyValue(expr, _)
            | Self::List(expr)
            | Self::Set(expr)
            | Self::Concat(expr) => expr.name(),
            Self::MapGroups { func: _, inputs } => inputs.first().unwrap().name(),
        }
    }

    pub fn semantic_id(&self, schema: &Schema) -> FieldID {
        match self {
            Self::Count(expr, mode) => {
                let child_id = expr.semantic_id(schema);
                FieldID::new(format!("{child_id}.local_count({mode})"))
            }
            Self::CountDistinct(expr) => {
                let child_id = expr.semantic_id(schema);
                FieldID::new(format!("{child_id}.local_count_distinct()"))
            }
            Self::Sum(expr) => {
                let child_id = expr.semantic_id(schema);
                FieldID::new(format!("{child_id}.local_sum()"))
            }
            Self::ApproxPercentile(ApproxPercentileParams {
                child: expr,
                percentiles,
                force_list_output,
            }) => {
                let child_id = expr.semantic_id(schema);
                FieldID::new(format!(
                    "{child_id}.local_approx_percentiles(percentiles={:?},force_list_output={force_list_output})",
                    percentiles,
                ))
            }
            Self::ApproxCountDistinct(expr) => {
                let child_id = expr.semantic_id(schema);
                FieldID::new(format!("{child_id}.local_approx_count_distinct()"))
            }
            Self::ApproxSketch(expr, sketch_type) => {
                let child_id = expr.semantic_id(schema);
                FieldID::new(format!(
                    "{child_id}.local_approx_sketch(sketch_type={sketch_type:?})"
                ))
            }
            Self::MergeSketch(expr, sketch_type) => {
                let child_id = expr.semantic_id(schema);
                FieldID::new(format!(
                    "{child_id}.local_merge_sketch(sketch_type={sketch_type:?})"
                ))
            }
            Self::Mean(expr) => {
                let child_id = expr.semantic_id(schema);
                FieldID::new(format!("{child_id}.local_mean()"))
            }
            Self::Stddev(expr) => {
                let child_id = expr.semantic_id(schema);
                FieldID::new(format!("{child_id}.local_stddev()"))
            }
            Self::Min(expr) => {
                let child_id = expr.semantic_id(schema);
                FieldID::new(format!("{child_id}.local_min()"))
            }
            Self::Max(expr) => {
                let child_id = expr.semantic_id(schema);
                FieldID::new(format!("{child_id}.local_max()"))
            }
            Self::BoolAnd(expr) => {
                let child_id = expr.semantic_id(schema);
                FieldID::new(format!("{child_id}.local_bool_and()"))
            }
            Self::BoolOr(expr) => {
                let child_id = expr.semantic_id(schema);
                FieldID::new(format!("{child_id}.local_bool_or()"))
            }
            Self::AnyValue(expr, ignore_nulls) => {
                let child_id = expr.semantic_id(schema);
                FieldID::new(format!(
                    "{child_id}.local_any_value(ignore_nulls={ignore_nulls})"
                ))
            }
            Self::List(expr) => {
                let child_id = expr.semantic_id(schema);
                FieldID::new(format!("{child_id}.local_list()"))
            }
            Self::Set(_expr) => {
                let child_id = _expr.semantic_id(schema);
                FieldID::new(format!("{child_id}.local_set()"))
            }
            Self::Concat(expr) => {
                let child_id = expr.semantic_id(schema);
                FieldID::new(format!("{child_id}.local_concat()"))
            }
            Self::MapGroups { func, inputs } => function_semantic_id(func, inputs, schema),
        }
    }

    pub fn children(&self) -> Vec<ExprRef> {
        match self {
            Self::Count(expr, ..)
            | Self::CountDistinct(expr)
            | Self::Sum(expr)
            | Self::ApproxPercentile(ApproxPercentileParams { child: expr, .. })
            | Self::ApproxCountDistinct(expr)
            | Self::ApproxSketch(expr, _)
            | Self::MergeSketch(expr, _)
            | Self::Mean(expr)
            | Self::Stddev(expr)
            | Self::Min(expr)
            | Self::Max(expr)
            | Self::BoolAnd(expr)
            | Self::BoolOr(expr)
            | Self::AnyValue(expr, _)
            | Self::List(expr)
            | Self::Set(expr)
            | Self::Concat(expr) => vec![expr.clone()],
            Self::MapGroups { func: _, inputs } => inputs.clone(),
        }
    }

    pub fn with_new_children(&self, mut children: Vec<ExprRef>) -> Self {
        if let Self::MapGroups { func: _, inputs } = &self {
            assert_eq!(children.len(), inputs.len());
        } else {
            assert_eq!(children.len(), 1);
        }
        let mut first_child = || children.pop().unwrap();
        match self {
            &Self::Count(_, count_mode) => Self::Count(first_child(), count_mode),
            Self::CountDistinct(_) => Self::CountDistinct(first_child()),
            Self::Sum(_) => Self::Sum(first_child()),
            Self::Mean(_) => Self::Mean(first_child()),
            Self::Stddev(_) => Self::Stddev(first_child()),
            Self::Min(_) => Self::Min(first_child()),
            Self::Max(_) => Self::Max(first_child()),
            Self::BoolAnd(_) => Self::BoolAnd(first_child()),
            Self::BoolOr(_) => Self::BoolOr(first_child()),
            Self::AnyValue(_, ignore_nulls) => Self::AnyValue(first_child(), *ignore_nulls),
            Self::List(_) => Self::List(first_child()),
            Self::Set(_expr) => Self::Set(first_child()),
            Self::Concat(_) => Self::Concat(first_child()),
            Self::MapGroups { func, inputs: _ } => Self::MapGroups {
                func: func.clone(),
                inputs: children,
            },
            Self::ApproxPercentile(ApproxPercentileParams {
                percentiles,
                force_list_output,
                ..
            }) => Self::ApproxPercentile(ApproxPercentileParams {
                child: first_child(),
                percentiles: percentiles.clone(),
                force_list_output: *force_list_output,
            }),
            Self::ApproxCountDistinct(_) => Self::ApproxCountDistinct(first_child()),
            &Self::ApproxSketch(_, sketch_type) => Self::ApproxSketch(first_child(), sketch_type),
            &Self::MergeSketch(_, sketch_type) => Self::MergeSketch(first_child(), sketch_type),
        }
    }

    pub fn to_field(&self, schema: &Schema) -> DaftResult<Field> {
        match self {
            Self::Count(expr, ..) | Self::CountDistinct(expr) => {
                let field = expr.to_field(schema)?;
                Ok(Field::new(field.name.as_str(), DataType::UInt64))
            }
            Self::Sum(expr) => {
                let field = expr.to_field(schema)?;
                Ok(Field::new(
                    field.name.as_str(),
                    try_sum_supertype(&field.dtype)?,
                ))
            }

            Self::ApproxPercentile(ApproxPercentileParams {
                child: expr,
                percentiles,
                force_list_output,
            }) => {
                let field = expr.to_field(schema)?;
                Ok(Field::new(
                    field.name.as_str(),
                    match &field.dtype {
                        dt if dt.is_numeric() => if percentiles.len() > 1 || *force_list_output {
                            DataType::FixedSizeList(Box::new(DataType::Float64), percentiles.len())
                        } else {
                            DataType::Float64
                        },
                        other => {
                            return Err(DaftError::TypeError(format!(
                                "Expected input to approx_percentiles() to be numeric but received dtype {} for column \"{}\"",
                                other, field.name,
                            )))
                        }
                    },
                ))
            }
            Self::ApproxCountDistinct(expr) => {
                let field = expr.to_field(schema)?;
                Ok(Field::new(field.name.as_str(), DataType::UInt64))
            }
            Self::ApproxSketch(expr, sketch_type) => {
                let field = expr.to_field(schema)?;
                let dtype = match sketch_type {
                    SketchType::DDSketch => {
                        if !field.dtype.is_numeric() {
                            return Err(DaftError::TypeError(format!(
                                r#"Expected input to approx_sketch() to be numeric but received dtype {} for column "{}""#,
                                field.dtype, field.name,
                            )));
                        }
                        DataType::from(&*daft_sketch::ARROW2_DDSKETCH_DTYPE)
                    }
                    SketchType::HyperLogLog => daft_core::array::ops::HLL_SKETCH_DTYPE,
                };
                Ok(Field::new(field.name, dtype))
            }
            Self::MergeSketch(expr, sketch_type) => {
                let field = expr.to_field(schema)?;
                let dtype = match sketch_type {
                    SketchType::DDSketch => {
                        if let DataType::Struct(..) = field.dtype {
                            field.dtype
                        } else {
                            return Err(DaftError::TypeError(format!(
                                "Expected input to merge_sketch() to be struct but received dtype {} for column \"{}\"",
                                field.dtype, field.name,
                            )));
                        }
                    }
                    SketchType::HyperLogLog => DataType::UInt64,
                };
                Ok(Field::new(field.name, dtype))
            }
            Self::Mean(expr) => {
                let field = expr.to_field(schema)?;
                Ok(Field::new(
                    field.name.as_str(),
                    try_mean_aggregation_supertype(&field.dtype)?,
                ))
            }
            Self::Stddev(expr) => {
                let field = expr.to_field(schema)?;
                Ok(Field::new(
                    field.name.as_str(),
                    try_stddev_aggregation_supertype(&field.dtype)?,
                ))
            }

            Self::Min(expr) | Self::Max(expr) | Self::AnyValue(expr, _) => {
                let field = expr.to_field(schema)?;
                Ok(Field::new(field.name.as_str(), field.dtype))
            }

            Self::List(expr) | Self::Set(expr) => expr.to_field(schema)?.to_list_field(),

            Self::BoolAnd(expr) | Self::BoolOr(expr) => {
                let field = expr.to_field(schema)?;
                Ok(Field::new(field.name.as_str(), DataType::Boolean))
            }

            Self::Concat(expr) => {
                let field = expr.to_field(schema)?;
                match field.dtype {
                    DataType::List(..) => Ok(field),
                    DataType::Utf8 => Ok(field),
                    #[cfg(feature = "python")]
                    DataType::Python => Ok(field),
                    _ => Err(DaftError::TypeError(format!(
                        "We can only perform List Concat Agg on List or Python Types, got dtype {} for column \"{}\"",
                        field.dtype, field.name
                    ))),
                }
            }
            Self::MapGroups { func, inputs } => func.to_field(inputs.as_slice(), schema, func),
        }
    }
}

impl From<&AggExpr> for ExprRef {
    fn from(agg_expr: &AggExpr) -> Self {
        Self::new(Expr::Agg(agg_expr.clone()))
    }
}

impl From<UnresolvedColumn> for ExprRef {
    fn from(col: UnresolvedColumn) -> Self {
        Self::new(Expr::Column(Column::Unresolved(col)))
    }
}
impl From<ResolvedColumn> for ExprRef {
    fn from(col: ResolvedColumn) -> Self {
        Self::new(Expr::Column(Column::Resolved(col)))
    }
}

impl From<Column> for ExprRef {
    fn from(col: Column) -> Self {
        Self::new(Expr::Column(col))
    }
}

impl AsRef<Self> for Expr {
    fn as_ref(&self) -> &Self {
        self
    }
}

impl Expr {
    pub fn arced(self) -> ExprRef {
        Arc::new(self)
    }

    pub fn alias<S: Into<Arc<str>>>(self: &ExprRef, name: S) -> ExprRef {
        Self::Alias(self.clone(), name.into()).into()
    }

    pub fn if_else(self: ExprRef, if_true: ExprRef, if_false: ExprRef) -> ExprRef {
        Self::IfElse {
            if_true,
            if_false,
            predicate: self,
        }
        .into()
    }

    pub fn cast(self: ExprRef, dtype: &DataType) -> ExprRef {
        Self::Cast(self, dtype.clone()).into()
    }

    pub fn count(self: ExprRef, mode: CountMode) -> ExprRef {
        Self::Agg(AggExpr::Count(self, mode)).into()
    }

    pub fn count_distinct(self: ExprRef) -> ExprRef {
        Self::Agg(AggExpr::CountDistinct(self)).into()
    }

    pub fn sum(self: ExprRef) -> ExprRef {
        Self::Agg(AggExpr::Sum(self)).into()
    }

    pub fn approx_count_distinct(self: ExprRef) -> ExprRef {
        Self::Agg(AggExpr::ApproxCountDistinct(self)).into()
    }

    pub fn approx_percentiles(
        self: ExprRef,
        percentiles: &[f64],
        force_list_output: bool,
    ) -> ExprRef {
        Self::Agg(AggExpr::ApproxPercentile(ApproxPercentileParams {
            child: self,
            percentiles: percentiles.iter().map(|f| FloatWrapper(*f)).collect(),
            force_list_output,
        }))
        .into()
    }

    pub fn sketch_percentile(
        self: ExprRef,
        percentiles: &[f64],
        force_list_output: bool,
    ) -> ExprRef {
        Self::Function {
            func: FunctionExpr::Sketch(SketchExpr::Percentile {
                percentiles: HashableVecPercentiles(percentiles.to_vec()),
                force_list_output,
            }),
            inputs: vec![self],
        }
        .into()
    }

    pub fn mean(self: ExprRef) -> ExprRef {
        Self::Agg(AggExpr::Mean(self)).into()
    }

    pub fn stddev(self: ExprRef) -> ExprRef {
        Self::Agg(AggExpr::Stddev(self)).into()
    }

    pub fn min(self: ExprRef) -> ExprRef {
        Self::Agg(AggExpr::Min(self)).into()
    }

    pub fn max(self: ExprRef) -> ExprRef {
        Self::Agg(AggExpr::Max(self)).into()
    }

    pub fn bool_and(self: ExprRef) -> ExprRef {
        Arc::new(Self::Agg(AggExpr::BoolAnd(self)))
    }

    pub fn bool_or(self: ExprRef) -> ExprRef {
        Arc::new(Self::Agg(AggExpr::BoolOr(self)))
    }

    pub fn any_value(self: ExprRef, ignore_nulls: bool) -> ExprRef {
        Self::Agg(AggExpr::AnyValue(self, ignore_nulls)).into()
    }

    pub fn agg_list(self: ExprRef) -> ExprRef {
        Self::Agg(AggExpr::List(self)).into()
    }

    pub fn agg_set(self: ExprRef) -> ExprRef {
        Self::Agg(AggExpr::Set(self)).into()
    }

    pub fn agg_concat(self: ExprRef) -> ExprRef {
        Self::Agg(AggExpr::Concat(self)).into()
    }

    #[allow(clippy::should_implement_trait)]
    pub fn not(self: ExprRef) -> ExprRef {
        Self::Not(self).into()
    }

    pub fn is_null(self: ExprRef) -> ExprRef {
        Self::IsNull(self).into()
    }

    pub fn not_null(self: ExprRef) -> ExprRef {
        Self::NotNull(self).into()
    }

    pub fn fill_null(self: ExprRef, fill_value: ExprRef) -> ExprRef {
        Self::FillNull(self, fill_value).into()
    }

    pub fn is_in(self: ExprRef, items: Vec<ExprRef>) -> ExprRef {
        Self::IsIn(self, items).into()
    }

    pub fn between(self: ExprRef, lower: ExprRef, upper: ExprRef) -> ExprRef {
        Self::Between(self, lower, upper).into()
    }

    pub fn eq(self: ExprRef, other: ExprRef) -> ExprRef {
        binary_op(Operator::Eq, self, other)
    }

    pub fn not_eq(self: ExprRef, other: ExprRef) -> ExprRef {
        binary_op(Operator::NotEq, self, other)
    }

    pub fn and(self: ExprRef, other: ExprRef) -> ExprRef {
        binary_op(Operator::And, self, other)
    }

    pub fn or(self: ExprRef, other: ExprRef) -> ExprRef {
        binary_op(Operator::Or, self, other)
    }

    pub fn lt(self: ExprRef, other: ExprRef) -> ExprRef {
        binary_op(Operator::Lt, self, other)
    }

    pub fn lt_eq(self: ExprRef, other: ExprRef) -> ExprRef {
        binary_op(Operator::LtEq, self, other)
    }

    pub fn gt(self: ExprRef, other: ExprRef) -> ExprRef {
        binary_op(Operator::Gt, self, other)
    }

    pub fn gt_eq(self: ExprRef, other: ExprRef) -> ExprRef {
        binary_op(Operator::GtEq, self, other)
    }
    pub fn in_subquery(self: ExprRef, subquery: Subquery) -> ExprRef {
        Self::InSubquery(self, subquery).into()
    }

    pub fn semantic_id(&self, schema: &Schema) -> FieldID {
        match self {
            // Base case - anonymous column reference.
            // Look up the column name in the provided schema and get its field ID.
            Self::Column(Column::Unresolved(UnresolvedColumn {
                name,
                plan_ref: PlanRef::Alias(alias),
                ..
            })) => FieldID::new(format!("{alias}.{name}")),

            Self::Column(Column::Unresolved(UnresolvedColumn {
                name,
                plan_ref: PlanRef::Id(id),
                ..
            })) => FieldID::new(format!("{id}.{name}")),

            Self::Column(Column::Unresolved(UnresolvedColumn {
                name,
                plan_ref: PlanRef::Unqualified,
                ..
            })) => FieldID::new(&**name),

            Self::Column(Column::Resolved(ResolvedColumn::Basic(name))) => FieldID::new(&**name),

            Self::Column(Column::Resolved(ResolvedColumn::JoinSide(name, side))) => {
                FieldID::new(format!("{side}.{name}"))
            }

            Self::Column(Column::Resolved(ResolvedColumn::OuterRef(
                Field { name, .. },
                PlanRef::Alias(alias),
            ))) => FieldID::new(format!("outer.{alias}.{name}")),
            Self::Column(Column::Resolved(ResolvedColumn::OuterRef(
                Field { name, .. },
                PlanRef::Id(id),
            ))) => FieldID::new(format!("outer.{id}.{name}")),
            Self::Column(Column::Resolved(ResolvedColumn::OuterRef(
                Field { name, .. },
                PlanRef::Unqualified,
            ))) => FieldID::new(format!("outer.{name}")),

            // Base case - literal.
            Self::Literal(value) => FieldID::new(format!("Literal({value:?})")),

            // Recursive cases.
            Self::Cast(expr, dtype) => {
                let child_id = expr.semantic_id(schema);
                FieldID::new(format!("{child_id}.cast({dtype})"))
            }
            Self::Not(expr) => {
                let child_id = expr.semantic_id(schema);
                FieldID::new(format!("{child_id}.not()"))
            }
            Self::IsNull(expr) => {
                let child_id = expr.semantic_id(schema);
                FieldID::new(format!("{child_id}.is_null()"))
            }
            Self::NotNull(expr) => {
                let child_id = expr.semantic_id(schema);
                FieldID::new(format!("{child_id}.not_null()"))
            }
            Self::FillNull(expr, fill_value) => {
                let child_id = expr.semantic_id(schema);
                let fill_value_id = fill_value.semantic_id(schema);
                FieldID::new(format!("{child_id}.fill_null({fill_value_id})"))
            }
            Self::IsIn(expr, items) => {
                let child_id = expr.semantic_id(schema);
                let items_id = items.iter().fold(String::new(), |acc, item| {
                    format!("{},{}", acc, item.semantic_id(schema))
                });

                FieldID::new(format!("{child_id}.is_in({items_id})"))
            }
            Self::List(items) => {
                let items_id = items.iter().fold(String::new(), |acc, item| {
                    format!("{},{}", acc, item.semantic_id(schema))
                });
                FieldID::new(format!("List({items_id})"))
            }
            Self::Between(expr, lower, upper) => {
                let child_id = expr.semantic_id(schema);
                let lower_id = lower.semantic_id(schema);
                let upper_id = upper.semantic_id(schema);
                FieldID::new(format!("{child_id}.between({lower_id},{upper_id})"))
            }
            Self::Function { func, inputs } => function_semantic_id(func, inputs, schema),
            Self::BinaryOp { op, left, right } => {
                let left_id = left.semantic_id(schema);
                let right_id = right.semantic_id(schema);
                // TODO: check for symmetry here.
                FieldID::new(format!("({left_id} {op} {right_id})"))
            }
            Self::IfElse {
                if_true,
                if_false,
                predicate,
            } => {
                let if_true = if_true.semantic_id(schema);
                let if_false = if_false.semantic_id(schema);
                let predicate = predicate.semantic_id(schema);
                FieldID::new(format!("({if_true} if {predicate} else {if_false})"))
            }
            // Alias: ID does not change.
            Self::Alias(expr, ..) => expr.semantic_id(schema),
            // Agg: Separate path.
            Self::Agg(agg_expr) => agg_expr.semantic_id(schema),
            Self::ScalarFunction(sf) => scalar_function_semantic_id(sf, schema),
            Self::Subquery(subquery) => subquery.semantic_id(),
            Self::InSubquery(expr, subquery) => {
                let child_id = expr.semantic_id(schema);
                let subquery_id = subquery.semantic_id();

                FieldID::new(format!("({child_id} IN {subquery_id})"))
            }
            Self::Exists(subquery) => {
                let subquery_id = subquery.semantic_id();

                FieldID::new(format!("(EXISTS {subquery_id})"))
            }
        }
    }

    pub fn children(&self) -> Vec<ExprRef> {
        match self {
            // No children.
            Self::Column(..) | Self::Literal(..) | Self::Subquery(..) | Self::Exists(..) => vec![],

            // One child.
            Self::Not(expr)
            | Self::IsNull(expr)
            | Self::NotNull(expr)
            | Self::Cast(expr, ..)
            | Self::Alias(expr, ..)
            | Self::InSubquery(expr, _) => {
                vec![expr.clone()]
            }
            Self::Agg(agg_expr) => agg_expr.children(),

            // Multiple children.
            Self::Function { inputs, .. } => inputs.clone(),
            Self::BinaryOp { left, right, .. } => {
                vec![left.clone(), right.clone()]
            }
            Self::IsIn(expr, items) => std::iter::once(expr.clone())
                .chain(items.iter().cloned())
                .collect::<Vec<_>>(),
            Self::List(items) => items.clone(),
            Self::Between(expr, lower, upper) => vec![expr.clone(), lower.clone(), upper.clone()],
            Self::IfElse {
                if_true,
                if_false,
                predicate,
            } => {
                vec![if_true.clone(), if_false.clone(), predicate.clone()]
            }
            Self::FillNull(expr, fill_value) => vec![expr.clone(), fill_value.clone()],
            Self::ScalarFunction(sf) => sf.inputs.clone(),
        }
    }

    pub fn with_new_children(&self, children: Vec<ExprRef>) -> Self {
        match self {
            // no children
            Self::Column(..) | Self::Literal(..) | Self::Subquery(..) | Self::Exists(..) => {
                assert!(children.is_empty(), "Should have no children");
                self.clone()
            }
            // 1 child
            Self::Not(..) => Self::Not(children.first().expect("Should have 1 child").clone()),
            Self::Alias(.., name) => Self::Alias(
                children.first().expect("Should have 1 child").clone(),
                name.clone(),
            ),
            Self::IsNull(..) => {
                Self::IsNull(children.first().expect("Should have 1 child").clone())
            }
            Self::NotNull(..) => {
                Self::NotNull(children.first().expect("Should have 1 child").clone())
            }
            Self::Cast(.., dtype) => Self::Cast(
                children.first().expect("Should have 1 child").clone(),
                dtype.clone(),
            ),
            Self::InSubquery(_, subquery) => Self::InSubquery(
                children.first().expect("Should have 1 child").clone(),
                subquery.clone(),
            ),
            // 2 children
            Self::BinaryOp { op, .. } => Self::BinaryOp {
                op: *op,
                left: children.first().expect("Should have 1 child").clone(),
                right: children.get(1).expect("Should have 2 child").clone(),
            },
            Self::IsIn(_, old_children) => {
                assert_eq!(
                    children.len(),
                    old_children.len() + 1,
                    "Should have same number of children"
                );
                let mut children_iter = children.into_iter();
                let expr = children_iter.next().expect("Should have 1 child");
                let items = children_iter.collect();

                Self::IsIn(expr, items)
            }
            Self::List(children_old) => {
                let c_len = children.len();
                let c_len_old = children_old.len();
                assert_eq!(
                    c_len, c_len_old,
                    "Should have same number of children ({c_len_old}), found ({c_len})"
                );
                Self::List(children)
            }
            Self::Between(..) => Self::Between(
                children.first().expect("Should have 1 child").clone(),
                children.get(1).expect("Should have 2 child").clone(),
                children.get(2).expect("Should have 3 child").clone(),
            ),
            Self::FillNull(..) => Self::FillNull(
                children.first().expect("Should have 1 child").clone(),
                children.get(1).expect("Should have 2 child").clone(),
            ),
            // ternary
            Self::IfElse { .. } => Self::IfElse {
                if_true: children.first().expect("Should have 1 child").clone(),
                if_false: children.get(1).expect("Should have 2 child").clone(),
                predicate: children.get(2).expect("Should have 3 child").clone(),
            },
            // N-ary
            Self::Agg(agg_expr) => Self::Agg(agg_expr.with_new_children(children)),
            Self::Function {
                func,
                inputs: old_children,
            } => {
                assert!(
                    children.len() == old_children.len(),
                    "Should have same number of children"
                );
                Self::Function {
                    func: func.clone(),
                    inputs: children,
                }
            }
            Self::ScalarFunction(sf) => {
                assert!(
                    children.len() == sf.inputs.len(),
                    "Should have same number of children"
                );

                Self::ScalarFunction(crate::functions::ScalarFunction {
                    udf: sf.udf.clone(),
                    inputs: children,
                })
            }
        }
    }

    pub fn to_field(&self, schema: &Schema) -> DaftResult<Field> {
        match self {
            Self::Alias(expr, name) => Ok(Field::new(name.as_ref(), expr.get_type(schema)?)),
            Self::Agg(agg_expr) => agg_expr.to_field(schema),
            Self::Cast(expr, dtype) => Ok(Field::new(expr.name(), dtype.clone())),
            Self::Column(Column::Unresolved(UnresolvedColumn {
                name,
                plan_schema: Some(plan_schema),
                ..
            })) => plan_schema.get_field(name).cloned(),
            Self::Column(Column::Unresolved(UnresolvedColumn {
                name,
                plan_schema: None,
                ..
            })) => schema.get_field(name).cloned(),

            Self::Column(Column::Resolved(ResolvedColumn::Basic(name))) => {
                schema.get_field(name).cloned()
            }
            Self::Column(Column::Resolved(ResolvedColumn::JoinSide(field, ..))) => {
                Ok(field.clone())
            }

            Self::Column(Column::Resolved(ResolvedColumn::OuterRef(field, _))) => Ok(field.clone()),
            Self::Not(expr) => {
                let child_field = expr.to_field(schema)?;
                match child_field.dtype {
                    DataType::Boolean => Ok(Field::new(expr.name(), DataType::Boolean)),
                    _ => Err(DaftError::TypeError(format!(
                        "Expected argument to be a Boolean expression, but received {child_field}",
                    ))),
                }
            }
            Self::IsNull(expr) => Ok(Field::new(expr.name(), DataType::Boolean)),
            Self::NotNull(expr) => Ok(Field::new(expr.name(), DataType::Boolean)),
            Self::FillNull(expr, fill_value) => {
                let expr_field = expr.to_field(schema)?;
                let fill_value_field = fill_value.to_field(schema)?;
                match try_get_supertype(&expr_field.dtype, &fill_value_field.dtype) {
                    Ok(supertype) => Ok(Field::new(expr_field.name.as_str(), supertype)),
                    Err(_) => Err(DaftError::TypeError(format!(
                        "Expected expr and fill_value arguments for fill_null to be castable to the same supertype, but received {expr_field} and {fill_value_field}",
                    )))
                }
            }
            Self::IsIn(expr, items) => {
                // Use the expr's field name, and infer membership op type.
                let list_dtype = try_compute_is_in_type(items, schema)?.unwrap_or(DataType::Null);
                let expr_field = expr.to_field(schema)?;
                let expr_type = &expr_field.dtype;
                let field_name = &expr_field.name;
                let field_type = InferDataType::from(expr_type)
                    .membership_op(&(&list_dtype).into())?
                    .0;
                Ok(Field::new(field_name, field_type))
            }
            Self::List(items) => {
                // Use "list" as the field name, and infer list type from items.
                let field_name = "list";
                let field_types = items
                    .iter()
                    .map(|e| e.get_type(schema))
                    .collect::<DaftResult<Vec<_>>>()?;
                let field_type = try_get_collection_supertype(&field_types)?;
                Ok(Field::new(field_name, DataType::new_list(field_type)))
            }
            Self::Between(value, lower, upper) => {
                let value_field = value.to_field(schema)?;
                let lower_field = lower.to_field(schema)?;
                let upper_field = upper.to_field(schema)?;
                let (lower_result_type, _intermediate, _comp_type) =
                    InferDataType::from(&value_field.dtype)
                        .membership_op(&InferDataType::from(&lower_field.dtype))?;
                let (upper_result_type, _intermediate, _comp_type) =
                    InferDataType::from(&value_field.dtype)
                        .membership_op(&InferDataType::from(&upper_field.dtype))?;
                let (result_type, _intermediate, _comp_type) =
                    InferDataType::from(&lower_result_type)
                        .membership_op(&InferDataType::from(&upper_result_type))?;
                Ok(Field::new(value_field.name.as_str(), result_type))
            }
            Self::Literal(value) => Ok(Field::new("literal", value.get_type())),
            Self::Function { func, inputs } => func.to_field(inputs.as_slice(), schema, func),
            Self::ScalarFunction(sf) => sf.to_field(schema),
            Self::BinaryOp { op, left, right } => {
                let left_field = left.to_field(schema)?;
                let right_field = right.to_field(schema)?;

                match op {
                    // Logical operations
                    Operator::And | Operator::Or | Operator::Xor => {
                        let result_type = InferDataType::from(&left_field.dtype)
                            .logical_op(&InferDataType::from(&right_field.dtype))?;
                        Ok(Field::new(left_field.name.as_str(), result_type))
                    }

                    // Comparison operations
                    Operator::Lt
                    | Operator::Gt
                    | Operator::Eq
                    | Operator::NotEq
                    | Operator::LtEq
                    | Operator::GtEq
                    | Operator::EqNullSafe => {
                        let (result_type, _intermediate, _comp_type) =
                            InferDataType::from(&left_field.dtype)
                                .comparison_op(&InferDataType::from(&right_field.dtype))?;
                        Ok(Field::new(left_field.name.as_str(), result_type))
                    }

                    // Arithmetic operations
                    Operator::Plus => {
                        let result_type = (InferDataType::from(&left_field.dtype)
                            + InferDataType::from(&right_field.dtype))?;
                        Ok(Field::new(left_field.name.as_str(), result_type))
                    }
                    Operator::Minus => {
                        let result_type = (InferDataType::from(&left_field.dtype)
                            - InferDataType::from(&right_field.dtype))?;
                        Ok(Field::new(left_field.name.as_str(), result_type))
                    }
                    Operator::Multiply => {
                        let result_type = (InferDataType::from(&left_field.dtype)
                            * InferDataType::from(&right_field.dtype))?;
                        Ok(Field::new(left_field.name.as_str(), result_type))
                    }
                    Operator::TrueDivide => {
                        let result_type = (InferDataType::from(&left_field.dtype)
                            / InferDataType::from(&right_field.dtype))?;
                        Ok(Field::new(left_field.name.as_str(), result_type))
                    }
                    Operator::Modulus => {
                        let result_type = (InferDataType::from(&left_field.dtype)
                            % InferDataType::from(&right_field.dtype))?;
                        Ok(Field::new(left_field.name.as_str(), result_type))
                    }
                    Operator::ShiftLeft => {
                        let result_type = (InferDataType::from(&left_field.dtype)
                            << InferDataType::from(&right_field.dtype))?;
                        Ok(Field::new(left_field.name.as_str(), result_type))
                    }
                    Operator::ShiftRight => {
                        let result_type = (InferDataType::from(&left_field.dtype)
                            >> InferDataType::from(&right_field.dtype))?;
                        Ok(Field::new(left_field.name.as_str(), result_type))
                    }
                    Operator::FloorDivide => {
                        let result_type = (InferDataType::from(&left_field.dtype)
                            .floor_div(&InferDataType::from(&right_field.dtype)))?;
                        Ok(Field::new(left_field.name.as_str(), result_type))
                    }
                }
            }
            Self::IfElse {
                if_true,
                if_false,
                predicate,
            } => {
                let predicate_field = predicate.to_field(schema)?;
                if predicate_field.dtype != DataType::Boolean {
                    return Err(DaftError::TypeError(format!(
                        "Expected predicate for if_else to be boolean but received {predicate_field}",
                    )));
                }
                match predicate.as_ref() {
                    Self::Literal(lit::LiteralValue::Boolean(true)) => if_true.to_field(schema),
                    Self::Literal(lit::LiteralValue::Boolean(false)) => {
                        Ok(if_false.to_field(schema)?.rename(if_true.name()))
                    }
                    _ => {
                        let if_true_field = if_true.to_field(schema)?;
                        let if_false_field = if_false.to_field(schema)?;
                        match try_get_supertype(&if_true_field.dtype, &if_false_field.dtype) {
                            Ok(supertype) => Ok(Field::new(if_true_field.name, supertype)),
                            Err(_) => Err(DaftError::TypeError(format!("Expected if_true and if_false arguments for if_else to be castable to the same supertype, but received {if_true_field} and {if_false_field}")))
                        }
                    }
                }
            }
            Self::Subquery(subquery) => {
                let subquery_schema = subquery.schema();
                if subquery_schema.len() != 1 {
                    return Err(DaftError::TypeError(format!(
                        "Expected subquery to return a single column but received {subquery_schema}",
                    )));
                }
                let (_, first_field) = subquery_schema.fields.first().unwrap();

                Ok(first_field.clone())
            }
            Self::InSubquery(expr, _) => Ok(Field::new(expr.name(), DataType::Boolean)),
            Self::Exists(_) => Ok(Field::new("exists", DataType::Boolean)),
        }
    }

    pub fn name(&self) -> &str {
        match self {
            Self::Alias(.., name) => name.as_ref(),
            Self::Agg(agg_expr) => agg_expr.name(),
            Self::Cast(expr, ..) => expr.name(),
            Self::Column(Column::Unresolved(UnresolvedColumn { name, .. })) => name.as_ref(),
            Self::Column(Column::Resolved(ResolvedColumn::Basic(name))) => name.as_ref(),
<<<<<<< HEAD
            Self::Column(Column::Resolved(ResolvedColumn::JoinSide(Field { name, .. }, ..))) => {
                name.as_ref()
            }
            Self::Column(Column::Resolved(ResolvedColumn::OuterRef(Field { name, .. }))) => {
=======
            Self::Column(Column::Resolved(ResolvedColumn::JoinSide(name, ..))) => name.as_ref(),
            Self::Column(Column::Resolved(ResolvedColumn::OuterRef(Field { name, .. }, _))) => {
>>>>>>> 4abe1262
                name.as_ref()
            }
            Self::Not(expr) => expr.name(),
            Self::IsNull(expr) => expr.name(),
            Self::NotNull(expr) => expr.name(),
            Self::FillNull(expr, ..) => expr.name(),
            Self::IsIn(expr, ..) => expr.name(),
            Self::Between(expr, ..) => expr.name(),
            Self::Literal(..) => "literal",
            Self::List(..) => "list",
            Self::Function { func, inputs } => match func {
                FunctionExpr::Struct(StructExpr::Get(name)) => name,
                _ => inputs.first().unwrap().name(),
            },
            Self::ScalarFunction(func) => match func.name() {
                "struct" => "struct", // FIXME: make struct its own expr variant
                "monotonically_increasing_id" => "monotonically_increasing_id", // Special case for functions with no inputs
                _ => func.inputs.first().unwrap().name(),
            },
            Self::BinaryOp {
                op: _,
                left,
                right: _,
            } => left.name(),
            Self::IfElse { if_true, .. } => if_true.name(),
            Self::Subquery(subquery) => subquery.name(),
            Self::InSubquery(expr, _) => expr.name(),
            Self::Exists(subquery) => subquery.name(),
        }
    }

    pub fn get_type(&self, schema: &Schema) -> DaftResult<DataType> {
        Ok(self.to_field(schema)?.dtype)
    }

    pub fn input_mapping(self: &Arc<Self>) -> Option<String> {
        let required_columns = get_required_columns(self);
        let requires_computation = requires_computation(self);

        // Return the required column only if:
        //   1. There is only one required column
        //   2. No computation is run on this required column
        match (&required_columns[..], requires_computation) {
            ([required_col], false) => Some(required_col.to_string()),
            _ => None,
        }
    }

    pub fn to_sql(&self) -> Option<String> {
        fn to_sql_inner<W: Write>(expr: &Expr, buffer: &mut W) -> io::Result<()> {
            match expr {
                Expr::Column(Column::Resolved(ResolvedColumn::Basic(name))) => {
                    write!(buffer, "{}", name)
                }
                Expr::Literal(lit) => lit.display_sql(buffer),
                Expr::Alias(inner, ..) => to_sql_inner(inner, buffer),
                Expr::BinaryOp { op, left, right } => {
                    to_sql_inner(left, buffer)?;
                    let op = match op {
                        Operator::Eq => "=",
                        Operator::EqNullSafe => "<=>",
                        Operator::NotEq => "!=",
                        Operator::Lt => "<",
                        Operator::LtEq => "<=",
                        Operator::Gt => ">",
                        Operator::GtEq => ">=",
                        Operator::And => "AND",
                        Operator::Or => "OR",
                        Operator::ShiftLeft => "<<",
                        Operator::ShiftRight => ">>",
                        _ => {
                            return Err(io::Error::other(
                                "Unsupported operator for SQL translation",
                            ))
                        }
                    };
                    write!(buffer, " {} ", op)?;
                    to_sql_inner(right, buffer)
                }
                Expr::Not(inner) => {
                    write!(buffer, "NOT (")?;
                    to_sql_inner(inner, buffer)?;
                    write!(buffer, ")")
                }
                Expr::IsNull(inner) => {
                    write!(buffer, "(")?;
                    to_sql_inner(inner, buffer)?;
                    write!(buffer, ") IS NULL")
                }
                Expr::NotNull(inner) => {
                    write!(buffer, "(")?;
                    to_sql_inner(inner, buffer)?;
                    write!(buffer, ") IS NOT NULL")
                }
                // TODO: Implement SQL translations for these expressions if possible
                Expr::IfElse { .. }
                | Expr::Agg(..)
                | Expr::Cast(..)
                | Expr::IsIn(..)
                | Expr::List(..)
                | Expr::Between(..)
                | Expr::Function { .. }
                | Expr::FillNull(..)
                | Expr::ScalarFunction { .. }
                | Expr::Subquery(..)
                | Expr::InSubquery(..)
                | Expr::Exists(..)
                | Expr::Column(..) => Err(io::Error::other(
                    "Unsupported expression for SQL translation",
                )),
            }
        }

        let mut buffer = Vec::new();
        to_sql_inner(self, &mut buffer)
            .ok()
            .and_then(|()| String::from_utf8(buffer).ok())
    }

    /// Returns the literal value if this is a literal expression, otherwise none.
    pub fn as_literal(&self) -> Option<&lit::LiteralValue> {
        match self {
            Self::Literal(lit) => Some(lit),
            _ => None,
        }
    }

    /// Returns the list vector if this is a list expression, otherwise none.
    pub fn as_list(&self) -> Option<&Vec<ExprRef>> {
        match self {
            Self::List(items) => Some(items),
            _ => None,
        }
    }

    pub fn has_compute(&self) -> bool {
        match self {
            Self::Column(..) => false,
            Self::Literal(..) => false,
            Self::Subquery(..) => false,
            Self::Exists(..) => false,
            Self::Function { .. } => true,
            Self::ScalarFunction(..) => true,
            Self::Agg(_) => true,
            Self::IsIn(..) => true,
            Self::Between(..) => true,
            Self::BinaryOp { .. } => true,
            Self::Alias(expr, ..) => expr.has_compute(),
            Self::Cast(expr, ..) => expr.has_compute(),
            Self::Not(expr) => expr.has_compute(),
            Self::IsNull(expr) => expr.has_compute(),
            Self::NotNull(expr) => expr.has_compute(),
            Self::FillNull(expr, fill_value) => expr.has_compute() || fill_value.has_compute(),
            Self::IfElse {
                if_true,
                if_false,
                predicate,
            } => if_true.has_compute() || if_false.has_compute() || predicate.has_compute(),
            Self::InSubquery(expr, _) => expr.has_compute(),
            Self::List(..) => true,
        }
    }

    pub fn eq_null_safe(self: ExprRef, other: ExprRef) -> ExprRef {
        binary_op(Operator::EqNullSafe, self, other)
    }

    pub fn to_left_cols(self: ExprRef, schema: SchemaRef) -> DaftResult<ExprRef> {
        Ok(self
            .transform(|e| match e.as_ref() {
                Self::Column(Column::Resolved(ResolvedColumn::Basic(name)))
                | Self::Column(Column::Unresolved(UnresolvedColumn { name, .. })) => {
                    Ok(Transformed::yes(left_col(schema.get_field(name)?.clone())))
                }
                _ => Ok(Transformed::no(e)),
            })?
            .data)
    }

    pub fn to_right_cols(self: ExprRef, schema: SchemaRef) -> DaftResult<ExprRef> {
        Ok(self
            .transform(|e| match e.as_ref() {
                Self::Column(Column::Resolved(ResolvedColumn::Basic(name)))
                | Self::Column(Column::Unresolved(UnresolvedColumn { name, .. })) => {
                    Ok(Transformed::yes(right_col(schema.get_field(name)?.clone())))
                }
                _ => Ok(Transformed::no(e)),
            })?
            .data)
    }
}

#[derive(Display, Debug, Copy, Clone, PartialEq, Eq, Serialize, Deserialize, Hash)]
pub enum Operator {
    #[display("==")]
    Eq,
    #[display("<=>")]
    EqNullSafe,
    #[display("!=")]
    NotEq,
    #[display("<")]
    Lt,
    #[display("<=")]
    LtEq,
    #[display(">")]
    Gt,
    #[display(">=")]
    GtEq,
    #[display("+")]
    Plus,
    #[display("-")]
    Minus,
    #[display("*")]
    Multiply,
    #[display("/")]
    TrueDivide,
    #[display("//")]
    FloorDivide,
    #[display("%")]
    Modulus,
    #[display("&")]
    And,
    #[display("|")]
    Or,
    #[display("^")]
    Xor,
    #[display("<<")]
    ShiftLeft,
    #[display(">>")]
    ShiftRight,
}

impl Operator {
    #![allow(dead_code)]
    pub(crate) fn is_comparison(&self) -> bool {
        matches!(
            self,
            Self::Eq
                | Self::EqNullSafe
                | Self::NotEq
                | Self::Lt
                | Self::LtEq
                | Self::Gt
                | Self::GtEq
                | Self::And
                | Self::Or
                | Self::Xor
        )
    }

    pub(crate) fn is_arithmetic(&self) -> bool {
        !(self.is_comparison())
    }
}

impl FromStr for Operator {
    type Err = DaftError;
    fn from_str(s: &str) -> Result<Self, Self::Err> {
        match s {
            "==" => Ok(Self::Eq),
            "!=" => Ok(Self::NotEq),
            "<" => Ok(Self::Lt),
            "<=" => Ok(Self::LtEq),
            ">" => Ok(Self::Gt),
            ">=" => Ok(Self::GtEq),
            "+" => Ok(Self::Plus),
            "-" => Ok(Self::Minus),
            "*" => Ok(Self::Multiply),
            "/" => Ok(Self::TrueDivide),
            "//" => Ok(Self::FloorDivide),
            "%" => Ok(Self::Modulus),
            "&" => Ok(Self::And),
            "|" => Ok(Self::Or),
            "^" => Ok(Self::Xor),
            "<<" => Ok(Self::ShiftLeft),
            ">>" => Ok(Self::ShiftRight),
            _ => Err(DaftError::ComputeError(format!("Invalid operator: {}", s))),
        }
    }
}

// Check if one set of columns is a reordering of the other
pub fn is_partition_compatible(a: &[ExprRef], b: &[ExprRef]) -> bool {
    // sort a and b by name
    let a_set: HashSet<&ExprRef> = HashSet::from_iter(a);
    let b_set: HashSet<&ExprRef> = HashSet::from_iter(b);
    a_set == b_set
}

pub fn has_agg(expr: &ExprRef) -> bool {
    expr.exists(|e| matches!(e.as_ref(), Expr::Agg(_)))
}

#[inline]
pub fn is_actor_pool_udf(expr: &ExprRef) -> bool {
    matches!(
        expr.as_ref(),
        Expr::Function {
            func: FunctionExpr::Python(PythonUDF {
                concurrency: Some(_),
                ..
            }),
            ..
        }
    )
}

pub fn count_actor_pool_udfs(exprs: &[ExprRef]) -> usize {
    exprs
        .iter()
        .map(|expr| {
            let mut count = 0;
            expr.apply(|e| {
                if is_actor_pool_udf(e) {
                    count += 1;
                }

                Ok(common_treenode::TreeNodeRecursion::Continue)
            })
            .unwrap();

            count
        })
        .sum()
}

pub fn estimated_selectivity(expr: &Expr, schema: &Schema) -> f64 {
    let estimate = match expr {
        // Boolean operations that filter rows
        Expr::BinaryOp { op, left, right } => {
            let left_selectivity = estimated_selectivity(left, schema);
            let right_selectivity = estimated_selectivity(right, schema);
            match op {
                // Fixed selectivity for all common comparisons
                Operator::Eq => 0.2,
                Operator::EqNullSafe => 0.2,
                Operator::NotEq => 0.8,
                Operator::Lt | Operator::LtEq | Operator::Gt | Operator::GtEq => 0.3,

                // Logical operators with fixed estimates
                // Use the minimum selectivity of the two operands for AND
                // This is a more conservative estimate than the product of the two selectivities,
                // because we cannot assume independence between the two operands.
                Operator::And => left_selectivity.min(right_selectivity),
                // P(A or B) = P(A) + P(B) - P(A and B)
                Operator::Or => left_selectivity
                    .mul_add(-right_selectivity, left_selectivity + right_selectivity),
                // P(A xor B) = P(A) + P(B) - 2 * P(A and B)
                Operator::Xor => 2.0f64.mul_add(
                    -(left_selectivity * right_selectivity),
                    left_selectivity + right_selectivity,
                ),

                // Non-boolean operators don't filter
                Operator::Plus
                | Operator::Minus
                | Operator::Multiply
                | Operator::TrueDivide
                | Operator::FloorDivide
                | Operator::Modulus
                | Operator::ShiftLeft
                | Operator::ShiftRight => 1.0,
            }
        }

        // Revert selectivity for NOT
        Expr::Not(expr) => 1.0 - estimated_selectivity(expr, schema),

        // Fixed selectivity for IS NULL and IS NOT NULL, assume not many nulls
        Expr::IsNull(_) => 0.05,
        Expr::NotNull(_) => 0.95,

        // All membership operations use same selectivity
        Expr::IsIn(_, _) | Expr::Between(_, _, _) | Expr::InSubquery(_, _) | Expr::Exists(_) => 0.2,

        // Pass through for expressions that wrap other expressions
        Expr::Cast(expr, _) | Expr::Alias(expr, _) => estimated_selectivity(expr, schema),

        // Boolean literals
        Expr::Literal(lit) => match lit {
            lit::LiteralValue::Boolean(true) => 1.0,
            lit::LiteralValue::Boolean(false) => 0.0,
            _ => 1.0,
        },

        // String contains
        Expr::ScalarFunction(ScalarFunction { udf, .. }) if udf.name() == "contains" => 0.1,

        // Everything else that could be boolean gets 0.2, non-boolean gets 1.0
        Expr::ScalarFunction(_)
        | Expr::Function { .. }
        | Expr::Column(_)
        | Expr::IfElse { .. }
        | Expr::FillNull(_, _) => match expr.to_field(schema) {
            Ok(field) if field.dtype == DataType::Boolean => 0.2,
            _ => 1.0,
        },

        // Everything else doesn't filter
        Expr::Subquery(_) => 1.0,
        Expr::Agg(_) => panic!("Aggregates are not allowed in WHERE clauses"),
        Expr::List(_) => 1.0,
    };

    // Lower bound to 1% to prevent overly selective estimate
    estimate.max(0.01)
}

pub fn exprs_to_schema(exprs: &[ExprRef], input_schema: SchemaRef) -> DaftResult<SchemaRef> {
    let fields = exprs
        .iter()
        .map(|e| e.to_field(&input_schema))
        .collect::<DaftResult<_>>()?;
    Ok(Arc::new(Schema::new(fields)?))
}

/// Adds aliases as appropriate to ensure that all expressions have unique names.
pub fn deduplicate_expr_names(exprs: &[ExprRef]) -> Vec<ExprRef> {
    let mut names_so_far = HashSet::new();

    exprs
        .iter()
        .map(|e| {
            let curr_name = e.name();

            let mut i = 0;
            let mut new_name = curr_name.to_string();

            while names_so_far.contains(&new_name) {
                i += 1;
                new_name = format!("{}_{}", curr_name, i);
            }

            names_so_far.insert(new_name.clone());

            if i == 0 {
                e.clone()
            } else {
                e.alias(new_name)
            }
        })
        .collect()
}

/// Asserts an expr slice is homogeneous and returns the type, or None if empty or all nulls.
/// None allows for context-dependent handling such as erroring or defaulting to Null.
fn try_compute_is_in_type(exprs: &[ExprRef], schema: &Schema) -> DaftResult<Option<DataType>> {
    let mut dtype: Option<DataType> = None;
    for expr in exprs {
        let other_dtype = expr.get_type(schema)?;
        // other is null, continue
        if other_dtype == DataType::Null {
            continue;
        }
        // other != null and dtype is unset -> set dtype
        if dtype.is_none() {
            dtype = Some(other_dtype);
            continue;
        }
        // other != null and dtype is set -> compare or err!
        if dtype.as_ref() != Some(&other_dtype) {
            return Err(DaftError::TypeError(format!("Expected all arguments to be of the same type {}, but found element with type {other_dtype}", dtype.unwrap())));
        }
    }
    Ok(dtype)
}<|MERGE_RESOLUTION|>--- conflicted
+++ resolved
@@ -1309,15 +1309,10 @@
             Self::Cast(expr, ..) => expr.name(),
             Self::Column(Column::Unresolved(UnresolvedColumn { name, .. })) => name.as_ref(),
             Self::Column(Column::Resolved(ResolvedColumn::Basic(name))) => name.as_ref(),
-<<<<<<< HEAD
             Self::Column(Column::Resolved(ResolvedColumn::JoinSide(Field { name, .. }, ..))) => {
                 name.as_ref()
             }
-            Self::Column(Column::Resolved(ResolvedColumn::OuterRef(Field { name, .. }))) => {
-=======
-            Self::Column(Column::Resolved(ResolvedColumn::JoinSide(name, ..))) => name.as_ref(),
             Self::Column(Column::Resolved(ResolvedColumn::OuterRef(Field { name, .. }, _))) => {
->>>>>>> 4abe1262
                 name.as_ref()
             }
             Self::Not(expr) => expr.name(),
