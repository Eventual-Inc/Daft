--- conflicted
+++ resolved
@@ -349,16 +349,11 @@
     #[display("rank")]
     Rank,
 
-<<<<<<< HEAD
-    #[display("dense_rank()")]
-    DenseRank(),
+    #[display("dense_rank")]
+    DenseRank,
 
     #[display("offset({_0}, {_1}, {_2:?})")]
     Offset(ExprRef, i64, Option<ExprRef>),
-=======
-    #[display("dense_rank")]
-    DenseRank,
->>>>>>> de3c2e28
 }
 
 #[derive(Debug, Clone, Copy, Serialize, Deserialize, PartialEq, Eq, Hash)]
@@ -699,26 +694,19 @@
     pub fn name(&self) -> &str {
         match self {
             Self::Agg(agg_expr) => agg_expr.name(),
-<<<<<<< HEAD
-            Self::RowNumber() => "row_number()",
-            Self::Rank() => "rank()",
-            Self::DenseRank() => "dense_rank()",
-            Self::Offset(expr, _, _) => expr.name(),
-=======
             Self::RowNumber => "row_number",
             Self::Rank => "rank",
             Self::DenseRank => "dense_rank",
->>>>>>> de3c2e28
+            Self::Offset(expr, _, _) => expr.name(),
         }
     }
 
     pub fn semantic_id(&self, schema: &Schema) -> FieldID {
         match self {
             Self::Agg(agg_expr) => agg_expr.semantic_id(schema),
-<<<<<<< HEAD
-            Self::RowNumber() => FieldID::new("row_number()"),
-            Self::Rank() => FieldID::new("rank()"),
-            Self::DenseRank() => FieldID::new("dense_rank()"),
+            Self::RowNumber => FieldID::new("row_number"),
+            Self::Rank => FieldID::new("rank"),
+            Self::DenseRank => FieldID::new("dense_rank"),
             Self::Offset(expr, offset, default) => {
                 let child_id = expr.semantic_id(schema);
                 let default_part = if let Some(default_expr) = default {
@@ -729,21 +717,15 @@
                 };
                 FieldID::new(format!("{child_id}.offset(offset={offset}{default_part})"))
             }
-=======
-            Self::RowNumber => FieldID::new("row_number"),
-            Self::Rank => FieldID::new("rank"),
-            Self::DenseRank => FieldID::new("dense_rank"),
->>>>>>> de3c2e28
         }
     }
 
     pub fn children(&self) -> Vec<ExprRef> {
         match self {
             Self::Agg(agg_expr) => agg_expr.children(),
-<<<<<<< HEAD
-            Self::RowNumber() => vec![],
-            Self::Rank() => vec![],
-            Self::DenseRank() => vec![],
+            Self::RowNumber => vec![],
+            Self::Rank => vec![],
+            Self::DenseRank => vec![],
             Self::Offset(expr, _, default) => {
                 let mut children = vec![expr.clone()];
                 if let Some(default_expr) = default {
@@ -751,21 +733,15 @@
                 }
                 children
             }
-=======
-            Self::RowNumber => vec![],
-            Self::Rank => vec![],
-            Self::DenseRank => vec![],
->>>>>>> de3c2e28
         }
     }
 
     pub fn with_new_children(&self, children: Vec<ExprRef>) -> Self {
         match self {
             Self::Agg(agg_expr) => Self::Agg(agg_expr.with_new_children(children)),
-<<<<<<< HEAD
-            Self::RowNumber() => Self::RowNumber(),
-            Self::Rank() => Self::Rank(),
-            Self::DenseRank() => Self::DenseRank(),
+            Self::RowNumber => Self::RowNumber,
+            Self::Rank => Self::Rank,
+            Self::DenseRank => Self::DenseRank,
             // Offset can have either one or two children:
             // 1. The first child is always the expression to offset
             // 2. The second child is the optional default value (if provided)
@@ -781,27 +757,16 @@
                 };
                 Self::Offset(expr, *offset, default)
             }
-=======
-            Self::RowNumber => Self::RowNumber,
-            Self::Rank => Self::Rank,
-            Self::DenseRank => Self::DenseRank,
->>>>>>> de3c2e28
         }
     }
 
     pub fn to_field(&self, schema: &Schema) -> DaftResult<Field> {
         match self {
             Self::Agg(agg_expr) => agg_expr.to_field(schema),
-<<<<<<< HEAD
-            Self::RowNumber() => Ok(Field::new("row_number()", DataType::UInt64)),
-            Self::Rank() => Ok(Field::new("rank()", DataType::UInt64)),
-            Self::DenseRank() => Ok(Field::new("dense_rank()", DataType::UInt64)),
-            Self::Offset(expr, _, _) => expr.to_field(schema),
-=======
             Self::RowNumber => Ok(Field::new("row_number", DataType::UInt64)),
             Self::Rank => Ok(Field::new("rank", DataType::UInt64)),
             Self::DenseRank => Ok(Field::new("dense_rank", DataType::UInt64)),
->>>>>>> de3c2e28
+            Self::Offset(expr, _, _) => expr.to_field(schema),
         }
     }
 }
