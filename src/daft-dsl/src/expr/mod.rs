pub mod window;

mod display;
#[cfg(test)]
mod tests;

use std::{
    any::Any,
    collections::HashSet,
    fmt::Formatter,
    hash::{DefaultHasher, Hash, Hasher},
    io::{self, Write},
    str::FromStr,
    sync::Arc,
};

use common_error::{DaftError, DaftResult};
use common_hashable_float_wrapper::FloatWrapper;
use common_treenode::{Transformed, TreeNode};
use daft_core::{
    datatypes::{
        try_mean_aggregation_supertype, try_stddev_aggregation_supertype, try_sum_supertype,
        InferDataType,
    },
    join::JoinSide,
    prelude::*,
    utils::supertype::{try_get_collection_supertype, try_get_supertype},
};
use derive_more::Display;
use serde::{Deserialize, Serialize};

use super::functions::FunctionExpr;
use crate::{
    functions::{
        function_display_without_formatter, function_semantic_id,
        python::PythonUDF,
        scalar_function_semantic_id,
        sketch::{HashableVecPercentiles, SketchExpr},
        struct_::StructExpr,
        FunctionEvaluator, ScalarFunction,
    },
    lit,
    optimization::{get_required_columns, requires_computation},
};

pub trait SubqueryPlan: std::fmt::Debug + std::fmt::Display + Send + Sync {
    fn as_any(&self) -> &dyn std::any::Any;
    fn as_any_arc(self: Arc<Self>) -> Arc<dyn Any + Send + Sync>;
    fn name(&self) -> &'static str;
    fn schema(&self) -> SchemaRef;
    fn dyn_eq(&self, other: &dyn SubqueryPlan) -> bool;
    fn dyn_hash(&self, state: &mut dyn Hasher);
}

#[derive(Display, Debug, Clone)]
pub struct Subquery {
    pub plan: Arc<dyn SubqueryPlan>,
}

impl Subquery {
    pub fn new<T: SubqueryPlan + 'static>(plan: T) -> Self {
        Self {
            plan: Arc::new(plan),
        }
    }

    pub fn schema(&self) -> SchemaRef {
        self.plan.schema()
    }
    pub fn name(&self) -> &'static str {
        self.plan.name()
    }

    pub fn semantic_id(&self) -> FieldID {
        let mut s = DefaultHasher::new();
        self.hash(&mut s);
        let hash = s.finish();

        FieldID::new(format!("subquery({}-{})", self.name(), hash))
    }
}

impl Serialize for Subquery {
    fn serialize<S: serde::Serializer>(&self, _: S) -> Result<S::Ok, S::Error> {
        Err(serde::ser::Error::custom("Subquery cannot be serialized"))
    }
}

impl<'de> Deserialize<'de> for Subquery {
    fn deserialize<D: serde::Deserializer<'de>>(_: D) -> Result<Self, D::Error> {
        Err(serde::de::Error::custom("Subquery cannot be deserialized"))
    }
}

impl PartialEq for Subquery {
    fn eq(&self, other: &Self) -> bool {
        self.plan.dyn_eq(other.plan.as_ref())
    }
}

impl Eq for Subquery {}

impl std::hash::Hash for Subquery {
    fn hash<H: std::hash::Hasher>(&self, state: &mut H) {
        self.plan.dyn_hash(state);
    }
}

#[derive(Debug, Clone, Serialize, Deserialize, PartialEq, Eq, Hash)]
pub enum Column {
    Unresolved(UnresolvedColumn),
    Resolved(ResolvedColumn),
}

/// Information about the logical plan node that a column comes from.
///
/// Used for resolving columns in the logical plan builder and subquery unnesting rule.
#[derive(Debug, Clone, Serialize, Deserialize, PartialEq, Eq, Hash)]
pub enum PlanRef {
    /// Corresponds to a SubqueryAlias
    Alias(Arc<str>),

    /// No specified source.
    ///
    /// Can either be from the immediate input or an outer scope.
    Unqualified,
    Id(usize),
}

/// Column that is not yet resolved to a scope.
///
/// Unresolved columns should only be used before logical plan construction
/// (e.g. in the DataFrame and SQL frontends and the logical plan builder).
///
/// Expressions are assumed to contain no unresolved columns by the time
/// they are used in a logical plan op, as well as subsequent steps such as
/// physical plan translation and execution.
///
/// The logical plan builder is responsible for resolving all Column::Unresolved
/// into Column::Resolved
#[derive(Debug, Clone, Serialize, Deserialize, PartialEq, Eq, Hash)]
pub struct UnresolvedColumn {
    pub name: Arc<str>,
    pub plan_ref: PlanRef,
    pub plan_schema: Option<SchemaRef>,
}

#[derive(Debug, Clone, Serialize, Deserialize, PartialEq, Eq, Hash)]
pub enum ResolvedColumn {
    /// Column resolved to the scope of a singular input.
    Basic(Arc<str>),

    /// Column resolved to the scope of either the left or right input of a join.
    ///
    /// This variant should only exist in join predicates.
    ///
    /// TODO: Once we support identifying columns by ordinals, join-side columns
    /// should just be normal resolved columns, where ordinal < (# left schema fields) means
    /// it's from the left side, and otherwise right side. This is similar to Substrait.
    JoinSide(Field, JoinSide),

    /// Column resolved to the scope of an outer plan of a subquery.
    ///
    /// This variant should only exist in subquery plans.
    OuterRef(Field, PlanRef),
}

impl Column {
    pub fn name(&self) -> String {
        match self {
            Self::Unresolved(UnresolvedColumn {
                name,
                plan_ref: PlanRef::Alias(plan_alias),
                ..
            }) => format!("{plan_alias}.{name}"),
            Self::Unresolved(UnresolvedColumn { name, .. }) => name.to_string(),
            Self::Resolved(ResolvedColumn::Basic(name)) => name.to_string(),
            Self::Resolved(ResolvedColumn::JoinSide(name, side)) => format!("{side}.{name}"),
            Self::Resolved(ResolvedColumn::OuterRef(
                Field { name, .. },
                PlanRef::Alias(plan_alias),
            )) => format!("{plan_alias}.{name}"),
            Self::Resolved(ResolvedColumn::OuterRef(Field { name, .. }, _)) => name.to_string(),
        }
    }
}

impl Display for Column {
    fn fmt(&self, f: &mut Formatter<'_>) -> std::fmt::Result {
        write!(f, "col({})", self.name())
    }
}

pub type ExprRef = Arc<Expr>;

#[derive(Display, Debug, Clone, Serialize, Deserialize, PartialEq, Eq, Hash)]
pub enum Expr {
    #[display("{_0}")]
    Column(Column),

    #[display("{_0} as {_1}")]
    Alias(ExprRef, Arc<str>),

    #[display("{_0}")]
    Agg(AggExpr),

    #[display("{}", display::expr_binary_op_display_without_formatter(op, left, right)?)]
    BinaryOp {
        op: Operator,
        left: ExprRef,
        right: ExprRef,
    },

    #[display("cast({_0} as {_1})")]
    Cast(ExprRef, DataType),

    #[display("{}", function_display_without_formatter(func, inputs)?)]
    Function {
        func: FunctionExpr,
        inputs: Vec<ExprRef>,
    },

    // Over represents a window function as it is actually evaluated (since it requires a window spec)
    #[display("{_0} over {_1}")]
    Over(WindowExpr, window::WindowSpec),

    // WindowFunction represents a window function as an expression, this alone cannot be evaluated since
    // it requires a window spec. This variant only exists for constructing window functions in the
    // DataFrame API and should not appear in logical or physical plans. It must be converted to an Over
    // expression with a window spec before evaluation.
    #[display("window({_0})")]
    WindowFunction(WindowExpr),

    #[display("not({_0})")]
    Not(ExprRef),

    #[display("is_null({_0})")]
    IsNull(ExprRef),

    #[display("not_null({_0})")]
    NotNull(ExprRef),

    #[display("fill_null({_0}, {_1})")]
    FillNull(ExprRef, ExprRef),

    #[display("{}", display::expr_is_in_display_without_formatter(_0, _1)?)]
    IsIn(ExprRef, Vec<ExprRef>),

    #[display("{_0} in [{_1},{_2}]")]
    Between(ExprRef, ExprRef, ExprRef),

    #[display("{}", display::expr_list_display_without_formatter(_0)?)]
    List(Vec<ExprRef>),

    #[display("lit({_0})")]
    Literal(lit::LiteralValue),

    #[display("if [{predicate}] then [{if_true}] else [{if_false}]")]
    IfElse {
        if_true: ExprRef,
        if_false: ExprRef,
        predicate: ExprRef,
    },

    #[display("{_0}")]
    ScalarFunction(ScalarFunction),

    #[display("subquery {_0}")]
    Subquery(Subquery),

    #[display("{_0} in {_1}")]
    InSubquery(ExprRef, Subquery),

    #[display("exists {_0}")]
    Exists(Subquery),
}

#[derive(Debug, Clone, Serialize, Deserialize, PartialEq, Hash, Eq)]
pub struct ApproxPercentileParams {
    pub child: ExprRef,
    pub percentiles: Vec<FloatWrapper<f64>>,
    pub force_list_output: bool,
}

#[derive(Display, Debug, Clone, Serialize, Deserialize, PartialEq, Eq, Hash)]
pub enum AggExpr {
    #[display("count({_0}, {_1})")]
    Count(ExprRef, CountMode),

    #[display("count_distinct({_0})")]
    CountDistinct(ExprRef),

    #[display("sum({_0})")]
    Sum(ExprRef),

    #[display("approx_percentile({}, percentiles={:?}, force_list_output={})", _0.child, _0.percentiles, _0.force_list_output)]
    ApproxPercentile(ApproxPercentileParams),

    #[display("approx_count_distinct({_0})")]
    ApproxCountDistinct(ExprRef),

    #[display("approx_sketch({_0}, sketch_type={_1:?})")]
    ApproxSketch(ExprRef, SketchType),

    #[display("merge_sketch({_0}, sketch_type={_1:?})")]
    MergeSketch(ExprRef, SketchType),

    #[display("mean({_0})")]
    Mean(ExprRef),

    #[display("stddev({_0})")]
    Stddev(ExprRef),

    #[display("min({_0})")]
    Min(ExprRef),

    #[display("max({_0})")]
    Max(ExprRef),

    #[display("bool_and({_0})")]
    BoolAnd(ExprRef),

    #[display("bool_or({_0})")]
    BoolOr(ExprRef),

    #[display("any_value({_0}, ignore_nulls={_1})")]
    AnyValue(ExprRef, bool),

    #[display("list({_0})")]
    List(ExprRef),

    #[display("set({_0})")]
    Set(ExprRef),

    #[display("list({_0})")]
    Concat(ExprRef),

    #[display("{}", function_display_without_formatter(func, inputs)?)]
    MapGroups {
        func: FunctionExpr,
        inputs: Vec<ExprRef>,
    },
}

#[derive(Display, Debug, Clone, Serialize, Deserialize, PartialEq, Eq, Hash)]
pub enum WindowExpr {
    #[display("agg({_0})")]
    Agg(AggExpr),

    #[display("row_number")]
    RowNumber,

    #[display("rank")]
    Rank,

    #[display("dense_rank")]
    DenseRank,
<<<<<<< HEAD

    // input: the column to offset
    // offset > 0: LEAD (shift values ahead by offset)
    // offset < 0: LAG (shift values behind by offset)
    // default: the value to fill before / after the offset
    #[display("offset({input}, {offset}, {default:?})")]
    Offset {
        input: ExprRef,
        offset: isize,
        default: Option<ExprRef>,
    },
=======
>>>>>>> a5060d42
}

#[derive(Debug, Clone, Copy, Serialize, Deserialize, PartialEq, Eq, Hash)]
pub enum SketchType {
    DDSketch,
    HyperLogLog,
}

/// Unresolved column with no associated plan ID or schema.
pub fn unresolved_col(name: impl Into<Arc<str>>) -> ExprRef {
    UnresolvedColumn {
        name: name.into(),
        plan_ref: PlanRef::Unqualified,
        plan_schema: None,
    }
    .into()
}

/// Basic resolved column, refers to a singular input scope
pub fn resolved_col<S: Into<Arc<str>>>(name: S) -> ExprRef {
    ResolvedColumn::Basic(name.into()).into()
}

/// Resolved column referring to the left side of a join
pub fn left_col(field: Field) -> ExprRef {
    ResolvedColumn::JoinSide(field, JoinSide::Left).into()
}

/// Resolved column referring to the right side of a join
pub fn right_col(field: Field) -> ExprRef {
    ResolvedColumn::JoinSide(field, JoinSide::Right).into()
}

pub fn binary_op(op: Operator, left: ExprRef, right: ExprRef) -> ExprRef {
    Expr::BinaryOp { op, left, right }.into()
}

impl AggExpr {
    pub fn name(&self) -> &str {
        match self {
            Self::Count(expr, ..)
            | Self::CountDistinct(expr)
            | Self::Sum(expr)
            | Self::ApproxPercentile(ApproxPercentileParams { child: expr, .. })
            | Self::ApproxCountDistinct(expr)
            | Self::ApproxSketch(expr, _)
            | Self::MergeSketch(expr, _)
            | Self::Mean(expr)
            | Self::Stddev(expr)
            | Self::Min(expr)
            | Self::Max(expr)
            | Self::BoolAnd(expr)
            | Self::BoolOr(expr)
            | Self::AnyValue(expr, _)
            | Self::List(expr)
            | Self::Set(expr)
            | Self::Concat(expr) => expr.name(),
            Self::MapGroups { func: _, inputs } => inputs.first().unwrap().name(),
        }
    }

    pub fn semantic_id(&self, schema: &Schema) -> FieldID {
        match self {
            Self::Count(expr, mode) => {
                let child_id = expr.semantic_id(schema);
                FieldID::new(format!("{child_id}.local_count({mode})"))
            }
            Self::CountDistinct(expr) => {
                let child_id = expr.semantic_id(schema);
                FieldID::new(format!("{child_id}.local_count_distinct()"))
            }
            Self::Sum(expr) => {
                let child_id = expr.semantic_id(schema);
                FieldID::new(format!("{child_id}.local_sum()"))
            }
            Self::ApproxPercentile(ApproxPercentileParams {
                child: expr,
                percentiles,
                force_list_output,
            }) => {
                let child_id = expr.semantic_id(schema);
                FieldID::new(format!(
                    "{child_id}.local_approx_percentiles(percentiles={:?},force_list_output={force_list_output})",
                    percentiles,
                ))
            }
            Self::ApproxCountDistinct(expr) => {
                let child_id = expr.semantic_id(schema);
                FieldID::new(format!("{child_id}.local_approx_count_distinct()"))
            }
            Self::ApproxSketch(expr, sketch_type) => {
                let child_id = expr.semantic_id(schema);
                FieldID::new(format!(
                    "{child_id}.local_approx_sketch(sketch_type={sketch_type:?})"
                ))
            }
            Self::MergeSketch(expr, sketch_type) => {
                let child_id = expr.semantic_id(schema);
                FieldID::new(format!(
                    "{child_id}.local_merge_sketch(sketch_type={sketch_type:?})"
                ))
            }
            Self::Mean(expr) => {
                let child_id = expr.semantic_id(schema);
                FieldID::new(format!("{child_id}.local_mean()"))
            }
            Self::Stddev(expr) => {
                let child_id = expr.semantic_id(schema);
                FieldID::new(format!("{child_id}.local_stddev()"))
            }
            Self::Min(expr) => {
                let child_id = expr.semantic_id(schema);
                FieldID::new(format!("{child_id}.local_min()"))
            }
            Self::Max(expr) => {
                let child_id = expr.semantic_id(schema);
                FieldID::new(format!("{child_id}.local_max()"))
            }
            Self::BoolAnd(expr) => {
                let child_id = expr.semantic_id(schema);
                FieldID::new(format!("{child_id}.local_bool_and()"))
            }
            Self::BoolOr(expr) => {
                let child_id = expr.semantic_id(schema);
                FieldID::new(format!("{child_id}.local_bool_or()"))
            }
            Self::AnyValue(expr, ignore_nulls) => {
                let child_id = expr.semantic_id(schema);
                FieldID::new(format!(
                    "{child_id}.local_any_value(ignore_nulls={ignore_nulls})"
                ))
            }
            Self::List(expr) => {
                let child_id = expr.semantic_id(schema);
                FieldID::new(format!("{child_id}.local_list()"))
            }
            Self::Set(_expr) => {
                let child_id = _expr.semantic_id(schema);
                FieldID::new(format!("{child_id}.local_set()"))
            }
            Self::Concat(expr) => {
                let child_id = expr.semantic_id(schema);
                FieldID::new(format!("{child_id}.local_concat()"))
            }
            Self::MapGroups { func, inputs } => function_semantic_id(func, inputs, schema),
        }
    }

    pub fn children(&self) -> Vec<ExprRef> {
        match self {
            Self::Count(expr, ..)
            | Self::CountDistinct(expr)
            | Self::Sum(expr)
            | Self::ApproxPercentile(ApproxPercentileParams { child: expr, .. })
            | Self::ApproxCountDistinct(expr)
            | Self::ApproxSketch(expr, _)
            | Self::MergeSketch(expr, _)
            | Self::Mean(expr)
            | Self::Stddev(expr)
            | Self::Min(expr)
            | Self::Max(expr)
            | Self::BoolAnd(expr)
            | Self::BoolOr(expr)
            | Self::AnyValue(expr, _)
            | Self::List(expr)
            | Self::Set(expr)
            | Self::Concat(expr) => vec![expr.clone()],
            Self::MapGroups { func: _, inputs } => inputs.clone(),
        }
    }

    pub fn with_new_children(&self, mut children: Vec<ExprRef>) -> Self {
        if let Self::MapGroups { func: _, inputs } = &self {
            assert_eq!(children.len(), inputs.len());
        } else {
            assert_eq!(children.len(), 1);
        }
        let mut first_child = || children.pop().unwrap();
        match self {
            &Self::Count(_, count_mode) => Self::Count(first_child(), count_mode),
            Self::CountDistinct(_) => Self::CountDistinct(first_child()),
            Self::Sum(_) => Self::Sum(first_child()),
            Self::Mean(_) => Self::Mean(first_child()),
            Self::Stddev(_) => Self::Stddev(first_child()),
            Self::Min(_) => Self::Min(first_child()),
            Self::Max(_) => Self::Max(first_child()),
            Self::BoolAnd(_) => Self::BoolAnd(first_child()),
            Self::BoolOr(_) => Self::BoolOr(first_child()),
            Self::AnyValue(_, ignore_nulls) => Self::AnyValue(first_child(), *ignore_nulls),
            Self::List(_) => Self::List(first_child()),
            Self::Set(_expr) => Self::Set(first_child()),
            Self::Concat(_) => Self::Concat(first_child()),
            Self::MapGroups { func, inputs: _ } => Self::MapGroups {
                func: func.clone(),
                inputs: children,
            },
            Self::ApproxPercentile(ApproxPercentileParams {
                percentiles,
                force_list_output,
                ..
            }) => Self::ApproxPercentile(ApproxPercentileParams {
                child: first_child(),
                percentiles: percentiles.clone(),
                force_list_output: *force_list_output,
            }),
            Self::ApproxCountDistinct(_) => Self::ApproxCountDistinct(first_child()),
            &Self::ApproxSketch(_, sketch_type) => Self::ApproxSketch(first_child(), sketch_type),
            &Self::MergeSketch(_, sketch_type) => Self::MergeSketch(first_child(), sketch_type),
        }
    }

    pub fn to_field(&self, schema: &Schema) -> DaftResult<Field> {
        match self {
            Self::Count(expr, ..) | Self::CountDistinct(expr) => {
                let field = expr.to_field(schema)?;
                Ok(Field::new(field.name.as_str(), DataType::UInt64))
            }
            Self::Sum(expr) => {
                let field = expr.to_field(schema)?;
                Ok(Field::new(
                    field.name.as_str(),
                    try_sum_supertype(&field.dtype)?,
                ))
            }

            Self::ApproxPercentile(ApproxPercentileParams {
                child: expr,
                percentiles,
                force_list_output,
            }) => {
                let field = expr.to_field(schema)?;
                Ok(Field::new(
                    field.name.as_str(),
                    match &field.dtype {
                        dt if dt.is_numeric() => if percentiles.len() > 1 || *force_list_output {
                            DataType::FixedSizeList(Box::new(DataType::Float64), percentiles.len())
                        } else {
                            DataType::Float64
                        },
                        other => {
                            return Err(DaftError::TypeError(format!(
                                "Expected input to approx_percentiles() to be numeric but received dtype {} for column \"{}\"",
                                other, field.name,
                            )))
                        }
                    },
                ))
            }
            Self::ApproxCountDistinct(expr) => {
                let field = expr.to_field(schema)?;
                Ok(Field::new(field.name.as_str(), DataType::UInt64))
            }
            Self::ApproxSketch(expr, sketch_type) => {
                let field = expr.to_field(schema)?;
                let dtype = match sketch_type {
                    SketchType::DDSketch => {
                        if !field.dtype.is_numeric() {
                            return Err(DaftError::TypeError(format!(
                                r#"Expected input to approx_sketch() to be numeric but received dtype {} for column "{}""#,
                                field.dtype, field.name,
                            )));
                        }
                        DataType::from(&*daft_sketch::ARROW2_DDSKETCH_DTYPE)
                    }
                    SketchType::HyperLogLog => daft_core::array::ops::HLL_SKETCH_DTYPE,
                };
                Ok(Field::new(field.name, dtype))
            }
            Self::MergeSketch(expr, sketch_type) => {
                let field = expr.to_field(schema)?;
                let dtype = match sketch_type {
                    SketchType::DDSketch => {
                        if let DataType::Struct(..) = field.dtype {
                            field.dtype
                        } else {
                            return Err(DaftError::TypeError(format!(
                                "Expected input to merge_sketch() to be struct but received dtype {} for column \"{}\"",
                                field.dtype, field.name,
                            )));
                        }
                    }
                    SketchType::HyperLogLog => DataType::UInt64,
                };
                Ok(Field::new(field.name, dtype))
            }
            Self::Mean(expr) => {
                let field = expr.to_field(schema)?;
                Ok(Field::new(
                    field.name.as_str(),
                    try_mean_aggregation_supertype(&field.dtype)?,
                ))
            }
            Self::Stddev(expr) => {
                let field = expr.to_field(schema)?;
                Ok(Field::new(
                    field.name.as_str(),
                    try_stddev_aggregation_supertype(&field.dtype)?,
                ))
            }

            Self::Min(expr) | Self::Max(expr) | Self::AnyValue(expr, _) => {
                let field = expr.to_field(schema)?;
                Ok(Field::new(field.name.as_str(), field.dtype))
            }

            Self::List(expr) | Self::Set(expr) => expr.to_field(schema)?.to_list_field(),

            Self::BoolAnd(expr) | Self::BoolOr(expr) => {
                let field = expr.to_field(schema)?;
                Ok(Field::new(field.name.as_str(), DataType::Boolean))
            }

            Self::Concat(expr) => {
                let field = expr.to_field(schema)?;
                match field.dtype {
                    DataType::List(..) => Ok(field),
                    DataType::Utf8 => Ok(field),
                    #[cfg(feature = "python")]
                    DataType::Python => Ok(field),
                    _ => Err(DaftError::TypeError(format!(
                        "We can only perform List Concat Agg on List or Python Types, got dtype {} for column \"{}\"",
                        field.dtype, field.name
                    ))),
                }
            }
            Self::MapGroups { func, inputs } => func.to_field(inputs.as_slice(), schema, func),
        }
    }
}

impl From<&AggExpr> for ExprRef {
    fn from(agg_expr: &AggExpr) -> Self {
        Self::new(Expr::Agg(agg_expr.clone()))
    }
}

impl WindowExpr {
    pub fn name(&self) -> &str {
        match self {
            Self::Agg(agg_expr) => agg_expr.name(),
            Self::RowNumber => "row_number",
            Self::Rank => "rank",
            Self::DenseRank => "dense_rank",
<<<<<<< HEAD
            Self::Offset {
                input,
                offset: _,
                default: _,
            } => input.name(),
=======
>>>>>>> a5060d42
        }
    }

    pub fn semantic_id(&self, schema: &Schema) -> FieldID {
        match self {
            Self::Agg(agg_expr) => agg_expr.semantic_id(schema),
            Self::RowNumber => FieldID::new("row_number"),
            Self::Rank => FieldID::new("rank"),
            Self::DenseRank => FieldID::new("dense_rank"),
<<<<<<< HEAD
            Self::Offset {
                input,
                offset,
                default,
            } => {
                let child_id = input.semantic_id(schema);
                let default_part = if let Some(default_expr) = default {
                    let default_id = default_expr.semantic_id(schema);
                    format!(",default={default_id}")
                } else {
                    String::new()
                };
                FieldID::new(format!("{child_id}.offset(offset={offset}{default_part})"))
            }
=======
>>>>>>> a5060d42
        }
    }

    pub fn children(&self) -> Vec<ExprRef> {
        match self {
            Self::Agg(agg_expr) => agg_expr.children(),
            Self::RowNumber => vec![],
            Self::Rank => vec![],
            Self::DenseRank => vec![],
<<<<<<< HEAD
            Self::Offset {
                input,
                offset: _,
                default,
            } => {
                let mut children = vec![input.clone()];
                if let Some(default_expr) = default {
                    children.push(default_expr.clone());
                }
                children
            }
=======
>>>>>>> a5060d42
        }
    }

    pub fn with_new_children(&self, children: Vec<ExprRef>) -> Self {
        match self {
            Self::Agg(agg_expr) => Self::Agg(agg_expr.with_new_children(children)),
            Self::RowNumber => Self::RowNumber,
            Self::Rank => Self::Rank,
            Self::DenseRank => Self::DenseRank,
<<<<<<< HEAD
            // Offset can have either one or two children:
            // 1. The first child is always the expression to offset
            // 2. The second child is the optional default value (if provided)
            Self::Offset {
                input: _,
                offset,
                default: _,
            } => {
                let input = children
                    .first()
                    .expect("Should have at least 1 child")
                    .clone();
                let default = if children.len() > 1 {
                    Some(children.get(1).unwrap().clone())
                } else {
                    None
                };
                Self::Offset {
                    input,
                    offset: *offset,
                    default,
                }
            }
=======
>>>>>>> a5060d42
        }
    }

    pub fn to_field(&self, schema: &Schema) -> DaftResult<Field> {
        match self {
            Self::Agg(agg_expr) => agg_expr.to_field(schema),
            Self::RowNumber => Ok(Field::new("row_number", DataType::UInt64)),
            Self::Rank => Ok(Field::new("rank", DataType::UInt64)),
            Self::DenseRank => Ok(Field::new("dense_rank", DataType::UInt64)),
<<<<<<< HEAD
            Self::Offset {
                input,
                offset: _,
                default: _,
            } => input.to_field(schema),
=======
>>>>>>> a5060d42
        }
    }
}

impl From<&WindowExpr> for ExprRef {
    fn from(window_expr: &WindowExpr) -> Self {
        Self::new(Expr::WindowFunction(window_expr.clone()))
    }
}

impl From<AggExpr> for WindowExpr {
    fn from(agg_expr: AggExpr) -> Self {
        Self::Agg(agg_expr)
    }
}

impl TryFrom<ExprRef> for WindowExpr {
    type Error = DaftError;

    fn try_from(expr: ExprRef) -> Result<Self, Self::Error> {
        match expr.as_ref() {
            Expr::Agg(agg_expr) => Ok(Self::Agg(agg_expr.clone())),
            Expr::WindowFunction(window_expr) => Ok(window_expr.clone()),
            _ => Err(DaftError::ValueError(format!(
                "Expected an AggExpr or WindowFunction, got {:?}",
                expr
            ))),
        }
    }
}

impl From<UnresolvedColumn> for ExprRef {
    fn from(col: UnresolvedColumn) -> Self {
        Self::new(Expr::Column(Column::Unresolved(col)))
    }
}
impl From<ResolvedColumn> for ExprRef {
    fn from(col: ResolvedColumn) -> Self {
        Self::new(Expr::Column(Column::Resolved(col)))
    }
}

impl From<Column> for ExprRef {
    fn from(col: Column) -> Self {
        Self::new(Expr::Column(col))
    }
}

impl AsRef<Self> for Expr {
    fn as_ref(&self) -> &Self {
        self
    }
}

impl Expr {
    pub fn arced(self) -> ExprRef {
        Arc::new(self)
    }

    pub fn alias<S: Into<Arc<str>>>(self: &ExprRef, name: S) -> ExprRef {
        Self::Alias(self.clone(), name.into()).into()
    }

    pub fn if_else(self: ExprRef, if_true: ExprRef, if_false: ExprRef) -> ExprRef {
        Self::IfElse {
            if_true,
            if_false,
            predicate: self,
        }
        .into()
    }

    pub fn cast(self: ExprRef, dtype: &DataType) -> ExprRef {
        Self::Cast(self, dtype.clone()).into()
    }

    pub fn count(self: ExprRef, mode: CountMode) -> ExprRef {
        Self::Agg(AggExpr::Count(self, mode)).into()
    }

    pub fn count_distinct(self: ExprRef) -> ExprRef {
        Self::Agg(AggExpr::CountDistinct(self)).into()
    }

    pub fn sum(self: ExprRef) -> ExprRef {
        Self::Agg(AggExpr::Sum(self)).into()
    }

    pub fn approx_count_distinct(self: ExprRef) -> ExprRef {
        Self::Agg(AggExpr::ApproxCountDistinct(self)).into()
    }

    pub fn approx_percentiles(
        self: ExprRef,
        percentiles: &[f64],
        force_list_output: bool,
    ) -> ExprRef {
        Self::Agg(AggExpr::ApproxPercentile(ApproxPercentileParams {
            child: self,
            percentiles: percentiles.iter().map(|f| FloatWrapper(*f)).collect(),
            force_list_output,
        }))
        .into()
    }

    pub fn sketch_percentile(
        self: ExprRef,
        percentiles: &[f64],
        force_list_output: bool,
    ) -> ExprRef {
        Self::Function {
            func: FunctionExpr::Sketch(SketchExpr::Percentile {
                percentiles: HashableVecPercentiles(percentiles.to_vec()),
                force_list_output,
            }),
            inputs: vec![self],
        }
        .into()
    }

    pub fn mean(self: ExprRef) -> ExprRef {
        Self::Agg(AggExpr::Mean(self)).into()
    }

    pub fn stddev(self: ExprRef) -> ExprRef {
        Self::Agg(AggExpr::Stddev(self)).into()
    }

    pub fn min(self: ExprRef) -> ExprRef {
        Self::Agg(AggExpr::Min(self)).into()
    }

    pub fn max(self: ExprRef) -> ExprRef {
        Self::Agg(AggExpr::Max(self)).into()
    }

    pub fn bool_and(self: ExprRef) -> ExprRef {
        Self::Agg(AggExpr::BoolAnd(self)).into()
    }

    pub fn bool_or(self: ExprRef) -> ExprRef {
        Self::Agg(AggExpr::BoolOr(self)).into()
    }

    pub fn any_value(self: ExprRef, ignore_nulls: bool) -> ExprRef {
        Self::Agg(AggExpr::AnyValue(self, ignore_nulls)).into()
    }

    pub fn agg_list(self: ExprRef) -> ExprRef {
        Self::Agg(AggExpr::List(self)).into()
    }

    pub fn agg_set(self: ExprRef) -> ExprRef {
        Self::Agg(AggExpr::Set(self)).into()
    }

    pub fn agg_concat(self: ExprRef) -> ExprRef {
        Self::Agg(AggExpr::Concat(self)).into()
    }

    pub fn row_number() -> ExprRef {
        Self::WindowFunction(WindowExpr::RowNumber).into()
    }

    pub fn rank() -> ExprRef {
        Self::WindowFunction(WindowExpr::Rank).into()
    }

    pub fn dense_rank() -> ExprRef {
        Self::WindowFunction(WindowExpr::DenseRank).into()
    }

<<<<<<< HEAD
    pub fn offset(self: ExprRef, offset: isize, default: Option<ExprRef>) -> ExprRef {
        Self::WindowFunction(WindowExpr::Offset {
            input: self,
            offset,
            default,
        })
        .into()
    }

=======
>>>>>>> a5060d42
    #[allow(clippy::should_implement_trait)]
    pub fn not(self: ExprRef) -> ExprRef {
        Self::Not(self).into()
    }

    pub fn is_null(self: ExprRef) -> ExprRef {
        Self::IsNull(self).into()
    }

    pub fn not_null(self: ExprRef) -> ExprRef {
        Self::NotNull(self).into()
    }

    pub fn fill_null(self: ExprRef, fill_value: ExprRef) -> ExprRef {
        Self::FillNull(self, fill_value).into()
    }

    pub fn is_in(self: ExprRef, items: Vec<ExprRef>) -> ExprRef {
        Self::IsIn(self, items).into()
    }

    pub fn between(self: ExprRef, lower: ExprRef, upper: ExprRef) -> ExprRef {
        Self::Between(self, lower, upper).into()
    }

    pub fn eq(self: ExprRef, other: ExprRef) -> ExprRef {
        binary_op(Operator::Eq, self, other)
    }

    pub fn not_eq(self: ExprRef, other: ExprRef) -> ExprRef {
        binary_op(Operator::NotEq, self, other)
    }

    pub fn and(self: ExprRef, other: ExprRef) -> ExprRef {
        binary_op(Operator::And, self, other)
    }

    pub fn or(self: ExprRef, other: ExprRef) -> ExprRef {
        binary_op(Operator::Or, self, other)
    }

    pub fn lt(self: ExprRef, other: ExprRef) -> ExprRef {
        binary_op(Operator::Lt, self, other)
    }

    pub fn lt_eq(self: ExprRef, other: ExprRef) -> ExprRef {
        binary_op(Operator::LtEq, self, other)
    }

    pub fn gt(self: ExprRef, other: ExprRef) -> ExprRef {
        binary_op(Operator::Gt, self, other)
    }

    pub fn gt_eq(self: ExprRef, other: ExprRef) -> ExprRef {
        binary_op(Operator::GtEq, self, other)
    }
    pub fn in_subquery(self: ExprRef, subquery: Subquery) -> ExprRef {
        Self::InSubquery(self, subquery).into()
    }

    pub fn semantic_id(&self, schema: &Schema) -> FieldID {
        match self {
            // Base case - anonymous column reference.
            // Look up the column name in the provided schema and get its field ID.
            Self::Column(Column::Unresolved(UnresolvedColumn {
                name,
                plan_ref: PlanRef::Alias(alias),
                ..
            })) => FieldID::new(format!("{alias}.{name}")),

            Self::Column(Column::Unresolved(UnresolvedColumn {
                name,
                plan_ref: PlanRef::Id(id),
                ..
            })) => FieldID::new(format!("{id}.{name}")),

            Self::Column(Column::Unresolved(UnresolvedColumn {
                name,
                plan_ref: PlanRef::Unqualified,
                ..
            })) => FieldID::new(&**name),

            Self::Column(Column::Resolved(ResolvedColumn::Basic(name))) => FieldID::new(&**name),

            Self::Column(Column::Resolved(ResolvedColumn::JoinSide(name, side))) => {
                FieldID::new(format!("{side}.{name}"))
            }

            Self::Column(Column::Resolved(ResolvedColumn::OuterRef(
                Field { name, .. },
                PlanRef::Alias(alias),
            ))) => FieldID::new(format!("outer.{alias}.{name}")),
            Self::Column(Column::Resolved(ResolvedColumn::OuterRef(
                Field { name, .. },
                PlanRef::Id(id),
            ))) => FieldID::new(format!("outer.{id}.{name}")),
            Self::Column(Column::Resolved(ResolvedColumn::OuterRef(
                Field { name, .. },
                PlanRef::Unqualified,
            ))) => FieldID::new(format!("outer.{name}")),

            // Base case - literal.
            Self::Literal(value) => FieldID::new(format!("Literal({value:?})")),

            // Recursive cases.
            Self::Cast(expr, dtype) => {
                let child_id = expr.semantic_id(schema);
                FieldID::new(format!("{child_id}.cast({dtype})"))
            }
            Self::Not(expr) => {
                let child_id = expr.semantic_id(schema);
                FieldID::new(format!("{child_id}.not()"))
            }
            Self::IsNull(expr) => {
                let child_id = expr.semantic_id(schema);
                FieldID::new(format!("{child_id}.is_null()"))
            }
            Self::NotNull(expr) => {
                let child_id = expr.semantic_id(schema);
                FieldID::new(format!("{child_id}.not_null()"))
            }
            Self::FillNull(expr, fill_value) => {
                let child_id = expr.semantic_id(schema);
                let fill_value_id = fill_value.semantic_id(schema);
                FieldID::new(format!("{child_id}.fill_null({fill_value_id})"))
            }
            Self::IsIn(expr, items) => {
                let child_id = expr.semantic_id(schema);
                let items_id = items.iter().fold(String::new(), |acc, item| {
                    format!("{},{}", acc, item.semantic_id(schema))
                });

                FieldID::new(format!("{child_id}.is_in({items_id})"))
            }
            Self::List(items) => {
                let items_id = items.iter().fold(String::new(), |acc, item| {
                    format!("{},{}", acc, item.semantic_id(schema))
                });
                FieldID::new(format!("List({items_id})"))
            }
            Self::Between(expr, lower, upper) => {
                let child_id = expr.semantic_id(schema);
                let lower_id = lower.semantic_id(schema);
                let upper_id = upper.semantic_id(schema);
                FieldID::new(format!("{child_id}.between({lower_id},{upper_id})"))
            }
            Self::Function { func, inputs } => function_semantic_id(func, inputs, schema),
            Self::BinaryOp { op, left, right } => {
                let left_id = left.semantic_id(schema);
                let right_id = right.semantic_id(schema);
                // TODO: check for symmetry here.
                FieldID::new(format!("({left_id} {op} {right_id})"))
            }
            Self::IfElse {
                if_true,
                if_false,
                predicate,
            } => {
                let if_true = if_true.semantic_id(schema);
                let if_false = if_false.semantic_id(schema);
                let predicate = predicate.semantic_id(schema);
                FieldID::new(format!("({if_true} if {predicate} else {if_false})"))
            }
            // Alias: ID does not change.
            Self::Alias(expr, ..) => expr.semantic_id(schema),
            // Agg: Separate path.
            Self::Agg(agg_expr) => agg_expr.semantic_id(schema),
            Self::ScalarFunction(sf) => scalar_function_semantic_id(sf, schema),
            Self::Subquery(subquery) => subquery.semantic_id(),
            Self::InSubquery(expr, subquery) => {
                let child_id = expr.semantic_id(schema);
                let subquery_id = subquery.semantic_id();

                FieldID::new(format!("({child_id} IN {subquery_id})"))
            }
            Self::Exists(subquery) => {
                let subquery_id = subquery.semantic_id();

                FieldID::new(format!("(EXISTS {subquery_id})"))
            }
            Self::Over(expr, window_spec) => {
                let child_id = expr.semantic_id(schema);

                let partition_by_ids = window_spec
                    .partition_by
                    .iter()
                    .map(|e| e.semantic_id(schema).id.to_string())
                    .collect::<Vec<_>>()
                    .join(",");
                let order_by_ids = window_spec
                    .order_by
                    .iter()
                    .zip(window_spec.descending.iter())
                    .map(|(e, desc)| {
                        format!(
                            "{}:{}",
                            e.semantic_id(schema),
                            if *desc { "desc" } else { "asc" }
                        )
                    })
                    .collect::<Vec<_>>()
                    .join(",");

                FieldID::new(format!("{child_id}.window(partition_by=[{partition_by_ids}],order_by=[{order_by_ids}])"))
            }
            Self::WindowFunction(window_expr) => {
                let child_id = window_expr.semantic_id(schema);
                FieldID::new(format!("{child_id}.window_function()"))
            }
        }
    }

    pub fn children(&self) -> Vec<ExprRef> {
        match self {
            // No children.
            Self::Column(..) | Self::Literal(..) | Self::Subquery(..) | Self::Exists(..) => vec![],

            // One child.
            Self::Not(expr)
            | Self::IsNull(expr)
            | Self::NotNull(expr)
            | Self::Cast(expr, ..)
            | Self::Alias(expr, ..)
            | Self::InSubquery(expr, _) => {
                vec![expr.clone()]
            }
            Self::Agg(agg_expr) => agg_expr.children(),
            Self::Over(window_expr, _) => window_expr.children(),
            Self::WindowFunction(window_expr) => window_expr.children(),

            // Multiple children.
            Self::Function { inputs, .. } => inputs.clone(),
            Self::BinaryOp { left, right, .. } => {
                vec![left.clone(), right.clone()]
            }
            Self::IsIn(expr, items) => std::iter::once(expr.clone())
                .chain(items.iter().cloned())
                .collect::<Vec<_>>(),
            Self::List(items) => items.clone(),
            Self::Between(expr, lower, upper) => vec![expr.clone(), lower.clone(), upper.clone()],
            Self::IfElse {
                if_true,
                if_false,
                predicate,
            } => {
                vec![if_true.clone(), if_false.clone(), predicate.clone()]
            }
            Self::FillNull(expr, fill_value) => vec![expr.clone(), fill_value.clone()],
            Self::ScalarFunction(sf) => sf.inputs.clone(),
        }
    }

    pub fn with_new_children(&self, children: Vec<ExprRef>) -> Self {
        match self {
            // no children
            Self::Column(..) | Self::Literal(..) | Self::Subquery(..) | Self::Exists(..) => {
                assert!(children.is_empty(), "Should have no children");
                self.clone()
            }
            // 1 child
            Self::Not(..) => Self::Not(children.first().expect("Should have 1 child").clone()),
            Self::Alias(.., name) => Self::Alias(
                children.first().expect("Should have 1 child").clone(),
                name.clone(),
            ),
            Self::IsNull(..) => {
                Self::IsNull(children.first().expect("Should have 1 child").clone())
            }
            Self::NotNull(..) => {
                Self::NotNull(children.first().expect("Should have 1 child").clone())
            }
            Self::Cast(.., dtype) => Self::Cast(
                children.first().expect("Should have 1 child").clone(),
                dtype.clone(),
            ),
            Self::InSubquery(_, subquery) => Self::InSubquery(
                children.first().expect("Should have 1 child").clone(),
                subquery.clone(),
            ),
            // 2 children
            Self::BinaryOp { op, .. } => Self::BinaryOp {
                op: *op,
                left: children.first().expect("Should have 1 child").clone(),
                right: children.get(1).expect("Should have 2 child").clone(),
            },
            Self::IsIn(_, old_children) => {
                assert_eq!(
                    children.len(),
                    old_children.len() + 1,
                    "Should have same number of children"
                );
                let mut children_iter = children.into_iter();
                let expr = children_iter.next().expect("Should have 1 child");
                let items = children_iter.collect();

                Self::IsIn(expr, items)
            }
            Self::List(children_old) => {
                let c_len = children.len();
                let c_len_old = children_old.len();
                assert_eq!(
                    c_len, c_len_old,
                    "Should have same number of children ({c_len_old}), found ({c_len})"
                );
                Self::List(children)
            }
            Self::Between(..) => Self::Between(
                children.first().expect("Should have 1 child").clone(),
                children.get(1).expect("Should have 2 child").clone(),
                children.get(2).expect("Should have 3 child").clone(),
            ),
            Self::FillNull(..) => Self::FillNull(
                children.first().expect("Should have 1 child").clone(),
                children.get(1).expect("Should have 2 child").clone(),
            ),
            // ternary
            Self::IfElse { .. } => Self::IfElse {
                if_true: children.first().expect("Should have 1 child").clone(),
                if_false: children.get(1).expect("Should have 2 child").clone(),
                predicate: children.get(2).expect("Should have 3 child").clone(),
            },
            // N-ary
            Self::Agg(agg_expr) => Self::Agg(agg_expr.with_new_children(children)),
            Self::Over(window_expr, window_spec) => {
                Self::Over(window_expr.with_new_children(children), window_spec.clone())
            }
            Self::WindowFunction(window_expr) => {
                Self::WindowFunction(window_expr.with_new_children(children))
            }
            Self::Function {
                func,
                inputs: old_children,
            } => {
                assert!(
                    children.len() == old_children.len(),
                    "Should have same number of children"
                );
                Self::Function {
                    func: func.clone(),
                    inputs: children,
                }
            }
            Self::ScalarFunction(sf) => {
                assert!(
                    children.len() == sf.inputs.len(),
                    "Should have same number of children"
                );

                Self::ScalarFunction(crate::functions::ScalarFunction {
                    udf: sf.udf.clone(),
                    inputs: children,
                })
            }
        }
    }

    pub fn to_field(&self, schema: &Schema) -> DaftResult<Field> {
        match self {
            Self::Alias(expr, name) => Ok(Field::new(name.as_ref(), expr.get_type(schema)?)),
            Self::Agg(agg_expr) => agg_expr.to_field(schema),
            Self::Cast(expr, dtype) => Ok(Field::new(expr.name(), dtype.clone())),
            Self::Column(Column::Unresolved(UnresolvedColumn {
                name,
                plan_schema: Some(plan_schema),
                ..
            })) => plan_schema.get_field(name).cloned(),
            Self::Column(Column::Unresolved(UnresolvedColumn {
                name,
                plan_schema: None,
                ..
            })) => schema.get_field(name).cloned(),

            Self::Column(Column::Resolved(ResolvedColumn::Basic(name))) => {
                schema.get_field(name).cloned()
            }
            Self::Column(Column::Resolved(ResolvedColumn::JoinSide(field, ..))) => {
                Ok(field.clone())
            }

            Self::Column(Column::Resolved(ResolvedColumn::OuterRef(field, _))) => Ok(field.clone()),
            Self::Not(expr) => {
                let child_field = expr.to_field(schema)?;
                match child_field.dtype {
                    DataType::Boolean => Ok(Field::new(expr.name(), DataType::Boolean)),
                    _ => Err(DaftError::TypeError(format!(
                        "Expected argument to be a Boolean expression, but received {child_field}",
                    ))),
                }
            }
            Self::IsNull(expr) => Ok(Field::new(expr.name(), DataType::Boolean)),
            Self::NotNull(expr) => Ok(Field::new(expr.name(), DataType::Boolean)),
            Self::FillNull(expr, fill_value) => {
                let expr_field = expr.to_field(schema)?;
                let fill_value_field = fill_value.to_field(schema)?;
                match try_get_supertype(&expr_field.dtype, &fill_value_field.dtype) {
                    Ok(supertype) => Ok(Field::new(expr_field.name.as_str(), supertype)),
                    Err(_) => Err(DaftError::TypeError(format!(
                        "Expected expr and fill_value arguments for fill_null to be castable to the same supertype, but received {expr_field} and {fill_value_field}",
                    )))
                }
            }
            Self::IsIn(expr, items) => {
                // Use the expr's field name, and infer membership op type.
                let list_dtype = try_compute_is_in_type(items, schema)?.unwrap_or(DataType::Null);
                let expr_field = expr.to_field(schema)?;
                let expr_type = &expr_field.dtype;
                let field_name = &expr_field.name;
                let field_type = InferDataType::from(expr_type)
                    .membership_op(&(&list_dtype).into())?
                    .0;
                Ok(Field::new(field_name, field_type))
            }
            Self::List(items) => {
                // Use "list" as the field name, and infer list type from items.
                let field_name = "list";
                let field_types = items
                    .iter()
                    .map(|e| e.get_type(schema))
                    .collect::<DaftResult<Vec<_>>>()?;
                let field_type = try_get_collection_supertype(&field_types)?;
                Ok(Field::new(field_name, DataType::new_list(field_type)))
            }
            Self::Between(value, lower, upper) => {
                let value_field = value.to_field(schema)?;
                let lower_field = lower.to_field(schema)?;
                let upper_field = upper.to_field(schema)?;
                let (lower_result_type, _intermediate, _comp_type) =
                    InferDataType::from(&value_field.dtype)
                        .membership_op(&InferDataType::from(&lower_field.dtype))?;
                let (upper_result_type, _intermediate, _comp_type) =
                    InferDataType::from(&value_field.dtype)
                        .membership_op(&InferDataType::from(&upper_field.dtype))?;
                let (result_type, _intermediate, _comp_type) =
                    InferDataType::from(&lower_result_type)
                        .membership_op(&InferDataType::from(&upper_result_type))?;
                Ok(Field::new(value_field.name.as_str(), result_type))
            }
            Self::Literal(value) => Ok(Field::new("literal", value.get_type())),
            Self::Function { func, inputs } => func.to_field(inputs.as_slice(), schema, func),
            Self::ScalarFunction(sf) => sf.to_field(schema),
            Self::BinaryOp { op, left, right } => {
                let left_field = left.to_field(schema)?;
                let right_field = right.to_field(schema)?;

                match op {
                    // Logical operations
                    Operator::And | Operator::Or | Operator::Xor => {
                        let result_type = InferDataType::from(&left_field.dtype)
                            .logical_op(&InferDataType::from(&right_field.dtype))?;
                        Ok(Field::new(left_field.name.as_str(), result_type))
                    }

                    // Comparison operations
                    Operator::Lt
                    | Operator::Gt
                    | Operator::Eq
                    | Operator::NotEq
                    | Operator::LtEq
                    | Operator::GtEq
                    | Operator::EqNullSafe => {
                        let (result_type, _intermediate, _comp_type) =
                            InferDataType::from(&left_field.dtype)
                                .comparison_op(&InferDataType::from(&right_field.dtype))?;
                        Ok(Field::new(left_field.name.as_str(), result_type))
                    }

                    // Arithmetic operations
                    Operator::Plus => {
                        let result_type = (InferDataType::from(&left_field.dtype)
                            + InferDataType::from(&right_field.dtype))?;
                        Ok(Field::new(left_field.name.as_str(), result_type))
                    }
                    Operator::Minus => {
                        let result_type = (InferDataType::from(&left_field.dtype)
                            - InferDataType::from(&right_field.dtype))?;
                        Ok(Field::new(left_field.name.as_str(), result_type))
                    }
                    Operator::Multiply => {
                        let result_type = (InferDataType::from(&left_field.dtype)
                            * InferDataType::from(&right_field.dtype))?;
                        Ok(Field::new(left_field.name.as_str(), result_type))
                    }
                    Operator::TrueDivide => {
                        let result_type = (InferDataType::from(&left_field.dtype)
                            / InferDataType::from(&right_field.dtype))?;
                        Ok(Field::new(left_field.name.as_str(), result_type))
                    }
                    Operator::Modulus => {
                        let result_type = (InferDataType::from(&left_field.dtype)
                            % InferDataType::from(&right_field.dtype))?;
                        Ok(Field::new(left_field.name.as_str(), result_type))
                    }
                    Operator::ShiftLeft => {
                        let result_type = (InferDataType::from(&left_field.dtype)
                            << InferDataType::from(&right_field.dtype))?;
                        Ok(Field::new(left_field.name.as_str(), result_type))
                    }
                    Operator::ShiftRight => {
                        let result_type = (InferDataType::from(&left_field.dtype)
                            >> InferDataType::from(&right_field.dtype))?;
                        Ok(Field::new(left_field.name.as_str(), result_type))
                    }
                    Operator::FloorDivide => {
                        let result_type = (InferDataType::from(&left_field.dtype)
                            .floor_div(&InferDataType::from(&right_field.dtype)))?;
                        Ok(Field::new(left_field.name.as_str(), result_type))
                    }
                }
            }
            Self::IfElse {
                if_true,
                if_false,
                predicate,
            } => {
                let predicate_field = predicate.to_field(schema)?;
                if predicate_field.dtype != DataType::Boolean {
                    return Err(DaftError::TypeError(format!(
                        "Expected predicate for if_else to be boolean but received {predicate_field}",
                    )));
                }
                match predicate.as_ref() {
                    Self::Literal(lit::LiteralValue::Boolean(true)) => if_true.to_field(schema),
                    Self::Literal(lit::LiteralValue::Boolean(false)) => {
                        Ok(if_false.to_field(schema)?.rename(if_true.name()))
                    }
                    _ => {
                        let if_true_field = if_true.to_field(schema)?;
                        let if_false_field = if_false.to_field(schema)?;
                        match try_get_supertype(&if_true_field.dtype, &if_false_field.dtype) {
                            Ok(supertype) => Ok(Field::new(if_true_field.name, supertype)),
                            Err(_) => Err(DaftError::TypeError(format!("Expected if_true and if_false arguments for if_else to be castable to the same supertype, but received {if_true_field} and {if_false_field}")))
                        }
                    }
                }
            }
            Self::Subquery(subquery) => {
                let subquery_schema = subquery.schema();
                if subquery_schema.len() != 1 {
                    return Err(DaftError::TypeError(format!(
                        "Expected subquery to return a single column but received {subquery_schema}",
                    )));
                }
                let first_field = subquery_schema.get_field_at_index(0).unwrap();

                Ok(first_field.clone())
            }
            Self::InSubquery(expr, _) => Ok(Field::new(expr.name(), DataType::Boolean)),
            Self::Exists(_) => Ok(Field::new("exists", DataType::Boolean)),
            Self::Over(expr, _) => expr.to_field(schema),
            Self::WindowFunction(expr) => expr.to_field(schema),
        }
    }

    pub fn name(&self) -> &str {
        match self {
            Self::Alias(.., name) => name.as_ref(),
            Self::Agg(agg_expr) => agg_expr.name(),
            Self::Cast(expr, ..) => expr.name(),
            Self::Column(Column::Unresolved(UnresolvedColumn { name, .. })) => name.as_ref(),
            Self::Column(Column::Resolved(ResolvedColumn::Basic(name))) => name.as_ref(),
            Self::Column(Column::Resolved(ResolvedColumn::JoinSide(Field { name, .. }, ..))) => {
                name.as_ref()
            }
            Self::Column(Column::Resolved(ResolvedColumn::OuterRef(Field { name, .. }, _))) => {
                name.as_ref()
            }
            Self::Not(expr) => expr.name(),
            Self::IsNull(expr) => expr.name(),
            Self::NotNull(expr) => expr.name(),
            Self::FillNull(expr, ..) => expr.name(),
            Self::IsIn(expr, ..) => expr.name(),
            Self::Between(expr, ..) => expr.name(),
            Self::Literal(..) => "literal",
            Self::List(..) => "list",
            Self::Function { func, inputs } => match func {
                FunctionExpr::Struct(StructExpr::Get(name)) => name,
                _ => inputs.first().unwrap().name(),
            },
            Self::ScalarFunction(func) => match func.name() {
                "struct" => "struct", // FIXME: make struct its own expr variant
                "monotonically_increasing_id" => "monotonically_increasing_id", // Special case for functions with no inputs
                _ => func.inputs.first().unwrap().name(),
            },
            Self::BinaryOp {
                op: _,
                left,
                right: _,
            } => left.name(),
            Self::IfElse { if_true, .. } => if_true.name(),
            Self::Subquery(subquery) => subquery.name(),
            Self::InSubquery(expr, _) => expr.name(),
            Self::Exists(subquery) => subquery.name(),
            Self::Over(expr, ..) => expr.name(),
            Self::WindowFunction(expr) => expr.name(),
        }
    }

    pub fn get_type(&self, schema: &Schema) -> DaftResult<DataType> {
        Ok(self.to_field(schema)?.dtype)
    }

    pub fn input_mapping(self: &Arc<Self>) -> Option<String> {
        let required_columns = get_required_columns(self);
        let requires_computation = requires_computation(self);

        // Return the required column only if:
        //   1. There is only one required column
        //   2. No computation is run on this required column
        match (&required_columns[..], requires_computation) {
            ([required_col], false) => Some(required_col.to_string()),
            _ => None,
        }
    }

    /// Returns the expression as SQL using PostgreSQL's dialect.
    pub fn to_sql(&self) -> Option<String> {
        fn to_sql_inner<W: Write>(expr: &Expr, buffer: &mut W) -> io::Result<()> {
            match expr {
                Expr::Column(Column::Resolved(ResolvedColumn::Basic(name))) => {
                    write!(buffer, "{}", name)
                }
                Expr::Literal(lit) => lit.display_sql(buffer),
                Expr::Alias(inner, ..) => to_sql_inner(inner, buffer),
                Expr::BinaryOp { op, left, right } => {
                    to_sql_inner(left, buffer)?;
                    let op = match op {
                        Operator::Eq => "=",
                        Operator::EqNullSafe => "<=>",
                        Operator::NotEq => "!=",
                        Operator::Lt => "<",
                        Operator::LtEq => "<=",
                        Operator::Gt => ">",
                        Operator::GtEq => ">=",
                        Operator::And => "AND",
                        Operator::Or => "OR",
                        Operator::ShiftLeft => "<<",
                        Operator::ShiftRight => ">>",
                        _ => {
                            return Err(io::Error::other(
                                "Unsupported operator for SQL translation",
                            ))
                        }
                    };
                    write!(buffer, " {} ", op)?;
                    to_sql_inner(right, buffer)
                }
                Expr::Not(inner) => {
                    write!(buffer, "NOT (")?;
                    to_sql_inner(inner, buffer)?;
                    write!(buffer, ")")
                }
                Expr::IsNull(inner) => {
                    write!(buffer, "(")?;
                    to_sql_inner(inner, buffer)?;
                    write!(buffer, ") IS NULL")
                }
                Expr::NotNull(inner) => {
                    write!(buffer, "(")?;
                    to_sql_inner(inner, buffer)?;
                    write!(buffer, ") IS NOT NULL")
                }
                // TODO: Implement SQL translations for these expressions if possible
                Expr::IfElse { .. }
                | Expr::Agg(..)
                | Expr::Cast(..)
                | Expr::IsIn(..)
                | Expr::List(..)
                | Expr::Between(..)
                | Expr::Function { .. }
                | Expr::FillNull(..)
                | Expr::ScalarFunction { .. }
                | Expr::Subquery(..)
                | Expr::InSubquery(..)
                | Expr::Exists(..)
                | Expr::Over(..)
                | Expr::WindowFunction(..)
                | Expr::Column(_) => Err(io::Error::other(
                    "Unsupported expression for SQL translation",
                )),
            }
        }

        let mut buffer = Vec::new();
        to_sql_inner(self, &mut buffer)
            .ok()
            .and_then(|()| String::from_utf8(buffer).ok())
    }

    /// Returns the literal value if this is a literal expression, otherwise none.
    pub fn as_literal(&self) -> Option<&lit::LiteralValue> {
        match self {
            Self::Literal(lit) => Some(lit),
            _ => None,
        }
    }

    /// Returns the list vector if this is a list expression, otherwise none.
    pub fn as_list(&self) -> Option<&Vec<ExprRef>> {
        match self {
            Self::List(items) => Some(items),
            _ => None,
        }
    }

    pub fn has_compute(&self) -> bool {
        match self {
            Self::Column(..) => false,
            Self::Literal(..) => false,
            Self::Subquery(..) => false,
            Self::Exists(..) => false,
            Self::Function { .. } => true,
            Self::ScalarFunction(..) => true,
            Self::Agg(_) => true,
            Self::Over(..) => true,
            Self::WindowFunction(..) => true,
            Self::IsIn(..) => true,
            Self::Between(..) => true,
            Self::BinaryOp { .. } => true,
            Self::Alias(expr, ..) => expr.has_compute(),
            Self::Cast(expr, ..) => expr.has_compute(),
            Self::Not(expr) => expr.has_compute(),
            Self::IsNull(expr) => expr.has_compute(),
            Self::NotNull(expr) => expr.has_compute(),
            Self::FillNull(expr, fill_value) => expr.has_compute() || fill_value.has_compute(),
            Self::IfElse {
                if_true,
                if_false,
                predicate,
            } => if_true.has_compute() || if_false.has_compute() || predicate.has_compute(),
            Self::InSubquery(expr, _) => expr.has_compute(),
            Self::List(..) => true,
        }
    }

    pub fn eq_null_safe(self: ExprRef, other: ExprRef) -> ExprRef {
        binary_op(Operator::EqNullSafe, self, other)
    }

    /// Convert all basic resolved columns to left join side columns
    pub fn to_left_cols(self: ExprRef, schema: SchemaRef) -> DaftResult<ExprRef> {
        Ok(self
            .transform(|e| match e.as_ref() {
                Self::Column(Column::Resolved(ResolvedColumn::Basic(name)))
                | Self::Column(Column::Unresolved(UnresolvedColumn { name, .. })) => {
                    Ok(Transformed::yes(left_col(schema.get_field(name)?.clone())))
                }
                _ => Ok(Transformed::no(e)),
            })?
            .data)
    }

    /// Convert all basic resolved columns to right join side columns
    pub fn to_right_cols(self: ExprRef, schema: SchemaRef) -> DaftResult<ExprRef> {
        Ok(self
            .transform(|e| match e.as_ref() {
                Self::Column(Column::Resolved(ResolvedColumn::Basic(name)))
                | Self::Column(Column::Unresolved(UnresolvedColumn { name, .. })) => {
                    Ok(Transformed::yes(right_col(schema.get_field(name)?.clone())))
                }
                _ => Ok(Transformed::no(e)),
            })?
            .data)
    }
}

#[derive(Display, Debug, Copy, Clone, PartialEq, Eq, Serialize, Deserialize, Hash)]
pub enum Operator {
    #[display("==")]
    Eq,
    #[display("<=>")]
    EqNullSafe,
    #[display("!=")]
    NotEq,
    #[display("<")]
    Lt,
    #[display("<=")]
    LtEq,
    #[display(">")]
    Gt,
    #[display(">=")]
    GtEq,
    #[display("+")]
    Plus,
    #[display("-")]
    Minus,
    #[display("*")]
    Multiply,
    #[display("/")]
    TrueDivide,
    #[display("//")]
    FloorDivide,
    #[display("%")]
    Modulus,
    #[display("&")]
    And,
    #[display("|")]
    Or,
    #[display("^")]
    Xor,
    #[display("<<")]
    ShiftLeft,
    #[display(">>")]
    ShiftRight,
}

impl Operator {
    #![allow(dead_code)]
    pub(crate) fn is_comparison(&self) -> bool {
        matches!(
            self,
            Self::Eq
                | Self::EqNullSafe
                | Self::NotEq
                | Self::Lt
                | Self::LtEq
                | Self::Gt
                | Self::GtEq
                | Self::And
                | Self::Or
                | Self::Xor
        )
    }

    pub(crate) fn is_arithmetic(&self) -> bool {
        !(self.is_comparison())
    }
}

impl FromStr for Operator {
    type Err = DaftError;
    fn from_str(s: &str) -> Result<Self, Self::Err> {
        match s {
            "==" => Ok(Self::Eq),
            "!=" => Ok(Self::NotEq),
            "<" => Ok(Self::Lt),
            "<=" => Ok(Self::LtEq),
            ">" => Ok(Self::Gt),
            ">=" => Ok(Self::GtEq),
            "+" => Ok(Self::Plus),
            "-" => Ok(Self::Minus),
            "*" => Ok(Self::Multiply),
            "/" => Ok(Self::TrueDivide),
            "//" => Ok(Self::FloorDivide),
            "%" => Ok(Self::Modulus),
            "&" => Ok(Self::And),
            "|" => Ok(Self::Or),
            "^" => Ok(Self::Xor),
            "<<" => Ok(Self::ShiftLeft),
            ">>" => Ok(Self::ShiftRight),
            _ => Err(DaftError::ComputeError(format!("Invalid operator: {}", s))),
        }
    }
}

// Check if one set of columns is a reordering of the other
pub fn is_partition_compatible(a: &[ExprRef], b: &[ExprRef]) -> bool {
    // sort a and b by name
    let a_set: HashSet<&ExprRef> = HashSet::from_iter(a);
    let b_set: HashSet<&ExprRef> = HashSet::from_iter(b);
    a_set == b_set
}

pub fn has_agg(expr: &ExprRef) -> bool {
    use common_treenode::{TreeNode, TreeNodeRecursion};

    let mut found_agg = false;

    let _ = expr.apply(|e| match e.as_ref() {
        Expr::Agg(_) => {
            found_agg = true;
            Ok(TreeNodeRecursion::Stop)
        }
        Expr::Over(_, _) => Ok(TreeNodeRecursion::Jump),
        _ => Ok(TreeNodeRecursion::Continue),
    });

    found_agg
}

#[inline]
pub fn is_actor_pool_udf(expr: &ExprRef) -> bool {
    matches!(
        expr.as_ref(),
        Expr::Function {
            func: FunctionExpr::Python(PythonUDF {
                concurrency: Some(_),
                ..
            }),
            ..
        }
    )
}

pub fn count_actor_pool_udfs(exprs: &[ExprRef]) -> usize {
    exprs
        .iter()
        .map(|expr| {
            let mut count = 0;
            expr.apply(|e| {
                if is_actor_pool_udf(e) {
                    count += 1;
                }

                Ok(common_treenode::TreeNodeRecursion::Continue)
            })
            .unwrap();

            count
        })
        .sum()
}

pub fn estimated_selectivity(expr: &Expr, schema: &Schema) -> f64 {
    let estimate = match expr {
        // Boolean operations that filter rows
        Expr::BinaryOp { op, left, right } => {
            let left_selectivity = estimated_selectivity(left, schema);
            let right_selectivity = estimated_selectivity(right, schema);
            match op {
                // Fixed selectivity for all common comparisons
                Operator::Eq => 0.2,
                Operator::EqNullSafe => 0.2,
                Operator::NotEq => 0.8,
                Operator::Lt | Operator::LtEq | Operator::Gt | Operator::GtEq => 0.3,

                // Logical operators with fixed estimates
                // Use the minimum selectivity of the two operands for AND
                // This is a more conservative estimate than the product of the two selectivities,
                // because we cannot assume independence between the two operands.
                Operator::And => left_selectivity.min(right_selectivity),
                // P(A or B) = P(A) + P(B) - P(A and B)
                Operator::Or => left_selectivity
                    .mul_add(-right_selectivity, left_selectivity + right_selectivity),
                // P(A xor B) = P(A) + P(B) - 2 * P(A and B)
                Operator::Xor => 2.0f64.mul_add(
                    -(left_selectivity * right_selectivity),
                    left_selectivity + right_selectivity,
                ),

                // Non-boolean operators don't filter
                Operator::Plus
                | Operator::Minus
                | Operator::Multiply
                | Operator::TrueDivide
                | Operator::FloorDivide
                | Operator::Modulus
                | Operator::ShiftLeft
                | Operator::ShiftRight => 1.0,
            }
        }

        // Revert selectivity for NOT
        Expr::Not(expr) => 1.0 - estimated_selectivity(expr, schema),

        // Fixed selectivity for IS NULL and IS NOT NULL, assume not many nulls
        Expr::IsNull(_) => 0.05,
        Expr::NotNull(_) => 0.95,

        // All membership operations use same selectivity
        Expr::IsIn(_, _) | Expr::Between(_, _, _) | Expr::InSubquery(_, _) | Expr::Exists(_) => 0.2,

        // Pass through for expressions that wrap other expressions
        Expr::Cast(expr, _) | Expr::Alias(expr, _) => estimated_selectivity(expr, schema),

        // Boolean literals
        Expr::Literal(lit) => match lit {
            lit::LiteralValue::Boolean(true) => 1.0,
            lit::LiteralValue::Boolean(false) => 0.0,
            _ => 1.0,
        },

        // String contains
        Expr::ScalarFunction(ScalarFunction { udf, .. }) if udf.name() == "contains" => 0.1,

        // Everything else that could be boolean gets 0.2, non-boolean gets 1.0
        Expr::ScalarFunction(_)
        | Expr::Function { .. }
        | Expr::Column(_)
        | Expr::IfElse { .. }
        | Expr::FillNull(_, _) => match expr.to_field(schema) {
            Ok(field) if field.dtype == DataType::Boolean => 0.2,
            _ => 1.0,
        },

        // Everything else doesn't filter
        Expr::Over(..) | Expr::WindowFunction(_) | Expr::Subquery(_) | Expr::List(_) => 1.0,
        Expr::Agg(_) => panic!("Aggregates are not allowed in WHERE clauses"),
    };

    // Lower bound to 1% to prevent overly selective estimate
    estimate.max(0.01)
}

pub fn exprs_to_schema(exprs: &[ExprRef], input_schema: SchemaRef) -> DaftResult<SchemaRef> {
    let fields = exprs
        .iter()
        .map(|e| e.to_field(&input_schema))
        .collect::<DaftResult<Vec<_>>>()?;
    Ok(Arc::new(Schema::new(fields)))
}

/// Adds aliases as appropriate to ensure that all expressions have unique names.
pub fn deduplicate_expr_names(exprs: &[ExprRef]) -> Vec<ExprRef> {
    let mut names_so_far = HashSet::new();

    exprs
        .iter()
        .map(|e| {
            let curr_name = e.name();

            let mut i = 0;
            let mut new_name = curr_name.to_string();

            while names_so_far.contains(&new_name) {
                i += 1;
                new_name = format!("{}_{}", curr_name, i);
            }

            names_so_far.insert(new_name.clone());

            if i == 0 {
                e.clone()
            } else {
                e.alias(new_name)
            }
        })
        .collect()
}

/// Asserts an expr slice is homogeneous and returns the type, or None if empty or all nulls.
/// None allows for context-dependent handling such as erroring or defaulting to Null.
fn try_compute_is_in_type(exprs: &[ExprRef], schema: &Schema) -> DaftResult<Option<DataType>> {
    let mut dtype: Option<DataType> = None;
    for expr in exprs {
        let other_dtype = expr.get_type(schema)?;
        // other is null, continue
        if other_dtype == DataType::Null {
            continue;
        }
        // other != null and dtype is unset -> set dtype
        if dtype.is_none() {
            dtype = Some(other_dtype);
            continue;
        }
        // other != null and dtype is set -> compare or err!
        if dtype.as_ref() != Some(&other_dtype) {
            return Err(DaftError::TypeError(format!("Expected all arguments to be of the same type {}, but found element with type {other_dtype}", dtype.unwrap())));
        }
    }
    Ok(dtype)
}<|MERGE_RESOLUTION|>--- conflicted
+++ resolved
@@ -355,7 +355,6 @@
 
     #[display("dense_rank")]
     DenseRank,
-<<<<<<< HEAD
 
     // input: the column to offset
     // offset > 0: LEAD (shift values ahead by offset)
@@ -367,8 +366,6 @@
         offset: isize,
         default: Option<ExprRef>,
     },
-=======
->>>>>>> a5060d42
 }
 
 #[derive(Debug, Clone, Copy, Serialize, Deserialize, PartialEq, Eq, Hash)]
@@ -712,14 +709,11 @@
             Self::RowNumber => "row_number",
             Self::Rank => "rank",
             Self::DenseRank => "dense_rank",
-<<<<<<< HEAD
             Self::Offset {
                 input,
                 offset: _,
                 default: _,
             } => input.name(),
-=======
->>>>>>> a5060d42
         }
     }
 
@@ -729,7 +723,6 @@
             Self::RowNumber => FieldID::new("row_number"),
             Self::Rank => FieldID::new("rank"),
             Self::DenseRank => FieldID::new("dense_rank"),
-<<<<<<< HEAD
             Self::Offset {
                 input,
                 offset,
@@ -744,8 +737,6 @@
                 };
                 FieldID::new(format!("{child_id}.offset(offset={offset}{default_part})"))
             }
-=======
->>>>>>> a5060d42
         }
     }
 
@@ -755,7 +746,6 @@
             Self::RowNumber => vec![],
             Self::Rank => vec![],
             Self::DenseRank => vec![],
-<<<<<<< HEAD
             Self::Offset {
                 input,
                 offset: _,
@@ -767,8 +757,6 @@
                 }
                 children
             }
-=======
->>>>>>> a5060d42
         }
     }
 
@@ -778,7 +766,6 @@
             Self::RowNumber => Self::RowNumber,
             Self::Rank => Self::Rank,
             Self::DenseRank => Self::DenseRank,
-<<<<<<< HEAD
             // Offset can have either one or two children:
             // 1. The first child is always the expression to offset
             // 2. The second child is the optional default value (if provided)
@@ -802,8 +789,6 @@
                     default,
                 }
             }
-=======
->>>>>>> a5060d42
         }
     }
 
@@ -813,14 +798,11 @@
             Self::RowNumber => Ok(Field::new("row_number", DataType::UInt64)),
             Self::Rank => Ok(Field::new("rank", DataType::UInt64)),
             Self::DenseRank => Ok(Field::new("dense_rank", DataType::UInt64)),
-<<<<<<< HEAD
             Self::Offset {
                 input,
                 offset: _,
                 default: _,
             } => input.to_field(schema),
-=======
->>>>>>> a5060d42
         }
     }
 }
@@ -993,7 +975,6 @@
         Self::WindowFunction(WindowExpr::DenseRank).into()
     }
 
-<<<<<<< HEAD
     pub fn offset(self: ExprRef, offset: isize, default: Option<ExprRef>) -> ExprRef {
         Self::WindowFunction(WindowExpr::Offset {
             input: self,
@@ -1003,8 +984,6 @@
         .into()
     }
 
-=======
->>>>>>> a5060d42
     #[allow(clippy::should_implement_trait)]
     pub fn not(self: ExprRef) -> ExprRef {
         Self::Not(self).into()
