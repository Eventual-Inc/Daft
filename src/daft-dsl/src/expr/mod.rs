pub mod bound_expr;
pub mod window;

mod display;
#[cfg(test)]
mod tests;

use std::{
    any::Any,
    collections::HashSet,
    fmt::Formatter,
    hash::{DefaultHasher, Hash, Hasher},
    io::{self, Write},
    str::FromStr,
    sync::Arc,
};

use common_error::{DaftError, DaftResult};
use common_hashable_float_wrapper::FloatWrapper;
use common_treenode::{Transformed, TreeNode};
use daft_core::{
    datatypes::{
        try_mean_aggregation_supertype, try_skew_aggregation_supertype,
        try_stddev_aggregation_supertype, try_sum_supertype, InferDataType,
    },
    join::JoinSide,
    lit::Literal,
    prelude::*,
    utils::supertype::{try_get_collection_supertype, try_get_supertype},
};
use derive_more::Display;
use itertools::Itertools;
use serde::{Deserialize, Serialize};

use super::functions::FunctionExpr;
use crate::{
    expr::bound_expr::BoundExpr,
    functions::{
        function_display_without_formatter, function_semantic_id,
        python::LegacyPythonUDF,
        scalar::{scalar_function_semantic_id, ScalarFn},
        sketch::{HashableVecPercentiles, SketchExpr},
        struct_::StructExpr,
        BuiltinScalarFn, FunctionArg, FunctionArgs, FunctionEvaluator, FUNCTION_REGISTRY,
    },
    optimization::{get_required_columns, requires_computation},
    python_udf::{PyScalarFn, RowWisePyFn},
};

pub trait SubqueryPlan: std::fmt::Debug + std::fmt::Display + Send + Sync {
    fn as_any(&self) -> &dyn std::any::Any;
    fn as_any_arc(self: Arc<Self>) -> Arc<dyn Any + Send + Sync>;
    fn name(&self) -> &'static str;
    fn schema(&self) -> SchemaRef;
    fn dyn_eq(&self, other: &dyn SubqueryPlan) -> bool;
    fn dyn_hash(&self, state: &mut dyn Hasher);
}

#[derive(Display, Debug, Clone)]
pub struct Subquery {
    pub plan: Arc<dyn SubqueryPlan>,
}

impl Subquery {
    pub fn new<T: SubqueryPlan + 'static>(plan: T) -> Self {
        Self {
            plan: Arc::new(plan),
        }
    }

    pub fn schema(&self) -> SchemaRef {
        self.plan.schema()
    }
    pub fn name(&self) -> &'static str {
        self.plan.name()
    }

    pub fn semantic_id(&self) -> FieldID {
        let mut s = DefaultHasher::new();
        self.hash(&mut s);
        let hash = s.finish();

        FieldID::new(format!("subquery({}-{})", self.name(), hash))
    }
}

impl Serialize for Subquery {
    fn serialize<S: serde::Serializer>(&self, _: S) -> Result<S::Ok, S::Error> {
        Err(serde::ser::Error::custom("Subquery cannot be serialized"))
    }
}

impl<'de> Deserialize<'de> for Subquery {
    fn deserialize<D: serde::Deserializer<'de>>(_: D) -> Result<Self, D::Error> {
        Err(serde::de::Error::custom("Subquery cannot be deserialized"))
    }
}

impl PartialEq for Subquery {
    fn eq(&self, other: &Self) -> bool {
        self.plan.dyn_eq(other.plan.as_ref())
    }
}

impl Eq for Subquery {}

impl std::hash::Hash for Subquery {
    fn hash<H: std::hash::Hasher>(&self, state: &mut H) {
        self.plan.dyn_hash(state);
    }
}

#[derive(Debug, Clone, Serialize, Deserialize, PartialEq, Eq, Hash)]
pub enum Column {
    Unresolved(UnresolvedColumn),
    Resolved(ResolvedColumn),
    Bound(BoundColumn),
}

/// Information about the logical plan node that a column comes from.
///
/// Used for resolving columns in the logical plan builder and subquery unnesting rule.
#[derive(Debug, Clone, Serialize, Deserialize, PartialEq, Eq, Hash)]
pub enum PlanRef {
    /// Corresponds to a SubqueryAlias
    Alias(Arc<str>),

    /// No specified source.
    ///
    /// Can either be from the immediate input or an outer scope.
    Unqualified,
    Id(usize),
}

/// Column that is not yet resolved to a scope.
///
/// Unresolved columns should only be used before logical plan construction
/// (e.g. in the DataFrame and SQL frontends and the logical plan builder).
///
/// Expressions are assumed to contain no unresolved columns by the time
/// they are used in a logical plan op, as well as subsequent steps such as
/// physical plan translation and execution.
///
/// The logical plan builder is responsible for resolving all Column::Unresolved
/// into Column::Resolved
#[derive(Debug, Clone, Serialize, Deserialize, PartialEq, Eq, Hash)]
pub struct UnresolvedColumn {
    pub name: Arc<str>,
    pub plan_ref: PlanRef,
    pub plan_schema: Option<SchemaRef>,
}

#[derive(Debug, Clone, Serialize, Deserialize, PartialEq, Eq, Hash)]
pub enum ResolvedColumn {
    /// Column resolved to the scope of a singular input.
    Basic(Arc<str>),

    /// Column resolved to the scope of either the left or right input of a join.
    ///
    /// This variant should only exist in join predicates.
    ///
    /// TODO: Once we support identifying columns by ordinals, join-side columns
    /// should just be normal resolved columns, where ordinal < (# left schema fields) means
    /// it's from the left side, and otherwise right side. This is similar to Substrait.
    JoinSide(Field, JoinSide),

    /// Column resolved to the scope of an outer plan of a subquery.
    ///
    /// This variant should only exist in subquery plans.
    OuterRef(Field, PlanRef),
}

#[derive(Debug, Clone, Serialize, Deserialize, PartialEq, Eq, Hash)]
pub struct BoundColumn {
    pub index: usize,

    #[deprecated(since = "TBD", note = "name-referenced columns")]
    /// Should only be used for display and debugging purposes
    pub field: Field,
}

impl Column {
    #[deprecated(since = "TBD", note = "name-referenced columns")]
    pub fn name(&self) -> String {
        match self {
            Self::Unresolved(UnresolvedColumn {
                name,
                plan_ref: PlanRef::Alias(plan_alias),
                ..
            }) => format!("{plan_alias}.{name}"),
            Self::Unresolved(UnresolvedColumn { name, .. }) => name.to_string(),
            Self::Resolved(ResolvedColumn::Basic(name)) => name.to_string(),
            Self::Resolved(ResolvedColumn::JoinSide(name, side)) => format!("{side}.{name}"),
            Self::Resolved(ResolvedColumn::OuterRef(
                Field { name, .. },
                PlanRef::Alias(plan_alias),
            )) => format!("{plan_alias}.{name}"),
            Self::Resolved(ResolvedColumn::OuterRef(Field { name, .. }, _)) => name.to_string(),
            Self::Bound(BoundColumn {
                field: Field { name, .. },
                ..
            }) => name.to_string(),
        }
    }
}

impl std::fmt::Display for Column {
    fn fmt(&self, f: &mut Formatter<'_>) -> std::fmt::Result {
        if let Self::Bound(BoundColumn { index, field, .. }) = self {
            write!(f, "col({}: {})", index, field.name)
        } else {
            write!(f, "col({})", self.name())
        }
    }
}

pub type ExprRef = Arc<Expr>;

#[derive(Display, Debug, Clone, Serialize, Deserialize, PartialEq, Eq, Hash)]
pub enum Expr {
    #[display("{_0}")]
    Column(Column),

    #[display("{_0} as {_1}")]
    Alias(ExprRef, Arc<str>),

    #[display("{_0}")]
    Agg(AggExpr),

    #[display("{}", display::expr_binary_op_display_without_formatter(op, left, right)?)]
    BinaryOp {
        op: Operator,
        left: ExprRef,
        right: ExprRef,
    },

    #[display("cast({_0} as {_1})")]
    Cast(ExprRef, DataType),

    #[display("{}", function_display_without_formatter(func, inputs)?)]
    Function {
        func: FunctionExpr,
        inputs: Vec<ExprRef>,
    },

    // Over represents a window function as it is actually evaluated (since it requires a window spec)
    #[display("{_0} over {_1}")]
    Over(WindowExpr, window::WindowSpec),

    // WindowFunction represents a window function as an expression, this alone cannot be evaluated since
    // it requires a window spec. This variant only exists for constructing window functions in the
    // DataFrame API and should not appear in logical or physical plans. It must be converted to an Over
    // expression with a window spec before evaluation.
    #[display("window({_0})")]
    WindowFunction(WindowExpr),

    #[display("not({_0})")]
    Not(ExprRef),

    #[display("is_null({_0})")]
    IsNull(ExprRef),

    #[display("not_null({_0})")]
    NotNull(ExprRef),

    #[display("fill_null({_0}, {_1})")]
    FillNull(ExprRef, ExprRef),

    #[display("{}", display::expr_is_in_display_without_formatter(_0, _1)?)]
    IsIn(ExprRef, Vec<ExprRef>),

    #[display("{_0} in [{_1},{_2}]")]
    Between(ExprRef, ExprRef, ExprRef),

    #[display("{}", display::expr_list_display_without_formatter(_0)?)]
    List(Vec<ExprRef>),

    #[display("lit({_0})")]
    Literal(Literal),

    #[display("if [{predicate}] then [{if_true}] else [{if_false}]")]
    IfElse {
        if_true: ExprRef,
        if_false: ExprRef,
        predicate: ExprRef,
    },

    #[display("{_0}")]
    ScalarFn(ScalarFn),

    #[display("subquery {_0}")]
    Subquery(Subquery),

    #[display("{_0} in {_1}")]
    InSubquery(ExprRef, Subquery),

    #[display("exists {_0}")]
    Exists(Subquery),
}

#[derive(Debug, Clone, Serialize, Deserialize, PartialEq, Hash, Eq)]
pub struct ApproxPercentileParams {
    pub child: ExprRef,
    pub percentiles: Vec<FloatWrapper<f64>>,
    pub force_list_output: bool,
}

#[derive(Display, Debug, Clone, Serialize, Deserialize, PartialEq, Eq, Hash)]
pub enum AggExpr {
    #[display("count({_0}, {_1})")]
    Count(ExprRef, CountMode),

    #[display("count_distinct({_0})")]
    CountDistinct(ExprRef),

    #[display("sum({_0})")]
    Sum(ExprRef),

    #[display("approx_percentile({}, percentiles={:?}, force_list_output={})", _0.child, _0.percentiles, _0.force_list_output)]
    ApproxPercentile(ApproxPercentileParams),

    #[display("approx_count_distinct({_0})")]
    ApproxCountDistinct(ExprRef),

    #[display("approx_sketch({_0}, sketch_type={_1:?})")]
    ApproxSketch(ExprRef, SketchType),

    #[display("merge_sketch({_0}, sketch_type={_1:?})")]
    MergeSketch(ExprRef, SketchType),

    #[display("mean({_0})")]
    Mean(ExprRef),

    #[display("stddev({_0})")]
    Stddev(ExprRef),

    #[display("min({_0})")]
    Min(ExprRef),

    #[display("max({_0})")]
    Max(ExprRef),

    #[display("bool_and({_0})")]
    BoolAnd(ExprRef),

    #[display("bool_or({_0})")]
    BoolOr(ExprRef),

    #[display("any_value({_0}, ignore_nulls={_1})")]
    AnyValue(ExprRef, bool),

    #[display("list({_0})")]
    List(ExprRef),

    #[display("set({_0})")]
    Set(ExprRef),

    #[display("list({_0})")]
    Concat(ExprRef),

    #[display("skew({_0}")]
    Skew(ExprRef),

    #[display("{}", function_display_without_formatter(func, inputs)?)]
    MapGroups {
        func: FunctionExpr,
        inputs: Vec<ExprRef>,
    },
}

#[derive(Display, Debug, Clone, Serialize, Deserialize, PartialEq, Eq, Hash)]
pub enum WindowExpr {
    #[display("agg({_0})")]
    Agg(AggExpr),

    #[display("row_number")]
    RowNumber,

    #[display("rank")]
    Rank,

    #[display("dense_rank")]
    DenseRank,

    // input: the column to offset
    // offset > 0: LEAD (shift values ahead by offset)
    // offset < 0: LAG (shift values behind by offset)
    // default: the value to fill before / after the offset
    #[display("offset({input}, {offset}, {default:?})")]
    Offset {
        input: ExprRef,
        offset: isize,
        default: Option<ExprRef>,
    },
}

#[derive(Debug, Clone, Copy, Serialize, Deserialize, PartialEq, Eq, Hash)]
pub enum SketchType {
    DDSketch,
    HyperLogLog,
}

pub fn lit<L: Into<Literal>>(t: L) -> ExprRef {
    Arc::new(Expr::Literal(t.into()))
}

pub fn null_lit() -> ExprRef {
    Arc::new(Expr::Literal(Literal::Null))
}

/// Unresolved column with no associated plan ID or schema.
pub fn unresolved_col(name: impl Into<Arc<str>>) -> ExprRef {
    UnresolvedColumn {
        name: name.into(),
        plan_ref: PlanRef::Unqualified,
        plan_schema: None,
    }
    .into()
}

pub fn bound_col(index: usize, field: Field) -> ExprRef {
    BoundColumn { index, field }.into()
}

/// Basic resolved column, refers to a singular input scope
pub fn resolved_col<S: Into<Arc<str>>>(name: S) -> ExprRef {
    ResolvedColumn::Basic(name.into()).into()
}

/// Resolved column referring to the left side of a join
pub fn left_col(field: Field) -> ExprRef {
    ResolvedColumn::JoinSide(field, JoinSide::Left).into()
}

/// Resolved column referring to the right side of a join
pub fn right_col(field: Field) -> ExprRef {
    ResolvedColumn::JoinSide(field, JoinSide::Right).into()
}

pub fn binary_op(op: Operator, left: ExprRef, right: ExprRef) -> ExprRef {
    Expr::BinaryOp { op, left, right }.into()
}

impl AggExpr {
    pub fn agg_name(&self) -> &'static str {
        match self {
            Self::Count(_, _) => "Count",
            Self::CountDistinct(_) => "Count Distinct",
            Self::Sum(_) => "Sum",
            Self::ApproxPercentile(_) => "Approx Percentile",
            Self::ApproxCountDistinct(_) => "Approx Count Distinct",
            Self::ApproxSketch(_, _) => "Approx Sketch",
            Self::MergeSketch(_, _) => "Merge Sketch",
            Self::Mean(_) => "Mean",
            Self::Stddev(_) => "Stddev",
            Self::Min(_) => "Min",
            Self::Max(_) => "Max",
            Self::BoolAnd(_) => "Bool And",
            Self::BoolOr(_) => "Bool Or",
            Self::AnyValue(_, _) => "Any Value",
            Self::List(_) => "List",
            Self::Set(_) => "Set",
            Self::Concat(_) => "Concat",
            Self::Skew(_) => "Skew",
            Self::MapGroups { .. } => "Map Groups",
        }
    }

    pub fn name(&self) -> &str {
        match self {
            Self::Count(expr, ..)
            | Self::CountDistinct(expr)
            | Self::Sum(expr)
            | Self::ApproxPercentile(ApproxPercentileParams { child: expr, .. })
            | Self::ApproxCountDistinct(expr)
            | Self::ApproxSketch(expr, _)
            | Self::MergeSketch(expr, _)
            | Self::Mean(expr)
            | Self::Stddev(expr)
            | Self::Min(expr)
            | Self::Max(expr)
            | Self::BoolAnd(expr)
            | Self::BoolOr(expr)
            | Self::AnyValue(expr, _)
            | Self::List(expr)
            | Self::Set(expr)
            | Self::Concat(expr)
            | Self::Skew(expr) => expr.name(),
            Self::MapGroups { func: _, inputs } => inputs.first().unwrap().name(),
        }
    }

    pub fn semantic_id(&self, schema: &Schema) -> FieldID {
        match self {
            Self::Count(expr, mode) => {
                let child_id = expr.semantic_id(schema);
                FieldID::new(format!("{child_id}.local_count({mode})"))
            }
            Self::CountDistinct(expr) => {
                let child_id = expr.semantic_id(schema);
                FieldID::new(format!("{child_id}.local_count_distinct()"))
            }
            Self::Sum(expr) => {
                let child_id = expr.semantic_id(schema);
                FieldID::new(format!("{child_id}.local_sum()"))
            }
            Self::ApproxPercentile(ApproxPercentileParams {
                child: expr,
                percentiles,
                force_list_output,
            }) => {
                let child_id = expr.semantic_id(schema);
                FieldID::new(format!(
                    "{child_id}.local_approx_percentiles(percentiles={:?},force_list_output={force_list_output})",
                    percentiles,
                ))
            }
            Self::ApproxCountDistinct(expr) => {
                let child_id = expr.semantic_id(schema);
                FieldID::new(format!("{child_id}.local_approx_count_distinct()"))
            }
            Self::ApproxSketch(expr, sketch_type) => {
                let child_id = expr.semantic_id(schema);
                FieldID::new(format!(
                    "{child_id}.local_approx_sketch(sketch_type={sketch_type:?})"
                ))
            }
            Self::MergeSketch(expr, sketch_type) => {
                let child_id = expr.semantic_id(schema);
                FieldID::new(format!(
                    "{child_id}.local_merge_sketch(sketch_type={sketch_type:?})"
                ))
            }
            Self::Mean(expr) => {
                let child_id = expr.semantic_id(schema);
                FieldID::new(format!("{child_id}.local_mean()"))
            }
            Self::Stddev(expr) => {
                let child_id = expr.semantic_id(schema);
                FieldID::new(format!("{child_id}.local_stddev()"))
            }
            Self::Min(expr) => {
                let child_id = expr.semantic_id(schema);
                FieldID::new(format!("{child_id}.local_min()"))
            }
            Self::Max(expr) => {
                let child_id = expr.semantic_id(schema);
                FieldID::new(format!("{child_id}.local_max()"))
            }
            Self::BoolAnd(expr) => {
                let child_id = expr.semantic_id(schema);
                FieldID::new(format!("{child_id}.local_bool_and()"))
            }
            Self::BoolOr(expr) => {
                let child_id = expr.semantic_id(schema);
                FieldID::new(format!("{child_id}.local_bool_or()"))
            }
            Self::AnyValue(expr, ignore_nulls) => {
                let child_id = expr.semantic_id(schema);
                FieldID::new(format!(
                    "{child_id}.local_any_value(ignore_nulls={ignore_nulls})"
                ))
            }
            Self::List(expr) => {
                let child_id = expr.semantic_id(schema);
                FieldID::new(format!("{child_id}.local_list()"))
            }
            Self::Set(_expr) => {
                let child_id = _expr.semantic_id(schema);
                FieldID::new(format!("{child_id}.local_set()"))
            }
            Self::Concat(expr) => {
                let child_id = expr.semantic_id(schema);
                FieldID::new(format!("{child_id}.local_concat()"))
            }
            Self::Skew(expr) => {
                let child_id = expr.semantic_id(schema);
                FieldID::new(format!("{child_id}.local_skew()"))
            }
            Self::MapGroups { func, inputs } => function_semantic_id(func, inputs, schema),
        }
    }

    pub fn children(&self) -> Vec<ExprRef> {
        match self {
            Self::Count(expr, ..)
            | Self::CountDistinct(expr)
            | Self::Sum(expr)
            | Self::ApproxPercentile(ApproxPercentileParams { child: expr, .. })
            | Self::ApproxCountDistinct(expr)
            | Self::ApproxSketch(expr, _)
            | Self::MergeSketch(expr, _)
            | Self::Mean(expr)
            | Self::Stddev(expr)
            | Self::Min(expr)
            | Self::Max(expr)
            | Self::BoolAnd(expr)
            | Self::BoolOr(expr)
            | Self::AnyValue(expr, _)
            | Self::List(expr)
            | Self::Set(expr)
            | Self::Concat(expr)
            | Self::Skew(expr) => vec![expr.clone()],
            Self::MapGroups { func: _, inputs } => inputs.clone(),
        }
    }

    pub fn with_new_children(&self, mut children: Vec<ExprRef>) -> Self {
        if let Self::MapGroups { func: _, inputs } = &self {
            assert_eq!(children.len(), inputs.len());
        } else {
            assert_eq!(children.len(), 1);
        }
        let mut first_child = || children.pop().unwrap();
        match self {
            &Self::Count(_, count_mode) => Self::Count(first_child(), count_mode),
            Self::CountDistinct(_) => Self::CountDistinct(first_child()),
            Self::Sum(_) => Self::Sum(first_child()),
            Self::Mean(_) => Self::Mean(first_child()),
            Self::Stddev(_) => Self::Stddev(first_child()),
            Self::Min(_) => Self::Min(first_child()),
            Self::Max(_) => Self::Max(first_child()),
            Self::BoolAnd(_) => Self::BoolAnd(first_child()),
            Self::BoolOr(_) => Self::BoolOr(first_child()),
            Self::AnyValue(_, ignore_nulls) => Self::AnyValue(first_child(), *ignore_nulls),
            Self::List(_) => Self::List(first_child()),
            Self::Set(_expr) => Self::Set(first_child()),
            Self::Concat(_) => Self::Concat(first_child()),
            Self::Skew(_) => Self::Skew(first_child()),
            Self::MapGroups { func, inputs: _ } => Self::MapGroups {
                func: func.clone(),
                inputs: children,
            },
            Self::ApproxPercentile(ApproxPercentileParams {
                percentiles,
                force_list_output,
                ..
            }) => Self::ApproxPercentile(ApproxPercentileParams {
                child: first_child(),
                percentiles: percentiles.clone(),
                force_list_output: *force_list_output,
            }),
            Self::ApproxCountDistinct(_) => Self::ApproxCountDistinct(first_child()),
            &Self::ApproxSketch(_, sketch_type) => Self::ApproxSketch(first_child(), sketch_type),
            &Self::MergeSketch(_, sketch_type) => Self::MergeSketch(first_child(), sketch_type),
        }
    }

    pub fn to_field(&self, schema: &Schema) -> DaftResult<Field> {
        match self {
            Self::Count(expr, ..) | Self::CountDistinct(expr) => {
                let field = expr.to_field(schema)?;
                Ok(Field::new(field.name.as_str(), DataType::UInt64))
            }
            Self::Sum(expr) => {
                let field = expr.to_field(schema)?;
                Ok(Field::new(
                    field.name.as_str(),
                    try_sum_supertype(&field.dtype)?,
                ))
            }

            Self::ApproxPercentile(ApproxPercentileParams {
                child: expr,
                percentiles,
                force_list_output,
            }) => {
                let field = expr.to_field(schema)?;
                Ok(Field::new(
                    field.name.as_str(),
                    match &field.dtype {
                        dt if dt.is_numeric() => if percentiles.len() > 1 || *force_list_output {
                            DataType::FixedSizeList(Box::new(DataType::Float64), percentiles.len())
                        } else {
                            DataType::Float64
                        },
                        other => {
                            return Err(DaftError::TypeError(format!(
                                "Expected input to approx_percentiles() to be numeric but received dtype {} for column \"{}\"",
                                other, field.name,
                            )))
                        }
                    },
                ))
            }
            Self::ApproxCountDistinct(expr) => {
                let field = expr.to_field(schema)?;
                Ok(Field::new(field.name.as_str(), DataType::UInt64))
            }
            Self::ApproxSketch(expr, sketch_type) => {
                let field = expr.to_field(schema)?;
                let dtype = match sketch_type {
                    SketchType::DDSketch => {
                        if !field.dtype.is_numeric() {
                            return Err(DaftError::TypeError(format!(
                                r#"Expected input to approx_sketch() to be numeric but received dtype {} for column "{}""#,
                                field.dtype, field.name,
                            )));
                        }
                        DataType::from(&*daft_sketch::ARROW2_DDSKETCH_DTYPE)
                    }
                    SketchType::HyperLogLog => daft_core::array::ops::HLL_SKETCH_DTYPE,
                };
                Ok(Field::new(field.name, dtype))
            }
            Self::MergeSketch(expr, sketch_type) => {
                let field = expr.to_field(schema)?;
                let dtype = match sketch_type {
                    SketchType::DDSketch => {
                        if let DataType::Struct(..) = field.dtype {
                            field.dtype
                        } else {
                            return Err(DaftError::TypeError(format!(
                                "Expected input to merge_sketch() to be struct but received dtype {} for column \"{}\"",
                                field.dtype, field.name,
                            )));
                        }
                    }
                    SketchType::HyperLogLog => DataType::UInt64,
                };
                Ok(Field::new(field.name, dtype))
            }
            Self::Mean(expr) => {
                let field = expr.to_field(schema)?;
                Ok(Field::new(
                    field.name.as_str(),
                    try_mean_aggregation_supertype(&field.dtype)?,
                ))
            }
            Self::Stddev(expr) => {
                let field = expr.to_field(schema)?;
                Ok(Field::new(
                    field.name.as_str(),
                    try_stddev_aggregation_supertype(&field.dtype)?,
                ))
            }

            Self::Min(expr) | Self::Max(expr) | Self::AnyValue(expr, _) => {
                let field = expr.to_field(schema)?;
                Ok(Field::new(field.name.as_str(), field.dtype))
            }

            Self::List(expr) | Self::Set(expr) => Ok(expr.to_field(schema)?.to_list_field()),

            Self::BoolAnd(expr) | Self::BoolOr(expr) => {
                let field = expr.to_field(schema)?;
                Ok(Field::new(field.name.as_str(), DataType::Boolean))
            }

            Self::Concat(expr) => {
                let field = expr.to_field(schema)?;
                match field.dtype {
                    DataType::List(..) => Ok(field),
                    DataType::Utf8 => Ok(field),
                    #[cfg(feature = "python")]
                    DataType::Python => Ok(field),
                    _ => Err(DaftError::TypeError(format!(
                        "We can only perform List Concat Agg on List or Python Types, got dtype {} for column \"{}\"",
                        field.dtype, field.name
                    ))),
                }
            }

            Self::Skew(expr) => {
                let field = expr.to_field(schema)?;
                Ok(Field::new(
                    field.name.as_str(),
                    try_skew_aggregation_supertype(&field.dtype)?,
                ))
            }

            Self::MapGroups { func, inputs } => func.to_field(inputs.as_slice(), schema, func),
        }
    }
}

impl From<&AggExpr> for ExprRef {
    fn from(agg_expr: &AggExpr) -> Self {
        Self::new(Expr::Agg(agg_expr.clone()))
    }
}

impl WindowExpr {
    pub fn name(&self) -> &str {
        match self {
            Self::Agg(agg_expr) => agg_expr.name(),
            Self::RowNumber => "row_number",
            Self::Rank => "rank",
            Self::DenseRank => "dense_rank",
            Self::Offset {
                input,
                offset: _,
                default: _,
            } => input.name(),
        }
    }

    pub fn semantic_id(&self, schema: &Schema) -> FieldID {
        match self {
            Self::Agg(agg_expr) => agg_expr.semantic_id(schema),
            Self::RowNumber => FieldID::new("row_number"),
            Self::Rank => FieldID::new("rank"),
            Self::DenseRank => FieldID::new("dense_rank"),
            Self::Offset {
                input,
                offset,
                default,
            } => {
                let child_id = input.semantic_id(schema);
                let default_part = if let Some(default_expr) = default {
                    let default_id = default_expr.semantic_id(schema);
                    format!(",default={default_id}")
                } else {
                    String::new()
                };
                FieldID::new(format!("{child_id}.offset(offset={offset}{default_part})"))
            }
        }
    }

    pub fn children(&self) -> Vec<ExprRef> {
        match self {
            Self::Agg(agg_expr) => agg_expr.children(),
            Self::RowNumber => vec![],
            Self::Rank => vec![],
            Self::DenseRank => vec![],
            Self::Offset {
                input,
                offset: _,
                default,
            } => {
                let mut children = vec![input.clone()];
                if let Some(default_expr) = default {
                    children.push(default_expr.clone());
                }
                children
            }
        }
    }

    pub fn with_new_children(&self, children: Vec<ExprRef>) -> Self {
        match self {
            Self::Agg(agg_expr) => Self::Agg(agg_expr.with_new_children(children)),
            Self::RowNumber => Self::RowNumber,
            Self::Rank => Self::Rank,
            Self::DenseRank => Self::DenseRank,
            // Offset can have either one or two children:
            // 1. The first child is always the expression to offset
            // 2. The second child is the optional default value (if provided)
            Self::Offset {
                input: _,
                offset,
                default: _,
            } => {
                let input = children
                    .first()
                    .expect("Should have at least 1 child")
                    .clone();
                let default = if children.len() > 1 {
                    Some(children.get(1).unwrap().clone())
                } else {
                    None
                };
                Self::Offset {
                    input,
                    offset: *offset,
                    default,
                }
            }
        }
    }

    pub fn to_field(&self, schema: &Schema) -> DaftResult<Field> {
        match self {
            Self::Agg(agg_expr) => agg_expr.to_field(schema),
            Self::RowNumber => Ok(Field::new("row_number", DataType::UInt64)),
            Self::Rank => Ok(Field::new("rank", DataType::UInt64)),
            Self::DenseRank => Ok(Field::new("dense_rank", DataType::UInt64)),
            Self::Offset {
                input,
                offset: _,
                default: _,
            } => input.to_field(schema),
        }
    }
}

impl From<&WindowExpr> for ExprRef {
    fn from(window_expr: &WindowExpr) -> Self {
        Self::new(Expr::WindowFunction(window_expr.clone()))
    }
}

impl From<AggExpr> for WindowExpr {
    fn from(agg_expr: AggExpr) -> Self {
        Self::Agg(agg_expr)
    }
}

impl TryFrom<ExprRef> for WindowExpr {
    type Error = DaftError;

    fn try_from(expr: ExprRef) -> Result<Self, Self::Error> {
        match expr.as_ref() {
            Expr::Agg(agg_expr) => Ok(Self::Agg(agg_expr.clone())),
            Expr::WindowFunction(window_expr) => Ok(window_expr.clone()),
            _ => Err(DaftError::ValueError(format!(
                "Expected an AggExpr or WindowFunction, got {:?}",
                expr
            ))),
        }
    }
}

impl From<UnresolvedColumn> for ExprRef {
    fn from(col: UnresolvedColumn) -> Self {
        Self::new(Expr::Column(Column::Unresolved(col)))
    }
}
impl From<ResolvedColumn> for ExprRef {
    fn from(col: ResolvedColumn) -> Self {
        Self::new(Expr::Column(Column::Resolved(col)))
    }
}

impl From<BoundColumn> for ExprRef {
    fn from(col: BoundColumn) -> Self {
        Self::new(Expr::Column(Column::Bound(col)))
    }
}

impl From<Column> for ExprRef {
    fn from(col: Column) -> Self {
        Self::new(Expr::Column(col))
    }
}

impl AsRef<Self> for Expr {
    fn as_ref(&self) -> &Self {
        self
    }
}

impl Expr {
    pub fn arced(self) -> ExprRef {
        Arc::new(self)
    }

    pub fn alias<S: Into<Arc<str>>>(self: &ExprRef, name: S) -> ExprRef {
        Self::Alias(
            if let Self::Alias(inner, _) = self.as_ref() {
                inner.clone()
            } else {
                self.clone()
            },
            name.into(),
        )
        .into()
    }

    pub fn if_else(self: ExprRef, if_true: ExprRef, if_false: ExprRef) -> ExprRef {
        Self::IfElse {
            if_true,
            if_false,
            predicate: self,
        }
        .into()
    }

    pub fn cast(self: ExprRef, dtype: &DataType) -> ExprRef {
        Self::Cast(self, dtype.clone()).into()
    }

    pub fn count(self: ExprRef, mode: CountMode) -> ExprRef {
        Self::Agg(AggExpr::Count(self, mode)).into()
    }

    pub fn count_distinct(self: ExprRef) -> ExprRef {
        Self::Agg(AggExpr::CountDistinct(self)).into()
    }

    pub fn sum(self: ExprRef) -> ExprRef {
        Self::Agg(AggExpr::Sum(self)).into()
    }

    pub fn approx_count_distinct(self: ExprRef) -> ExprRef {
        Self::Agg(AggExpr::ApproxCountDistinct(self)).into()
    }

    pub fn approx_percentiles(
        self: ExprRef,
        percentiles: &[f64],
        force_list_output: bool,
    ) -> ExprRef {
        Self::Agg(AggExpr::ApproxPercentile(ApproxPercentileParams {
            child: self,
            percentiles: percentiles.iter().map(|f| FloatWrapper(*f)).collect(),
            force_list_output,
        }))
        .into()
    }

    pub fn sketch_percentile(
        self: ExprRef,
        percentiles: &[f64],
        force_list_output: bool,
    ) -> ExprRef {
        Self::Function {
            func: FunctionExpr::Sketch(SketchExpr::Percentile {
                percentiles: HashableVecPercentiles(percentiles.to_vec()),
                force_list_output,
            }),
            inputs: vec![self],
        }
        .into()
    }

    pub fn mean(self: ExprRef) -> ExprRef {
        Self::Agg(AggExpr::Mean(self)).into()
    }

    pub fn stddev(self: ExprRef) -> ExprRef {
        Self::Agg(AggExpr::Stddev(self)).into()
    }

    pub fn min(self: ExprRef) -> ExprRef {
        Self::Agg(AggExpr::Min(self)).into()
    }

    pub fn max(self: ExprRef) -> ExprRef {
        Self::Agg(AggExpr::Max(self)).into()
    }

    pub fn bool_and(self: ExprRef) -> ExprRef {
        Self::Agg(AggExpr::BoolAnd(self)).into()
    }

    pub fn bool_or(self: ExprRef) -> ExprRef {
        Self::Agg(AggExpr::BoolOr(self)).into()
    }

    pub fn any_value(self: ExprRef, ignore_nulls: bool) -> ExprRef {
        Self::Agg(AggExpr::AnyValue(self, ignore_nulls)).into()
    }

    pub fn skew(self: ExprRef) -> ExprRef {
        Self::Agg(AggExpr::Skew(self)).into()
    }

    pub fn agg_list(self: ExprRef) -> ExprRef {
        Self::Agg(AggExpr::List(self)).into()
    }

    pub fn agg_set(self: ExprRef) -> ExprRef {
        Self::Agg(AggExpr::Set(self)).into()
    }

    pub fn agg_concat(self: ExprRef) -> ExprRef {
        Self::Agg(AggExpr::Concat(self)).into()
    }

    pub fn row_number() -> ExprRef {
        Self::WindowFunction(WindowExpr::RowNumber).into()
    }

    pub fn rank() -> ExprRef {
        Self::WindowFunction(WindowExpr::Rank).into()
    }

    pub fn dense_rank() -> ExprRef {
        Self::WindowFunction(WindowExpr::DenseRank).into()
    }

    pub fn offset(self: ExprRef, offset: isize, default: Option<ExprRef>) -> ExprRef {
        Self::WindowFunction(WindowExpr::Offset {
            input: self,
            offset,
            default,
        })
        .into()
    }

    #[allow(clippy::should_implement_trait)]
    pub fn not(self: ExprRef) -> ExprRef {
        Self::Not(self).into()
    }

    pub fn is_null(self: ExprRef) -> ExprRef {
        Self::IsNull(self).into()
    }

    pub fn not_null(self: ExprRef) -> ExprRef {
        Self::NotNull(self).into()
    }

    pub fn fill_null(self: ExprRef, fill_value: ExprRef) -> ExprRef {
        Self::FillNull(self, fill_value).into()
    }

    pub fn is_in(self: ExprRef, items: Vec<ExprRef>) -> ExprRef {
        Self::IsIn(self, items).into()
    }

    pub fn between(self: ExprRef, lower: ExprRef, upper: ExprRef) -> ExprRef {
        Self::Between(self, lower, upper).into()
    }

    pub fn eq(self: ExprRef, other: ExprRef) -> ExprRef {
        binary_op(Operator::Eq, self, other)
    }

    pub fn not_eq(self: ExprRef, other: ExprRef) -> ExprRef {
        binary_op(Operator::NotEq, self, other)
    }

    pub fn and(self: ExprRef, other: ExprRef) -> ExprRef {
        binary_op(Operator::And, self, other)
    }

    pub fn or(self: ExprRef, other: ExprRef) -> ExprRef {
        binary_op(Operator::Or, self, other)
    }

    pub fn lt(self: ExprRef, other: ExprRef) -> ExprRef {
        binary_op(Operator::Lt, self, other)
    }

    pub fn lt_eq(self: ExprRef, other: ExprRef) -> ExprRef {
        binary_op(Operator::LtEq, self, other)
    }

    pub fn gt(self: ExprRef, other: ExprRef) -> ExprRef {
        binary_op(Operator::Gt, self, other)
    }

    pub fn gt_eq(self: ExprRef, other: ExprRef) -> ExprRef {
        binary_op(Operator::GtEq, self, other)
    }
    pub fn in_subquery(self: ExprRef, subquery: Subquery) -> ExprRef {
        Self::InSubquery(self, subquery).into()
    }

    #[deprecated(since = "TBD", note = "name-referenced columns")]
    pub fn semantic_id(&self, schema: &Schema) -> FieldID {
        match self {
            // Base case - anonymous column reference.
            // Look up the column name in the provided schema and get its field ID.
            Self::Column(Column::Unresolved(UnresolvedColumn {
                name,
                plan_ref: PlanRef::Alias(alias),
                ..
            })) => FieldID::new(format!("{alias}.{name}")),

            Self::Column(Column::Unresolved(UnresolvedColumn {
                name,
                plan_ref: PlanRef::Id(id),
                ..
            })) => FieldID::new(format!("{id}.{name}")),

            Self::Column(Column::Unresolved(UnresolvedColumn {
                name,
                plan_ref: PlanRef::Unqualified,
                ..
            })) => FieldID::new(&**name),

            Self::Column(Column::Resolved(ResolvedColumn::Basic(name))) => FieldID::new(&**name),

            Self::Column(Column::Resolved(ResolvedColumn::JoinSide(name, side))) => {
                FieldID::new(format!("{side}.{name}"))
            }

            Self::Column(Column::Bound(BoundColumn {
                index,
                field: Field { name, .. },
            })) => FieldID::new(format!("{name}#{index}")),

            Self::Column(Column::Resolved(ResolvedColumn::OuterRef(
                Field { name, .. },
                PlanRef::Alias(alias),
            ))) => FieldID::new(format!("outer.{alias}.{name}")),
            Self::Column(Column::Resolved(ResolvedColumn::OuterRef(
                Field { name, .. },
                PlanRef::Id(id),
            ))) => FieldID::new(format!("outer.{id}.{name}")),
            Self::Column(Column::Resolved(ResolvedColumn::OuterRef(
                Field { name, .. },
                PlanRef::Unqualified,
            ))) => FieldID::new(format!("outer.{name}")),

            // Base case - literal.
            Self::Literal(value) => FieldID::new(format!("Literal({value:?})")),

            // Recursive cases.
            Self::Cast(expr, dtype) => {
                let child_id = expr.semantic_id(schema);
                FieldID::new(format!("{child_id}.cast({dtype})"))
            }
            Self::Not(expr) => {
                let child_id = expr.semantic_id(schema);
                FieldID::new(format!("{child_id}.not()"))
            }
            Self::IsNull(expr) => {
                let child_id = expr.semantic_id(schema);
                FieldID::new(format!("{child_id}.is_null()"))
            }
            Self::NotNull(expr) => {
                let child_id = expr.semantic_id(schema);
                FieldID::new(format!("{child_id}.not_null()"))
            }
            Self::FillNull(expr, fill_value) => {
                let child_id = expr.semantic_id(schema);
                let fill_value_id = fill_value.semantic_id(schema);
                FieldID::new(format!("{child_id}.fill_null({fill_value_id})"))
            }
            Self::IsIn(expr, items) => {
                let child_id = expr.semantic_id(schema);
                let items_id = items.iter().fold(String::new(), |acc, item| {
                    format!("{},{}", acc, item.semantic_id(schema))
                });

                FieldID::new(format!("{child_id}.is_in({items_id})"))
            }
            Self::List(items) => {
                let items_id = items.iter().fold(String::new(), |acc, item| {
                    format!("{},{}", acc, item.semantic_id(schema))
                });
                FieldID::new(format!("List({items_id})"))
            }
            Self::Between(expr, lower, upper) => {
                let child_id = expr.semantic_id(schema);
                let lower_id = lower.semantic_id(schema);
                let upper_id = upper.semantic_id(schema);
                FieldID::new(format!("{child_id}.between({lower_id},{upper_id})"))
            }
            Self::Function { func, inputs } => function_semantic_id(func, inputs, schema),
            Self::BinaryOp { op, left, right } => {
                let left_id = left.semantic_id(schema);
                let right_id = right.semantic_id(schema);
                // TODO: check for symmetry here.
                FieldID::new(format!("({left_id} {op} {right_id})"))
            }
            Self::IfElse {
                if_true,
                if_false,
                predicate,
            } => {
                let if_true = if_true.semantic_id(schema);
                let if_false = if_false.semantic_id(schema);
                let predicate = predicate.semantic_id(schema);
                FieldID::new(format!("({if_true} if {predicate} else {if_false})"))
            }
            // Alias: ID does not change.
            Self::Alias(expr, ..) => expr.semantic_id(schema),
            // Agg: Separate path.
            Self::Agg(agg_expr) => agg_expr.semantic_id(schema),
            Self::ScalarFn(ScalarFn::Builtin(sf)) => scalar_function_semantic_id(sf, schema),
            Self::Subquery(subquery) => subquery.semantic_id(),
            Self::InSubquery(expr, subquery) => {
                let child_id = expr.semantic_id(schema);
                let subquery_id = subquery.semantic_id();

                FieldID::new(format!("({child_id} IN {subquery_id})"))
            }
            Self::Exists(subquery) => {
                let subquery_id = subquery.semantic_id();

                FieldID::new(format!("(EXISTS {subquery_id})"))
            }
            Self::Over(expr, window_spec) => {
                let child_id = expr.semantic_id(schema);

                let partition_by_ids = window_spec
                    .partition_by
                    .iter()
                    .map(|e| e.semantic_id(schema).id.to_string())
                    .collect::<Vec<_>>()
                    .join(",");
                let order_by_ids = window_spec
                    .order_by
                    .iter()
                    .zip(window_spec.descending.iter())
                    .map(|(e, desc)| {
                        format!(
                            "{}:{}",
                            e.semantic_id(schema),
                            if *desc { "desc" } else { "asc" }
                        )
                    })
                    .collect::<Vec<_>>()
                    .join(",");
                let frame_details = if let Some(frame) = &window_spec.frame {
                    format!(
                        ",start={:?},end={:?},min_periods={}",
                        frame.start, frame.end, window_spec.min_periods
                    )
                } else {
                    String::new()
                };

                FieldID::new(format!("{child_id}.window(partition_by=[{partition_by_ids}],order_by=[{order_by_ids}]{frame_details})"))
            }
            Self::WindowFunction(window_expr) => {
                let child_id = window_expr.semantic_id(schema);
                FieldID::new(format!("{child_id}.window_function()"))
            }
            Self::ScalarFn(ScalarFn::Python(PyScalarFn::RowWise(RowWisePyFn {
                function_name: name,
                args: children,
                ..
            }))) => {
                let children_ids = children
                    .iter()
                    .map(|expr| expr.semantic_id(schema).id)
                    .join(",");
                FieldID::new(format!("ScalarPythonUDF_{name}({children_ids})"))
            }
        }
    }

    pub fn children(&self) -> Vec<ExprRef> {
        match self {
            // No children.
            Self::Column(..) | Self::Literal(..) | Self::Subquery(..) | Self::Exists(..) => vec![],

            // One child.
            Self::Not(expr)
            | Self::IsNull(expr)
            | Self::NotNull(expr)
            | Self::Cast(expr, ..)
            | Self::Alias(expr, ..)
            | Self::InSubquery(expr, _) => {
                vec![expr.clone()]
            }
            Self::Agg(agg_expr) => agg_expr.children(),
            Self::Over(window_expr, _) => window_expr.children(),
            Self::WindowFunction(window_expr) => window_expr.children(),

            // Multiple children.
            Self::Function { inputs, .. } => inputs.clone(),
            Self::BinaryOp { left, right, .. } => {
                vec![left.clone(), right.clone()]
            }
            Self::IsIn(expr, items) => std::iter::once(expr.clone())
                .chain(items.iter().cloned())
                .collect::<Vec<_>>(),
            Self::List(items) => items.clone(),
            Self::Between(expr, lower, upper) => vec![expr.clone(), lower.clone(), upper.clone()],
            Self::IfElse {
                if_true,
                if_false,
                predicate,
            } => {
                vec![if_true.clone(), if_false.clone(), predicate.clone()]
            }
            Self::FillNull(expr, fill_value) => vec![expr.clone(), fill_value.clone()],
            Self::ScalarFn(ScalarFn::Builtin(sf)) => sf.inputs.clone().into_inner(),
            Self::ScalarFn(ScalarFn::Python(PyScalarFn::RowWise(RowWisePyFn {
                args: children,
                ..
            }))) => children.clone(),
        }
    }

    pub fn with_new_children(&self, children: Vec<ExprRef>) -> Self {
        match self {
            // no children
            Self::Column(..) | Self::Literal(..) | Self::Subquery(..) | Self::Exists(..) => {
                assert!(children.is_empty(), "Should have no children");
                self.clone()
            }
            // 1 child
            Self::Not(..) => Self::Not(children.first().expect("Should have 1 child").clone()),
            Self::Alias(.., name) => Self::Alias(
                children.first().expect("Should have 1 child").clone(),
                name.clone(),
            ),

            Self::IsNull(..) => {
                Self::IsNull(children.first().expect("Should have 1 child").clone())
            }
            Self::NotNull(..) => {
                Self::NotNull(children.first().expect("Should have 1 child").clone())
            }
            Self::Cast(.., dtype) => Self::Cast(
                children.first().expect("Should have 1 child").clone(),
                dtype.clone(),
            ),
            Self::InSubquery(_, subquery) => Self::InSubquery(
                children.first().expect("Should have 1 child").clone(),
                subquery.clone(),
            ),
            // 2 children
            Self::BinaryOp { op, .. } => Self::BinaryOp {
                op: *op,
                left: children.first().expect("Should have 1 child").clone(),
                right: children.get(1).expect("Should have 2 child").clone(),
            },
            Self::IsIn(_, old_children) => {
                assert_eq!(
                    children.len(),
                    old_children.len() + 1,
                    "Should have same number of children"
                );
                let mut children_iter = children.into_iter();
                let expr = children_iter.next().expect("Should have 1 child");
                let items = children_iter.collect();

                Self::IsIn(expr, items)
            }
            Self::List(children_old) => {
                let c_len = children.len();
                let c_len_old = children_old.len();
                assert_eq!(
                    c_len, c_len_old,
                    "Should have same number of children ({c_len_old}), found ({c_len})"
                );
                Self::List(children)
            }
            Self::Between(..) => Self::Between(
                children.first().expect("Should have 1 child").clone(),
                children.get(1).expect("Should have 2 child").clone(),
                children.get(2).expect("Should have 3 child").clone(),
            ),
            Self::FillNull(..) => Self::FillNull(
                children.first().expect("Should have 1 child").clone(),
                children.get(1).expect("Should have 2 child").clone(),
            ),
            // ternary
            Self::IfElse { .. } => Self::IfElse {
                if_true: children.first().expect("Should have 1 child").clone(),
                if_false: children.get(1).expect("Should have 2 child").clone(),
                predicate: children.get(2).expect("Should have 3 child").clone(),
            },
            // N-ary
            Self::Agg(agg_expr) => Self::Agg(agg_expr.with_new_children(children)),
            Self::Over(window_expr, window_spec) => {
                Self::Over(window_expr.with_new_children(children), window_spec.clone())
            }
            Self::WindowFunction(window_expr) => {
                Self::WindowFunction(window_expr.with_new_children(children))
            }
            Self::Function {
                func,
                inputs: old_children,
            } => {
                assert!(
                    children.len() == old_children.len(),
                    "Should have same number of children"
                );
                Self::Function {
                    func: func.clone(),
                    inputs: children,
                }
            }
            Self::ScalarFn(ScalarFn::Builtin(sf)) => {
                assert!(
                    children.len() == sf.inputs.len(),
                    "Should have same number of children"
                );
                let new_children = sf
                    .inputs
                    .iter()
                    .zip(children.into_iter())
                    .map(|(fn_arg, child)| match fn_arg {
                        FunctionArg::Named { name, .. } => FunctionArg::Named {
                            name: name.clone(),
                            arg: child,
                        },
                        FunctionArg::Unnamed(_) => FunctionArg::Unnamed(child),
                    })
                    .collect();

                Self::ScalarFn(ScalarFn::Builtin(BuiltinScalarFn {
                    udf: sf.udf.clone(),
                    inputs: FunctionArgs::new_unchecked(new_children),
                }))
            }
            Self::ScalarFn(ScalarFn::Python(PyScalarFn::RowWise(RowWisePyFn {
                function_name: name,
                inner: func,
                return_dtype,
                original_args,
                args: old_children,
            }))) => {
                assert!(
                    children.len() == old_children.len(),
                    "Should have same number of children"
                );

                Self::ScalarFn(ScalarFn::Python(PyScalarFn::RowWise(RowWisePyFn {
                    function_name: name.clone(),
                    inner: func.clone(),
                    return_dtype: return_dtype.clone(),
                    original_args: original_args.clone(),
                    args: children,
                })))
            }
        }
    }

    pub fn to_field(&self, schema: &Schema) -> DaftResult<Field> {
        match self {
            Self::Alias(expr, name) => Ok(Field::new(name.as_ref(), expr.get_type(schema)?)),
            Self::Agg(agg_expr) => agg_expr.to_field(schema),
            Self::Cast(expr, dtype) => Ok(Field::new(expr.name(), dtype.clone())),
            Self::Column(Column::Unresolved(UnresolvedColumn {
                name,
                plan_schema: Some(plan_schema),
                ..
            })) => plan_schema.get_field(name).cloned(),
            Self::Column(Column::Unresolved(UnresolvedColumn {
                name,
                plan_schema: None,
                ..
            })) => schema.get_field(name).cloned(),

            Self::Column(Column::Resolved(ResolvedColumn::Basic(name))) => {
                schema.get_field(name).cloned()
            }
            Self::Column(Column::Resolved(ResolvedColumn::JoinSide(field, ..))) => {
                Ok(field.clone())
            }

            Self::Column(Column::Bound(BoundColumn { index, .. })) => Ok(schema[*index].clone()),

            Self::Column(Column::Resolved(ResolvedColumn::OuterRef(field, _))) => Ok(field.clone()),
            Self::Not(expr) => {
                let child_field = expr.to_field(schema)?;
                match child_field.dtype {
                    DataType::Boolean => Ok(Field::new(expr.name(), DataType::Boolean)),
                    _ => Err(DaftError::TypeError(format!(
                        "Expected argument to be a Boolean expression, but received {child_field}",
                    ))),
                }
            }
            Self::IsNull(expr) => Ok(Field::new(expr.name(), DataType::Boolean)),
            Self::NotNull(expr) => Ok(Field::new(expr.name(), DataType::Boolean)),
            Self::FillNull(expr, fill_value) => {
                let expr_field = expr.to_field(schema)?;
                let fill_value_field = fill_value.to_field(schema)?;
                match try_get_supertype(&expr_field.dtype, &fill_value_field.dtype) {
                    Ok(supertype) => Ok(Field::new(expr_field.name.as_str(), supertype)),
                    Err(_) => Err(DaftError::TypeError(format!(
                        "Expected expr and fill_value arguments for fill_null to be castable to the same supertype, but received {expr_field} and {fill_value_field}",
                    )))
                }
            }
            Self::IsIn(expr, items) => {
                // Use the expr's field name, and infer membership op type.
                let list_dtype = try_compute_is_in_type(items, schema)?.unwrap_or(DataType::Null);
                let expr_field = expr.to_field(schema)?;
                let expr_type = &expr_field.dtype;
                let field_name = &expr_field.name;
                let field_type = InferDataType::from(expr_type)
                    .membership_op(&(&list_dtype).into())?
                    .0;
                Ok(Field::new(field_name, field_type))
            }
            Self::List(items) => {
                // Use "list" as the field name, and infer list type from items.
                let field_name = "list";
                let field_types = items
                    .iter()
                    .map(|e| e.get_type(schema))
                    .collect::<DaftResult<Vec<_>>>()?;
                let field_type = try_get_collection_supertype(&field_types)?;
                Ok(Field::new(field_name, DataType::new_list(field_type)))
            }
            Self::Between(value, lower, upper) => {
                let value_field = value.to_field(schema)?;
                let lower_field = lower.to_field(schema)?;
                let upper_field = upper.to_field(schema)?;
                let (lower_result_type, _intermediate, _comp_type) =
                    InferDataType::from(&value_field.dtype)
                        .membership_op(&InferDataType::from(&lower_field.dtype))?;
                let (upper_result_type, _intermediate, _comp_type) =
                    InferDataType::from(&value_field.dtype)
                        .membership_op(&InferDataType::from(&upper_field.dtype))?;
                let (result_type, _intermediate, _comp_type) =
                    InferDataType::from(&lower_result_type)
                        .membership_op(&InferDataType::from(&upper_result_type))?;
                Ok(Field::new(value_field.name.as_str(), result_type))
            }
            Self::Literal(value) => Ok(Field::new("literal", value.get_type())),
            Self::Function { func, inputs } => func.to_field(inputs.as_slice(), schema, func),
            Self::ScalarFn(sf) => sf.to_field(schema),
            Self::BinaryOp { op, left, right } => {
                let left_field = left.to_field(schema)?;
                let right_field = right.to_field(schema)?;

                match op {
                    // Logical operations
                    Operator::And | Operator::Or | Operator::Xor => {
                        let result_type = InferDataType::from(&left_field.dtype)
                            .logical_op(&InferDataType::from(&right_field.dtype))?;
                        Ok(Field::new(left_field.name.as_str(), result_type))
                    }

                    // Comparison operations
                    Operator::Lt
                    | Operator::Gt
                    | Operator::Eq
                    | Operator::NotEq
                    | Operator::LtEq
                    | Operator::GtEq
                    | Operator::EqNullSafe => {
                        let (result_type, _intermediate, _comp_type) =
                            InferDataType::from(&left_field.dtype)
                                .comparison_op(&InferDataType::from(&right_field.dtype))?;
                        Ok(Field::new(left_field.name.as_str(), result_type))
                    }

                    // Arithmetic operations
                    Operator::Plus => {
                        let result_type = (InferDataType::from(&left_field.dtype)
                            + InferDataType::from(&right_field.dtype))?;
                        Ok(Field::new(left_field.name.as_str(), result_type))
                    }
                    Operator::Minus => {
                        let result_type = (InferDataType::from(&left_field.dtype)
                            - InferDataType::from(&right_field.dtype))?;
                        Ok(Field::new(left_field.name.as_str(), result_type))
                    }
                    Operator::Multiply => {
                        let result_type = (InferDataType::from(&left_field.dtype)
                            * InferDataType::from(&right_field.dtype))?;
                        Ok(Field::new(left_field.name.as_str(), result_type))
                    }
                    Operator::TrueDivide => {
                        let result_type = (InferDataType::from(&left_field.dtype)
                            / InferDataType::from(&right_field.dtype))?;
                        Ok(Field::new(left_field.name.as_str(), result_type))
                    }
                    Operator::Modulus => {
                        let result_type = (InferDataType::from(&left_field.dtype)
                            % InferDataType::from(&right_field.dtype))?;
                        Ok(Field::new(left_field.name.as_str(), result_type))
                    }
                    Operator::ShiftLeft => {
                        let result_type = (InferDataType::from(&left_field.dtype)
                            << InferDataType::from(&right_field.dtype))?;
                        Ok(Field::new(left_field.name.as_str(), result_type))
                    }
                    Operator::ShiftRight => {
                        let result_type = (InferDataType::from(&left_field.dtype)
                            >> InferDataType::from(&right_field.dtype))?;
                        Ok(Field::new(left_field.name.as_str(), result_type))
                    }
                    Operator::FloorDivide => {
                        let result_type = (InferDataType::from(&left_field.dtype)
                            .floor_div(&InferDataType::from(&right_field.dtype)))?;
                        Ok(Field::new(left_field.name.as_str(), result_type))
                    }
                }
            }
            Self::IfElse {
                if_true,
                if_false,
                predicate,
            } => {
                let predicate_field = predicate.to_field(schema)?;
                if predicate_field.dtype != DataType::Boolean {
                    return Err(DaftError::TypeError(format!(
                        "Expected predicate for if_else to be boolean but received {predicate_field}",
                    )));
                }
                match predicate.as_ref() {
                    Self::Literal(Literal::Boolean(true)) => if_true.to_field(schema),
                    Self::Literal(Literal::Boolean(false)) => {
                        Ok(if_false.to_field(schema)?.rename(if_true.name()))
                    }
                    _ => {
                        let if_true_field = if_true.to_field(schema)?;
                        let if_false_field = if_false.to_field(schema)?;
                        match try_get_supertype(&if_true_field.dtype, &if_false_field.dtype) {
                            Ok(supertype) => Ok(Field::new(if_true_field.name, supertype)),
                            Err(_) => Err(DaftError::TypeError(format!("Expected if_true and if_false arguments for if_else to be castable to the same supertype, but received {if_true_field} and {if_false_field}")))
                        }
                    }
                }
            }
            Self::Subquery(subquery) => {
                let subquery_schema = subquery.schema();
                if subquery_schema.len() != 1 {
                    return Err(DaftError::TypeError(format!(
                        "Expected subquery to return a single column but received {subquery_schema}",
                    )));
                }
                let first_field = &subquery_schema[0];

                Ok(first_field.clone())
            }
            Self::InSubquery(expr, _) => Ok(Field::new(expr.name(), DataType::Boolean)),
            Self::Exists(_) => Ok(Field::new("exists", DataType::Boolean)),
            Self::Over(expr, _) => expr.to_field(schema),
            Self::WindowFunction(expr) => expr.to_field(schema),
        }
    }

    #[deprecated(since = "TBD", note = "name-referenced columns")]
    pub fn name(&self) -> &str {
        match self {
            Self::Alias(.., name) => name.as_ref(),
            // unlike alias, we only use the expr name here for functions,
            Self::Agg(agg_expr) => agg_expr.name(),
            Self::Cast(expr, ..) => expr.name(),
            Self::Column(Column::Unresolved(UnresolvedColumn { name, .. })) => name.as_ref(),
            Self::Column(Column::Resolved(ResolvedColumn::Basic(name))) => name.as_ref(),
            Self::Column(Column::Resolved(ResolvedColumn::JoinSide(Field { name, .. }, ..))) => {
                name.as_ref()
            }
            Self::Column(Column::Resolved(ResolvedColumn::OuterRef(Field { name, .. }, _))) => {
                name.as_ref()
            }
            Self::Column(Column::Bound(BoundColumn {
                field: Field { name, .. },
                ..
            })) => name.as_ref(),
            Self::Not(expr) => expr.name(),
            Self::IsNull(expr) => expr.name(),
            Self::NotNull(expr) => expr.name(),
            Self::FillNull(expr, ..) => expr.name(),
            Self::IsIn(expr, ..) => expr.name(),
            Self::Between(expr, ..) => expr.name(),
            Self::Literal(..) => "literal",
            Self::List(..) => "list",
            Self::Function { func, inputs } => match func {
                FunctionExpr::Struct(StructExpr::Get(name)) => name,
                _ => inputs.first().unwrap().name(),
            },
            Self::ScalarFn(ScalarFn::Builtin(func)) => match func.name() {
                "struct" => "struct", // FIXME: make struct its own expr variant
                "monotonically_increasing_id" => "monotonically_increasing_id", // Special case for functions with no inputs
                _ => func.inputs.first().unwrap().name(),
            },
            Self::BinaryOp {
                op: _,
                left,
                right: _,
            } => left.name(),
            Self::IfElse { if_true, .. } => if_true.name(),
            Self::Subquery(subquery) => subquery.name(),
            Self::InSubquery(expr, _) => expr.name(),
            Self::Exists(subquery) => subquery.name(),
            Self::Over(expr, ..) => expr.name(),
            Self::WindowFunction(expr) => expr.name(),
            Self::ScalarFn(ScalarFn::Python(PyScalarFn::RowWise(RowWisePyFn {
                function_name: name,
                args: children,
                ..
            }))) => {
                if let Some(first_child) = children.first() {
                    first_child.name()
                } else {
                    name.as_ref()
                }
            }
        }
    }

    pub fn get_type(&self, schema: &Schema) -> DaftResult<DataType> {
        Ok(self.to_field(schema)?.dtype)
    }

    pub fn get_name(&self, schema: &Schema) -> DaftResult<String> {
        Ok(self.to_field(schema)?.name)
    }

    pub fn input_mapping(self: &Arc<Self>) -> Option<String> {
        let required_columns = get_required_columns(self);
        let requires_computation = requires_computation(self);

        // Return the required column only if:
        //   1. There is only one required column
        //   2. No computation is run on this required column
        match (&required_columns[..], requires_computation) {
            ([required_col], false) => Some(required_col.to_string()),
            _ => None,
        }
    }

    /// Returns the expression as SQL using PostgreSQL's dialect.
    pub fn to_sql(&self) -> Option<String> {
        fn to_sql_inner<W: Write>(expr: &Expr, buffer: &mut W) -> io::Result<()> {
            match expr {
                Expr::Column(Column::Resolved(ResolvedColumn::Basic(name))) => {
                    write!(buffer, "{}", name)
                }
                Expr::Literal(lit) => lit.display_sql(buffer),
                Expr::Alias(expr, ..) => to_sql_inner(expr, buffer),
                Expr::BinaryOp { op, left, right } => {
                    to_sql_inner(left, buffer)?;
                    let op = match op {
                        Operator::Eq => "=",
                        Operator::EqNullSafe => "<=>",
                        Operator::NotEq => "!=",
                        Operator::Lt => "<",
                        Operator::LtEq => "<=",
                        Operator::Gt => ">",
                        Operator::GtEq => ">=",
                        Operator::And => "AND",
                        Operator::Or => "OR",
                        Operator::ShiftLeft => "<<",
                        Operator::ShiftRight => ">>",
                        _ => {
                            return Err(io::Error::other(
                                "Unsupported operator for SQL translation",
                            ))
                        }
                    };
                    write!(buffer, " {} ", op)?;
                    to_sql_inner(right, buffer)
                }
                Expr::Not(inner) => {
                    write!(buffer, "NOT (")?;
                    to_sql_inner(inner, buffer)?;
                    write!(buffer, ")")
                }
                Expr::IsNull(inner) => {
                    write!(buffer, "(")?;
                    to_sql_inner(inner, buffer)?;
                    write!(buffer, ") IS NULL")
                }
                Expr::NotNull(inner) => {
                    write!(buffer, "(")?;
                    to_sql_inner(inner, buffer)?;
                    write!(buffer, ") IS NOT NULL")
                }
                // TODO: Implement SQL translations for these expressions if possible
                Expr::IfElse { .. }
                | Expr::Agg(..)
                | Expr::Cast(..)
                | Expr::IsIn(..)
                | Expr::List(..)
                | Expr::Between(..)
                | Expr::Function { .. }
                | Expr::FillNull(..)
                | Expr::ScalarFn { .. }
                | Expr::Subquery(..)
                | Expr::InSubquery(..)
                | Expr::Exists(..)
                | Expr::Over(..)
                | Expr::WindowFunction(..)
                | Expr::Column(_) => Err(io::Error::other(
                    "Unsupported expression for SQL translation",
                )),
            }
        }

        let mut buffer = Vec::new();
        to_sql_inner(self, &mut buffer)
            .ok()
            .and_then(|()| String::from_utf8(buffer).ok())
    }

    /// Returns the literal value if this is a literal expression, otherwise none.
    pub fn as_literal(&self) -> Option<&Literal> {
        match self {
            Self::Literal(lit) => Some(lit),
            _ => None,
        }
    }

    /// Returns the list vector if this is a list expression, otherwise none.
    pub fn as_list(&self) -> Option<&Vec<ExprRef>> {
        match self {
            Self::List(items) => Some(items),
            _ => None,
        }
    }

    pub fn has_compute(&self) -> bool {
        match self {
            Self::Column(..) => false,
            Self::Literal(..) => false,
            Self::Subquery(..) => false,
            Self::Exists(..) => false,
            Self::Function { .. } => true,
            Self::ScalarFn(..) => true,
            Self::Agg(_) => true,
            Self::Over(..) => true,
            Self::WindowFunction(..) => true,
            Self::IsIn(..) => true,
            Self::Between(..) => true,
            Self::BinaryOp { .. } => true,
            Self::Alias(expr, ..) => expr.has_compute(),
            Self::Cast(expr, ..) => expr.has_compute(),
            Self::Not(expr) => expr.has_compute(),
            Self::IsNull(expr) => expr.has_compute(),
            Self::NotNull(expr) => expr.has_compute(),
            Self::FillNull(expr, fill_value) => expr.has_compute() || fill_value.has_compute(),
            Self::IfElse {
                if_true,
                if_false,
                predicate,
            } => if_true.has_compute() || if_false.has_compute() || predicate.has_compute(),
            Self::InSubquery(expr, _) => expr.has_compute(),
            Self::List(..) => true,
        }
    }

    pub fn eq_null_safe(self: ExprRef, other: ExprRef) -> ExprRef {
        binary_op(Operator::EqNullSafe, self, other)
    }

    /// Convert all basic resolved columns to left join side columns
    pub fn to_left_cols(self: ExprRef, schema: SchemaRef) -> DaftResult<ExprRef> {
        Ok(self
            .transform(|e| match e.as_ref() {
                Self::Column(Column::Resolved(ResolvedColumn::Basic(name)))
                | Self::Column(Column::Unresolved(UnresolvedColumn { name, .. })) => {
                    Ok(Transformed::yes(left_col(schema.get_field(name)?.clone())))
                }
                _ => Ok(Transformed::no(e)),
            })?
            .data)
    }

    /// Convert all basic resolved columns to right join side columns
    pub fn to_right_cols(self: ExprRef, schema: SchemaRef) -> DaftResult<ExprRef> {
        Ok(self
            .transform(|e| match e.as_ref() {
                Self::Column(Column::Resolved(ResolvedColumn::Basic(name)))
                | Self::Column(Column::Unresolved(UnresolvedColumn { name, .. })) => {
                    Ok(Transformed::yes(right_col(schema.get_field(name)?.clone())))
                }
                _ => Ok(Transformed::no(e)),
            })?
            .data)
    }

    pub fn unwrap_alias(self: &ExprRef) -> (ExprRef, Option<Arc<str>>) {
        match self.as_ref() {
            // Recursively unwrap if nested aliases, but only return the outermost
            Self::Alias(expr, name) => (expr.clone().unwrap_alias().0, Some(name.clone())),
            _ => (self.clone(), None),
        }
    }

    pub fn explode(self: Arc<Self>) -> DaftResult<ExprRef> {
        let explode_fn = FUNCTION_REGISTRY.read().unwrap().get("explode").unwrap();
        let f = explode_fn.get_function(FunctionArgs::empty(), &Schema::empty())?;

        Ok(Self::ScalarFn(ScalarFn::Builtin(BuiltinScalarFn {
            udf: f,
            inputs: FunctionArgs::new_unchecked(vec![FunctionArg::Unnamed(self)]),
        }))
        .arced())
    }
}

#[derive(Display, Debug, Copy, Clone, PartialEq, Eq, Serialize, Deserialize, Hash)]
pub enum Operator {
    #[display("==")]
    Eq,
    #[display("<=>")]
    EqNullSafe,
    #[display("!=")]
    NotEq,
    #[display("<")]
    Lt,
    #[display("<=")]
    LtEq,
    #[display(">")]
    Gt,
    #[display(">=")]
    GtEq,
    #[display("+")]
    Plus,
    #[display("-")]
    Minus,
    #[display("*")]
    Multiply,
    #[display("/")]
    TrueDivide,
    #[display("//")]
    FloorDivide,
    #[display("%")]
    Modulus,
    #[display("&")]
    And,
    #[display("|")]
    Or,
    #[display("^")]
    Xor,
    #[display("<<")]
    ShiftLeft,
    #[display(">>")]
    ShiftRight,
}

impl Operator {
    #![allow(dead_code)]
    pub(crate) fn is_comparison(&self) -> bool {
        matches!(
            self,
            Self::Eq
                | Self::EqNullSafe
                | Self::NotEq
                | Self::Lt
                | Self::LtEq
                | Self::Gt
                | Self::GtEq
                | Self::And
                | Self::Or
                | Self::Xor
        )
    }

    pub(crate) fn is_arithmetic(&self) -> bool {
        !(self.is_comparison())
    }
}

impl FromStr for Operator {
    type Err = DaftError;
    fn from_str(s: &str) -> Result<Self, Self::Err> {
        match s {
            "==" => Ok(Self::Eq),
            "!=" => Ok(Self::NotEq),
            "<" => Ok(Self::Lt),
            "<=" => Ok(Self::LtEq),
            ">" => Ok(Self::Gt),
            ">=" => Ok(Self::GtEq),
            "+" => Ok(Self::Plus),
            "-" => Ok(Self::Minus),
            "*" => Ok(Self::Multiply),
            "/" => Ok(Self::TrueDivide),
            "//" => Ok(Self::FloorDivide),
            "%" => Ok(Self::Modulus),
            "&" => Ok(Self::And),
            "|" => Ok(Self::Or),
            "^" => Ok(Self::Xor),
            "<<" => Ok(Self::ShiftLeft),
            ">>" => Ok(Self::ShiftRight),
            _ => Err(DaftError::ComputeError(format!("Invalid operator: {}", s))),
        }
    }
}

// Check if one set of columns is a reordering of the other
pub fn is_partition_compatible<'a, A, B>(a: A, b: B) -> bool
where
    A: IntoIterator<Item = &'a ExprRef>,
    B: IntoIterator<Item = &'a ExprRef>,
{
    // sort a and b by name
    let a_set: HashSet<&ExprRef> = HashSet::from_iter(a);
    let b_set: HashSet<&ExprRef> = HashSet::from_iter(b);
    a_set == b_set
}

pub fn has_agg(expr: &ExprRef) -> bool {
    use common_treenode::{TreeNode, TreeNodeRecursion};

    let mut found_agg = false;

    let _ = expr.apply(|e| match e.as_ref() {
        Expr::Agg(_) => {
            found_agg = true;
            Ok(TreeNodeRecursion::Stop)
        }
        Expr::Over(_, _) => Ok(TreeNodeRecursion::Jump),
        _ => Ok(TreeNodeRecursion::Continue),
    });

    found_agg
}

#[inline]
pub fn is_actor_pool_udf(expr: &ExprRef) -> bool {
    matches!(
        expr.as_ref(),
        Expr::Function {
            func: FunctionExpr::Python(LegacyPythonUDF {
                concurrency: Some(_),
                ..
            }),
            ..
        }
    )
}

/// Check if the top-level expression is a UDF
#[inline]
pub fn is_udf(expr: &ExprRef) -> bool {
    matches!(
        expr.as_ref(),
        Expr::Function {
            func: FunctionExpr::Python(LegacyPythonUDF { .. }),
            ..
        } | Expr::ScalarFn(ScalarFn::Python(_))
    )
}

<<<<<<< HEAD
=======
/// Count the number of UDFs anywhere in the expression tree
pub fn count_udfs(expr: &ExprRef) -> usize {
    let mut count = 0;
    expr.apply(|e| {
        if is_udf(e) {
            count += 1;
        }

        Ok(common_treenode::TreeNodeRecursion::Continue)
    })
    .unwrap();

    count
}

pub fn count_actor_pool_udfs(exprs: &[ExprRef]) -> usize {
    exprs
        .iter()
        .map(|expr| {
            let mut count = 0;
            expr.apply(|e| {
                if is_actor_pool_udf(e) {
                    count += 1;
                }

                Ok(common_treenode::TreeNodeRecursion::Continue)
            })
            .unwrap();

            count
        })
        .sum()
}

>>>>>>> ce3fd01e
pub fn estimated_selectivity(expr: &Expr, schema: &Schema) -> f64 {
    let estimate = match expr {
        // Boolean operations that filter rows
        Expr::BinaryOp { op, left, right } => {
            let left_selectivity = estimated_selectivity(left, schema);
            let right_selectivity = estimated_selectivity(right, schema);
            match op {
                // Fixed selectivity for all common comparisons
                Operator::Eq => 0.2,
                Operator::EqNullSafe => 0.2,
                Operator::NotEq => 0.8,
                Operator::Lt | Operator::LtEq | Operator::Gt | Operator::GtEq => 0.3,

                // Logical operators with fixed estimates
                // Use the minimum selectivity of the two operands for AND
                // This is a more conservative estimate than the product of the two selectivities,
                // because we cannot assume independence between the two operands.
                Operator::And => left_selectivity.min(right_selectivity),
                // P(A or B) = P(A) + P(B) - P(A and B)
                Operator::Or => left_selectivity
                    .mul_add(-right_selectivity, left_selectivity + right_selectivity),
                // P(A xor B) = P(A) + P(B) - 2 * P(A and B)
                Operator::Xor => 2.0f64.mul_add(
                    -(left_selectivity * right_selectivity),
                    left_selectivity + right_selectivity,
                ),

                // Non-boolean operators don't filter
                Operator::Plus
                | Operator::Minus
                | Operator::Multiply
                | Operator::TrueDivide
                | Operator::FloorDivide
                | Operator::Modulus
                | Operator::ShiftLeft
                | Operator::ShiftRight => 1.0,
            }
        }

        // Revert selectivity for NOT
        Expr::Not(expr) => 1.0 - estimated_selectivity(expr, schema),

        // Fixed selectivity for IS NULL and IS NOT NULL, assume not many nulls
        Expr::IsNull(_) => 0.05,
        Expr::NotNull(_) => 0.95,

        // All membership operations use same selectivity
        Expr::IsIn(_, _) | Expr::Between(_, _, _) | Expr::InSubquery(_, _) | Expr::Exists(_) => 0.2,

        // Pass through for expressions that wrap other expressions
        Expr::Cast(expr, _) | Expr::Alias(expr, _) => estimated_selectivity(expr, schema),

        // Boolean literals
        Expr::Literal(lit) => match lit {
            Literal::Boolean(true) => 1.0,
            Literal::Boolean(false) => 0.0,
            _ => 1.0,
        },

        // String contains
        Expr::ScalarFn(ScalarFn::Builtin(BuiltinScalarFn { udf, .. }))
            if udf.name() == "contains" =>
        {
            0.1
        }

        // Everything else that could be boolean gets 0.2, non-boolean gets 1.0
        Expr::ScalarFn(_)
        | Expr::Function { .. }
        | Expr::Column(_)
        | Expr::IfElse { .. }
        | Expr::FillNull(_, _) => match expr.to_field(schema) {
            Ok(field) if field.dtype == DataType::Boolean => 0.2,
            _ => 1.0,
        },

        // Everything else doesn't filter
        Expr::Over(..) | Expr::WindowFunction(_) | Expr::Subquery(_) | Expr::List(_) => 1.0,
        Expr::Agg(_) => panic!("Aggregates are not allowed in WHERE clauses"),
    };

    // Lower bound to 1% to prevent overly selective estimate
    estimate.max(0.01)
}

pub fn exprs_to_schema(exprs: &[ExprRef], input_schema: SchemaRef) -> DaftResult<SchemaRef> {
    let fields = exprs
        .iter()
        .map(|e| e.to_field(&input_schema))
        .collect::<DaftResult<Vec<_>>>()?;
    Ok(Arc::new(Schema::new(fields)))
}

pub fn bound_exprs_to_schema(
    exprs: &[BoundExpr],
    input_schema: SchemaRef,
) -> DaftResult<SchemaRef> {
    let fields = exprs
        .iter()
        .map(|e| e.inner().to_field(&input_schema))
        .collect::<DaftResult<Vec<_>>>()?;
    Ok(Arc::new(Schema::new(fields)))
}

/// Adds aliases as appropriate to ensure that all expressions have unique names.
pub fn deduplicate_expr_names(exprs: &[ExprRef]) -> Vec<ExprRef> {
    let mut names_so_far = HashSet::new();

    exprs
        .iter()
        .map(|e| {
            let curr_name = e.name();

            let mut i = 0;
            let mut new_name = curr_name.to_string();

            while names_so_far.contains(&new_name) {
                i += 1;
                new_name = format!("{}_{}", curr_name, i);
            }

            names_so_far.insert(new_name.clone());

            if i == 0 {
                e.clone()
            } else {
                e.alias(new_name)
            }
        })
        .collect()
}

/// Asserts an expr slice is homogeneous and returns the type, or None if empty or all nulls.
/// None allows for context-dependent handling such as erroring or defaulting to Null.
fn try_compute_is_in_type(exprs: &[ExprRef], schema: &Schema) -> DaftResult<Option<DataType>> {
    let mut dtype: Option<DataType> = None;
    for expr in exprs {
        let other_dtype = expr.get_type(schema)?;
        // other is null, continue
        if other_dtype == DataType::Null {
            continue;
        }
        // other != null and dtype is unset -> set dtype
        if dtype.is_none() {
            dtype = Some(other_dtype);
            continue;
        }
        // other != null and dtype is set -> compare or err!
        if dtype.as_ref() != Some(&other_dtype) {
            return Err(DaftError::TypeError(format!("Expected all arguments to be of the same type {}, but found element with type {other_dtype}", dtype.unwrap())));
        }
    }
    Ok(dtype)
}<|MERGE_RESOLUTION|>--- conflicted
+++ resolved
@@ -2093,43 +2093,6 @@
     )
 }
 
-<<<<<<< HEAD
-=======
-/// Count the number of UDFs anywhere in the expression tree
-pub fn count_udfs(expr: &ExprRef) -> usize {
-    let mut count = 0;
-    expr.apply(|e| {
-        if is_udf(e) {
-            count += 1;
-        }
-
-        Ok(common_treenode::TreeNodeRecursion::Continue)
-    })
-    .unwrap();
-
-    count
-}
-
-pub fn count_actor_pool_udfs(exprs: &[ExprRef]) -> usize {
-    exprs
-        .iter()
-        .map(|expr| {
-            let mut count = 0;
-            expr.apply(|e| {
-                if is_actor_pool_udf(e) {
-                    count += 1;
-                }
-
-                Ok(common_treenode::TreeNodeRecursion::Continue)
-            })
-            .unwrap();
-
-            count
-        })
-        .sum()
-}
-
->>>>>>> ce3fd01e
 pub fn estimated_selectivity(expr: &Expr, schema: &Schema) -> f64 {
     let estimate = match expr {
         // Boolean operations that filter rows
