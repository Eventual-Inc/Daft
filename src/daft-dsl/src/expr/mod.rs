pub mod bound_expr;
pub mod window;

mod display;
#[cfg(test)]
mod tests;

use std::{
    any::Any,
    collections::HashSet,
    fmt::Formatter,
    hash::{DefaultHasher, Hash, Hasher},
    io::{self, Write},
    str::FromStr,
    sync::Arc,
};

use common_error::{DaftError, DaftResult};
use common_hashable_float_wrapper::FloatWrapper;
use common_treenode::{Transformed, TreeNode};
use daft_core::{
    datatypes::{
        try_mean_aggregation_supertype, try_stddev_aggregation_supertype, try_sum_supertype,
        InferDataType,
    },
    join::JoinSide,
    prelude::*,
    utils::supertype::{try_get_collection_supertype, try_get_supertype},
};
use derive_more::Display;
use serde::{Deserialize, Serialize};

use super::functions::FunctionExpr;
use crate::{
    functions::{
        function_display_without_formatter, function_semantic_id,
        python::PythonUDF,
        scalar_function_semantic_id,
        sketch::{HashableVecPercentiles, SketchExpr},
        struct_::StructExpr,
        FunctionArg, FunctionArgs, FunctionEvaluator, ScalarFunction,
    },
    lit,
    optimization::{get_required_columns, requires_computation},
};

pub trait SubqueryPlan: std::fmt::Debug + std::fmt::Display + Send + Sync {
    fn as_any(&self) -> &dyn std::any::Any;
    fn as_any_arc(self: Arc<Self>) -> Arc<dyn Any + Send + Sync>;
    fn name(&self) -> &'static str;
    fn schema(&self) -> SchemaRef;
    fn dyn_eq(&self, other: &dyn SubqueryPlan) -> bool;
    fn dyn_hash(&self, state: &mut dyn Hasher);
}

#[derive(Display, Debug, Clone)]
pub struct Subquery {
    pub plan: Arc<dyn SubqueryPlan>,
}

impl Subquery {
    pub fn new<T: SubqueryPlan + 'static>(plan: T) -> Self {
        Self {
            plan: Arc::new(plan),
        }
    }

    pub fn schema(&self) -> SchemaRef {
        self.plan.schema()
    }
    pub fn name(&self) -> &'static str {
        self.plan.name()
    }

    pub fn semantic_id(&self) -> FieldID {
        let mut s = DefaultHasher::new();
        self.hash(&mut s);
        let hash = s.finish();

        FieldID::new(format!("subquery({}-{})", self.name(), hash))
    }
}

impl Serialize for Subquery {
    fn serialize<S: serde::Serializer>(&self, _: S) -> Result<S::Ok, S::Error> {
        Err(serde::ser::Error::custom("Subquery cannot be serialized"))
    }
}

impl<'de> Deserialize<'de> for Subquery {
    fn deserialize<D: serde::Deserializer<'de>>(_: D) -> Result<Self, D::Error> {
        Err(serde::de::Error::custom("Subquery cannot be deserialized"))
    }
}

impl PartialEq for Subquery {
    fn eq(&self, other: &Self) -> bool {
        self.plan.dyn_eq(other.plan.as_ref())
    }
}

impl Eq for Subquery {}

impl std::hash::Hash for Subquery {
    fn hash<H: std::hash::Hasher>(&self, state: &mut H) {
        self.plan.dyn_hash(state);
    }
}

#[derive(Debug, Clone, Serialize, Deserialize, PartialEq, Eq, Hash)]
pub enum Column {
    Unresolved(UnresolvedColumn),
    Resolved(ResolvedColumn),
    Bound(BoundColumn),
}

/// Information about the logical plan node that a column comes from.
///
/// Used for resolving columns in the logical plan builder and subquery unnesting rule.
#[derive(Debug, Clone, Serialize, Deserialize, PartialEq, Eq, Hash)]
pub enum PlanRef {
    /// Corresponds to a SubqueryAlias
    Alias(Arc<str>),

    /// No specified source.
    ///
    /// Can either be from the immediate input or an outer scope.
    Unqualified,
    Id(usize),
}

/// Column that is not yet resolved to a scope.
///
/// Unresolved columns should only be used before logical plan construction
/// (e.g. in the DataFrame and SQL frontends and the logical plan builder).
///
/// Expressions are assumed to contain no unresolved columns by the time
/// they are used in a logical plan op, as well as subsequent steps such as
/// physical plan translation and execution.
///
/// The logical plan builder is responsible for resolving all Column::Unresolved
/// into Column::Resolved
#[derive(Debug, Clone, Serialize, Deserialize, PartialEq, Eq, Hash)]
pub struct UnresolvedColumn {
    pub name: Arc<str>,
    pub plan_ref: PlanRef,
    pub plan_schema: Option<SchemaRef>,
}

#[derive(Debug, Clone, Serialize, Deserialize, PartialEq, Eq, Hash)]
pub enum ResolvedColumn {
    /// Column resolved to the scope of a singular input.
    Basic(Arc<str>),

    /// Column resolved to the scope of either the left or right input of a join.
    ///
    /// This variant should only exist in join predicates.
    ///
    /// TODO: Once we support identifying columns by ordinals, join-side columns
    /// should just be normal resolved columns, where ordinal < (# left schema fields) means
    /// it's from the left side, and otherwise right side. This is similar to Substrait.
    JoinSide(Field, JoinSide),

    /// Column resolved to the scope of an outer plan of a subquery.
    ///
    /// This variant should only exist in subquery plans.
    OuterRef(Field, PlanRef),
}

#[derive(Debug, Clone, Serialize, Deserialize, PartialEq, Eq, Hash)]
pub struct BoundColumn {
    pub index: usize,

    #[deprecated(since = "TBD", note = "name-referenced columns")]
    /// Should only be used for display and debugging purposes
    pub field: Field,
}

impl Column {
    #[deprecated(since = "TBD", note = "name-referenced columns")]
    pub fn name(&self) -> String {
        match self {
            Self::Unresolved(UnresolvedColumn {
                name,
                plan_ref: PlanRef::Alias(plan_alias),
                ..
            }) => format!("{plan_alias}.{name}"),
            Self::Unresolved(UnresolvedColumn { name, .. }) => name.to_string(),
            Self::Resolved(ResolvedColumn::Basic(name)) => name.to_string(),
            Self::Resolved(ResolvedColumn::JoinSide(name, side)) => format!("{side}.{name}"),
            Self::Resolved(ResolvedColumn::OuterRef(
                Field { name, .. },
                PlanRef::Alias(plan_alias),
            )) => format!("{plan_alias}.{name}"),
            Self::Resolved(ResolvedColumn::OuterRef(Field { name, .. }, _)) => name.to_string(),
            Self::Bound(BoundColumn {
                field: Field { name, .. },
                ..
            }) => name.to_string(),
        }
    }
}

impl Display for Column {
    fn fmt(&self, f: &mut Formatter<'_>) -> std::fmt::Result {
        write!(f, "col({})", self.name())
    }
}

pub type ExprRef = Arc<Expr>;

#[derive(Display, Debug, Clone, Serialize, Deserialize, PartialEq, Eq, Hash)]
pub enum Expr {
    #[display("{name} := {expr}")]
    NamedExpr { name: Arc<str>, expr: ExprRef },
    #[display("{_0}")]
    Column(Column),

    #[display("{_0} as {_1}")]
    Alias(ExprRef, Arc<str>),

    #[display("{_0}")]
    Agg(AggExpr),

    #[display("{}", display::expr_binary_op_display_without_formatter(op, left, right)?)]
    BinaryOp {
        op: Operator,
        left: ExprRef,
        right: ExprRef,
    },

    #[display("cast({_0} as {_1})")]
    Cast(ExprRef, DataType),

    #[display("{}", function_display_without_formatter(func, inputs)?)]
    Function {
        func: FunctionExpr,
        inputs: Vec<ExprRef>,
    },

    // Over represents a window function as it is actually evaluated (since it requires a window spec)
    #[display("{_0} over {_1}")]
    Over(WindowExpr, window::WindowSpec),

    // WindowFunction represents a window function as an expression, this alone cannot be evaluated since
    // it requires a window spec. This variant only exists for constructing window functions in the
    // DataFrame API and should not appear in logical or physical plans. It must be converted to an Over
    // expression with a window spec before evaluation.
    #[display("window({_0})")]
    WindowFunction(WindowExpr),

    #[display("not({_0})")]
    Not(ExprRef),

    #[display("is_null({_0})")]
    IsNull(ExprRef),

    #[display("not_null({_0})")]
    NotNull(ExprRef),

    #[display("fill_null({_0}, {_1})")]
    FillNull(ExprRef, ExprRef),

    #[display("{}", display::expr_is_in_display_without_formatter(_0, _1)?)]
    IsIn(ExprRef, Vec<ExprRef>),

    #[display("{_0} in [{_1},{_2}]")]
    Between(ExprRef, ExprRef, ExprRef),

    #[display("{}", display::expr_list_display_without_formatter(_0)?)]
    List(Vec<ExprRef>),

    #[display("lit({_0})")]
    Literal(lit::LiteralValue),

    #[display("if [{predicate}] then [{if_true}] else [{if_false}]")]
    IfElse {
        if_true: ExprRef,
        if_false: ExprRef,
        predicate: ExprRef,
    },

    #[display("{_0}")]
    ScalarFunction(ScalarFunction),

    #[display("subquery {_0}")]
    Subquery(Subquery),

    #[display("{_0} in {_1}")]
    InSubquery(ExprRef, Subquery),

    #[display("exists {_0}")]
    Exists(Subquery),
}

#[derive(Debug, Clone, Serialize, Deserialize, PartialEq, Hash, Eq)]
pub struct ApproxPercentileParams {
    pub child: ExprRef,
    pub percentiles: Vec<FloatWrapper<f64>>,
    pub force_list_output: bool,
}

#[derive(Display, Debug, Clone, Serialize, Deserialize, PartialEq, Eq, Hash)]
pub enum AggExpr {
    #[display("count({_0}, {_1})")]
    Count(ExprRef, CountMode),

    #[display("count_distinct({_0})")]
    CountDistinct(ExprRef),

    #[display("sum({_0})")]
    Sum(ExprRef),

    #[display("approx_percentile({}, percentiles={:?}, force_list_output={})", _0.child, _0.percentiles, _0.force_list_output)]
    ApproxPercentile(ApproxPercentileParams),

    #[display("approx_count_distinct({_0})")]
    ApproxCountDistinct(ExprRef),

    #[display("approx_sketch({_0}, sketch_type={_1:?})")]
    ApproxSketch(ExprRef, SketchType),

    #[display("merge_sketch({_0}, sketch_type={_1:?})")]
    MergeSketch(ExprRef, SketchType),

    #[display("mean({_0})")]
    Mean(ExprRef),

    #[display("stddev({_0})")]
    Stddev(ExprRef),

    #[display("min({_0})")]
    Min(ExprRef),

    #[display("max({_0})")]
    Max(ExprRef),

    #[display("bool_and({_0})")]
    BoolAnd(ExprRef),

    #[display("bool_or({_0})")]
    BoolOr(ExprRef),

    #[display("any_value({_0}, ignore_nulls={_1})")]
    AnyValue(ExprRef, bool),

    #[display("list({_0})")]
    List(ExprRef),

    #[display("set({_0})")]
    Set(ExprRef),

    #[display("list({_0})")]
    Concat(ExprRef),

    #[display("{}", function_display_without_formatter(func, inputs)?)]
    MapGroups {
        func: FunctionExpr,
        inputs: Vec<ExprRef>,
    },
}

#[derive(Display, Debug, Clone, Serialize, Deserialize, PartialEq, Eq, Hash)]
pub enum WindowExpr {
    #[display("agg({_0})")]
    Agg(AggExpr),

    #[display("row_number")]
    RowNumber,

    #[display("rank")]
    Rank,

    #[display("dense_rank")]
    DenseRank,

    // input: the column to offset
    // offset > 0: LEAD (shift values ahead by offset)
    // offset < 0: LAG (shift values behind by offset)
    // default: the value to fill before / after the offset
    #[display("offset({input}, {offset}, {default:?})")]
    Offset {
        input: ExprRef,
        offset: isize,
        default: Option<ExprRef>,
    },
}

#[derive(Debug, Clone, Copy, Serialize, Deserialize, PartialEq, Eq, Hash)]
pub enum SketchType {
    DDSketch,
    HyperLogLog,
}

/// unlike `alias`, named exprs are only used when evaluating expr arguments
/// They have no effect on the output schema
pub fn named_expr(name: impl Into<Arc<str>>, expr: ExprRef) -> ExprRef {
    Expr::NamedExpr {
        name: name.into(),
        expr,
    }
    .into()
}

/// Unresolved column with no associated plan ID or schema.
pub fn unresolved_col(name: impl Into<Arc<str>>) -> ExprRef {
    UnresolvedColumn {
        name: name.into(),
        plan_ref: PlanRef::Unqualified,
        plan_schema: None,
    }
    .into()
}

pub fn bound_col(index: usize, field: Field) -> ExprRef {
    BoundColumn { index, field }.into()
}

/// Basic resolved column, refers to a singular input scope
pub fn resolved_col<S: Into<Arc<str>>>(name: S) -> ExprRef {
    ResolvedColumn::Basic(name.into()).into()
}

/// Resolved column referring to the left side of a join
pub fn left_col(field: Field) -> ExprRef {
    ResolvedColumn::JoinSide(field, JoinSide::Left).into()
}

/// Resolved column referring to the right side of a join
pub fn right_col(field: Field) -> ExprRef {
    ResolvedColumn::JoinSide(field, JoinSide::Right).into()
}

pub fn binary_op(op: Operator, left: ExprRef, right: ExprRef) -> ExprRef {
    Expr::BinaryOp { op, left, right }.into()
}

impl AggExpr {
    pub fn name(&self) -> &str {
        match self {
            Self::Count(expr, ..)
            | Self::CountDistinct(expr)
            | Self::Sum(expr)
            | Self::ApproxPercentile(ApproxPercentileParams { child: expr, .. })
            | Self::ApproxCountDistinct(expr)
            | Self::ApproxSketch(expr, _)
            | Self::MergeSketch(expr, _)
            | Self::Mean(expr)
            | Self::Stddev(expr)
            | Self::Min(expr)
            | Self::Max(expr)
            | Self::BoolAnd(expr)
            | Self::BoolOr(expr)
            | Self::AnyValue(expr, _)
            | Self::List(expr)
            | Self::Set(expr)
            | Self::Concat(expr) => expr.name(),
            Self::MapGroups { func: _, inputs } => inputs.first().unwrap().name(),
        }
    }

    pub fn semantic_id(&self, schema: &Schema) -> FieldID {
        match self {
            Self::Count(expr, mode) => {
                let child_id = expr.semantic_id(schema);
                FieldID::new(format!("{child_id}.local_count({mode})"))
            }
            Self::CountDistinct(expr) => {
                let child_id = expr.semantic_id(schema);
                FieldID::new(format!("{child_id}.local_count_distinct()"))
            }
            Self::Sum(expr) => {
                let child_id = expr.semantic_id(schema);
                FieldID::new(format!("{child_id}.local_sum()"))
            }
            Self::ApproxPercentile(ApproxPercentileParams {
                child: expr,
                percentiles,
                force_list_output,
            }) => {
                let child_id = expr.semantic_id(schema);
                FieldID::new(format!(
                    "{child_id}.local_approx_percentiles(percentiles={:?},force_list_output={force_list_output})",
                    percentiles,
                ))
            }
            Self::ApproxCountDistinct(expr) => {
                let child_id = expr.semantic_id(schema);
                FieldID::new(format!("{child_id}.local_approx_count_distinct()"))
            }
            Self::ApproxSketch(expr, sketch_type) => {
                let child_id = expr.semantic_id(schema);
                FieldID::new(format!(
                    "{child_id}.local_approx_sketch(sketch_type={sketch_type:?})"
                ))
            }
            Self::MergeSketch(expr, sketch_type) => {
                let child_id = expr.semantic_id(schema);
                FieldID::new(format!(
                    "{child_id}.local_merge_sketch(sketch_type={sketch_type:?})"
                ))
            }
            Self::Mean(expr) => {
                let child_id = expr.semantic_id(schema);
                FieldID::new(format!("{child_id}.local_mean()"))
            }
            Self::Stddev(expr) => {
                let child_id = expr.semantic_id(schema);
                FieldID::new(format!("{child_id}.local_stddev()"))
            }
            Self::Min(expr) => {
                let child_id = expr.semantic_id(schema);
                FieldID::new(format!("{child_id}.local_min()"))
            }
            Self::Max(expr) => {
                let child_id = expr.semantic_id(schema);
                FieldID::new(format!("{child_id}.local_max()"))
            }
            Self::BoolAnd(expr) => {
                let child_id = expr.semantic_id(schema);
                FieldID::new(format!("{child_id}.local_bool_and()"))
            }
            Self::BoolOr(expr) => {
                let child_id = expr.semantic_id(schema);
                FieldID::new(format!("{child_id}.local_bool_or()"))
            }
            Self::AnyValue(expr, ignore_nulls) => {
                let child_id = expr.semantic_id(schema);
                FieldID::new(format!(
                    "{child_id}.local_any_value(ignore_nulls={ignore_nulls})"
                ))
            }
            Self::List(expr) => {
                let child_id = expr.semantic_id(schema);
                FieldID::new(format!("{child_id}.local_list()"))
            }
            Self::Set(_expr) => {
                let child_id = _expr.semantic_id(schema);
                FieldID::new(format!("{child_id}.local_set()"))
            }
            Self::Concat(expr) => {
                let child_id = expr.semantic_id(schema);
                FieldID::new(format!("{child_id}.local_concat()"))
            }
            Self::MapGroups { func, inputs } => function_semantic_id(func, inputs, schema),
        }
    }

    pub fn children(&self) -> Vec<ExprRef> {
        match self {
            Self::Count(expr, ..)
            | Self::CountDistinct(expr)
            | Self::Sum(expr)
            | Self::ApproxPercentile(ApproxPercentileParams { child: expr, .. })
            | Self::ApproxCountDistinct(expr)
            | Self::ApproxSketch(expr, _)
            | Self::MergeSketch(expr, _)
            | Self::Mean(expr)
            | Self::Stddev(expr)
            | Self::Min(expr)
            | Self::Max(expr)
            | Self::BoolAnd(expr)
            | Self::BoolOr(expr)
            | Self::AnyValue(expr, _)
            | Self::List(expr)
            | Self::Set(expr)
            | Self::Concat(expr) => vec![expr.clone()],
            Self::MapGroups { func: _, inputs } => inputs.clone(),
        }
    }

    pub fn with_new_children(&self, mut children: Vec<ExprRef>) -> Self {
        if let Self::MapGroups { func: _, inputs } = &self {
            assert_eq!(children.len(), inputs.len());
        } else {
            assert_eq!(children.len(), 1);
        }
        let mut first_child = || children.pop().unwrap();
        match self {
            &Self::Count(_, count_mode) => Self::Count(first_child(), count_mode),
            Self::CountDistinct(_) => Self::CountDistinct(first_child()),
            Self::Sum(_) => Self::Sum(first_child()),
            Self::Mean(_) => Self::Mean(first_child()),
            Self::Stddev(_) => Self::Stddev(first_child()),
            Self::Min(_) => Self::Min(first_child()),
            Self::Max(_) => Self::Max(first_child()),
            Self::BoolAnd(_) => Self::BoolAnd(first_child()),
            Self::BoolOr(_) => Self::BoolOr(first_child()),
            Self::AnyValue(_, ignore_nulls) => Self::AnyValue(first_child(), *ignore_nulls),
            Self::List(_) => Self::List(first_child()),
            Self::Set(_expr) => Self::Set(first_child()),
            Self::Concat(_) => Self::Concat(first_child()),
            Self::MapGroups { func, inputs: _ } => Self::MapGroups {
                func: func.clone(),
                inputs: children,
            },
            Self::ApproxPercentile(ApproxPercentileParams {
                percentiles,
                force_list_output,
                ..
            }) => Self::ApproxPercentile(ApproxPercentileParams {
                child: first_child(),
                percentiles: percentiles.clone(),
                force_list_output: *force_list_output,
            }),
            Self::ApproxCountDistinct(_) => Self::ApproxCountDistinct(first_child()),
            &Self::ApproxSketch(_, sketch_type) => Self::ApproxSketch(first_child(), sketch_type),
            &Self::MergeSketch(_, sketch_type) => Self::MergeSketch(first_child(), sketch_type),
        }
    }

    pub fn to_field(&self, schema: &Schema) -> DaftResult<Field> {
        match self {
            Self::Count(expr, ..) | Self::CountDistinct(expr) => {
                let field = expr.to_field(schema)?;
                Ok(Field::new(field.name.as_str(), DataType::UInt64))
            }
            Self::Sum(expr) => {
                let field = expr.to_field(schema)?;
                Ok(Field::new(
                    field.name.as_str(),
                    try_sum_supertype(&field.dtype)?,
                ))
            }

            Self::ApproxPercentile(ApproxPercentileParams {
                child: expr,
                percentiles,
                force_list_output,
            }) => {
                let field = expr.to_field(schema)?;
                Ok(Field::new(
                    field.name.as_str(),
                    match &field.dtype {
                        dt if dt.is_numeric() => if percentiles.len() > 1 || *force_list_output {
                            DataType::FixedSizeList(Box::new(DataType::Float64), percentiles.len())
                        } else {
                            DataType::Float64
                        },
                        other => {
                            return Err(DaftError::TypeError(format!(
                                "Expected input to approx_percentiles() to be numeric but received dtype {} for column \"{}\"",
                                other, field.name,
                            )))
                        }
                    },
                ))
            }
            Self::ApproxCountDistinct(expr) => {
                let field = expr.to_field(schema)?;
                Ok(Field::new(field.name.as_str(), DataType::UInt64))
            }
            Self::ApproxSketch(expr, sketch_type) => {
                let field = expr.to_field(schema)?;
                let dtype = match sketch_type {
                    SketchType::DDSketch => {
                        if !field.dtype.is_numeric() {
                            return Err(DaftError::TypeError(format!(
                                r#"Expected input to approx_sketch() to be numeric but received dtype {} for column "{}""#,
                                field.dtype, field.name,
                            )));
                        }
                        DataType::from(&*daft_sketch::ARROW2_DDSKETCH_DTYPE)
                    }
                    SketchType::HyperLogLog => daft_core::array::ops::HLL_SKETCH_DTYPE,
                };
                Ok(Field::new(field.name, dtype))
            }
            Self::MergeSketch(expr, sketch_type) => {
                let field = expr.to_field(schema)?;
                let dtype = match sketch_type {
                    SketchType::DDSketch => {
                        if let DataType::Struct(..) = field.dtype {
                            field.dtype
                        } else {
                            return Err(DaftError::TypeError(format!(
                                "Expected input to merge_sketch() to be struct but received dtype {} for column \"{}\"",
                                field.dtype, field.name,
                            )));
                        }
                    }
                    SketchType::HyperLogLog => DataType::UInt64,
                };
                Ok(Field::new(field.name, dtype))
            }
            Self::Mean(expr) => {
                let field = expr.to_field(schema)?;
                Ok(Field::new(
                    field.name.as_str(),
                    try_mean_aggregation_supertype(&field.dtype)?,
                ))
            }
            Self::Stddev(expr) => {
                let field = expr.to_field(schema)?;
                Ok(Field::new(
                    field.name.as_str(),
                    try_stddev_aggregation_supertype(&field.dtype)?,
                ))
            }

            Self::Min(expr) | Self::Max(expr) | Self::AnyValue(expr, _) => {
                let field = expr.to_field(schema)?;
                Ok(Field::new(field.name.as_str(), field.dtype))
            }

            Self::List(expr) | Self::Set(expr) => expr.to_field(schema)?.to_list_field(),

            Self::BoolAnd(expr) | Self::BoolOr(expr) => {
                let field = expr.to_field(schema)?;
                Ok(Field::new(field.name.as_str(), DataType::Boolean))
            }

            Self::Concat(expr) => {
                let field = expr.to_field(schema)?;
                match field.dtype {
                    DataType::List(..) => Ok(field),
                    DataType::Utf8 => Ok(field),
                    #[cfg(feature = "python")]
                    DataType::Python => Ok(field),
                    _ => Err(DaftError::TypeError(format!(
                        "We can only perform List Concat Agg on List or Python Types, got dtype {} for column \"{}\"",
                        field.dtype, field.name
                    ))),
                }
            }
            Self::MapGroups { func, inputs } => func.to_field(inputs.as_slice(), schema, func),
        }
    }
}

impl From<&AggExpr> for ExprRef {
    fn from(agg_expr: &AggExpr) -> Self {
        Self::new(Expr::Agg(agg_expr.clone()))
    }
}

impl WindowExpr {
    pub fn name(&self) -> &str {
        match self {
            Self::Agg(agg_expr) => agg_expr.name(),
            Self::RowNumber => "row_number",
            Self::Rank => "rank",
            Self::DenseRank => "dense_rank",
            Self::Offset {
                input,
                offset: _,
                default: _,
            } => input.name(),
        }
    }

    pub fn semantic_id(&self, schema: &Schema) -> FieldID {
        match self {
            Self::Agg(agg_expr) => agg_expr.semantic_id(schema),
            Self::RowNumber => FieldID::new("row_number"),
            Self::Rank => FieldID::new("rank"),
            Self::DenseRank => FieldID::new("dense_rank"),
            Self::Offset {
                input,
                offset,
                default,
            } => {
                let child_id = input.semantic_id(schema);
                let default_part = if let Some(default_expr) = default {
                    let default_id = default_expr.semantic_id(schema);
                    format!(",default={default_id}")
                } else {
                    String::new()
                };
                FieldID::new(format!("{child_id}.offset(offset={offset}{default_part})"))
            }
        }
    }

    pub fn children(&self) -> Vec<ExprRef> {
        match self {
            Self::Agg(agg_expr) => agg_expr.children(),
            Self::RowNumber => vec![],
            Self::Rank => vec![],
            Self::DenseRank => vec![],
            Self::Offset {
                input,
                offset: _,
                default,
            } => {
                let mut children = vec![input.clone()];
                if let Some(default_expr) = default {
                    children.push(default_expr.clone());
                }
                children
            }
        }
    }

    pub fn with_new_children(&self, children: Vec<ExprRef>) -> Self {
        match self {
            Self::Agg(agg_expr) => Self::Agg(agg_expr.with_new_children(children)),
            Self::RowNumber => Self::RowNumber,
            Self::Rank => Self::Rank,
            Self::DenseRank => Self::DenseRank,
            // Offset can have either one or two children:
            // 1. The first child is always the expression to offset
            // 2. The second child is the optional default value (if provided)
            Self::Offset {
                input: _,
                offset,
                default: _,
            } => {
                let input = children
                    .first()
                    .expect("Should have at least 1 child")
                    .clone();
                let default = if children.len() > 1 {
                    Some(children.get(1).unwrap().clone())
                } else {
                    None
                };
                Self::Offset {
                    input,
                    offset: *offset,
                    default,
                }
            }
        }
    }

    pub fn to_field(&self, schema: &Schema) -> DaftResult<Field> {
        match self {
            Self::Agg(agg_expr) => agg_expr.to_field(schema),
            Self::RowNumber => Ok(Field::new("row_number", DataType::UInt64)),
            Self::Rank => Ok(Field::new("rank", DataType::UInt64)),
            Self::DenseRank => Ok(Field::new("dense_rank", DataType::UInt64)),
            Self::Offset {
                input,
                offset: _,
                default: _,
            } => input.to_field(schema),
        }
    }
}

impl From<&WindowExpr> for ExprRef {
    fn from(window_expr: &WindowExpr) -> Self {
        Self::new(Expr::WindowFunction(window_expr.clone()))
    }
}

impl From<AggExpr> for WindowExpr {
    fn from(agg_expr: AggExpr) -> Self {
        Self::Agg(agg_expr)
    }
}

impl TryFrom<ExprRef> for WindowExpr {
    type Error = DaftError;

    fn try_from(expr: ExprRef) -> Result<Self, Self::Error> {
        match expr.as_ref() {
            Expr::Agg(agg_expr) => Ok(Self::Agg(agg_expr.clone())),
            Expr::WindowFunction(window_expr) => Ok(window_expr.clone()),
            _ => Err(DaftError::ValueError(format!(
                "Expected an AggExpr or WindowFunction, got {:?}",
                expr
            ))),
        }
    }
}

impl From<UnresolvedColumn> for ExprRef {
    fn from(col: UnresolvedColumn) -> Self {
        Self::new(Expr::Column(Column::Unresolved(col)))
    }
}
impl From<ResolvedColumn> for ExprRef {
    fn from(col: ResolvedColumn) -> Self {
        Self::new(Expr::Column(Column::Resolved(col)))
    }
}

impl From<BoundColumn> for ExprRef {
    fn from(col: BoundColumn) -> Self {
        Self::new(Expr::Column(Column::Bound(col)))
    }
}

impl From<Column> for ExprRef {
    fn from(col: Column) -> Self {
        Self::new(Expr::Column(col))
    }
}

impl AsRef<Self> for Expr {
    fn as_ref(&self) -> &Self {
        self
    }
}

impl Expr {
    pub fn arced(self) -> ExprRef {
        Arc::new(self)
    }

    pub fn alias<S: Into<Arc<str>>>(self: &ExprRef, name: S) -> ExprRef {
        Self::Alias(self.clone(), name.into()).into()
    }

    pub fn if_else(self: ExprRef, if_true: ExprRef, if_false: ExprRef) -> ExprRef {
        Self::IfElse {
            if_true,
            if_false,
            predicate: self,
        }
        .into()
    }

    pub fn cast(self: ExprRef, dtype: &DataType) -> ExprRef {
        Self::Cast(self, dtype.clone()).into()
    }

    pub fn count(self: ExprRef, mode: CountMode) -> ExprRef {
        Self::Agg(AggExpr::Count(self, mode)).into()
    }

    pub fn count_distinct(self: ExprRef) -> ExprRef {
        Self::Agg(AggExpr::CountDistinct(self)).into()
    }

    pub fn sum(self: ExprRef) -> ExprRef {
        Self::Agg(AggExpr::Sum(self)).into()
    }

    pub fn approx_count_distinct(self: ExprRef) -> ExprRef {
        Self::Agg(AggExpr::ApproxCountDistinct(self)).into()
    }

    pub fn approx_percentiles(
        self: ExprRef,
        percentiles: &[f64],
        force_list_output: bool,
    ) -> ExprRef {
        Self::Agg(AggExpr::ApproxPercentile(ApproxPercentileParams {
            child: self,
            percentiles: percentiles.iter().map(|f| FloatWrapper(*f)).collect(),
            force_list_output,
        }))
        .into()
    }

    pub fn sketch_percentile(
        self: ExprRef,
        percentiles: &[f64],
        force_list_output: bool,
    ) -> ExprRef {
        Self::Function {
            func: FunctionExpr::Sketch(SketchExpr::Percentile {
                percentiles: HashableVecPercentiles(percentiles.to_vec()),
                force_list_output,
            }),
            inputs: vec![self],
        }
        .into()
    }

    pub fn mean(self: ExprRef) -> ExprRef {
        Self::Agg(AggExpr::Mean(self)).into()
    }

    pub fn stddev(self: ExprRef) -> ExprRef {
        Self::Agg(AggExpr::Stddev(self)).into()
    }

    pub fn min(self: ExprRef) -> ExprRef {
        Self::Agg(AggExpr::Min(self)).into()
    }

    pub fn max(self: ExprRef) -> ExprRef {
        Self::Agg(AggExpr::Max(self)).into()
    }

    pub fn bool_and(self: ExprRef) -> ExprRef {
        Self::Agg(AggExpr::BoolAnd(self)).into()
    }

    pub fn bool_or(self: ExprRef) -> ExprRef {
        Self::Agg(AggExpr::BoolOr(self)).into()
    }

    pub fn any_value(self: ExprRef, ignore_nulls: bool) -> ExprRef {
        Self::Agg(AggExpr::AnyValue(self, ignore_nulls)).into()
    }

    pub fn agg_list(self: ExprRef) -> ExprRef {
        Self::Agg(AggExpr::List(self)).into()
    }

    pub fn agg_set(self: ExprRef) -> ExprRef {
        Self::Agg(AggExpr::Set(self)).into()
    }

    pub fn agg_concat(self: ExprRef) -> ExprRef {
        Self::Agg(AggExpr::Concat(self)).into()
    }

    pub fn row_number() -> ExprRef {
        Self::WindowFunction(WindowExpr::RowNumber).into()
    }

    pub fn rank() -> ExprRef {
        Self::WindowFunction(WindowExpr::Rank).into()
    }

    pub fn dense_rank() -> ExprRef {
        Self::WindowFunction(WindowExpr::DenseRank).into()
    }

    pub fn offset(self: ExprRef, offset: isize, default: Option<ExprRef>) -> ExprRef {
        Self::WindowFunction(WindowExpr::Offset {
            input: self,
            offset,
            default,
        })
        .into()
    }

    #[allow(clippy::should_implement_trait)]
    pub fn not(self: ExprRef) -> ExprRef {
        Self::Not(self).into()
    }

    pub fn is_null(self: ExprRef) -> ExprRef {
        Self::IsNull(self).into()
    }

    pub fn not_null(self: ExprRef) -> ExprRef {
        Self::NotNull(self).into()
    }

    pub fn fill_null(self: ExprRef, fill_value: ExprRef) -> ExprRef {
        Self::FillNull(self, fill_value).into()
    }

    pub fn is_in(self: ExprRef, items: Vec<ExprRef>) -> ExprRef {
        Self::IsIn(self, items).into()
    }

    pub fn between(self: ExprRef, lower: ExprRef, upper: ExprRef) -> ExprRef {
        Self::Between(self, lower, upper).into()
    }

    pub fn eq(self: ExprRef, other: ExprRef) -> ExprRef {
        binary_op(Operator::Eq, self, other)
    }

    pub fn not_eq(self: ExprRef, other: ExprRef) -> ExprRef {
        binary_op(Operator::NotEq, self, other)
    }

    pub fn and(self: ExprRef, other: ExprRef) -> ExprRef {
        binary_op(Operator::And, self, other)
    }

    pub fn or(self: ExprRef, other: ExprRef) -> ExprRef {
        binary_op(Operator::Or, self, other)
    }

    pub fn lt(self: ExprRef, other: ExprRef) -> ExprRef {
        binary_op(Operator::Lt, self, other)
    }

    pub fn lt_eq(self: ExprRef, other: ExprRef) -> ExprRef {
        binary_op(Operator::LtEq, self, other)
    }

    pub fn gt(self: ExprRef, other: ExprRef) -> ExprRef {
        binary_op(Operator::Gt, self, other)
    }

    pub fn gt_eq(self: ExprRef, other: ExprRef) -> ExprRef {
        binary_op(Operator::GtEq, self, other)
    }
    pub fn in_subquery(self: ExprRef, subquery: Subquery) -> ExprRef {
        Self::InSubquery(self, subquery).into()
    }

    #[deprecated(since = "TBD", note = "name-referenced columns")]
    pub fn semantic_id(&self, schema: &Schema) -> FieldID {
        match self {
            // Base case - anonymous column reference.
            // Look up the column name in the provided schema and get its field ID.
            Self::Column(Column::Unresolved(UnresolvedColumn {
                name,
                plan_ref: PlanRef::Alias(alias),
                ..
            })) => FieldID::new(format!("{alias}.{name}")),

            Self::Column(Column::Unresolved(UnresolvedColumn {
                name,
                plan_ref: PlanRef::Id(id),
                ..
            })) => FieldID::new(format!("{id}.{name}")),

            Self::Column(Column::Unresolved(UnresolvedColumn {
                name,
                plan_ref: PlanRef::Unqualified,
                ..
            })) => FieldID::new(&**name),

            Self::Column(Column::Resolved(ResolvedColumn::Basic(name))) => FieldID::new(&**name),

            Self::Column(Column::Resolved(ResolvedColumn::JoinSide(name, side))) => {
                FieldID::new(format!("{side}.{name}"))
            }

            Self::Column(Column::Bound(BoundColumn {
                index,
                field: Field { name, .. },
            })) => FieldID::new(format!("{name}#{index}")),

            Self::Column(Column::Resolved(ResolvedColumn::OuterRef(
                Field { name, .. },
                PlanRef::Alias(alias),
            ))) => FieldID::new(format!("outer.{alias}.{name}")),
            Self::Column(Column::Resolved(ResolvedColumn::OuterRef(
                Field { name, .. },
                PlanRef::Id(id),
            ))) => FieldID::new(format!("outer.{id}.{name}")),
            Self::Column(Column::Resolved(ResolvedColumn::OuterRef(
                Field { name, .. },
                PlanRef::Unqualified,
            ))) => FieldID::new(format!("outer.{name}")),

            // Base case - literal.
            Self::Literal(value) => FieldID::new(format!("Literal({value:?})")),

            // Recursive cases.
            Self::Cast(expr, dtype) => {
                let child_id = expr.semantic_id(schema);
                FieldID::new(format!("{child_id}.cast({dtype})"))
            }
            Self::Not(expr) => {
                let child_id = expr.semantic_id(schema);
                FieldID::new(format!("{child_id}.not()"))
            }
            Self::IsNull(expr) => {
                let child_id = expr.semantic_id(schema);
                FieldID::new(format!("{child_id}.is_null()"))
            }
            Self::NotNull(expr) => {
                let child_id = expr.semantic_id(schema);
                FieldID::new(format!("{child_id}.not_null()"))
            }
            Self::FillNull(expr, fill_value) => {
                let child_id = expr.semantic_id(schema);
                let fill_value_id = fill_value.semantic_id(schema);
                FieldID::new(format!("{child_id}.fill_null({fill_value_id})"))
            }
            Self::IsIn(expr, items) => {
                let child_id = expr.semantic_id(schema);
                let items_id = items.iter().fold(String::new(), |acc, item| {
                    format!("{},{}", acc, item.semantic_id(schema))
                });

                FieldID::new(format!("{child_id}.is_in({items_id})"))
            }
            Self::List(items) => {
                let items_id = items.iter().fold(String::new(), |acc, item| {
                    format!("{},{}", acc, item.semantic_id(schema))
                });
                FieldID::new(format!("List({items_id})"))
            }
            Self::Between(expr, lower, upper) => {
                let child_id = expr.semantic_id(schema);
                let lower_id = lower.semantic_id(schema);
                let upper_id = upper.semantic_id(schema);
                FieldID::new(format!("{child_id}.between({lower_id},{upper_id})"))
            }
            Self::Function { func, inputs } => function_semantic_id(func, inputs, schema),
            Self::BinaryOp { op, left, right } => {
                let left_id = left.semantic_id(schema);
                let right_id = right.semantic_id(schema);
                // TODO: check for symmetry here.
                FieldID::new(format!("({left_id} {op} {right_id})"))
            }
            Self::IfElse {
                if_true,
                if_false,
                predicate,
            } => {
                let if_true = if_true.semantic_id(schema);
                let if_false = if_false.semantic_id(schema);
                let predicate = predicate.semantic_id(schema);
                FieldID::new(format!("({if_true} if {predicate} else {if_false})"))
            }
            // Alias: ID does not change.
            Self::NamedExpr { expr, .. } | Self::Alias(expr, ..) => expr.semantic_id(schema),
            // Agg: Separate path.
            Self::Agg(agg_expr) => agg_expr.semantic_id(schema),
            Self::ScalarFunction(sf) => scalar_function_semantic_id(sf, schema),
            Self::Subquery(subquery) => subquery.semantic_id(),
            Self::InSubquery(expr, subquery) => {
                let child_id = expr.semantic_id(schema);
                let subquery_id = subquery.semantic_id();

                FieldID::new(format!("({child_id} IN {subquery_id})"))
            }
            Self::Exists(subquery) => {
                let subquery_id = subquery.semantic_id();

                FieldID::new(format!("(EXISTS {subquery_id})"))
            }
            Self::Over(expr, window_spec) => {
                let child_id = expr.semantic_id(schema);

                let partition_by_ids = window_spec
                    .partition_by
                    .iter()
                    .map(|e| e.semantic_id(schema).id.to_string())
                    .collect::<Vec<_>>()
                    .join(",");
                let order_by_ids = window_spec
                    .order_by
                    .iter()
                    .zip(window_spec.descending.iter())
                    .map(|(e, desc)| {
                        format!(
                            "{}:{}",
                            e.semantic_id(schema),
                            if *desc { "desc" } else { "asc" }
                        )
                    })
                    .collect::<Vec<_>>()
                    .join(",");
                let frame_details = if let Some(frame) = &window_spec.frame {
                    format!(
                        ",start={:?},end={:?},min_periods={}",
                        frame.start, frame.end, window_spec.min_periods
                    )
                } else {
                    String::new()
                };

                FieldID::new(format!("{child_id}.window(partition_by=[{partition_by_ids}],order_by=[{order_by_ids}]{frame_details})"))
            }
            Self::WindowFunction(window_expr) => {
                let child_id = window_expr.semantic_id(schema);
                FieldID::new(format!("{child_id}.window_function()"))
            }
        }
    }

    pub fn children(&self) -> Vec<ExprRef> {
        match self {
            // No children.
            Self::Column(..) | Self::Literal(..) | Self::Subquery(..) | Self::Exists(..) => vec![],

            // One child.
            Self::Not(expr)
            | Self::IsNull(expr)
            | Self::NotNull(expr)
            | Self::Cast(expr, ..)
            | Self::Alias(expr, ..)
            | Self::InSubquery(expr, _)
            | Self::NamedExpr { expr, .. } => {
                vec![expr.clone()]
            }
            Self::Agg(agg_expr) => agg_expr.children(),
            Self::Over(window_expr, _) => window_expr.children(),
            Self::WindowFunction(window_expr) => window_expr.children(),

            // Multiple children.
            Self::Function { inputs, .. } => inputs.clone(),
            Self::BinaryOp { left, right, .. } => {
                vec![left.clone(), right.clone()]
            }
            Self::IsIn(expr, items) => std::iter::once(expr.clone())
                .chain(items.iter().cloned())
                .collect::<Vec<_>>(),
            Self::List(items) => items.clone(),
            Self::Between(expr, lower, upper) => vec![expr.clone(), lower.clone(), upper.clone()],
            Self::IfElse {
                if_true,
                if_false,
                predicate,
            } => {
                vec![if_true.clone(), if_false.clone(), predicate.clone()]
            }
            Self::FillNull(expr, fill_value) => vec![expr.clone(), fill_value.clone()],
            Self::ScalarFunction(sf) => sf.inputs.clone().into_inner(),
        }
    }

    pub fn with_new_children(&self, children: Vec<ExprRef>) -> Self {
        match self {
            // no children
            Self::Column(..) | Self::Literal(..) | Self::Subquery(..) | Self::Exists(..) => {
                assert!(children.is_empty(), "Should have no children");
                self.clone()
            }
            // 1 child
            Self::Not(..) => Self::Not(children.first().expect("Should have 1 child").clone()),
            Self::Alias(.., name) => Self::Alias(
                children.first().expect("Should have 1 child").clone(),
                name.clone(),
            ),
            Self::NamedExpr { name, .. } => Self::NamedExpr {
                name: name.clone(),
                expr: children.first().expect("Should have 1 child").clone(),
            },
            Self::IsNull(..) => {
                Self::IsNull(children.first().expect("Should have 1 child").clone())
            }
            Self::NotNull(..) => {
                Self::NotNull(children.first().expect("Should have 1 child").clone())
            }
            Self::Cast(.., dtype) => Self::Cast(
                children.first().expect("Should have 1 child").clone(),
                dtype.clone(),
            ),
            Self::InSubquery(_, subquery) => Self::InSubquery(
                children.first().expect("Should have 1 child").clone(),
                subquery.clone(),
            ),
            // 2 children
            Self::BinaryOp { op, .. } => Self::BinaryOp {
                op: *op,
                left: children.first().expect("Should have 1 child").clone(),
                right: children.get(1).expect("Should have 2 child").clone(),
            },
            Self::IsIn(_, old_children) => {
                assert_eq!(
                    children.len(),
                    old_children.len() + 1,
                    "Should have same number of children"
                );
                let mut children_iter = children.into_iter();
                let expr = children_iter.next().expect("Should have 1 child");
                let items = children_iter.collect();

                Self::IsIn(expr, items)
            }
            Self::List(children_old) => {
                let c_len = children.len();
                let c_len_old = children_old.len();
                assert_eq!(
                    c_len, c_len_old,
                    "Should have same number of children ({c_len_old}), found ({c_len})"
                );
                Self::List(children)
            }
            Self::Between(..) => Self::Between(
                children.first().expect("Should have 1 child").clone(),
                children.get(1).expect("Should have 2 child").clone(),
                children.get(2).expect("Should have 3 child").clone(),
            ),
            Self::FillNull(..) => Self::FillNull(
                children.first().expect("Should have 1 child").clone(),
                children.get(1).expect("Should have 2 child").clone(),
            ),
            // ternary
            Self::IfElse { .. } => Self::IfElse {
                if_true: children.first().expect("Should have 1 child").clone(),
                if_false: children.get(1).expect("Should have 2 child").clone(),
                predicate: children.get(2).expect("Should have 3 child").clone(),
            },
            // N-ary
            Self::Agg(agg_expr) => Self::Agg(agg_expr.with_new_children(children)),
            Self::Over(window_expr, window_spec) => {
                Self::Over(window_expr.with_new_children(children), window_spec.clone())
            }
            Self::WindowFunction(window_expr) => {
                Self::WindowFunction(window_expr.with_new_children(children))
            }
            Self::Function {
                func,
                inputs: old_children,
            } => {
                assert!(
                    children.len() == old_children.len(),
                    "Should have same number of children"
                );
                Self::Function {
                    func: func.clone(),
                    inputs: children,
                }
            }
            Self::ScalarFunction(sf) => {
                assert!(
                    children.len() == sf.inputs.len(),
                    "Should have same number of children"
                );
                let new_children = sf
                    .inputs
                    .iter()
                    .zip(children.into_iter())
                    .map(|(fn_arg, child)| match fn_arg {
                        FunctionArg::Named { name, .. } => FunctionArg::Named {
                            name: name.clone(),
                            arg: child,
                        },
                        FunctionArg::Unnamed(_) => FunctionArg::Unnamed(child),
                    })
                    .collect();

                Self::ScalarFunction(crate::functions::ScalarFunction {
                    udf: sf.udf.clone(),
                    inputs: FunctionArgs::new_unchecked(new_children),
                })
            }
        }
    }

    pub fn to_field(&self, schema: &Schema) -> DaftResult<Field> {
        match self {
            // unlike `alias`, named expr has no effect on the schema
            Self::NamedExpr { expr, .. } => expr.to_field(schema),
            Self::Alias(expr, name) => Ok(Field::new(name.as_ref(), expr.get_type(schema)?)),
            Self::Agg(agg_expr) => agg_expr.to_field(schema),
            Self::Cast(expr, dtype) => Ok(Field::new(expr.name(), dtype.clone())),
            Self::Column(Column::Unresolved(UnresolvedColumn {
                name,
                plan_schema: Some(plan_schema),
                ..
            })) => plan_schema.get_field(name).cloned(),
            Self::Column(Column::Unresolved(UnresolvedColumn {
                name,
                plan_schema: None,
                ..
            })) => schema.get_field(name).cloned(),

            Self::Column(Column::Resolved(ResolvedColumn::Basic(name))) => {
                schema.get_field(name).cloned()
            }
            Self::Column(Column::Resolved(ResolvedColumn::JoinSide(field, ..))) => {
                Ok(field.clone())
            }

            Self::Column(Column::Bound(BoundColumn { index, .. })) => Ok(schema[*index].clone()),

            Self::Column(Column::Resolved(ResolvedColumn::OuterRef(field, _))) => Ok(field.clone()),
            Self::Not(expr) => {
                let child_field = expr.to_field(schema)?;
                match child_field.dtype {
                    DataType::Boolean => Ok(Field::new(expr.name(), DataType::Boolean)),
                    _ => Err(DaftError::TypeError(format!(
                        "Expected argument to be a Boolean expression, but received {child_field}",
                    ))),
                }
            }
            Self::IsNull(expr) => Ok(Field::new(expr.name(), DataType::Boolean)),
            Self::NotNull(expr) => Ok(Field::new(expr.name(), DataType::Boolean)),
            Self::FillNull(expr, fill_value) => {
                let expr_field = expr.to_field(schema)?;
                let fill_value_field = fill_value.to_field(schema)?;
                match try_get_supertype(&expr_field.dtype, &fill_value_field.dtype) {
                    Ok(supertype) => Ok(Field::new(expr_field.name.as_str(), supertype)),
                    Err(_) => Err(DaftError::TypeError(format!(
                        "Expected expr and fill_value arguments for fill_null to be castable to the same supertype, but received {expr_field} and {fill_value_field}",
                    )))
                }
            }
            Self::IsIn(expr, items) => {
                // Use the expr's field name, and infer membership op type.
                let list_dtype = try_compute_is_in_type(items, schema)?.unwrap_or(DataType::Null);
                let expr_field = expr.to_field(schema)?;
                let expr_type = &expr_field.dtype;
                let field_name = &expr_field.name;
                let field_type = InferDataType::from(expr_type)
                    .membership_op(&(&list_dtype).into())?
                    .0;
                Ok(Field::new(field_name, field_type))
            }
            Self::List(items) => {
                // Use "list" as the field name, and infer list type from items.
                let field_name = "list";
                let field_types = items
                    .iter()
                    .map(|e| e.get_type(schema))
                    .collect::<DaftResult<Vec<_>>>()?;
                let field_type = try_get_collection_supertype(&field_types)?;
                Ok(Field::new(field_name, DataType::new_list(field_type)))
            }
            Self::Between(value, lower, upper) => {
                let value_field = value.to_field(schema)?;
                let lower_field = lower.to_field(schema)?;
                let upper_field = upper.to_field(schema)?;
                let (lower_result_type, _intermediate, _comp_type) =
                    InferDataType::from(&value_field.dtype)
                        .membership_op(&InferDataType::from(&lower_field.dtype))?;
                let (upper_result_type, _intermediate, _comp_type) =
                    InferDataType::from(&value_field.dtype)
                        .membership_op(&InferDataType::from(&upper_field.dtype))?;
                let (result_type, _intermediate, _comp_type) =
                    InferDataType::from(&lower_result_type)
                        .membership_op(&InferDataType::from(&upper_result_type))?;
                Ok(Field::new(value_field.name.as_str(), result_type))
            }
            Self::Literal(value) => Ok(Field::new("literal", value.get_type())),
            Self::Function { func, inputs } => func.to_field(inputs.as_slice(), schema, func),
            Self::ScalarFunction(sf) => sf.to_field(schema),
            Self::BinaryOp { op, left, right } => {
                let left_field = left.to_field(schema)?;
                let right_field = right.to_field(schema)?;

                match op {
                    // Logical operations
                    Operator::And | Operator::Or | Operator::Xor => {
                        let result_type = InferDataType::from(&left_field.dtype)
                            .logical_op(&InferDataType::from(&right_field.dtype))?;
                        Ok(Field::new(left_field.name.as_str(), result_type))
                    }

                    // Comparison operations
                    Operator::Lt
                    | Operator::Gt
                    | Operator::Eq
                    | Operator::NotEq
                    | Operator::LtEq
                    | Operator::GtEq
                    | Operator::EqNullSafe => {
                        let (result_type, _intermediate, _comp_type) =
                            InferDataType::from(&left_field.dtype)
                                .comparison_op(&InferDataType::from(&right_field.dtype))?;
                        Ok(Field::new(left_field.name.as_str(), result_type))
                    }

                    // Arithmetic operations
                    Operator::Plus => {
                        let result_type = (InferDataType::from(&left_field.dtype)
                            + InferDataType::from(&right_field.dtype))?;
                        Ok(Field::new(left_field.name.as_str(), result_type))
                    }
                    Operator::Minus => {
                        let result_type = (InferDataType::from(&left_field.dtype)
                            - InferDataType::from(&right_field.dtype))?;
                        Ok(Field::new(left_field.name.as_str(), result_type))
                    }
                    Operator::Multiply => {
                        let result_type = (InferDataType::from(&left_field.dtype)
                            * InferDataType::from(&right_field.dtype))?;
                        Ok(Field::new(left_field.name.as_str(), result_type))
                    }
                    Operator::TrueDivide => {
                        let result_type = (InferDataType::from(&left_field.dtype)
                            / InferDataType::from(&right_field.dtype))?;
                        Ok(Field::new(left_field.name.as_str(), result_type))
                    }
                    Operator::Modulus => {
                        let result_type = (InferDataType::from(&left_field.dtype)
                            % InferDataType::from(&right_field.dtype))?;
                        Ok(Field::new(left_field.name.as_str(), result_type))
                    }
                    Operator::ShiftLeft => {
                        let result_type = (InferDataType::from(&left_field.dtype)
                            << InferDataType::from(&right_field.dtype))?;
                        Ok(Field::new(left_field.name.as_str(), result_type))
                    }
                    Operator::ShiftRight => {
                        let result_type = (InferDataType::from(&left_field.dtype)
                            >> InferDataType::from(&right_field.dtype))?;
                        Ok(Field::new(left_field.name.as_str(), result_type))
                    }
                    Operator::FloorDivide => {
                        let result_type = (InferDataType::from(&left_field.dtype)
                            .floor_div(&InferDataType::from(&right_field.dtype)))?;
                        Ok(Field::new(left_field.name.as_str(), result_type))
                    }
                }
            }
            Self::IfElse {
                if_true,
                if_false,
                predicate,
            } => {
                let predicate_field = predicate.to_field(schema)?;
                if predicate_field.dtype != DataType::Boolean {
                    return Err(DaftError::TypeError(format!(
                        "Expected predicate for if_else to be boolean but received {predicate_field}",
                    )));
                }
                match predicate.as_ref() {
                    Self::Literal(lit::LiteralValue::Boolean(true)) => if_true.to_field(schema),
                    Self::Literal(lit::LiteralValue::Boolean(false)) => {
                        Ok(if_false.to_field(schema)?.rename(if_true.name()))
                    }
                    _ => {
                        let if_true_field = if_true.to_field(schema)?;
                        let if_false_field = if_false.to_field(schema)?;
                        match try_get_supertype(&if_true_field.dtype, &if_false_field.dtype) {
                            Ok(supertype) => Ok(Field::new(if_true_field.name, supertype)),
                            Err(_) => Err(DaftError::TypeError(format!("Expected if_true and if_false arguments for if_else to be castable to the same supertype, but received {if_true_field} and {if_false_field}")))
                        }
                    }
                }
            }
            Self::Subquery(subquery) => {
                let subquery_schema = subquery.schema();
                if subquery_schema.len() != 1 {
                    return Err(DaftError::TypeError(format!(
                        "Expected subquery to return a single column but received {subquery_schema}",
                    )));
                }
                let first_field = &subquery_schema[0];

                Ok(first_field.clone())
            }
            Self::InSubquery(expr, _) => Ok(Field::new(expr.name(), DataType::Boolean)),
            Self::Exists(_) => Ok(Field::new("exists", DataType::Boolean)),
            Self::Over(expr, _) => expr.to_field(schema),
            Self::WindowFunction(expr) => expr.to_field(schema),
        }
    }

    #[deprecated(since = "TBD", note = "name-referenced columns")]
    pub fn name(&self) -> &str {
        match self {
            Self::Alias(.., name) => name.as_ref(),
            // unlike alias, we only use the expr name here for functions,
            Self::NamedExpr { expr, .. } => expr.name(),
            Self::Agg(agg_expr) => agg_expr.name(),
            Self::Cast(expr, ..) => expr.name(),
            Self::Column(Column::Unresolved(UnresolvedColumn { name, .. })) => name.as_ref(),
            Self::Column(Column::Resolved(ResolvedColumn::Basic(name))) => name.as_ref(),
            Self::Column(Column::Resolved(ResolvedColumn::JoinSide(Field { name, .. }, ..))) => {
                name.as_ref()
            }
            Self::Column(Column::Resolved(ResolvedColumn::OuterRef(Field { name, .. }, _))) => {
                name.as_ref()
            }
            Self::Column(Column::Bound(BoundColumn {
                field: Field { name, .. },
                ..
            })) => name.as_ref(),
            Self::Not(expr) => expr.name(),
            Self::IsNull(expr) => expr.name(),
            Self::NotNull(expr) => expr.name(),
            Self::FillNull(expr, ..) => expr.name(),
            Self::IsIn(expr, ..) => expr.name(),
            Self::Between(expr, ..) => expr.name(),
            Self::Literal(..) => "literal",
            Self::List(..) => "list",
            Self::Function { func, inputs } => match func {
                FunctionExpr::Struct(StructExpr::Get(name)) => name,
                _ => inputs.first().unwrap().name(),
            },
            Self::ScalarFunction(func) => match func.name() {
                "struct" => "struct", // FIXME: make struct its own expr variant
                "monotonically_increasing_id" => "monotonically_increasing_id", // Special case for functions with no inputs
                _ => func.inputs.first().unwrap().name(),
            },
            Self::BinaryOp {
                op: _,
                left,
                right: _,
            } => left.name(),
            Self::IfElse { if_true, .. } => if_true.name(),
            Self::Subquery(subquery) => subquery.name(),
            Self::InSubquery(expr, _) => expr.name(),
            Self::Exists(subquery) => subquery.name(),
            Self::Over(expr, ..) => expr.name(),
            Self::WindowFunction(expr) => expr.name(),
        }
    }

    pub fn get_type(&self, schema: &Schema) -> DaftResult<DataType> {
        Ok(self.to_field(schema)?.dtype)
    }

    pub fn input_mapping(self: &Arc<Self>) -> Option<String> {
        let required_columns = get_required_columns(self);
        let requires_computation = requires_computation(self);

        // Return the required column only if:
        //   1. There is only one required column
        //   2. No computation is run on this required column
        match (&required_columns[..], requires_computation) {
            ([required_col], false) => Some(required_col.to_string()),
            _ => None,
        }
    }

    /// Returns the expression as SQL using PostgreSQL's dialect.
    pub fn to_sql(&self) -> Option<String> {
        fn to_sql_inner<W: Write>(expr: &Expr, buffer: &mut W) -> io::Result<()> {
            match expr {
                Expr::Column(Column::Resolved(ResolvedColumn::Basic(name))) => {
                    write!(buffer, "{}", name)
                }
                Expr::Literal(lit) => lit.display_sql(buffer),
<<<<<<< HEAD
                Expr::Alias(expr, ..) | Expr::NamedExpr { expr, .. } => to_sql_inner(expr, buffer),
=======
                Expr::Alias(expr, ..) => to_sql_inner(expr, buffer),
>>>>>>> 736767a7
                Expr::BinaryOp { op, left, right } => {
                    to_sql_inner(left, buffer)?;
                    let op = match op {
                        Operator::Eq => "=",
                        Operator::EqNullSafe => "<=>",
                        Operator::NotEq => "!=",
                        Operator::Lt => "<",
                        Operator::LtEq => "<=",
                        Operator::Gt => ">",
                        Operator::GtEq => ">=",
                        Operator::And => "AND",
                        Operator::Or => "OR",
                        Operator::ShiftLeft => "<<",
                        Operator::ShiftRight => ">>",
                        _ => {
                            return Err(io::Error::other(
                                "Unsupported operator for SQL translation",
                            ))
                        }
                    };
                    write!(buffer, " {} ", op)?;
                    to_sql_inner(right, buffer)
                }
                Expr::Not(inner) => {
                    write!(buffer, "NOT (")?;
                    to_sql_inner(inner, buffer)?;
                    write!(buffer, ")")
                }
                Expr::IsNull(inner) => {
                    write!(buffer, "(")?;
                    to_sql_inner(inner, buffer)?;
                    write!(buffer, ") IS NULL")
                }
                Expr::NotNull(inner) => {
                    write!(buffer, "(")?;
                    to_sql_inner(inner, buffer)?;
                    write!(buffer, ") IS NOT NULL")
                }
                // TODO: Implement SQL translations for these expressions if possible
                Expr::IfElse { .. }
                | Expr::Agg(..)
                | Expr::Cast(..)
                | Expr::IsIn(..)
                | Expr::List(..)
                | Expr::Between(..)
                | Expr::Function { .. }
                | Expr::FillNull(..)
                | Expr::ScalarFunction { .. }
                | Expr::Subquery(..)
                | Expr::InSubquery(..)
                | Expr::Exists(..)
                | Expr::Over(..)
                | Expr::WindowFunction(..)
                | Expr::Column(_) => Err(io::Error::other(
                    "Unsupported expression for SQL translation",
                )),
            }
        }

        let mut buffer = Vec::new();
        to_sql_inner(self, &mut buffer)
            .ok()
            .and_then(|()| String::from_utf8(buffer).ok())
    }

    /// Returns the literal value if this is a literal expression, otherwise none.
    pub fn as_literal(&self) -> Option<&lit::LiteralValue> {
        match self {
            Self::Literal(lit) => Some(lit),
            _ => None,
        }
    }

    /// Returns the list vector if this is a list expression, otherwise none.
    pub fn as_list(&self) -> Option<&Vec<ExprRef>> {
        match self {
            Self::List(items) => Some(items),
            _ => None,
        }
    }

    pub fn has_compute(&self) -> bool {
        match self {
            Self::Column(..) => false,
            Self::Literal(..) => false,
            Self::Subquery(..) => false,
            Self::Exists(..) => false,
            Self::Function { .. } => true,
            Self::ScalarFunction(..) => true,
            Self::Agg(_) => true,
            Self::Over(..) => true,
            Self::WindowFunction(..) => true,
            Self::IsIn(..) => true,
            Self::Between(..) => true,
            Self::BinaryOp { .. } => true,
            Self::NamedExpr { expr, .. } | Self::Alias(expr, ..) => expr.has_compute(),
            Self::Cast(expr, ..) => expr.has_compute(),
            Self::Not(expr) => expr.has_compute(),
            Self::IsNull(expr) => expr.has_compute(),
            Self::NotNull(expr) => expr.has_compute(),
            Self::FillNull(expr, fill_value) => expr.has_compute() || fill_value.has_compute(),
            Self::IfElse {
                if_true,
                if_false,
                predicate,
            } => if_true.has_compute() || if_false.has_compute() || predicate.has_compute(),
            Self::InSubquery(expr, _) => expr.has_compute(),
            Self::List(..) => true,
        }
    }

    pub fn eq_null_safe(self: ExprRef, other: ExprRef) -> ExprRef {
        binary_op(Operator::EqNullSafe, self, other)
    }

    /// Convert all basic resolved columns to left join side columns
    pub fn to_left_cols(self: ExprRef, schema: SchemaRef) -> DaftResult<ExprRef> {
        Ok(self
            .transform(|e| match e.as_ref() {
                Self::Column(Column::Resolved(ResolvedColumn::Basic(name)))
                | Self::Column(Column::Unresolved(UnresolvedColumn { name, .. })) => {
                    Ok(Transformed::yes(left_col(schema.get_field(name)?.clone())))
                }
                _ => Ok(Transformed::no(e)),
            })?
            .data)
    }

    /// Convert all basic resolved columns to right join side columns
    pub fn to_right_cols(self: ExprRef, schema: SchemaRef) -> DaftResult<ExprRef> {
        Ok(self
            .transform(|e| match e.as_ref() {
                Self::Column(Column::Resolved(ResolvedColumn::Basic(name)))
                | Self::Column(Column::Unresolved(UnresolvedColumn { name, .. })) => {
                    Ok(Transformed::yes(right_col(schema.get_field(name)?.clone())))
                }
                _ => Ok(Transformed::no(e)),
            })?
            .data)
    }
}

#[derive(Display, Debug, Copy, Clone, PartialEq, Eq, Serialize, Deserialize, Hash)]
pub enum Operator {
    #[display("==")]
    Eq,
    #[display("<=>")]
    EqNullSafe,
    #[display("!=")]
    NotEq,
    #[display("<")]
    Lt,
    #[display("<=")]
    LtEq,
    #[display(">")]
    Gt,
    #[display(">=")]
    GtEq,
    #[display("+")]
    Plus,
    #[display("-")]
    Minus,
    #[display("*")]
    Multiply,
    #[display("/")]
    TrueDivide,
    #[display("//")]
    FloorDivide,
    #[display("%")]
    Modulus,
    #[display("&")]
    And,
    #[display("|")]
    Or,
    #[display("^")]
    Xor,
    #[display("<<")]
    ShiftLeft,
    #[display(">>")]
    ShiftRight,
}

impl Operator {
    #![allow(dead_code)]
    pub(crate) fn is_comparison(&self) -> bool {
        matches!(
            self,
            Self::Eq
                | Self::EqNullSafe
                | Self::NotEq
                | Self::Lt
                | Self::LtEq
                | Self::Gt
                | Self::GtEq
                | Self::And
                | Self::Or
                | Self::Xor
        )
    }

    pub(crate) fn is_arithmetic(&self) -> bool {
        !(self.is_comparison())
    }
}

impl FromStr for Operator {
    type Err = DaftError;
    fn from_str(s: &str) -> Result<Self, Self::Err> {
        match s {
            "==" => Ok(Self::Eq),
            "!=" => Ok(Self::NotEq),
            "<" => Ok(Self::Lt),
            "<=" => Ok(Self::LtEq),
            ">" => Ok(Self::Gt),
            ">=" => Ok(Self::GtEq),
            "+" => Ok(Self::Plus),
            "-" => Ok(Self::Minus),
            "*" => Ok(Self::Multiply),
            "/" => Ok(Self::TrueDivide),
            "//" => Ok(Self::FloorDivide),
            "%" => Ok(Self::Modulus),
            "&" => Ok(Self::And),
            "|" => Ok(Self::Or),
            "^" => Ok(Self::Xor),
            "<<" => Ok(Self::ShiftLeft),
            ">>" => Ok(Self::ShiftRight),
            _ => Err(DaftError::ComputeError(format!("Invalid operator: {}", s))),
        }
    }
}

// Check if one set of columns is a reordering of the other
pub fn is_partition_compatible(a: &[ExprRef], b: &[ExprRef]) -> bool {
    // sort a and b by name
    let a_set: HashSet<&ExprRef> = HashSet::from_iter(a);
    let b_set: HashSet<&ExprRef> = HashSet::from_iter(b);
    a_set == b_set
}

pub fn has_agg(expr: &ExprRef) -> bool {
    use common_treenode::{TreeNode, TreeNodeRecursion};

    let mut found_agg = false;

    let _ = expr.apply(|e| match e.as_ref() {
        Expr::Agg(_) => {
            found_agg = true;
            Ok(TreeNodeRecursion::Stop)
        }
        Expr::Over(_, _) => Ok(TreeNodeRecursion::Jump),
        _ => Ok(TreeNodeRecursion::Continue),
    });

    found_agg
}

#[inline]
pub fn is_actor_pool_udf(expr: &ExprRef) -> bool {
    matches!(
        expr.as_ref(),
        Expr::Function {
            func: FunctionExpr::Python(PythonUDF {
                concurrency: Some(_),
                ..
            }),
            ..
        }
    )
}

pub fn count_actor_pool_udfs(exprs: &[ExprRef]) -> usize {
    exprs
        .iter()
        .map(|expr| {
            let mut count = 0;
            expr.apply(|e| {
                if is_actor_pool_udf(e) {
                    count += 1;
                }

                Ok(common_treenode::TreeNodeRecursion::Continue)
            })
            .unwrap();

            count
        })
        .sum()
}

pub fn estimated_selectivity(expr: &Expr, schema: &Schema) -> f64 {
    let estimate = match expr {
        // Boolean operations that filter rows
        Expr::BinaryOp { op, left, right } => {
            let left_selectivity = estimated_selectivity(left, schema);
            let right_selectivity = estimated_selectivity(right, schema);
            match op {
                // Fixed selectivity for all common comparisons
                Operator::Eq => 0.2,
                Operator::EqNullSafe => 0.2,
                Operator::NotEq => 0.8,
                Operator::Lt | Operator::LtEq | Operator::Gt | Operator::GtEq => 0.3,

                // Logical operators with fixed estimates
                // Use the minimum selectivity of the two operands for AND
                // This is a more conservative estimate than the product of the two selectivities,
                // because we cannot assume independence between the two operands.
                Operator::And => left_selectivity.min(right_selectivity),
                // P(A or B) = P(A) + P(B) - P(A and B)
                Operator::Or => left_selectivity
                    .mul_add(-right_selectivity, left_selectivity + right_selectivity),
                // P(A xor B) = P(A) + P(B) - 2 * P(A and B)
                Operator::Xor => 2.0f64.mul_add(
                    -(left_selectivity * right_selectivity),
                    left_selectivity + right_selectivity,
                ),

                // Non-boolean operators don't filter
                Operator::Plus
                | Operator::Minus
                | Operator::Multiply
                | Operator::TrueDivide
                | Operator::FloorDivide
                | Operator::Modulus
                | Operator::ShiftLeft
                | Operator::ShiftRight => 1.0,
            }
        }

        // Revert selectivity for NOT
        Expr::Not(expr) => 1.0 - estimated_selectivity(expr, schema),

        // Fixed selectivity for IS NULL and IS NOT NULL, assume not many nulls
        Expr::IsNull(_) => 0.05,
        Expr::NotNull(_) => 0.95,

        // All membership operations use same selectivity
        Expr::IsIn(_, _) | Expr::Between(_, _, _) | Expr::InSubquery(_, _) | Expr::Exists(_) => 0.2,

        // Pass through for expressions that wrap other expressions
        Expr::Cast(expr, _) | Expr::Alias(expr, _) | Expr::NamedExpr { expr, .. } => {
            estimated_selectivity(expr, schema)
        }

        // Boolean literals
        Expr::Literal(lit) => match lit {
            lit::LiteralValue::Boolean(true) => 1.0,
            lit::LiteralValue::Boolean(false) => 0.0,
            _ => 1.0,
        },

        // String contains
        Expr::ScalarFunction(ScalarFunction { udf, .. }) if udf.name() == "contains" => 0.1,

        // Everything else that could be boolean gets 0.2, non-boolean gets 1.0
        Expr::ScalarFunction(_)
        | Expr::Function { .. }
        | Expr::Column(_)
        | Expr::IfElse { .. }
        | Expr::FillNull(_, _) => match expr.to_field(schema) {
            Ok(field) if field.dtype == DataType::Boolean => 0.2,
            _ => 1.0,
        },

        // Everything else doesn't filter
        Expr::Over(..) | Expr::WindowFunction(_) | Expr::Subquery(_) | Expr::List(_) => 1.0,
        Expr::Agg(_) => panic!("Aggregates are not allowed in WHERE clauses"),
    };

    // Lower bound to 1% to prevent overly selective estimate
    estimate.max(0.01)
}

pub fn exprs_to_schema(exprs: &[ExprRef], input_schema: SchemaRef) -> DaftResult<SchemaRef> {
    let fields = exprs
        .iter()
        .map(|e| e.to_field(&input_schema))
        .collect::<DaftResult<Vec<_>>>()?;
    Ok(Arc::new(Schema::new(fields)))
}

/// Adds aliases as appropriate to ensure that all expressions have unique names.
pub fn deduplicate_expr_names(exprs: &[ExprRef]) -> Vec<ExprRef> {
    let mut names_so_far = HashSet::new();

    exprs
        .iter()
        .map(|e| {
            let curr_name = e.name();

            let mut i = 0;
            let mut new_name = curr_name.to_string();

            while names_so_far.contains(&new_name) {
                i += 1;
                new_name = format!("{}_{}", curr_name, i);
            }

            names_so_far.insert(new_name.clone());

            if i == 0 {
                e.clone()
            } else {
                e.alias(new_name)
            }
        })
        .collect()
}

/// Asserts an expr slice is homogeneous and returns the type, or None if empty or all nulls.
/// None allows for context-dependent handling such as erroring or defaulting to Null.
fn try_compute_is_in_type(exprs: &[ExprRef], schema: &Schema) -> DaftResult<Option<DataType>> {
    let mut dtype: Option<DataType> = None;
    for expr in exprs {
        let other_dtype = expr.get_type(schema)?;
        // other is null, continue
        if other_dtype == DataType::Null {
            continue;
        }
        // other != null and dtype is unset -> set dtype
        if dtype.is_none() {
            dtype = Some(other_dtype);
            continue;
        }
        // other != null and dtype is set -> compare or err!
        if dtype.as_ref() != Some(&other_dtype) {
            return Err(DaftError::TypeError(format!("Expected all arguments to be of the same type {}, but found element with type {other_dtype}", dtype.unwrap())));
        }
    }
    Ok(dtype)
}<|MERGE_RESOLUTION|>--- conflicted
+++ resolved
@@ -211,8 +211,6 @@
 
 #[derive(Display, Debug, Clone, Serialize, Deserialize, PartialEq, Eq, Hash)]
 pub enum Expr {
-    #[display("{name} := {expr}")]
-    NamedExpr { name: Arc<str>, expr: ExprRef },
     #[display("{_0}")]
     Column(Column),
 
@@ -390,16 +388,6 @@
 pub enum SketchType {
     DDSketch,
     HyperLogLog,
-}
-
-/// unlike `alias`, named exprs are only used when evaluating expr arguments
-/// They have no effect on the output schema
-pub fn named_expr(name: impl Into<Arc<str>>, expr: ExprRef) -> ExprRef {
-    Expr::NamedExpr {
-        name: name.into(),
-        expr,
-    }
-    .into()
 }
 
 /// Unresolved column with no associated plan ID or schema.
@@ -1192,7 +1180,7 @@
                 FieldID::new(format!("({if_true} if {predicate} else {if_false})"))
             }
             // Alias: ID does not change.
-            Self::NamedExpr { expr, .. } | Self::Alias(expr, ..) => expr.semantic_id(schema),
+            Self::Alias(expr, ..) => expr.semantic_id(schema),
             // Agg: Separate path.
             Self::Agg(agg_expr) => agg_expr.semantic_id(schema),
             Self::ScalarFunction(sf) => scalar_function_semantic_id(sf, schema),
@@ -1259,8 +1247,7 @@
             | Self::NotNull(expr)
             | Self::Cast(expr, ..)
             | Self::Alias(expr, ..)
-            | Self::InSubquery(expr, _)
-            | Self::NamedExpr { expr, .. } => {
+            | Self::InSubquery(expr, _) => {
                 vec![expr.clone()]
             }
             Self::Agg(agg_expr) => agg_expr.children(),
@@ -1302,10 +1289,7 @@
                 children.first().expect("Should have 1 child").clone(),
                 name.clone(),
             ),
-            Self::NamedExpr { name, .. } => Self::NamedExpr {
-                name: name.clone(),
-                expr: children.first().expect("Should have 1 child").clone(),
-            },
+
             Self::IsNull(..) => {
                 Self::IsNull(children.first().expect("Should have 1 child").clone())
             }
@@ -1411,8 +1395,6 @@
 
     pub fn to_field(&self, schema: &Schema) -> DaftResult<Field> {
         match self {
-            // unlike `alias`, named expr has no effect on the schema
-            Self::NamedExpr { expr, .. } => expr.to_field(schema),
             Self::Alias(expr, name) => Ok(Field::new(name.as_ref(), expr.get_type(schema)?)),
             Self::Agg(agg_expr) => agg_expr.to_field(schema),
             Self::Cast(expr, dtype) => Ok(Field::new(expr.name(), dtype.clone())),
@@ -1615,7 +1597,6 @@
         match self {
             Self::Alias(.., name) => name.as_ref(),
             // unlike alias, we only use the expr name here for functions,
-            Self::NamedExpr { expr, .. } => expr.name(),
             Self::Agg(agg_expr) => agg_expr.name(),
             Self::Cast(expr, ..) => expr.name(),
             Self::Column(Column::Unresolved(UnresolvedColumn { name, .. })) => name.as_ref(),
@@ -1686,11 +1667,7 @@
                     write!(buffer, "{}", name)
                 }
                 Expr::Literal(lit) => lit.display_sql(buffer),
-<<<<<<< HEAD
-                Expr::Alias(expr, ..) | Expr::NamedExpr { expr, .. } => to_sql_inner(expr, buffer),
-=======
                 Expr::Alias(expr, ..) => to_sql_inner(expr, buffer),
->>>>>>> 736767a7
                 Expr::BinaryOp { op, left, right } => {
                     to_sql_inner(left, buffer)?;
                     let op = match op {
@@ -1786,7 +1763,7 @@
             Self::IsIn(..) => true,
             Self::Between(..) => true,
             Self::BinaryOp { .. } => true,
-            Self::NamedExpr { expr, .. } | Self::Alias(expr, ..) => expr.has_compute(),
+            Self::Alias(expr, ..) => expr.has_compute(),
             Self::Cast(expr, ..) => expr.has_compute(),
             Self::Not(expr) => expr.has_compute(),
             Self::IsNull(expr) => expr.has_compute(),
@@ -2030,9 +2007,7 @@
         Expr::IsIn(_, _) | Expr::Between(_, _, _) | Expr::InSubquery(_, _) | Expr::Exists(_) => 0.2,
 
         // Pass through for expressions that wrap other expressions
-        Expr::Cast(expr, _) | Expr::Alias(expr, _) | Expr::NamedExpr { expr, .. } => {
-            estimated_selectivity(expr, schema)
-        }
+        Expr::Cast(expr, _) | Expr::Alias(expr, _) => estimated_selectivity(expr, schema),
 
         // Boolean literals
         Expr::Literal(lit) => match lit {
