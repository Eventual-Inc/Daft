--- conflicted
+++ resolved
@@ -356,10 +356,6 @@
     #[display("dense_rank")]
     DenseRank,
 
-<<<<<<< HEAD
-    #[display("offset({_0}, {_1}, {_2:?})")]
-    Offset(ExprRef, i64, Option<ExprRef>),
-=======
     // input: the column to offset
     // offset > 0: LEAD (shift values ahead by offset)
     // offset < 0: LAG (shift values behind by offset)
@@ -370,7 +366,6 @@
         offset: isize,
         default: Option<ExprRef>,
     },
->>>>>>> e99d8ccf
 }
 
 #[derive(Debug, Clone, Copy, Serialize, Deserialize, PartialEq, Eq, Hash)]
@@ -714,15 +709,11 @@
             Self::RowNumber => "row_number",
             Self::Rank => "rank",
             Self::DenseRank => "dense_rank",
-<<<<<<< HEAD
-            Self::Offset(expr, _, _) => expr.name(),
-=======
             Self::Offset {
                 input,
                 offset: _,
                 default: _,
             } => input.name(),
->>>>>>> e99d8ccf
         }
     }
 
@@ -732,17 +723,12 @@
             Self::RowNumber => FieldID::new("row_number"),
             Self::Rank => FieldID::new("rank"),
             Self::DenseRank => FieldID::new("dense_rank"),
-<<<<<<< HEAD
-            Self::Offset(expr, offset, default) => {
-                let child_id = expr.semantic_id(schema);
-=======
             Self::Offset {
                 input,
                 offset,
                 default,
             } => {
                 let child_id = input.semantic_id(schema);
->>>>>>> e99d8ccf
                 let default_part = if let Some(default_expr) = default {
                     let default_id = default_expr.semantic_id(schema);
                     format!(",default={default_id}")
@@ -760,17 +746,12 @@
             Self::RowNumber => vec![],
             Self::Rank => vec![],
             Self::DenseRank => vec![],
-<<<<<<< HEAD
-            Self::Offset(expr, _, default) => {
-                let mut children = vec![expr.clone()];
-=======
             Self::Offset {
                 input,
                 offset: _,
                 default,
             } => {
                 let mut children = vec![input.clone()];
->>>>>>> e99d8ccf
                 if let Some(default_expr) = default {
                     children.push(default_expr.clone());
                 }
@@ -788,17 +769,12 @@
             // Offset can have either one or two children:
             // 1. The first child is always the expression to offset
             // 2. The second child is the optional default value (if provided)
-<<<<<<< HEAD
-            Self::Offset(_, offset, _) => {
-                let expr = children
-=======
             Self::Offset {
                 input: _,
                 offset,
                 default: _,
             } => {
                 let input = children
->>>>>>> e99d8ccf
                     .first()
                     .expect("Should have at least 1 child")
                     .clone();
@@ -807,15 +783,11 @@
                 } else {
                     None
                 };
-<<<<<<< HEAD
-                Self::Offset(expr, *offset, default)
-=======
                 Self::Offset {
                     input,
                     offset: *offset,
                     default,
                 }
->>>>>>> e99d8ccf
             }
         }
     }
@@ -826,15 +798,11 @@
             Self::RowNumber => Ok(Field::new("row_number", DataType::UInt64)),
             Self::Rank => Ok(Field::new("rank", DataType::UInt64)),
             Self::DenseRank => Ok(Field::new("dense_rank", DataType::UInt64)),
-<<<<<<< HEAD
-            Self::Offset(expr, _, _) => expr.to_field(schema),
-=======
             Self::Offset {
                 input,
                 offset: _,
                 default: _,
             } => input.to_field(schema),
->>>>>>> e99d8ccf
         }
     }
 }
@@ -1007,10 +975,6 @@
         Self::WindowFunction(WindowExpr::DenseRank).into()
     }
 
-<<<<<<< HEAD
-    pub fn offset(self: ExprRef, offset: i64, default: Option<ExprRef>) -> ExprRef {
-        Self::WindowFunction(WindowExpr::Offset(self, offset, default)).into()
-=======
     pub fn offset(self: ExprRef, offset: isize, default: Option<ExprRef>) -> ExprRef {
         Self::WindowFunction(WindowExpr::Offset {
             input: self,
@@ -1018,7 +982,6 @@
             default,
         })
         .into()
->>>>>>> e99d8ccf
     }
 
     #[allow(clippy::should_implement_trait)]
