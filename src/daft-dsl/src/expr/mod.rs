pub mod window;

mod display;
#[cfg(test)]
mod tests;

use std::{
    any::Any,
    collections::HashSet,
    fmt::Formatter,
    hash::{DefaultHasher, Hash, Hasher},
    io::{self, Write},
    str::FromStr,
    sync::Arc,
};

use common_error::{DaftError, DaftResult};
use common_hashable_float_wrapper::FloatWrapper;
use common_treenode::{Transformed, TreeNode};
use daft_core::{
    datatypes::{
        try_mean_aggregation_supertype, try_stddev_aggregation_supertype, try_sum_supertype,
        InferDataType,
    },
    join::JoinSide,
    prelude::*,
    utils::supertype::{try_get_collection_supertype, try_get_supertype},
};
use derive_more::Display;
use serde::{Deserialize, Serialize};

use super::functions::FunctionExpr;
use crate::{
    functions::{
        function_display_without_formatter, function_semantic_id,
        python::PythonUDF,
        scalar_function_semantic_id,
        sketch::{HashableVecPercentiles, SketchExpr},
        struct_::StructExpr,
        FunctionEvaluator, ScalarFunction,
    },
    lit,
    optimization::{get_required_columns, requires_computation},
};

pub trait SubqueryPlan: std::fmt::Debug + std::fmt::Display + Send + Sync {
    fn as_any(&self) -> &dyn std::any::Any;
    fn as_any_arc(self: Arc<Self>) -> Arc<dyn Any + Send + Sync>;
    fn name(&self) -> &'static str;
    fn schema(&self) -> SchemaRef;
    fn dyn_eq(&self, other: &dyn SubqueryPlan) -> bool;
    fn dyn_hash(&self, state: &mut dyn Hasher);
}

#[derive(Display, Debug, Clone)]
pub struct Subquery {
    pub plan: Arc<dyn SubqueryPlan>,
}

impl Subquery {
    pub fn new<T: SubqueryPlan + 'static>(plan: T) -> Self {
        Self {
            plan: Arc::new(plan),
        }
    }

    pub fn schema(&self) -> SchemaRef {
        self.plan.schema()
    }
    pub fn name(&self) -> &'static str {
        self.plan.name()
    }

    pub fn semantic_id(&self) -> FieldID {
        let mut s = DefaultHasher::new();
        self.hash(&mut s);
        let hash = s.finish();

        FieldID::new(format!("subquery({}-{})", self.name(), hash))
    }
}

impl Serialize for Subquery {
    fn serialize<S: serde::Serializer>(&self, _: S) -> Result<S::Ok, S::Error> {
        Err(serde::ser::Error::custom("Subquery cannot be serialized"))
    }
}

impl<'de> Deserialize<'de> for Subquery {
    fn deserialize<D: serde::Deserializer<'de>>(_: D) -> Result<Self, D::Error> {
        Err(serde::de::Error::custom("Subquery cannot be deserialized"))
    }
}

impl PartialEq for Subquery {
    fn eq(&self, other: &Self) -> bool {
        self.plan.dyn_eq(other.plan.as_ref())
    }
}

impl Eq for Subquery {}

impl std::hash::Hash for Subquery {
    fn hash<H: std::hash::Hasher>(&self, state: &mut H) {
        self.plan.dyn_hash(state);
    }
}

#[derive(Debug, Clone, Serialize, Deserialize, PartialEq, Eq, Hash)]
pub enum Column {
    Unresolved(UnresolvedColumn),
    Resolved(ResolvedColumn),
}

/// Information about the logical plan node that a column comes from.
///
/// Used for resolving columns in the logical plan builder and subquery unnesting rule.
#[derive(Debug, Clone, Serialize, Deserialize, PartialEq, Eq, Hash)]
pub enum PlanRef {
    /// Corresponds to a SubqueryAlias
    Alias(Arc<str>),

    /// No specified source.
    ///
    /// Can either be from the immediate input or an outer scope.
    Unqualified,
    Id(usize),
}

/// Column that is not yet resolved to a scope.
///
/// Unresolved columns should only be used before logical plan construction
/// (e.g. in the DataFrame and SQL frontends and the logical plan builder).
///
/// Expressions are assumed to contain no unresolved columns by the time
/// they are used in a logical plan op, as well as subsequent steps such as
/// physical plan translation and execution.
///
/// The logical plan builder is responsible for resolving all Column::Unresolved
/// into Column::Resolved
#[derive(Debug, Clone, Serialize, Deserialize, PartialEq, Eq, Hash)]
pub struct UnresolvedColumn {
    pub name: Arc<str>,
    pub plan_ref: PlanRef,
    pub plan_schema: Option<SchemaRef>,
}

#[derive(Debug, Clone, Serialize, Deserialize, PartialEq, Eq, Hash)]
pub enum ResolvedColumn {
    /// Column resolved to the scope of a singular input.
    Basic(Arc<str>),

    /// Column resolved to the scope of either the left or right input of a join.
    ///
    /// This variant should only exist in join predicates.
    ///
    /// TODO: Once we support identifying columns by ordinals, join-side columns
    /// should just be normal resolved columns, where ordinal < (# left schema fields) means
    /// it's from the left side, and otherwise right side. This is similar to Substrait.
    JoinSide(Field, JoinSide),

    /// Column resolved to the scope of an outer plan of a subquery.
    ///
    /// This variant should only exist in subquery plans.
    OuterRef(Field, PlanRef),
}

impl Display for Column {
    fn fmt(&self, f: &mut Formatter<'_>) -> std::fmt::Result {
        let name = match self {
            Self::Unresolved(UnresolvedColumn {
                name,
                plan_ref: PlanRef::Alias(plan_alias),
                ..
            }) => format!("{plan_alias}.{name}"),
            Self::Unresolved(UnresolvedColumn { name, .. }) => name.to_string(),
            Self::Resolved(ResolvedColumn::Basic(name)) => name.to_string(),
            Self::Resolved(ResolvedColumn::JoinSide(name, side)) => format!("{side}.{name}"),
            Self::Resolved(ResolvedColumn::OuterRef(
                Field { name, .. },
                PlanRef::Alias(plan_alias),
            )) => format!("{plan_alias}.{name}"),
            Self::Resolved(ResolvedColumn::OuterRef(Field { name, .. }, _)) => name.to_string(),
        };

        write!(f, "col({name})")
    }
}

pub type ExprRef = Arc<Expr>;

#[derive(Display, Debug, Clone, Serialize, Deserialize, PartialEq, Eq, Hash)]
pub enum Expr {
    #[display("{_0}")]
    Column(Column),

    #[display("{_0} as {_1}")]
    Alias(ExprRef, Arc<str>),

    #[display("{_0}")]
    Agg(AggExpr),

    #[display("{}", display::expr_binary_op_display_without_formatter(op, left, right)?)]
    BinaryOp {
        op: Operator,
        left: ExprRef,
        right: ExprRef,
    },

    #[display("cast({_0} as {_1})")]
    Cast(ExprRef, DataType),

    #[display("{}", function_display_without_formatter(func, inputs)?)]
    Function {
        func: FunctionExpr,
        inputs: Vec<ExprRef>,
    },

    #[display("window({_0})")]
    Window(ExprRef, window::WindowSpec),

    #[display("not({_0})")]
    Not(ExprRef),

    #[display("is_null({_0})")]
    IsNull(ExprRef),

    #[display("not_null({_0})")]
    NotNull(ExprRef),

    #[display("fill_null({_0}, {_1})")]
    FillNull(ExprRef, ExprRef),

    #[display("{}", display::expr_is_in_display_without_formatter(_0, _1)?)]
    IsIn(ExprRef, Vec<ExprRef>),

    #[display("{_0} in [{_1},{_2}]")]
    Between(ExprRef, ExprRef, ExprRef),

    #[display("{}", display::expr_list_display_without_formatter(_0)?)]
    List(Vec<ExprRef>),

    #[display("lit({_0})")]
    Literal(lit::LiteralValue),

    #[display("if [{predicate}] then [{if_true}] else [{if_false}]")]
    IfElse {
        if_true: ExprRef,
        if_false: ExprRef,
        predicate: ExprRef,
    },

    #[display("{_0}")]
    ScalarFunction(ScalarFunction),

    #[display("subquery {_0}")]
    Subquery(Subquery),

    #[display("{_0} in {_1}")]
    InSubquery(ExprRef, Subquery),

    #[display("exists {_0}")]
    Exists(Subquery),
}

#[derive(Debug, Clone, Serialize, Deserialize, PartialEq, Hash, Eq)]
pub struct ApproxPercentileParams {
    pub child: ExprRef,
    pub percentiles: Vec<FloatWrapper<f64>>,
    pub force_list_output: bool,
}

#[derive(Display, Debug, Clone, Serialize, Deserialize, PartialEq, Eq, Hash)]
pub enum AggExpr {
    #[display("count({_0}, {_1})")]
    Count(ExprRef, CountMode),

    #[display("count_distinct({_0})")]
    CountDistinct(ExprRef),

    #[display("sum({_0})")]
    Sum(ExprRef),

    #[display("approx_percentile({}, percentiles={:?}, force_list_output={})", _0.child, _0.percentiles, _0.force_list_output)]
    ApproxPercentile(ApproxPercentileParams),

    #[display("approx_count_distinct({_0})")]
    ApproxCountDistinct(ExprRef),

    #[display("approx_sketch({_0}, sketch_type={_1:?})")]
    ApproxSketch(ExprRef, SketchType),

    #[display("merge_sketch({_0}, sketch_type={_1:?})")]
    MergeSketch(ExprRef, SketchType),

    #[display("mean({_0})")]
    Mean(ExprRef),

    #[display("stddev({_0})")]
    Stddev(ExprRef),

    #[display("min({_0})")]
    Min(ExprRef),

    #[display("max({_0})")]
    Max(ExprRef),

    #[display("bool_and({_0})")]
    BoolAnd(ExprRef),

    #[display("bool_or({_0})")]
    BoolOr(ExprRef),

    #[display("any_value({_0}, ignore_nulls={_1})")]
    AnyValue(ExprRef, bool),

    #[display("list({_0})")]
    List(ExprRef),

    #[display("set({_0})")]
    Set(ExprRef),

    #[display("list({_0})")]
    Concat(ExprRef),

    #[display("{}", function_display_without_formatter(func, inputs)?)]
    MapGroups {
        func: FunctionExpr,
        inputs: Vec<ExprRef>,
    },
}

#[derive(Debug, Clone, Copy, Serialize, Deserialize, PartialEq, Eq, Hash)]
pub enum SketchType {
    DDSketch,
    HyperLogLog,
}

/// Unresolved column with no associated plan ID or schema.
pub fn unresolved_col(name: impl Into<Arc<str>>) -> ExprRef {
    UnresolvedColumn {
        name: name.into(),
        plan_ref: PlanRef::Unqualified,
        plan_schema: None,
    }
    .into()
}

/// Basic resolved column, refers to a singular input scope
pub fn resolved_col<S: Into<Arc<str>>>(name: S) -> ExprRef {
    ResolvedColumn::Basic(name.into()).into()
}

/// Resolved column referring to the left side of a join
pub fn left_col(field: Field) -> ExprRef {
    ResolvedColumn::JoinSide(field, JoinSide::Left).into()
}

/// Resolved column referring to the right side of a join
pub fn right_col(field: Field) -> ExprRef {
    ResolvedColumn::JoinSide(field, JoinSide::Right).into()
}

pub fn binary_op(op: Operator, left: ExprRef, right: ExprRef) -> ExprRef {
    Expr::BinaryOp { op, left, right }.into()
}

impl AggExpr {
    pub fn name(&self) -> &str {
        match self {
            Self::Count(expr, ..)
            | Self::CountDistinct(expr)
            | Self::Sum(expr)
            | Self::ApproxPercentile(ApproxPercentileParams { child: expr, .. })
            | Self::ApproxCountDistinct(expr)
            | Self::ApproxSketch(expr, _)
            | Self::MergeSketch(expr, _)
            | Self::Mean(expr)
            | Self::Stddev(expr)
            | Self::Min(expr)
            | Self::Max(expr)
            | Self::BoolAnd(expr)
            | Self::BoolOr(expr)
            | Self::AnyValue(expr, _)
            | Self::List(expr)
            | Self::Set(expr)
            | Self::Concat(expr) => expr.name(),
            Self::MapGroups { func: _, inputs } => inputs.first().unwrap().name(),
        }
    }

    pub fn semantic_id(&self, schema: &Schema) -> FieldID {
        match self {
            Self::Count(expr, mode) => {
                let child_id = expr.semantic_id(schema);
                FieldID::new(format!("{child_id}.local_count({mode})"))
            }
            Self::CountDistinct(expr) => {
                let child_id = expr.semantic_id(schema);
                FieldID::new(format!("{child_id}.local_count_distinct()"))
            }
            Self::Sum(expr) => {
                let child_id = expr.semantic_id(schema);
                FieldID::new(format!("{child_id}.local_sum()"))
            }
            Self::ApproxPercentile(ApproxPercentileParams {
                child: expr,
                percentiles,
                force_list_output,
            }) => {
                let child_id = expr.semantic_id(schema);
                FieldID::new(format!(
                    "{child_id}.local_approx_percentiles(percentiles={:?},force_list_output={force_list_output})",
                    percentiles,
                ))
            }
            Self::ApproxCountDistinct(expr) => {
                let child_id = expr.semantic_id(schema);
                FieldID::new(format!("{child_id}.local_approx_count_distinct()"))
            }
            Self::ApproxSketch(expr, sketch_type) => {
                let child_id = expr.semantic_id(schema);
                FieldID::new(format!(
                    "{child_id}.local_approx_sketch(sketch_type={sketch_type:?})"
                ))
            }
            Self::MergeSketch(expr, sketch_type) => {
                let child_id = expr.semantic_id(schema);
                FieldID::new(format!(
                    "{child_id}.local_merge_sketch(sketch_type={sketch_type:?})"
                ))
            }
            Self::Mean(expr) => {
                let child_id = expr.semantic_id(schema);
                FieldID::new(format!("{child_id}.local_mean()"))
            }
            Self::Stddev(expr) => {
                let child_id = expr.semantic_id(schema);
                FieldID::new(format!("{child_id}.local_stddev()"))
            }
            Self::Min(expr) => {
                let child_id = expr.semantic_id(schema);
                FieldID::new(format!("{child_id}.local_min()"))
            }
            Self::Max(expr) => {
                let child_id = expr.semantic_id(schema);
                FieldID::new(format!("{child_id}.local_max()"))
            }
            Self::BoolAnd(expr) => {
                let child_id = expr.semantic_id(schema);
                FieldID::new(format!("{child_id}.local_bool_and()"))
            }
            Self::BoolOr(expr) => {
                let child_id = expr.semantic_id(schema);
                FieldID::new(format!("{child_id}.local_bool_or()"))
            }
            Self::AnyValue(expr, ignore_nulls) => {
                let child_id = expr.semantic_id(schema);
                FieldID::new(format!(
                    "{child_id}.local_any_value(ignore_nulls={ignore_nulls})"
                ))
            }
            Self::List(expr) => {
                let child_id = expr.semantic_id(schema);
                FieldID::new(format!("{child_id}.local_list()"))
            }
            Self::Set(_expr) => {
                let child_id = _expr.semantic_id(schema);
                FieldID::new(format!("{child_id}.local_set()"))
            }
            Self::Concat(expr) => {
                let child_id = expr.semantic_id(schema);
                FieldID::new(format!("{child_id}.local_concat()"))
            }
            Self::MapGroups { func, inputs } => function_semantic_id(func, inputs, schema),
        }
    }

    pub fn children(&self) -> Vec<ExprRef> {
        match self {
            Self::Count(expr, ..)
            | Self::CountDistinct(expr)
            | Self::Sum(expr)
            | Self::ApproxPercentile(ApproxPercentileParams { child: expr, .. })
            | Self::ApproxCountDistinct(expr)
            | Self::ApproxSketch(expr, _)
            | Self::MergeSketch(expr, _)
            | Self::Mean(expr)
            | Self::Stddev(expr)
            | Self::Min(expr)
            | Self::Max(expr)
            | Self::BoolAnd(expr)
            | Self::BoolOr(expr)
            | Self::AnyValue(expr, _)
            | Self::List(expr)
            | Self::Set(expr)
            | Self::Concat(expr) => vec![expr.clone()],
            Self::MapGroups { func: _, inputs } => inputs.clone(),
        }
    }

    pub fn with_new_children(&self, mut children: Vec<ExprRef>) -> Self {
        if let Self::MapGroups { func: _, inputs } = &self {
            assert_eq!(children.len(), inputs.len());
        } else {
            assert_eq!(children.len(), 1);
        }
        let mut first_child = || children.pop().unwrap();
        match self {
            &Self::Count(_, count_mode) => Self::Count(first_child(), count_mode),
            Self::CountDistinct(_) => Self::CountDistinct(first_child()),
            Self::Sum(_) => Self::Sum(first_child()),
            Self::Mean(_) => Self::Mean(first_child()),
            Self::Stddev(_) => Self::Stddev(first_child()),
            Self::Min(_) => Self::Min(first_child()),
            Self::Max(_) => Self::Max(first_child()),
            Self::BoolAnd(_) => Self::BoolAnd(first_child()),
            Self::BoolOr(_) => Self::BoolOr(first_child()),
            Self::AnyValue(_, ignore_nulls) => Self::AnyValue(first_child(), *ignore_nulls),
            Self::List(_) => Self::List(first_child()),
            Self::Set(_expr) => Self::Set(first_child()),
            Self::Concat(_) => Self::Concat(first_child()),
            Self::MapGroups { func, inputs: _ } => Self::MapGroups {
                func: func.clone(),
                inputs: children,
            },
            Self::ApproxPercentile(ApproxPercentileParams {
                percentiles,
                force_list_output,
                ..
            }) => Self::ApproxPercentile(ApproxPercentileParams {
                child: first_child(),
                percentiles: percentiles.clone(),
                force_list_output: *force_list_output,
            }),
            Self::ApproxCountDistinct(_) => Self::ApproxCountDistinct(first_child()),
            &Self::ApproxSketch(_, sketch_type) => Self::ApproxSketch(first_child(), sketch_type),
            &Self::MergeSketch(_, sketch_type) => Self::MergeSketch(first_child(), sketch_type),
        }
    }

    pub fn to_field(&self, schema: &Schema) -> DaftResult<Field> {
        match self {
            Self::Count(expr, ..) | Self::CountDistinct(expr) => {
                let field = expr.to_field(schema)?;
                Ok(Field::new(field.name.as_str(), DataType::UInt64))
            }
            Self::Sum(expr) => {
                let field = expr.to_field(schema)?;
                Ok(Field::new(
                    field.name.as_str(),
                    try_sum_supertype(&field.dtype)?,
                ))
            }

            Self::ApproxPercentile(ApproxPercentileParams {
                child: expr,
                percentiles,
                force_list_output,
            }) => {
                let field = expr.to_field(schema)?;
                Ok(Field::new(
                    field.name.as_str(),
                    match &field.dtype {
                        dt if dt.is_numeric() => if percentiles.len() > 1 || *force_list_output {
                            DataType::FixedSizeList(Box::new(DataType::Float64), percentiles.len())
                        } else {
                            DataType::Float64
                        },
                        other => {
                            return Err(DaftError::TypeError(format!(
                                "Expected input to approx_percentiles() to be numeric but received dtype {} for column \"{}\"",
                                other, field.name,
                            )))
                        }
                    },
                ))
            }
            Self::ApproxCountDistinct(expr) => {
                let field = expr.to_field(schema)?;
                Ok(Field::new(field.name.as_str(), DataType::UInt64))
            }
            Self::ApproxSketch(expr, sketch_type) => {
                let field = expr.to_field(schema)?;
                let dtype = match sketch_type {
                    SketchType::DDSketch => {
                        if !field.dtype.is_numeric() {
                            return Err(DaftError::TypeError(format!(
                                r#"Expected input to approx_sketch() to be numeric but received dtype {} for column "{}""#,
                                field.dtype, field.name,
                            )));
                        }
                        DataType::from(&*daft_sketch::ARROW2_DDSKETCH_DTYPE)
                    }
                    SketchType::HyperLogLog => daft_core::array::ops::HLL_SKETCH_DTYPE,
                };
                Ok(Field::new(field.name, dtype))
            }
            Self::MergeSketch(expr, sketch_type) => {
                let field = expr.to_field(schema)?;
                let dtype = match sketch_type {
                    SketchType::DDSketch => {
                        if let DataType::Struct(..) = field.dtype {
                            field.dtype
                        } else {
                            return Err(DaftError::TypeError(format!(
                                "Expected input to merge_sketch() to be struct but received dtype {} for column \"{}\"",
                                field.dtype, field.name,
                            )));
                        }
                    }
                    SketchType::HyperLogLog => DataType::UInt64,
                };
                Ok(Field::new(field.name, dtype))
            }
            Self::Mean(expr) => {
                let field = expr.to_field(schema)?;
                Ok(Field::new(
                    field.name.as_str(),
                    try_mean_aggregation_supertype(&field.dtype)?,
                ))
            }
            Self::Stddev(expr) => {
                let field = expr.to_field(schema)?;
                Ok(Field::new(
                    field.name.as_str(),
                    try_stddev_aggregation_supertype(&field.dtype)?,
                ))
            }

            Self::Min(expr) | Self::Max(expr) | Self::AnyValue(expr, _) => {
                let field = expr.to_field(schema)?;
                Ok(Field::new(field.name.as_str(), field.dtype))
            }

            Self::List(expr) | Self::Set(expr) => expr.to_field(schema)?.to_list_field(),

            Self::BoolAnd(expr) | Self::BoolOr(expr) => {
                let field = expr.to_field(schema)?;
                Ok(Field::new(field.name.as_str(), DataType::Boolean))
            }

            Self::Concat(expr) => {
                let field = expr.to_field(schema)?;
                match field.dtype {
                    DataType::List(..) => Ok(field),
                    DataType::Utf8 => Ok(field),
                    #[cfg(feature = "python")]
                    DataType::Python => Ok(field),
                    _ => Err(DaftError::TypeError(format!(
                        "We can only perform List Concat Agg on List or Python Types, got dtype {} for column \"{}\"",
                        field.dtype, field.name
                    ))),
                }
            }
            Self::MapGroups { func, inputs } => func.to_field(inputs.as_slice(), schema, func),
        }
    }
}

impl From<&AggExpr> for ExprRef {
    fn from(agg_expr: &AggExpr) -> Self {
        Self::new(Expr::Agg(agg_expr.clone()))
    }
}

impl From<UnresolvedColumn> for ExprRef {
    fn from(col: UnresolvedColumn) -> Self {
        Self::new(Expr::Column(Column::Unresolved(col)))
    }
}
impl From<ResolvedColumn> for ExprRef {
    fn from(col: ResolvedColumn) -> Self {
        Self::new(Expr::Column(Column::Resolved(col)))
    }
}

impl From<Column> for ExprRef {
    fn from(col: Column) -> Self {
        Self::new(Expr::Column(col))
    }
}

impl AsRef<Self> for Expr {
    fn as_ref(&self) -> &Self {
        self
    }
}

impl Expr {
    pub fn arced(self) -> ExprRef {
        Arc::new(self)
    }

    pub fn alias<S: Into<Arc<str>>>(self: &ExprRef, name: S) -> ExprRef {
        Self::Alias(self.clone(), name.into()).into()
    }

    pub fn if_else(self: ExprRef, if_true: ExprRef, if_false: ExprRef) -> ExprRef {
        Self::IfElse {
            if_true,
            if_false,
            predicate: self,
        }
        .into()
    }

    pub fn cast(self: ExprRef, dtype: &DataType) -> ExprRef {
        Self::Cast(self, dtype.clone()).into()
    }

    pub fn count(self: ExprRef, mode: CountMode) -> ExprRef {
        Self::Agg(AggExpr::Count(self, mode)).into()
    }

    pub fn count_distinct(self: ExprRef) -> ExprRef {
        Self::Agg(AggExpr::CountDistinct(self)).into()
    }

    pub fn sum(self: ExprRef) -> ExprRef {
        Self::Agg(AggExpr::Sum(self)).into()
    }

    pub fn approx_count_distinct(self: ExprRef) -> ExprRef {
        Self::Agg(AggExpr::ApproxCountDistinct(self)).into()
    }

    pub fn approx_percentiles(
        self: ExprRef,
        percentiles: &[f64],
        force_list_output: bool,
    ) -> ExprRef {
        Self::Agg(AggExpr::ApproxPercentile(ApproxPercentileParams {
            child: self,
            percentiles: percentiles.iter().map(|f| FloatWrapper(*f)).collect(),
            force_list_output,
        }))
        .into()
    }

    pub fn sketch_percentile(
        self: ExprRef,
        percentiles: &[f64],
        force_list_output: bool,
    ) -> ExprRef {
        Self::Function {
            func: FunctionExpr::Sketch(SketchExpr::Percentile {
                percentiles: HashableVecPercentiles(percentiles.to_vec()),
                force_list_output,
            }),
            inputs: vec![self],
        }
        .into()
    }

    pub fn mean(self: ExprRef) -> ExprRef {
        Self::Agg(AggExpr::Mean(self)).into()
    }

    pub fn stddev(self: ExprRef) -> ExprRef {
        Self::Agg(AggExpr::Stddev(self)).into()
    }

    pub fn min(self: ExprRef) -> ExprRef {
        Self::Agg(AggExpr::Min(self)).into()
    }

    pub fn max(self: ExprRef) -> ExprRef {
        Self::Agg(AggExpr::Max(self)).into()
    }

    pub fn bool_and(self: ExprRef) -> ExprRef {
        Arc::new(Self::Agg(AggExpr::BoolAnd(self)))
    }

    pub fn bool_or(self: ExprRef) -> ExprRef {
        Arc::new(Self::Agg(AggExpr::BoolOr(self)))
    }

    pub fn any_value(self: ExprRef, ignore_nulls: bool) -> ExprRef {
        Self::Agg(AggExpr::AnyValue(self, ignore_nulls)).into()
    }

    pub fn agg_list(self: ExprRef) -> ExprRef {
        Self::Agg(AggExpr::List(self)).into()
    }

    pub fn agg_set(self: ExprRef) -> ExprRef {
        Self::Agg(AggExpr::Set(self)).into()
    }

    pub fn agg_concat(self: ExprRef) -> ExprRef {
        Self::Agg(AggExpr::Concat(self)).into()
    }

    #[allow(clippy::should_implement_trait)]
    pub fn not(self: ExprRef) -> ExprRef {
        Self::Not(self).into()
    }

    pub fn is_null(self: ExprRef) -> ExprRef {
        Self::IsNull(self).into()
    }

    pub fn not_null(self: ExprRef) -> ExprRef {
        Self::NotNull(self).into()
    }

    pub fn fill_null(self: ExprRef, fill_value: ExprRef) -> ExprRef {
        Self::FillNull(self, fill_value).into()
    }

    pub fn is_in(self: ExprRef, items: Vec<ExprRef>) -> ExprRef {
        Self::IsIn(self, items).into()
    }

    pub fn between(self: ExprRef, lower: ExprRef, upper: ExprRef) -> ExprRef {
        Self::Between(self, lower, upper).into()
    }

    pub fn eq(self: ExprRef, other: ExprRef) -> ExprRef {
        binary_op(Operator::Eq, self, other)
    }

    pub fn not_eq(self: ExprRef, other: ExprRef) -> ExprRef {
        binary_op(Operator::NotEq, self, other)
    }

    pub fn and(self: ExprRef, other: ExprRef) -> ExprRef {
        binary_op(Operator::And, self, other)
    }

    pub fn or(self: ExprRef, other: ExprRef) -> ExprRef {
        binary_op(Operator::Or, self, other)
    }

    pub fn lt(self: ExprRef, other: ExprRef) -> ExprRef {
        binary_op(Operator::Lt, self, other)
    }

    pub fn lt_eq(self: ExprRef, other: ExprRef) -> ExprRef {
        binary_op(Operator::LtEq, self, other)
    }

    pub fn gt(self: ExprRef, other: ExprRef) -> ExprRef {
        binary_op(Operator::Gt, self, other)
    }

    pub fn gt_eq(self: ExprRef, other: ExprRef) -> ExprRef {
        binary_op(Operator::GtEq, self, other)
    }
    pub fn in_subquery(self: ExprRef, subquery: Subquery) -> ExprRef {
        Self::InSubquery(self, subquery).into()
    }

    pub fn semantic_id(&self, schema: &Schema) -> FieldID {
        match self {
            // Base case - anonymous column reference.
            // Look up the column name in the provided schema and get its field ID.
            Self::Column(Column::Unresolved(UnresolvedColumn {
                name,
                plan_ref: PlanRef::Alias(alias),
                ..
            })) => FieldID::new(format!("{alias}.{name}")),

            Self::Column(Column::Unresolved(UnresolvedColumn {
                name,
                plan_ref: PlanRef::Id(id),
                ..
            })) => FieldID::new(format!("{id}.{name}")),

            Self::Column(Column::Unresolved(UnresolvedColumn {
                name,
                plan_ref: PlanRef::Unqualified,
                ..
            })) => FieldID::new(&**name),

            Self::Column(Column::Resolved(ResolvedColumn::Basic(name))) => FieldID::new(&**name),

            Self::Column(Column::Resolved(ResolvedColumn::JoinSide(name, side))) => {
                FieldID::new(format!("{side}.{name}"))
            }

            Self::Column(Column::Resolved(ResolvedColumn::OuterRef(
                Field { name, .. },
                PlanRef::Alias(alias),
            ))) => FieldID::new(format!("outer.{alias}.{name}")),
            Self::Column(Column::Resolved(ResolvedColumn::OuterRef(
                Field { name, .. },
                PlanRef::Id(id),
            ))) => FieldID::new(format!("outer.{id}.{name}")),
            Self::Column(Column::Resolved(ResolvedColumn::OuterRef(
                Field { name, .. },
                PlanRef::Unqualified,
            ))) => FieldID::new(format!("outer.{name}")),

            // Base case - literal.
            Self::Literal(value) => FieldID::new(format!("Literal({value:?})")),

            // Recursive cases.
            Self::Cast(expr, dtype) => {
                let child_id = expr.semantic_id(schema);
                FieldID::new(format!("{child_id}.cast({dtype})"))
            }
            Self::Not(expr) => {
                let child_id = expr.semantic_id(schema);
                FieldID::new(format!("{child_id}.not()"))
            }
            Self::IsNull(expr) => {
                let child_id = expr.semantic_id(schema);
                FieldID::new(format!("{child_id}.is_null()"))
            }
            Self::NotNull(expr) => {
                let child_id = expr.semantic_id(schema);
                FieldID::new(format!("{child_id}.not_null()"))
            }
            Self::FillNull(expr, fill_value) => {
                let child_id = expr.semantic_id(schema);
                let fill_value_id = fill_value.semantic_id(schema);
                FieldID::new(format!("{child_id}.fill_null({fill_value_id})"))
            }
            Self::IsIn(expr, items) => {
                let child_id = expr.semantic_id(schema);
                let items_id = items.iter().fold(String::new(), |acc, item| {
                    format!("{},{}", acc, item.semantic_id(schema))
                });

                FieldID::new(format!("{child_id}.is_in({items_id})"))
            }
            Self::List(items) => {
                let items_id = items.iter().fold(String::new(), |acc, item| {
                    format!("{},{}", acc, item.semantic_id(schema))
                });
                FieldID::new(format!("List({items_id})"))
            }
            Self::Between(expr, lower, upper) => {
                let child_id = expr.semantic_id(schema);
                let lower_id = lower.semantic_id(schema);
                let upper_id = upper.semantic_id(schema);
                FieldID::new(format!("{child_id}.between({lower_id},{upper_id})"))
            }
            Self::Function { func, inputs } => function_semantic_id(func, inputs, schema),
            Self::BinaryOp { op, left, right } => {
                let left_id = left.semantic_id(schema);
                let right_id = right.semantic_id(schema);
                // TODO: check for symmetry here.
                FieldID::new(format!("({left_id} {op} {right_id})"))
            }
            Self::IfElse {
                if_true,
                if_false,
                predicate,
            } => {
                let if_true = if_true.semantic_id(schema);
                let if_false = if_false.semantic_id(schema);
                let predicate = predicate.semantic_id(schema);
                FieldID::new(format!("({if_true} if {predicate} else {if_false})"))
            }
            // Alias: ID does not change.
            Self::Alias(expr, ..) => expr.semantic_id(schema),
            // Agg: Separate path.
            Self::Agg(agg_expr) => agg_expr.semantic_id(schema),
            Self::ScalarFunction(sf) => scalar_function_semantic_id(sf, schema),
            Self::Subquery(subquery) => subquery.semantic_id(),
            Self::InSubquery(expr, subquery) => {
                let child_id = expr.semantic_id(schema);
                let subquery_id = subquery.semantic_id();

                FieldID::new(format!("({child_id} IN {subquery_id})"))
            }
            Self::Exists(subquery) => {
                let subquery_id = subquery.semantic_id();

                FieldID::new(format!("(EXISTS {subquery_id})"))
            }
            Self::Window(expr, window_spec) => {
                let child_id = expr.semantic_id(schema);
                let partition_by_ids = window_spec
                    .partition_by
                    .iter()
                    .map(|e| e.semantic_id(schema).id.to_string())
                    .collect::<Vec<_>>()
                    .join(",");
                let order_by_ids = window_spec
                    .order_by
                    .iter()
                    .zip(window_spec.ascending.iter())
                    .map(|(e, asc)| {
                        format!(
                            "{}:{}",
                            e.semantic_id(schema),
                            if *asc { "asc" } else { "desc" }
                        )
                    })
                    .collect::<Vec<_>>()
                    .join(",");

                FieldID::new(format!("{child_id}.window(partition_by=[{partition_by_ids}],order_by=[{order_by_ids}])"))
            }
        }
    }

    pub fn children(&self) -> Vec<ExprRef> {
        match self {
            // No children.
            Self::Column(..) | Self::Literal(..) | Self::Subquery(..) | Self::Exists(..) => vec![],

            // One child.
            Self::Not(expr)
            | Self::IsNull(expr)
            | Self::NotNull(expr)
            | Self::Cast(expr, ..)
            | Self::Alias(expr, ..)
            | Self::InSubquery(expr, _)
            | Self::Window(expr, _) => {
                vec![expr.clone()]
            }
            Self::Agg(agg_expr) => agg_expr.children(),

            // Multiple children.
            Self::Function { inputs, .. } => inputs.clone(),
            Self::BinaryOp { left, right, .. } => {
                vec![left.clone(), right.clone()]
            }
            Self::IsIn(expr, items) => std::iter::once(expr.clone())
                .chain(items.iter().cloned())
                .collect::<Vec<_>>(),
            Self::List(items) => items.clone(),
            Self::Between(expr, lower, upper) => vec![expr.clone(), lower.clone(), upper.clone()],
            Self::IfElse {
                if_true,
                if_false,
                predicate,
            } => {
                vec![if_true.clone(), if_false.clone(), predicate.clone()]
            }
            Self::FillNull(expr, fill_value) => vec![expr.clone(), fill_value.clone()],
            Self::ScalarFunction(sf) => sf.inputs.clone(),
        }
    }

    pub fn with_new_children(&self, children: Vec<ExprRef>) -> Self {
        match self {
            // no children
            Self::Column(..) | Self::Literal(..) | Self::Subquery(..) | Self::Exists(..) => {
                assert!(children.is_empty(), "Should have no children");
                self.clone()
            }
            // 1 child
            Self::Not(..) => Self::Not(children.first().expect("Should have 1 child").clone()),
            Self::Alias(.., name) => Self::Alias(
                children.first().expect("Should have 1 child").clone(),
                name.clone(),
            ),
            Self::IsNull(..) => {
                Self::IsNull(children.first().expect("Should have 1 child").clone())
            }
            Self::NotNull(..) => {
                Self::NotNull(children.first().expect("Should have 1 child").clone())
            }
            Self::Cast(.., dtype) => Self::Cast(
                children.first().expect("Should have 1 child").clone(),
                dtype.clone(),
            ),
            Self::InSubquery(_, subquery) => Self::InSubquery(
                children.first().expect("Should have 1 child").clone(),
                subquery.clone(),
            ),
            Self::Window(_, window_spec) => Self::Window(
                children.first().expect("Should have 1 child").clone(),
                window_spec.clone(),
            ),
            // 2 children
            Self::BinaryOp { op, .. } => Self::BinaryOp {
                op: *op,
                left: children.first().expect("Should have 1 child").clone(),
                right: children.get(1).expect("Should have 2 child").clone(),
            },
            Self::IsIn(_, old_children) => {
                assert_eq!(
                    children.len(),
                    old_children.len() + 1,
                    "Should have same number of children"
                );
                let mut children_iter = children.into_iter();
                let expr = children_iter.next().expect("Should have 1 child");
                let items = children_iter.collect();

                Self::IsIn(expr, items)
            }
            Self::List(children_old) => {
                let c_len = children.len();
                let c_len_old = children_old.len();
                assert_eq!(
                    c_len, c_len_old,
                    "Should have same number of children ({c_len_old}), found ({c_len})"
                );
                Self::List(children)
            }
            Self::Between(..) => Self::Between(
                children.first().expect("Should have 1 child").clone(),
                children.get(1).expect("Should have 2 child").clone(),
                children.get(2).expect("Should have 3 child").clone(),
            ),
            Self::FillNull(..) => Self::FillNull(
                children.first().expect("Should have 1 child").clone(),
                children.get(1).expect("Should have 2 child").clone(),
            ),
            // ternary
            Self::IfElse { .. } => Self::IfElse {
                if_true: children.first().expect("Should have 1 child").clone(),
                if_false: children.get(1).expect("Should have 2 child").clone(),
                predicate: children.get(2).expect("Should have 3 child").clone(),
            },
            // N-ary
            Self::Agg(agg_expr) => Self::Agg(agg_expr.with_new_children(children)),
            Self::Function {
                func,
                inputs: old_children,
            } => {
                assert!(
                    children.len() == old_children.len(),
                    "Should have same number of children"
                );
                Self::Function {
                    func: func.clone(),
                    inputs: children,
                }
            }
            Self::ScalarFunction(sf) => {
                assert!(
                    children.len() == sf.inputs.len(),
                    "Should have same number of children"
                );

                Self::ScalarFunction(crate::functions::ScalarFunction {
                    udf: sf.udf.clone(),
                    inputs: children,
                })
            }
        }
    }

    pub fn to_field(&self, schema: &Schema) -> DaftResult<Field> {
        match self {
            Self::Alias(expr, name) => Ok(Field::new(name.as_ref(), expr.get_type(schema)?)),
            Self::Agg(agg_expr) => agg_expr.to_field(schema),
            Self::Cast(expr, dtype) => Ok(Field::new(expr.name(), dtype.clone())),
            Self::Column(Column::Unresolved(UnresolvedColumn {
                name,
                plan_schema: Some(plan_schema),
                ..
            })) => plan_schema.get_field(name).cloned(),
            Self::Column(Column::Unresolved(UnresolvedColumn {
                name,
                plan_schema: None,
                ..
            })) => schema.get_field(name).cloned(),

            Self::Column(Column::Resolved(ResolvedColumn::Basic(name))) => {
                schema.get_field(name).cloned()
            }
            Self::Column(Column::Resolved(ResolvedColumn::JoinSide(field, ..))) => {
                Ok(field.clone())
            }

            Self::Column(Column::Resolved(ResolvedColumn::OuterRef(field, _))) => Ok(field.clone()),
            Self::Not(expr) => {
                let child_field = expr.to_field(schema)?;
                match child_field.dtype {
                    DataType::Boolean => Ok(Field::new(expr.name(), DataType::Boolean)),
                    _ => Err(DaftError::TypeError(format!(
                        "Expected argument to be a Boolean expression, but received {child_field}",
                    ))),
                }
            }
            Self::IsNull(expr) => Ok(Field::new(expr.name(), DataType::Boolean)),
            Self::NotNull(expr) => Ok(Field::new(expr.name(), DataType::Boolean)),
            Self::FillNull(expr, fill_value) => {
                let expr_field = expr.to_field(schema)?;
                let fill_value_field = fill_value.to_field(schema)?;
                match try_get_supertype(&expr_field.dtype, &fill_value_field.dtype) {
                    Ok(supertype) => Ok(Field::new(expr_field.name.as_str(), supertype)),
                    Err(_) => Err(DaftError::TypeError(format!(
                        "Expected expr and fill_value arguments for fill_null to be castable to the same supertype, but received {expr_field} and {fill_value_field}",
                    )))
                }
            }
            Self::IsIn(expr, items) => {
                // Use the expr's field name, and infer membership op type.
                let list_dtype = try_compute_is_in_type(items, schema)?.unwrap_or(DataType::Null);
                let expr_field = expr.to_field(schema)?;
                let expr_type = &expr_field.dtype;
                let field_name = &expr_field.name;
                let field_type = InferDataType::from(expr_type)
                    .membership_op(&(&list_dtype).into())?
                    .0;
                Ok(Field::new(field_name, field_type))
            }
            Self::List(items) => {
                // Use "list" as the field name, and infer list type from items.
                let field_name = "list";
                let field_types = items
                    .iter()
                    .map(|e| e.get_type(schema))
                    .collect::<DaftResult<Vec<_>>>()?;
                let field_type = try_get_collection_supertype(&field_types)?;
                Ok(Field::new(field_name, DataType::new_list(field_type)))
            }
            Self::Between(value, lower, upper) => {
                let value_field = value.to_field(schema)?;
                let lower_field = lower.to_field(schema)?;
                let upper_field = upper.to_field(schema)?;
                let (lower_result_type, _intermediate, _comp_type) =
                    InferDataType::from(&value_field.dtype)
                        .membership_op(&InferDataType::from(&lower_field.dtype))?;
                let (upper_result_type, _intermediate, _comp_type) =
                    InferDataType::from(&value_field.dtype)
                        .membership_op(&InferDataType::from(&upper_field.dtype))?;
                let (result_type, _intermediate, _comp_type) =
                    InferDataType::from(&lower_result_type)
                        .membership_op(&InferDataType::from(&upper_result_type))?;
                Ok(Field::new(value_field.name.as_str(), result_type))
            }
            Self::Literal(value) => Ok(Field::new("literal", value.get_type())),
            Self::Function { func, inputs } => func.to_field(inputs.as_slice(), schema, func),
            Self::ScalarFunction(sf) => sf.to_field(schema),
            Self::BinaryOp { op, left, right } => {
                let left_field = left.to_field(schema)?;
                let right_field = right.to_field(schema)?;

                match op {
                    // Logical operations
                    Operator::And | Operator::Or | Operator::Xor => {
                        let result_type = InferDataType::from(&left_field.dtype)
                            .logical_op(&InferDataType::from(&right_field.dtype))?;
                        Ok(Field::new(left_field.name.as_str(), result_type))
                    }

                    // Comparison operations
                    Operator::Lt
                    | Operator::Gt
                    | Operator::Eq
                    | Operator::NotEq
                    | Operator::LtEq
                    | Operator::GtEq
                    | Operator::EqNullSafe => {
                        let (result_type, _intermediate, _comp_type) =
                            InferDataType::from(&left_field.dtype)
                                .comparison_op(&InferDataType::from(&right_field.dtype))?;
                        Ok(Field::new(left_field.name.as_str(), result_type))
                    }

                    // Arithmetic operations
                    Operator::Plus => {
                        let result_type = (InferDataType::from(&left_field.dtype)
                            + InferDataType::from(&right_field.dtype))?;
                        Ok(Field::new(left_field.name.as_str(), result_type))
                    }
                    Operator::Minus => {
                        let result_type = (InferDataType::from(&left_field.dtype)
                            - InferDataType::from(&right_field.dtype))?;
                        Ok(Field::new(left_field.name.as_str(), result_type))
                    }
                    Operator::Multiply => {
                        let result_type = (InferDataType::from(&left_field.dtype)
                            * InferDataType::from(&right_field.dtype))?;
                        Ok(Field::new(left_field.name.as_str(), result_type))
                    }
                    Operator::TrueDivide => {
                        let result_type = (InferDataType::from(&left_field.dtype)
                            / InferDataType::from(&right_field.dtype))?;
                        Ok(Field::new(left_field.name.as_str(), result_type))
                    }
                    Operator::Modulus => {
                        let result_type = (InferDataType::from(&left_field.dtype)
                            % InferDataType::from(&right_field.dtype))?;
                        Ok(Field::new(left_field.name.as_str(), result_type))
                    }
                    Operator::ShiftLeft => {
                        let result_type = (InferDataType::from(&left_field.dtype)
                            << InferDataType::from(&right_field.dtype))?;
                        Ok(Field::new(left_field.name.as_str(), result_type))
                    }
                    Operator::ShiftRight => {
                        let result_type = (InferDataType::from(&left_field.dtype)
                            >> InferDataType::from(&right_field.dtype))?;
                        Ok(Field::new(left_field.name.as_str(), result_type))
                    }
                    Operator::FloorDivide => {
                        let result_type = (InferDataType::from(&left_field.dtype)
                            .floor_div(&InferDataType::from(&right_field.dtype)))?;
                        Ok(Field::new(left_field.name.as_str(), result_type))
                    }
                }
            }
            Self::IfElse {
                if_true,
                if_false,
                predicate,
            } => {
                let predicate_field = predicate.to_field(schema)?;
                if predicate_field.dtype != DataType::Boolean {
                    return Err(DaftError::TypeError(format!(
                        "Expected predicate for if_else to be boolean but received {predicate_field}",
                    )));
                }
                match predicate.as_ref() {
                    Self::Literal(lit::LiteralValue::Boolean(true)) => if_true.to_field(schema),
                    Self::Literal(lit::LiteralValue::Boolean(false)) => {
                        Ok(if_false.to_field(schema)?.rename(if_true.name()))
                    }
                    _ => {
                        let if_true_field = if_true.to_field(schema)?;
                        let if_false_field = if_false.to_field(schema)?;
                        match try_get_supertype(&if_true_field.dtype, &if_false_field.dtype) {
                            Ok(supertype) => Ok(Field::new(if_true_field.name, supertype)),
                            Err(_) => Err(DaftError::TypeError(format!("Expected if_true and if_false arguments for if_else to be castable to the same supertype, but received {if_true_field} and {if_false_field}")))
                        }
                    }
                }
            }
            Self::Subquery(subquery) => {
                let subquery_schema = subquery.schema();
                if subquery_schema.len() != 1 {
                    return Err(DaftError::TypeError(format!(
                        "Expected subquery to return a single column but received {subquery_schema}",
                    )));
                }
                let (_, first_field) = subquery_schema.fields.first().unwrap();

                Ok(first_field.clone())
            }
            Self::InSubquery(expr, _) => Ok(Field::new(expr.name(), DataType::Boolean)),
            Self::Exists(_) => Ok(Field::new("exists", DataType::Boolean)),
            Self::Window(expr, _) => expr.to_field(schema),
        }
    }

    pub fn name(&self) -> &str {
        match self {
            Self::Alias(.., name) => name.as_ref(),
            Self::Agg(agg_expr) => agg_expr.name(),
            Self::Cast(expr, ..) => expr.name(),
            Self::Column(Column::Unresolved(UnresolvedColumn { name, .. })) => name.as_ref(),
            Self::Column(Column::Resolved(ResolvedColumn::Basic(name))) => name.as_ref(),
            Self::Column(Column::Resolved(ResolvedColumn::JoinSide(Field { name, .. }, ..))) => {
                name.as_ref()
            }
            Self::Column(Column::Resolved(ResolvedColumn::OuterRef(Field { name, .. }, _))) => {
                name.as_ref()
            }
            Self::Not(expr) => expr.name(),
            Self::IsNull(expr) => expr.name(),
            Self::NotNull(expr) => expr.name(),
            Self::FillNull(expr, ..) => expr.name(),
            Self::IsIn(expr, ..) => expr.name(),
            Self::Between(expr, ..) => expr.name(),
            Self::Literal(..) => "literal",
            Self::List(..) => "list",
            Self::Function { func, inputs } => match func {
                FunctionExpr::Struct(StructExpr::Get(name)) => name,
                _ => inputs.first().unwrap().name(),
            },
            Self::ScalarFunction(func) => match func.name() {
                "struct" => "struct", // FIXME: make struct its own expr variant
                "monotonically_increasing_id" => "monotonically_increasing_id", // Special case for functions with no inputs
                _ => func.inputs.first().unwrap().name(),
            },
            Self::BinaryOp {
                op: _,
                left,
                right: _,
            } => left.name(),
            Self::IfElse { if_true, .. } => if_true.name(),
            Self::Subquery(subquery) => subquery.name(),
            Self::InSubquery(expr, _) => expr.name(),
            Self::Exists(subquery) => subquery.name(),
            Self::Window(expr, ..) => expr.name(),
        }
    }

    pub fn get_type(&self, schema: &Schema) -> DaftResult<DataType> {
        Ok(self.to_field(schema)?.dtype)
    }

    pub fn input_mapping(self: &Arc<Self>) -> Option<String> {
        let required_columns = get_required_columns(self);
        let requires_computation = requires_computation(self);

        // Return the required column only if:
        //   1. There is only one required column
        //   2. No computation is run on this required column
        match (&required_columns[..], requires_computation) {
            ([required_col], false) => Some(required_col.to_string()),
            _ => None,
        }
    }

    pub fn to_sql(&self) -> Option<String> {
        fn to_sql_inner<W: Write>(expr: &Expr, buffer: &mut W) -> io::Result<()> {
            match expr {
                Expr::Column(Column::Resolved(ResolvedColumn::Basic(name))) => {
                    write!(buffer, "{}", name)
                }
                Expr::Literal(lit) => lit.display_sql(buffer),
                Expr::Alias(inner, ..) => to_sql_inner(inner, buffer),
                Expr::BinaryOp { op, left, right } => {
                    to_sql_inner(left, buffer)?;
                    let op = match op {
                        Operator::Eq => "=",
                        Operator::EqNullSafe => "<=>",
                        Operator::NotEq => "!=",
                        Operator::Lt => "<",
                        Operator::LtEq => "<=",
                        Operator::Gt => ">",
                        Operator::GtEq => ">=",
                        Operator::And => "AND",
                        Operator::Or => "OR",
                        Operator::ShiftLeft => "<<",
                        Operator::ShiftRight => ">>",
                        _ => {
                            return Err(io::Error::other(
                                "Unsupported operator for SQL translation",
                            ))
                        }
                    };
                    write!(buffer, " {} ", op)?;
                    to_sql_inner(right, buffer)
                }
                Expr::Not(inner) => {
                    write!(buffer, "NOT (")?;
                    to_sql_inner(inner, buffer)?;
                    write!(buffer, ")")
                }
                Expr::IsNull(inner) => {
                    write!(buffer, "(")?;
                    to_sql_inner(inner, buffer)?;
                    write!(buffer, ") IS NULL")
                }
                Expr::NotNull(inner) => {
                    write!(buffer, "(")?;
                    to_sql_inner(inner, buffer)?;
                    write!(buffer, ") IS NOT NULL")
                }
                // TODO: Implement SQL translations for these expressions if possible
                Expr::IfElse { .. }
                | Expr::Agg(..)
                | Expr::Cast(..)
                | Expr::IsIn(..)
                | Expr::List(..)
                | Expr::Between(..)
                | Expr::Function { .. }
                | Expr::FillNull(..)
                | Expr::ScalarFunction { .. }
                | Expr::Subquery(..)
                | Expr::InSubquery(..)
                | Expr::Exists(..)
                | Expr::Window(..)
                | Expr::Column(_) => Err(io::Error::other(
                    "Unsupported expression for SQL translation",
                )),
            }
        }

        let mut buffer = Vec::new();
        to_sql_inner(self, &mut buffer)
            .ok()
            .and_then(|()| String::from_utf8(buffer).ok())
    }

    /// Returns the literal value if this is a literal expression, otherwise none.
    pub fn as_literal(&self) -> Option<&lit::LiteralValue> {
        match self {
            Self::Literal(lit) => Some(lit),
            _ => None,
        }
    }

    /// Returns the list vector if this is a list expression, otherwise none.
    pub fn as_list(&self) -> Option<&Vec<ExprRef>> {
        match self {
            Self::List(items) => Some(items),
            _ => None,
        }
    }

    pub fn has_compute(&self) -> bool {
        match self {
            Self::Column(..) => false,
            Self::Literal(..) => false,
            Self::Subquery(..) => false,
            Self::Exists(..) => false,
            Self::Function { .. } => true,
            Self::ScalarFunction(..) => true,
            Self::Agg(_) => true,
            Self::IsIn(..) => true,
            Self::Between(..) => true,
            Self::BinaryOp { .. } => true,
            Self::Alias(expr, ..) => expr.has_compute(),
            Self::Cast(expr, ..) => expr.has_compute(),
            Self::Not(expr) => expr.has_compute(),
            Self::IsNull(expr) => expr.has_compute(),
            Self::NotNull(expr) => expr.has_compute(),
            Self::FillNull(expr, fill_value) => expr.has_compute() || fill_value.has_compute(),
            Self::IfElse {
                if_true,
                if_false,
                predicate,
            } => if_true.has_compute() || if_false.has_compute() || predicate.has_compute(),
            Self::InSubquery(expr, _) => expr.has_compute(),
            Self::List(..) => true,
            Self::Window(expr, ..) => expr.has_compute(),
        }
    }

    pub fn eq_null_safe(self: ExprRef, other: ExprRef) -> ExprRef {
        binary_op(Operator::EqNullSafe, self, other)
    }

    /// Convert all basic resolved columns to left join side columns
    pub fn to_left_cols(self: ExprRef, schema: SchemaRef) -> DaftResult<ExprRef> {
        Ok(self
            .transform(|e| match e.as_ref() {
                Self::Column(Column::Resolved(ResolvedColumn::Basic(name)))
                | Self::Column(Column::Unresolved(UnresolvedColumn { name, .. })) => {
                    Ok(Transformed::yes(left_col(schema.get_field(name)?.clone())))
                }
                _ => Ok(Transformed::no(e)),
            })?
            .data)
    }

    /// Convert all basic resolved columns to right join side columns
    pub fn to_right_cols(self: ExprRef, schema: SchemaRef) -> DaftResult<ExprRef> {
        Ok(self
            .transform(|e| match e.as_ref() {
                Self::Column(Column::Resolved(ResolvedColumn::Basic(name)))
                | Self::Column(Column::Unresolved(UnresolvedColumn { name, .. })) => {
                    Ok(Transformed::yes(right_col(schema.get_field(name)?.clone())))
                }
                _ => Ok(Transformed::no(e)),
            })?
            .data)
    }
}

#[derive(Display, Debug, Copy, Clone, PartialEq, Eq, Serialize, Deserialize, Hash)]
pub enum Operator {
    #[display("==")]
    Eq,
    #[display("<=>")]
    EqNullSafe,
    #[display("!=")]
    NotEq,
    #[display("<")]
    Lt,
    #[display("<=")]
    LtEq,
    #[display(">")]
    Gt,
    #[display(">=")]
    GtEq,
    #[display("+")]
    Plus,
    #[display("-")]
    Minus,
    #[display("*")]
    Multiply,
    #[display("/")]
    TrueDivide,
    #[display("//")]
    FloorDivide,
    #[display("%")]
    Modulus,
    #[display("&")]
    And,
    #[display("|")]
    Or,
    #[display("^")]
    Xor,
    #[display("<<")]
    ShiftLeft,
    #[display(">>")]
    ShiftRight,
}

impl Operator {
    #![allow(dead_code)]
    pub(crate) fn is_comparison(&self) -> bool {
        matches!(
            self,
            Self::Eq
                | Self::EqNullSafe
                | Self::NotEq
                | Self::Lt
                | Self::LtEq
                | Self::Gt
                | Self::GtEq
                | Self::And
                | Self::Or
                | Self::Xor
        )
    }

    pub(crate) fn is_arithmetic(&self) -> bool {
        !(self.is_comparison())
    }
}

impl FromStr for Operator {
    type Err = DaftError;
    fn from_str(s: &str) -> Result<Self, Self::Err> {
        match s {
            "==" => Ok(Self::Eq),
            "!=" => Ok(Self::NotEq),
            "<" => Ok(Self::Lt),
            "<=" => Ok(Self::LtEq),
            ">" => Ok(Self::Gt),
            ">=" => Ok(Self::GtEq),
            "+" => Ok(Self::Plus),
            "-" => Ok(Self::Minus),
            "*" => Ok(Self::Multiply),
            "/" => Ok(Self::TrueDivide),
            "//" => Ok(Self::FloorDivide),
            "%" => Ok(Self::Modulus),
            "&" => Ok(Self::And),
            "|" => Ok(Self::Or),
            "^" => Ok(Self::Xor),
            "<<" => Ok(Self::ShiftLeft),
            ">>" => Ok(Self::ShiftRight),
            _ => Err(DaftError::ComputeError(format!("Invalid operator: {}", s))),
        }
    }
}

// Check if one set of columns is a reordering of the other
pub fn is_partition_compatible(a: &[ExprRef], b: &[ExprRef]) -> bool {
    // sort a and b by name
    let a_set: HashSet<&ExprRef> = HashSet::from_iter(a);
    let b_set: HashSet<&ExprRef> = HashSet::from_iter(b);
    a_set == b_set
}

pub fn has_agg(expr: &ExprRef) -> bool {
    use common_treenode::{TreeNode, TreeNodeRecursion};

<<<<<<< HEAD
    // Keep track of whether we found an aggregation expression
    let mut found_agg = false;

    // Use apply instead of exists to have more control over traversal
    let _ = expr.apply(|e| {
        match e.as_ref() {
            // If we find an aggregation, set the flag and stop traversing
            Expr::Agg(_) => {
                found_agg = true;
                Ok(TreeNodeRecursion::Stop)
            }
            // Skip traversing into Window expressions since they're allowed to contain aggregations
            Expr::Window(_, _) => Ok(TreeNodeRecursion::Jump),
            // Continue traversing for all other expression types
            _ => Ok(TreeNodeRecursion::Continue),
        }
=======
    let mut found_agg = false;

    let _ = expr.apply(|e| match e.as_ref() {
        Expr::Agg(_) => {
            found_agg = true;
            Ok(TreeNodeRecursion::Stop)
        }
        Expr::Window(_, _) => Ok(TreeNodeRecursion::Jump),
        _ => Ok(TreeNodeRecursion::Continue),
>>>>>>> 0cce6d05
    });

    found_agg
}

#[inline]
pub fn is_actor_pool_udf(expr: &ExprRef) -> bool {
    matches!(
        expr.as_ref(),
        Expr::Function {
            func: FunctionExpr::Python(PythonUDF {
                concurrency: Some(_),
                ..
            }),
            ..
        }
    )
}

pub fn count_actor_pool_udfs(exprs: &[ExprRef]) -> usize {
    exprs
        .iter()
        .map(|expr| {
            let mut count = 0;
            expr.apply(|e| {
                if is_actor_pool_udf(e) {
                    count += 1;
                }

                Ok(common_treenode::TreeNodeRecursion::Continue)
            })
            .unwrap();

            count
        })
        .sum()
}

pub fn estimated_selectivity(expr: &Expr, schema: &Schema) -> f64 {
    let estimate = match expr {
        // Boolean operations that filter rows
        Expr::BinaryOp { op, left, right } => {
            let left_selectivity = estimated_selectivity(left, schema);
            let right_selectivity = estimated_selectivity(right, schema);
            match op {
                // Fixed selectivity for all common comparisons
                Operator::Eq => 0.2,
                Operator::EqNullSafe => 0.2,
                Operator::NotEq => 0.8,
                Operator::Lt | Operator::LtEq | Operator::Gt | Operator::GtEq => 0.3,

                // Logical operators with fixed estimates
                // Use the minimum selectivity of the two operands for AND
                // This is a more conservative estimate than the product of the two selectivities,
                // because we cannot assume independence between the two operands.
                Operator::And => left_selectivity.min(right_selectivity),
                // P(A or B) = P(A) + P(B) - P(A and B)
                Operator::Or => left_selectivity
                    .mul_add(-right_selectivity, left_selectivity + right_selectivity),
                // P(A xor B) = P(A) + P(B) - 2 * P(A and B)
                Operator::Xor => 2.0f64.mul_add(
                    -(left_selectivity * right_selectivity),
                    left_selectivity + right_selectivity,
                ),

                // Non-boolean operators don't filter
                Operator::Plus
                | Operator::Minus
                | Operator::Multiply
                | Operator::TrueDivide
                | Operator::FloorDivide
                | Operator::Modulus
                | Operator::ShiftLeft
                | Operator::ShiftRight => 1.0,
            }
        }

        // Revert selectivity for NOT
        Expr::Not(expr) => 1.0 - estimated_selectivity(expr, schema),

        // Fixed selectivity for IS NULL and IS NOT NULL, assume not many nulls
        Expr::IsNull(_) => 0.05,
        Expr::NotNull(_) => 0.95,

        // All membership operations use same selectivity
        Expr::IsIn(_, _) | Expr::Between(_, _, _) | Expr::InSubquery(_, _) | Expr::Exists(_) => 0.2,

        // Pass through for expressions that wrap other expressions
        Expr::Cast(expr, _) | Expr::Alias(expr, _) => estimated_selectivity(expr, schema),

        // Boolean literals
        Expr::Literal(lit) => match lit {
            lit::LiteralValue::Boolean(true) => 1.0,
            lit::LiteralValue::Boolean(false) => 0.0,
            _ => 1.0,
        },

        // String contains
        Expr::ScalarFunction(ScalarFunction { udf, .. }) if udf.name() == "contains" => 0.1,

        // Everything else that could be boolean gets 0.2, non-boolean gets 1.0
        Expr::ScalarFunction(_)
        | Expr::Function { .. }
        | Expr::Column(_)
        | Expr::IfElse { .. }
        | Expr::Window(_, _)
        | Expr::FillNull(_, _) => match expr.to_field(schema) {
            Ok(field) if field.dtype == DataType::Boolean => 0.2,
            _ => 1.0,
        },

        // Everything else doesn't filter
        Expr::Subquery(_) => 1.0,
        Expr::Agg(_) => panic!("Aggregates are not allowed in WHERE clauses"),
        Expr::List(_) => 1.0,
    };

    // Lower bound to 1% to prevent overly selective estimate
    estimate.max(0.01)
}

pub fn exprs_to_schema(exprs: &[ExprRef], input_schema: SchemaRef) -> DaftResult<SchemaRef> {
    let fields = exprs
        .iter()
        .map(|e| e.to_field(&input_schema))
        .collect::<DaftResult<_>>()?;
    Ok(Arc::new(Schema::new(fields)?))
}

/// Adds aliases as appropriate to ensure that all expressions have unique names.
pub fn deduplicate_expr_names(exprs: &[ExprRef]) -> Vec<ExprRef> {
    let mut names_so_far = HashSet::new();

    exprs
        .iter()
        .map(|e| {
            let curr_name = e.name();

            let mut i = 0;
            let mut new_name = curr_name.to_string();

            while names_so_far.contains(&new_name) {
                i += 1;
                new_name = format!("{}_{}", curr_name, i);
            }

            names_so_far.insert(new_name.clone());

            if i == 0 {
                e.clone()
            } else {
                e.alias(new_name)
            }
        })
        .collect()
}

/// Asserts an expr slice is homogeneous and returns the type, or None if empty or all nulls.
/// None allows for context-dependent handling such as erroring or defaulting to Null.
fn try_compute_is_in_type(exprs: &[ExprRef], schema: &Schema) -> DaftResult<Option<DataType>> {
    let mut dtype: Option<DataType> = None;
    for expr in exprs {
        let other_dtype = expr.get_type(schema)?;
        // other is null, continue
        if other_dtype == DataType::Null {
            continue;
        }
        // other != null and dtype is unset -> set dtype
        if dtype.is_none() {
            dtype = Some(other_dtype);
            continue;
        }
        // other != null and dtype is set -> compare or err!
        if dtype.as_ref() != Some(&other_dtype) {
            return Err(DaftError::TypeError(format!("Expected all arguments to be of the same type {}, but found element with type {other_dtype}", dtype.unwrap())));
        }
    }
    Ok(dtype)
}<|MERGE_RESOLUTION|>--- conflicted
+++ resolved
@@ -1645,24 +1645,6 @@
 pub fn has_agg(expr: &ExprRef) -> bool {
     use common_treenode::{TreeNode, TreeNodeRecursion};
 
-<<<<<<< HEAD
-    // Keep track of whether we found an aggregation expression
-    let mut found_agg = false;
-
-    // Use apply instead of exists to have more control over traversal
-    let _ = expr.apply(|e| {
-        match e.as_ref() {
-            // If we find an aggregation, set the flag and stop traversing
-            Expr::Agg(_) => {
-                found_agg = true;
-                Ok(TreeNodeRecursion::Stop)
-            }
-            // Skip traversing into Window expressions since they're allowed to contain aggregations
-            Expr::Window(_, _) => Ok(TreeNodeRecursion::Jump),
-            // Continue traversing for all other expression types
-            _ => Ok(TreeNodeRecursion::Continue),
-        }
-=======
     let mut found_agg = false;
 
     let _ = expr.apply(|e| match e.as_ref() {
@@ -1672,7 +1654,6 @@
         }
         Expr::Window(_, _) => Ok(TreeNodeRecursion::Jump),
         _ => Ok(TreeNodeRecursion::Continue),
->>>>>>> 0cce6d05
     });
 
     found_agg
