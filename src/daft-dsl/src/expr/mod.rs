pub mod window;

mod display;
#[cfg(test)]
mod tests;

use std::{
    any::Any,
    collections::HashSet,
    fmt::Formatter,
    hash::{DefaultHasher, Hash, Hasher},
    io::{self, Write},
    str::FromStr,
    sync::Arc,
};

use common_error::{DaftError, DaftResult};
use common_hashable_float_wrapper::FloatWrapper;
use common_treenode::{Transformed, TreeNode};
use daft_core::{
    datatypes::{
        try_mean_aggregation_supertype, try_stddev_aggregation_supertype, try_sum_supertype,
        InferDataType,
    },
    join::JoinSide,
    prelude::*,
    utils::supertype::{try_get_collection_supertype, try_get_supertype},
};
use derive_more::Display;
use serde::{Deserialize, Serialize};

use super::functions::FunctionExpr;
use crate::{
    functions::{
        function_display_without_formatter, function_semantic_id,
        python::PythonUDF,
        scalar_function_semantic_id,
        sketch::{HashableVecPercentiles, SketchExpr},
        struct_::StructExpr,
        FunctionEvaluator, ScalarFunction,
    },
    lit,
    optimization::{get_required_columns, requires_computation},
};

pub trait SubqueryPlan: std::fmt::Debug + std::fmt::Display + Send + Sync {
    fn as_any(&self) -> &dyn std::any::Any;
    fn as_any_arc(self: Arc<Self>) -> Arc<dyn Any + Send + Sync>;
    fn name(&self) -> &'static str;
    fn schema(&self) -> SchemaRef;
    fn dyn_eq(&self, other: &dyn SubqueryPlan) -> bool;
    fn dyn_hash(&self, state: &mut dyn Hasher);
}

#[derive(Display, Debug, Clone)]
pub struct Subquery {
    pub plan: Arc<dyn SubqueryPlan>,
}

impl Subquery {
    pub fn new<T: SubqueryPlan + 'static>(plan: T) -> Self {
        Self {
            plan: Arc::new(plan),
        }
    }

    pub fn schema(&self) -> SchemaRef {
        self.plan.schema()
    }
    pub fn name(&self) -> &'static str {
        self.plan.name()
    }

    pub fn semantic_id(&self) -> FieldID {
        let mut s = DefaultHasher::new();
        self.hash(&mut s);
        let hash = s.finish();

        FieldID::new(format!("subquery({}-{})", self.name(), hash))
    }
}

impl Serialize for Subquery {
    fn serialize<S: serde::Serializer>(&self, _: S) -> Result<S::Ok, S::Error> {
        Err(serde::ser::Error::custom("Subquery cannot be serialized"))
    }
}

impl<'de> Deserialize<'de> for Subquery {
    fn deserialize<D: serde::Deserializer<'de>>(_: D) -> Result<Self, D::Error> {
        Err(serde::de::Error::custom("Subquery cannot be deserialized"))
    }
}

impl PartialEq for Subquery {
    fn eq(&self, other: &Self) -> bool {
        self.plan.dyn_eq(other.plan.as_ref())
    }
}

impl Eq for Subquery {}

impl std::hash::Hash for Subquery {
    fn hash<H: std::hash::Hasher>(&self, state: &mut H) {
        self.plan.dyn_hash(state);
    }
}

#[derive(Debug, Clone, Serialize, Deserialize, PartialEq, Eq, Hash)]
pub enum Column {
    Unresolved(UnresolvedColumn),
    Resolved(ResolvedColumn),
}

/// Information about the logical plan node that a column comes from.
///
/// Used for resolving columns in the logical plan builder and subquery unnesting rule.
#[derive(Debug, Clone, Serialize, Deserialize, PartialEq, Eq, Hash)]
pub enum PlanRef {
    /// Corresponds to a SubqueryAlias
    Alias(Arc<str>),

    /// No specified source.
    ///
    /// Can either be from the immediate input or an outer scope.
    Unqualified,
    Id(usize),
}

/// Column that is not yet resolved to a scope.
///
/// Unresolved columns should only be used before logical plan construction
/// (e.g. in the DataFrame and SQL frontends and the logical plan builder).
///
/// Expressions are assumed to contain no unresolved columns by the time
/// they are used in a logical plan op, as well as subsequent steps such as
/// physical plan translation and execution.
///
/// The logical plan builder is responsible for resolving all Column::Unresolved
/// into Column::Resolved
#[derive(Debug, Clone, Serialize, Deserialize, PartialEq, Eq, Hash)]
pub struct UnresolvedColumn {
    pub name: Arc<str>,
    pub plan_ref: PlanRef,
    pub plan_schema: Option<SchemaRef>,
}

#[derive(Debug, Clone, Serialize, Deserialize, PartialEq, Eq, Hash)]
pub enum ResolvedColumn {
    /// Column resolved to the scope of a singular input.
    Basic(Arc<str>),

    /// Column resolved to the scope of either the left or right input of a join.
    ///
    /// This variant should only exist in join predicates.
    ///
    /// TODO: Once we support identifying columns by ordinals, join-side columns
    /// should just be normal resolved columns, where ordinal < (# left schema fields) means
    /// it's from the left side, and otherwise right side. This is similar to Substrait.
    JoinSide(Field, JoinSide),

    /// Column resolved to the scope of an outer plan of a subquery.
    ///
    /// This variant should only exist in subquery plans.
    OuterRef(Field, PlanRef),
}

impl Display for Column {
    fn fmt(&self, f: &mut Formatter<'_>) -> std::fmt::Result {
        let name = match self {
            Self::Unresolved(UnresolvedColumn {
                name,
                plan_ref: PlanRef::Alias(plan_alias),
                ..
            }) => format!("{plan_alias}.{name}"),
            Self::Unresolved(UnresolvedColumn { name, .. }) => name.to_string(),
            Self::Resolved(ResolvedColumn::Basic(name)) => name.to_string(),
            Self::Resolved(ResolvedColumn::JoinSide(name, side)) => format!("{side}.{name}"),
            Self::Resolved(ResolvedColumn::OuterRef(
                Field { name, .. },
                PlanRef::Alias(plan_alias),
            )) => format!("{plan_alias}.{name}"),
            Self::Resolved(ResolvedColumn::OuterRef(Field { name, .. }, _)) => name.to_string(),
        };

        write!(f, "col({name})")
    }
}

pub type ExprRef = Arc<Expr>;

#[derive(Display, Debug, Clone, Serialize, Deserialize, PartialEq, Eq, Hash)]
pub enum Expr {
    #[display("{_0}")]
    Column(Column),

    #[display("{_0} as {_1}")]
    Alias(ExprRef, Arc<str>),

    #[display("{_0}")]
    Agg(AggExpr),

    #[display("{}", display::expr_binary_op_display_without_formatter(op, left, right)?)]
    BinaryOp {
        op: Operator,
        left: ExprRef,
        right: ExprRef,
    },

    #[display("cast({_0} as {_1})")]
    Cast(ExprRef, DataType),

    #[display("{}", function_display_without_formatter(func, inputs)?)]
    Function {
        func: FunctionExpr,
        inputs: Vec<ExprRef>,
    },

    // Over represents a window function as it is actually evaluated (since it requires a window spec)
    #[display("{_0} over {_1}")]
    Over(WindowExpr, window::WindowSpec),

    // WindowFunction represents a window function as an expression, this alone cannot be evaluated since
    // it requires a window spec. This variant only exists for constructing window functions in the
    // DataFrame API and should not appear in logical or physical plans. It must be converted to an Over
    // expression with a window spec before evaluation.
    #[display("window({_0})")]
    WindowFunction(WindowExpr),

    #[display("not({_0})")]
    Not(ExprRef),

    #[display("is_null({_0})")]
    IsNull(ExprRef),

    #[display("not_null({_0})")]
    NotNull(ExprRef),

    #[display("fill_null({_0}, {_1})")]
    FillNull(ExprRef, ExprRef),

    #[display("{}", display::expr_is_in_display_without_formatter(_0, _1)?)]
    IsIn(ExprRef, Vec<ExprRef>),

    #[display("{_0} in [{_1},{_2}]")]
    Between(ExprRef, ExprRef, ExprRef),

    #[display("{}", display::expr_list_display_without_formatter(_0)?)]
    List(Vec<ExprRef>),

    #[display("lit({_0})")]
    Literal(lit::LiteralValue),

    #[display("if [{predicate}] then [{if_true}] else [{if_false}]")]
    IfElse {
        if_true: ExprRef,
        if_false: ExprRef,
        predicate: ExprRef,
    },

    #[display("{_0}")]
    ScalarFunction(ScalarFunction),

    #[display("subquery {_0}")]
    Subquery(Subquery),

    #[display("{_0} in {_1}")]
    InSubquery(ExprRef, Subquery),

    #[display("exists {_0}")]
    Exists(Subquery),
}

#[derive(Debug, Clone, Serialize, Deserialize, PartialEq, Hash, Eq)]
pub struct ApproxPercentileParams {
    pub child: ExprRef,
    pub percentiles: Vec<FloatWrapper<f64>>,
    pub force_list_output: bool,
}

#[derive(Display, Debug, Clone, Serialize, Deserialize, PartialEq, Eq, Hash)]
pub enum AggExpr {
    #[display("count({_0}, {_1})")]
    Count(ExprRef, CountMode),

    #[display("count_distinct({_0})")]
    CountDistinct(ExprRef),

    #[display("sum({_0})")]
    Sum(ExprRef),

    #[display("approx_percentile({}, percentiles={:?}, force_list_output={})", _0.child, _0.percentiles, _0.force_list_output)]
    ApproxPercentile(ApproxPercentileParams),

    #[display("approx_count_distinct({_0})")]
    ApproxCountDistinct(ExprRef),

    #[display("approx_sketch({_0}, sketch_type={_1:?})")]
    ApproxSketch(ExprRef, SketchType),

    #[display("merge_sketch({_0}, sketch_type={_1:?})")]
    MergeSketch(ExprRef, SketchType),

    #[display("mean({_0})")]
    Mean(ExprRef),

    #[display("stddev({_0})")]
    Stddev(ExprRef),

    #[display("min({_0})")]
    Min(ExprRef),

    #[display("max({_0})")]
    Max(ExprRef),

    #[display("bool_and({_0})")]
    BoolAnd(ExprRef),

    #[display("bool_or({_0})")]
    BoolOr(ExprRef),

    #[display("any_value({_0}, ignore_nulls={_1})")]
    AnyValue(ExprRef, bool),

    #[display("list({_0})")]
    List(ExprRef),

    #[display("set({_0})")]
    Set(ExprRef),

    #[display("list({_0})")]
    Concat(ExprRef),

    #[display("{}", function_display_without_formatter(func, inputs)?)]
    MapGroups {
        func: FunctionExpr,
        inputs: Vec<ExprRef>,
    },
}

#[derive(Display, Debug, Clone, Serialize, Deserialize, PartialEq, Eq, Hash)]
pub enum WindowExpr {
    #[display("agg({_0})")]
    Agg(AggExpr),

    #[display("row_number")]
    RowNumber,
}

#[derive(Debug, Clone, Copy, Serialize, Deserialize, PartialEq, Eq, Hash)]
pub enum SketchType {
    DDSketch,
    HyperLogLog,
}

/// Unresolved column with no associated plan ID or schema.
pub fn unresolved_col(name: impl Into<Arc<str>>) -> ExprRef {
    UnresolvedColumn {
        name: name.into(),
        plan_ref: PlanRef::Unqualified,
        plan_schema: None,
    }
    .into()
}

/// Basic resolved column, refers to a singular input scope
pub fn resolved_col<S: Into<Arc<str>>>(name: S) -> ExprRef {
    ResolvedColumn::Basic(name.into()).into()
}

/// Resolved column referring to the left side of a join
pub fn left_col(field: Field) -> ExprRef {
    ResolvedColumn::JoinSide(field, JoinSide::Left).into()
}

/// Resolved column referring to the right side of a join
pub fn right_col(field: Field) -> ExprRef {
    ResolvedColumn::JoinSide(field, JoinSide::Right).into()
}

pub fn binary_op(op: Operator, left: ExprRef, right: ExprRef) -> ExprRef {
    Expr::BinaryOp { op, left, right }.into()
}

impl AggExpr {
    pub fn name(&self) -> &str {
        match self {
            Self::Count(expr, ..)
            | Self::CountDistinct(expr)
            | Self::Sum(expr)
            | Self::ApproxPercentile(ApproxPercentileParams { child: expr, .. })
            | Self::ApproxCountDistinct(expr)
            | Self::ApproxSketch(expr, _)
            | Self::MergeSketch(expr, _)
            | Self::Mean(expr)
            | Self::Stddev(expr)
            | Self::Min(expr)
            | Self::Max(expr)
            | Self::BoolAnd(expr)
            | Self::BoolOr(expr)
            | Self::AnyValue(expr, _)
            | Self::List(expr)
            | Self::Set(expr)
            | Self::Concat(expr) => expr.name(),
            Self::MapGroups { func: _, inputs } => inputs.first().unwrap().name(),
        }
    }

    pub fn semantic_id(&self, schema: &Schema) -> FieldID {
        match self {
            Self::Count(expr, mode) => {
                let child_id = expr.semantic_id(schema);
                FieldID::new(format!("{child_id}.local_count({mode})"))
            }
            Self::CountDistinct(expr) => {
                let child_id = expr.semantic_id(schema);
                FieldID::new(format!("{child_id}.local_count_distinct()"))
            }
            Self::Sum(expr) => {
                let child_id = expr.semantic_id(schema);
                FieldID::new(format!("{child_id}.local_sum()"))
            }
            Self::ApproxPercentile(ApproxPercentileParams {
                child: expr,
                percentiles,
                force_list_output,
            }) => {
                let child_id = expr.semantic_id(schema);
                FieldID::new(format!(
                    "{child_id}.local_approx_percentiles(percentiles={:?},force_list_output={force_list_output})",
                    percentiles,
                ))
            }
            Self::ApproxCountDistinct(expr) => {
                let child_id = expr.semantic_id(schema);
                FieldID::new(format!("{child_id}.local_approx_count_distinct()"))
            }
            Self::ApproxSketch(expr, sketch_type) => {
                let child_id = expr.semantic_id(schema);
                FieldID::new(format!(
                    "{child_id}.local_approx_sketch(sketch_type={sketch_type:?})"
                ))
            }
            Self::MergeSketch(expr, sketch_type) => {
                let child_id = expr.semantic_id(schema);
                FieldID::new(format!(
                    "{child_id}.local_merge_sketch(sketch_type={sketch_type:?})"
                ))
            }
            Self::Mean(expr) => {
                let child_id = expr.semantic_id(schema);
                FieldID::new(format!("{child_id}.local_mean()"))
            }
            Self::Stddev(expr) => {
                let child_id = expr.semantic_id(schema);
                FieldID::new(format!("{child_id}.local_stddev()"))
            }
            Self::Min(expr) => {
                let child_id = expr.semantic_id(schema);
                FieldID::new(format!("{child_id}.local_min()"))
            }
            Self::Max(expr) => {
                let child_id = expr.semantic_id(schema);
                FieldID::new(format!("{child_id}.local_max()"))
            }
            Self::BoolAnd(expr) => {
                let child_id = expr.semantic_id(schema);
                FieldID::new(format!("{child_id}.local_bool_and()"))
            }
            Self::BoolOr(expr) => {
                let child_id = expr.semantic_id(schema);
                FieldID::new(format!("{child_id}.local_bool_or()"))
            }
            Self::AnyValue(expr, ignore_nulls) => {
                let child_id = expr.semantic_id(schema);
                FieldID::new(format!(
                    "{child_id}.local_any_value(ignore_nulls={ignore_nulls})"
                ))
            }
            Self::List(expr) => {
                let child_id = expr.semantic_id(schema);
                FieldID::new(format!("{child_id}.local_list()"))
            }
            Self::Set(_expr) => {
                let child_id = _expr.semantic_id(schema);
                FieldID::new(format!("{child_id}.local_set()"))
            }
            Self::Concat(expr) => {
                let child_id = expr.semantic_id(schema);
                FieldID::new(format!("{child_id}.local_concat()"))
            }
            Self::MapGroups { func, inputs } => function_semantic_id(func, inputs, schema),
        }
    }

    pub fn children(&self) -> Vec<ExprRef> {
        match self {
            Self::Count(expr, ..)
            | Self::CountDistinct(expr)
            | Self::Sum(expr)
            | Self::ApproxPercentile(ApproxPercentileParams { child: expr, .. })
            | Self::ApproxCountDistinct(expr)
            | Self::ApproxSketch(expr, _)
            | Self::MergeSketch(expr, _)
            | Self::Mean(expr)
            | Self::Stddev(expr)
            | Self::Min(expr)
            | Self::Max(expr)
            | Self::BoolAnd(expr)
            | Self::BoolOr(expr)
            | Self::AnyValue(expr, _)
            | Self::List(expr)
            | Self::Set(expr)
            | Self::Concat(expr) => vec![expr.clone()],
            Self::MapGroups { func: _, inputs } => inputs.clone(),
        }
    }

    pub fn with_new_children(&self, mut children: Vec<ExprRef>) -> Self {
        if let Self::MapGroups { func: _, inputs } = &self {
            assert_eq!(children.len(), inputs.len());
        } else {
            assert_eq!(children.len(), 1);
        }
        let mut first_child = || children.pop().unwrap();
        match self {
            &Self::Count(_, count_mode) => Self::Count(first_child(), count_mode),
            Self::CountDistinct(_) => Self::CountDistinct(first_child()),
            Self::Sum(_) => Self::Sum(first_child()),
            Self::Mean(_) => Self::Mean(first_child()),
            Self::Stddev(_) => Self::Stddev(first_child()),
            Self::Min(_) => Self::Min(first_child()),
            Self::Max(_) => Self::Max(first_child()),
            Self::BoolAnd(_) => Self::BoolAnd(first_child()),
            Self::BoolOr(_) => Self::BoolOr(first_child()),
            Self::AnyValue(_, ignore_nulls) => Self::AnyValue(first_child(), *ignore_nulls),
            Self::List(_) => Self::List(first_child()),
            Self::Set(_expr) => Self::Set(first_child()),
            Self::Concat(_) => Self::Concat(first_child()),
            Self::MapGroups { func, inputs: _ } => Self::MapGroups {
                func: func.clone(),
                inputs: children,
            },
            Self::ApproxPercentile(ApproxPercentileParams {
                percentiles,
                force_list_output,
                ..
            }) => Self::ApproxPercentile(ApproxPercentileParams {
                child: first_child(),
                percentiles: percentiles.clone(),
                force_list_output: *force_list_output,
            }),
            Self::ApproxCountDistinct(_) => Self::ApproxCountDistinct(first_child()),
            &Self::ApproxSketch(_, sketch_type) => Self::ApproxSketch(first_child(), sketch_type),
            &Self::MergeSketch(_, sketch_type) => Self::MergeSketch(first_child(), sketch_type),
        }
    }

    pub fn to_field(&self, schema: &Schema) -> DaftResult<Field> {
        match self {
            Self::Count(expr, ..) | Self::CountDistinct(expr) => {
                let field = expr.to_field(schema)?;
                Ok(Field::new(field.name.as_str(), DataType::UInt64))
            }
            Self::Sum(expr) => {
                let field = expr.to_field(schema)?;
                Ok(Field::new(
                    field.name.as_str(),
                    try_sum_supertype(&field.dtype)?,
                ))
            }

            Self::ApproxPercentile(ApproxPercentileParams {
                child: expr,
                percentiles,
                force_list_output,
            }) => {
                let field = expr.to_field(schema)?;
                Ok(Field::new(
                    field.name.as_str(),
                    match &field.dtype {
                        dt if dt.is_numeric() => if percentiles.len() > 1 || *force_list_output {
                            DataType::FixedSizeList(Box::new(DataType::Float64), percentiles.len())
                        } else {
                            DataType::Float64
                        },
                        other => {
                            return Err(DaftError::TypeError(format!(
                                "Expected input to approx_percentiles() to be numeric but received dtype {} for column \"{}\"",
                                other, field.name,
                            )))
                        }
                    },
                ))
            }
            Self::ApproxCountDistinct(expr) => {
                let field = expr.to_field(schema)?;
                Ok(Field::new(field.name.as_str(), DataType::UInt64))
            }
            Self::ApproxSketch(expr, sketch_type) => {
                let field = expr.to_field(schema)?;
                let dtype = match sketch_type {
                    SketchType::DDSketch => {
                        if !field.dtype.is_numeric() {
                            return Err(DaftError::TypeError(format!(
                                r#"Expected input to approx_sketch() to be numeric but received dtype {} for column "{}""#,
                                field.dtype, field.name,
                            )));
                        }
                        DataType::from(&*daft_sketch::ARROW2_DDSKETCH_DTYPE)
                    }
                    SketchType::HyperLogLog => daft_core::array::ops::HLL_SKETCH_DTYPE,
                };
                Ok(Field::new(field.name, dtype))
            }
            Self::MergeSketch(expr, sketch_type) => {
                let field = expr.to_field(schema)?;
                let dtype = match sketch_type {
                    SketchType::DDSketch => {
                        if let DataType::Struct(..) = field.dtype {
                            field.dtype
                        } else {
                            return Err(DaftError::TypeError(format!(
                                "Expected input to merge_sketch() to be struct but received dtype {} for column \"{}\"",
                                field.dtype, field.name,
                            )));
                        }
                    }
                    SketchType::HyperLogLog => DataType::UInt64,
                };
                Ok(Field::new(field.name, dtype))
            }
            Self::Mean(expr) => {
                let field = expr.to_field(schema)?;
                Ok(Field::new(
                    field.name.as_str(),
                    try_mean_aggregation_supertype(&field.dtype)?,
                ))
            }
            Self::Stddev(expr) => {
                let field = expr.to_field(schema)?;
                Ok(Field::new(
                    field.name.as_str(),
                    try_stddev_aggregation_supertype(&field.dtype)?,
                ))
            }

            Self::Min(expr) | Self::Max(expr) | Self::AnyValue(expr, _) => {
                let field = expr.to_field(schema)?;
                Ok(Field::new(field.name.as_str(), field.dtype))
            }

            Self::List(expr) | Self::Set(expr) => expr.to_field(schema)?.to_list_field(),

            Self::BoolAnd(expr) | Self::BoolOr(expr) => {
                let field = expr.to_field(schema)?;
                Ok(Field::new(field.name.as_str(), DataType::Boolean))
            }

            Self::Concat(expr) => {
                let field = expr.to_field(schema)?;
                match field.dtype {
                    DataType::List(..) => Ok(field),
                    DataType::Utf8 => Ok(field),
                    #[cfg(feature = "python")]
                    DataType::Python => Ok(field),
                    _ => Err(DaftError::TypeError(format!(
                        "We can only perform List Concat Agg on List or Python Types, got dtype {} for column \"{}\"",
                        field.dtype, field.name
                    ))),
                }
            }
            Self::MapGroups { func, inputs } => func.to_field(inputs.as_slice(), schema, func),
        }
    }
}

impl From<&AggExpr> for ExprRef {
    fn from(agg_expr: &AggExpr) -> Self {
        Self::new(Expr::Agg(agg_expr.clone()))
    }
}

impl WindowExpr {
    pub fn name(&self) -> &str {
        match self {
            Self::Agg(agg_expr) => agg_expr.name(),
            Self::RowNumber => "row_number",
        }
    }

    pub fn semantic_id(&self, schema: &Schema) -> FieldID {
        match self {
            Self::Agg(agg_expr) => agg_expr.semantic_id(schema),
            Self::RowNumber => FieldID::new("row_number"),
        }
    }

    pub fn children(&self) -> Vec<ExprRef> {
        match self {
            Self::Agg(agg_expr) => agg_expr.children(),
            Self::RowNumber => vec![],
        }
    }

    pub fn with_new_children(&self, children: Vec<ExprRef>) -> Self {
        match self {
            Self::Agg(agg_expr) => Self::Agg(agg_expr.with_new_children(children)),
            Self::RowNumber => Self::RowNumber,
        }
    }

    pub fn to_field(&self, schema: &Schema) -> DaftResult<Field> {
        match self {
            Self::Agg(agg_expr) => agg_expr.to_field(schema),
            Self::RowNumber => Ok(Field::new("row_number", DataType::UInt64)),
        }
    }
}

impl From<&WindowExpr> for ExprRef {
    fn from(window_expr: &WindowExpr) -> Self {
        Self::new(Expr::WindowFunction(window_expr.clone()))
    }
}

impl From<AggExpr> for WindowExpr {
    fn from(agg_expr: AggExpr) -> Self {
        Self::Agg(agg_expr)
    }
}

impl TryFrom<ExprRef> for WindowExpr {
    type Error = DaftError;

    fn try_from(expr: ExprRef) -> Result<Self, Self::Error> {
        match expr.as_ref() {
            Expr::Agg(agg_expr) => Ok(Self::Agg(agg_expr.clone())),
            Expr::WindowFunction(window_expr) => Ok(window_expr.clone()),
            _ => Err(DaftError::ValueError(format!(
                "Expected an AggExpr or WindowFunction, got {:?}",
                expr
            ))),
        }
    }
}

impl From<UnresolvedColumn> for ExprRef {
    fn from(col: UnresolvedColumn) -> Self {
        Self::new(Expr::Column(Column::Unresolved(col)))
    }
}
impl From<ResolvedColumn> for ExprRef {
    fn from(col: ResolvedColumn) -> Self {
        Self::new(Expr::Column(Column::Resolved(col)))
    }
}

impl From<Column> for ExprRef {
    fn from(col: Column) -> Self {
        Self::new(Expr::Column(col))
    }
}

impl AsRef<Self> for Expr {
    fn as_ref(&self) -> &Self {
        self
    }
}

impl Expr {
    pub fn arced(self) -> ExprRef {
        Arc::new(self)
    }

    pub fn alias<S: Into<Arc<str>>>(self: &ExprRef, name: S) -> ExprRef {
        Self::Alias(self.clone(), name.into()).into()
    }

    pub fn if_else(self: ExprRef, if_true: ExprRef, if_false: ExprRef) -> ExprRef {
        Self::IfElse {
            if_true,
            if_false,
            predicate: self,
        }
        .into()
    }

    pub fn cast(self: ExprRef, dtype: &DataType) -> ExprRef {
        Self::Cast(self, dtype.clone()).into()
    }

    pub fn count(self: ExprRef, mode: CountMode) -> ExprRef {
        Self::Agg(AggExpr::Count(self, mode)).into()
    }

    pub fn count_distinct(self: ExprRef) -> ExprRef {
        Self::Agg(AggExpr::CountDistinct(self)).into()
    }

    pub fn sum(self: ExprRef) -> ExprRef {
        Self::Agg(AggExpr::Sum(self)).into()
    }

    pub fn approx_count_distinct(self: ExprRef) -> ExprRef {
        Self::Agg(AggExpr::ApproxCountDistinct(self)).into()
    }

    pub fn approx_percentiles(
        self: ExprRef,
        percentiles: &[f64],
        force_list_output: bool,
    ) -> ExprRef {
        Self::Agg(AggExpr::ApproxPercentile(ApproxPercentileParams {
            child: self,
            percentiles: percentiles.iter().map(|f| FloatWrapper(*f)).collect(),
            force_list_output,
        }))
        .into()
    }

    pub fn sketch_percentile(
        self: ExprRef,
        percentiles: &[f64],
        force_list_output: bool,
    ) -> ExprRef {
        Self::Function {
            func: FunctionExpr::Sketch(SketchExpr::Percentile {
                percentiles: HashableVecPercentiles(percentiles.to_vec()),
                force_list_output,
            }),
            inputs: vec![self],
        }
        .into()
    }

    pub fn mean(self: ExprRef) -> ExprRef {
        Self::Agg(AggExpr::Mean(self)).into()
    }

    pub fn stddev(self: ExprRef) -> ExprRef {
        Self::Agg(AggExpr::Stddev(self)).into()
    }

    pub fn min(self: ExprRef) -> ExprRef {
        Self::Agg(AggExpr::Min(self)).into()
    }

    pub fn max(self: ExprRef) -> ExprRef {
        Self::Agg(AggExpr::Max(self)).into()
    }

    pub fn bool_and(self: ExprRef) -> ExprRef {
        Self::Agg(AggExpr::BoolAnd(self)).into()
    }

    pub fn bool_or(self: ExprRef) -> ExprRef {
        Self::Agg(AggExpr::BoolOr(self)).into()
    }

    pub fn any_value(self: ExprRef, ignore_nulls: bool) -> ExprRef {
        Self::Agg(AggExpr::AnyValue(self, ignore_nulls)).into()
    }

    pub fn agg_list(self: ExprRef) -> ExprRef {
        Self::Agg(AggExpr::List(self)).into()
    }

    pub fn agg_set(self: ExprRef) -> ExprRef {
        Self::Agg(AggExpr::Set(self)).into()
    }

    pub fn agg_concat(self: ExprRef) -> ExprRef {
        Self::Agg(AggExpr::Concat(self)).into()
    }

    pub fn row_number() -> ExprRef {
        Self::WindowFunction(WindowExpr::RowNumber).into()
    }

    #[allow(clippy::should_implement_trait)]
    pub fn not(self: ExprRef) -> ExprRef {
        Self::Not(self).into()
    }

    pub fn is_null(self: ExprRef) -> ExprRef {
        Self::IsNull(self).into()
    }

    pub fn not_null(self: ExprRef) -> ExprRef {
        Self::NotNull(self).into()
    }

    pub fn fill_null(self: ExprRef, fill_value: ExprRef) -> ExprRef {
        Self::FillNull(self, fill_value).into()
    }

    pub fn is_in(self: ExprRef, items: Vec<ExprRef>) -> ExprRef {
        Self::IsIn(self, items).into()
    }

    pub fn between(self: ExprRef, lower: ExprRef, upper: ExprRef) -> ExprRef {
        Self::Between(self, lower, upper).into()
    }

    pub fn eq(self: ExprRef, other: ExprRef) -> ExprRef {
        binary_op(Operator::Eq, self, other)
    }

    pub fn not_eq(self: ExprRef, other: ExprRef) -> ExprRef {
        binary_op(Operator::NotEq, self, other)
    }

    pub fn and(self: ExprRef, other: ExprRef) -> ExprRef {
        binary_op(Operator::And, self, other)
    }

    pub fn or(self: ExprRef, other: ExprRef) -> ExprRef {
        binary_op(Operator::Or, self, other)
    }

    pub fn lt(self: ExprRef, other: ExprRef) -> ExprRef {
        binary_op(Operator::Lt, self, other)
    }

    pub fn lt_eq(self: ExprRef, other: ExprRef) -> ExprRef {
        binary_op(Operator::LtEq, self, other)
    }

    pub fn gt(self: ExprRef, other: ExprRef) -> ExprRef {
        binary_op(Operator::Gt, self, other)
    }

    pub fn gt_eq(self: ExprRef, other: ExprRef) -> ExprRef {
        binary_op(Operator::GtEq, self, other)
    }
    pub fn in_subquery(self: ExprRef, subquery: Subquery) -> ExprRef {
        Self::InSubquery(self, subquery).into()
    }

    pub fn semantic_id(&self, schema: &Schema) -> FieldID {
        match self {
            // Base case - anonymous column reference.
            // Look up the column name in the provided schema and get its field ID.
            Self::Column(Column::Unresolved(UnresolvedColumn {
                name,
                plan_ref: PlanRef::Alias(alias),
                ..
            })) => FieldID::new(format!("{alias}.{name}")),

            Self::Column(Column::Unresolved(UnresolvedColumn {
                name,
                plan_ref: PlanRef::Id(id),
                ..
            })) => FieldID::new(format!("{id}.{name}")),

            Self::Column(Column::Unresolved(UnresolvedColumn {
                name,
                plan_ref: PlanRef::Unqualified,
                ..
            })) => FieldID::new(&**name),

            Self::Column(Column::Resolved(ResolvedColumn::Basic(name))) => FieldID::new(&**name),

            Self::Column(Column::Resolved(ResolvedColumn::JoinSide(name, side))) => {
                FieldID::new(format!("{side}.{name}"))
            }

            Self::Column(Column::Resolved(ResolvedColumn::OuterRef(
                Field { name, .. },
                PlanRef::Alias(alias),
            ))) => FieldID::new(format!("outer.{alias}.{name}")),
            Self::Column(Column::Resolved(ResolvedColumn::OuterRef(
                Field { name, .. },
                PlanRef::Id(id),
            ))) => FieldID::new(format!("outer.{id}.{name}")),
            Self::Column(Column::Resolved(ResolvedColumn::OuterRef(
                Field { name, .. },
                PlanRef::Unqualified,
            ))) => FieldID::new(format!("outer.{name}")),

            // Base case - literal.
            Self::Literal(value) => FieldID::new(format!("Literal({value:?})")),

            // Recursive cases.
            Self::Cast(expr, dtype) => {
                let child_id = expr.semantic_id(schema);
                FieldID::new(format!("{child_id}.cast({dtype})"))
            }
            Self::Not(expr) => {
                let child_id = expr.semantic_id(schema);
                FieldID::new(format!("{child_id}.not()"))
            }
            Self::IsNull(expr) => {
                let child_id = expr.semantic_id(schema);
                FieldID::new(format!("{child_id}.is_null()"))
            }
            Self::NotNull(expr) => {
                let child_id = expr.semantic_id(schema);
                FieldID::new(format!("{child_id}.not_null()"))
            }
            Self::FillNull(expr, fill_value) => {
                let child_id = expr.semantic_id(schema);
                let fill_value_id = fill_value.semantic_id(schema);
                FieldID::new(format!("{child_id}.fill_null({fill_value_id})"))
            }
            Self::IsIn(expr, items) => {
                let child_id = expr.semantic_id(schema);
                let items_id = items.iter().fold(String::new(), |acc, item| {
                    format!("{},{}", acc, item.semantic_id(schema))
                });

                FieldID::new(format!("{child_id}.is_in({items_id})"))
            }
            Self::List(items) => {
                let items_id = items.iter().fold(String::new(), |acc, item| {
                    format!("{},{}", acc, item.semantic_id(schema))
                });
                FieldID::new(format!("List({items_id})"))
            }
            Self::Between(expr, lower, upper) => {
                let child_id = expr.semantic_id(schema);
                let lower_id = lower.semantic_id(schema);
                let upper_id = upper.semantic_id(schema);
                FieldID::new(format!("{child_id}.between({lower_id},{upper_id})"))
            }
            Self::Function { func, inputs } => function_semantic_id(func, inputs, schema),
            Self::BinaryOp { op, left, right } => {
                let left_id = left.semantic_id(schema);
                let right_id = right.semantic_id(schema);
                // TODO: check for symmetry here.
                FieldID::new(format!("({left_id} {op} {right_id})"))
            }
            Self::IfElse {
                if_true,
                if_false,
                predicate,
            } => {
                let if_true = if_true.semantic_id(schema);
                let if_false = if_false.semantic_id(schema);
                let predicate = predicate.semantic_id(schema);
                FieldID::new(format!("({if_true} if {predicate} else {if_false})"))
            }
            // Alias: ID does not change.
            Self::Alias(expr, ..) => expr.semantic_id(schema),
            // Agg: Separate path.
            Self::Agg(agg_expr) => agg_expr.semantic_id(schema),
            Self::ScalarFunction(sf) => scalar_function_semantic_id(sf, schema),
            Self::Subquery(subquery) => subquery.semantic_id(),
            Self::InSubquery(expr, subquery) => {
                let child_id = expr.semantic_id(schema);
                let subquery_id = subquery.semantic_id();

                FieldID::new(format!("({child_id} IN {subquery_id})"))
            }
            Self::Exists(subquery) => {
                let subquery_id = subquery.semantic_id();

                FieldID::new(format!("(EXISTS {subquery_id})"))
            }
            Self::Over(expr, window_spec) => {
                let child_id = expr.semantic_id(schema);

                let partition_by_ids = window_spec
                    .partition_by
                    .iter()
                    .map(|e| e.semantic_id(schema).id.to_string())
                    .collect::<Vec<_>>()
                    .join(",");
                let order_by_ids = window_spec
                    .order_by
                    .iter()
                    .zip(window_spec.descending.iter())
                    .map(|(e, desc)| {
                        format!(
                            "{}:{}",
                            e.semantic_id(schema),
                            if *desc { "desc" } else { "asc" }
                        )
                    })
                    .collect::<Vec<_>>()
                    .join(",");

                FieldID::new(format!("{child_id}.window(partition_by=[{partition_by_ids}],order_by=[{order_by_ids}])"))
            }
            Self::WindowFunction(window_expr) => {
                let child_id = window_expr.semantic_id(schema);
<<<<<<< HEAD
                FieldID::new(format!("{child_id}.window()"))
=======
                FieldID::new(format!("{child_id}.window_fn()"))
>>>>>>> e992e590
            }
        }
    }

    pub fn children(&self) -> Vec<ExprRef> {
        match self {
            // No children.
            Self::Column(..) | Self::Literal(..) | Self::Subquery(..) | Self::Exists(..) => vec![],

            // One child.
            Self::Not(expr)
            | Self::IsNull(expr)
            | Self::NotNull(expr)
            | Self::Cast(expr, ..)
            | Self::Alias(expr, ..)
            | Self::InSubquery(expr, _) => {
                vec![expr.clone()]
            }
            Self::Agg(agg_expr) => agg_expr.children(),
            Self::Over(window_expr, _) => window_expr.children(),
            Self::WindowFunction(window_expr) => window_expr.children(),

            // Multiple children.
            Self::Function { inputs, .. } => inputs.clone(),
            Self::BinaryOp { left, right, .. } => {
                vec![left.clone(), right.clone()]
            }
            Self::IsIn(expr, items) => std::iter::once(expr.clone())
                .chain(items.iter().cloned())
                .collect::<Vec<_>>(),
            Self::List(items) => items.clone(),
            Self::Between(expr, lower, upper) => vec![expr.clone(), lower.clone(), upper.clone()],
            Self::IfElse {
                if_true,
                if_false,
                predicate,
            } => {
                vec![if_true.clone(), if_false.clone(), predicate.clone()]
            }
            Self::FillNull(expr, fill_value) => vec![expr.clone(), fill_value.clone()],
            Self::ScalarFunction(sf) => sf.inputs.clone(),
        }
    }

    pub fn with_new_children(&self, children: Vec<ExprRef>) -> Self {
        match self {
            // no children
            Self::Column(..) | Self::Literal(..) | Self::Subquery(..) | Self::Exists(..) => {
                assert!(children.is_empty(), "Should have no children");
                self.clone()
            }
            // 1 child
            Self::Not(..) => Self::Not(children.first().expect("Should have 1 child").clone()),
            Self::Alias(.., name) => Self::Alias(
                children.first().expect("Should have 1 child").clone(),
                name.clone(),
            ),
            Self::IsNull(..) => {
                Self::IsNull(children.first().expect("Should have 1 child").clone())
            }
            Self::NotNull(..) => {
                Self::NotNull(children.first().expect("Should have 1 child").clone())
            }
            Self::Cast(.., dtype) => Self::Cast(
                children.first().expect("Should have 1 child").clone(),
                dtype.clone(),
            ),
            Self::InSubquery(_, subquery) => Self::InSubquery(
                children.first().expect("Should have 1 child").clone(),
                subquery.clone(),
            ),
            // 2 children
            Self::BinaryOp { op, .. } => Self::BinaryOp {
                op: *op,
                left: children.first().expect("Should have 1 child").clone(),
                right: children.get(1).expect("Should have 2 child").clone(),
            },
            Self::IsIn(_, old_children) => {
                assert_eq!(
                    children.len(),
                    old_children.len() + 1,
                    "Should have same number of children"
                );
                let mut children_iter = children.into_iter();
                let expr = children_iter.next().expect("Should have 1 child");
                let items = children_iter.collect();

                Self::IsIn(expr, items)
            }
            Self::List(children_old) => {
                let c_len = children.len();
                let c_len_old = children_old.len();
                assert_eq!(
                    c_len, c_len_old,
                    "Should have same number of children ({c_len_old}), found ({c_len})"
                );
                Self::List(children)
            }
            Self::Between(..) => Self::Between(
                children.first().expect("Should have 1 child").clone(),
                children.get(1).expect("Should have 2 child").clone(),
                children.get(2).expect("Should have 3 child").clone(),
            ),
            Self::FillNull(..) => Self::FillNull(
                children.first().expect("Should have 1 child").clone(),
                children.get(1).expect("Should have 2 child").clone(),
            ),
            // ternary
            Self::IfElse { .. } => Self::IfElse {
                if_true: children.first().expect("Should have 1 child").clone(),
                if_false: children.get(1).expect("Should have 2 child").clone(),
                predicate: children.get(2).expect("Should have 3 child").clone(),
            },
            // N-ary
            Self::Agg(agg_expr) => Self::Agg(agg_expr.with_new_children(children)),
            Self::Over(window_expr, window_spec) => {
                Self::Over(window_expr.with_new_children(children), window_spec.clone())
            }
            Self::WindowFunction(window_expr) => {
                Self::WindowFunction(window_expr.with_new_children(children))
            }
            Self::Function {
                func,
                inputs: old_children,
            } => {
                assert!(
                    children.len() == old_children.len(),
                    "Should have same number of children"
                );
                Self::Function {
                    func: func.clone(),
                    inputs: children,
                }
            }
            Self::ScalarFunction(sf) => {
                assert!(
                    children.len() == sf.inputs.len(),
                    "Should have same number of children"
                );

                Self::ScalarFunction(crate::functions::ScalarFunction {
                    udf: sf.udf.clone(),
                    inputs: children,
                })
            }
        }
    }

    pub fn to_field(&self, schema: &Schema) -> DaftResult<Field> {
        match self {
            Self::Alias(expr, name) => Ok(Field::new(name.as_ref(), expr.get_type(schema)?)),
            Self::Agg(agg_expr) => agg_expr.to_field(schema),
            Self::Cast(expr, dtype) => Ok(Field::new(expr.name(), dtype.clone())),
            Self::Column(Column::Unresolved(UnresolvedColumn {
                name,
                plan_schema: Some(plan_schema),
                ..
            })) => plan_schema.get_field(name).cloned(),
            Self::Column(Column::Unresolved(UnresolvedColumn {
                name,
                plan_schema: None,
                ..
            })) => schema.get_field(name).cloned(),

            Self::Column(Column::Resolved(ResolvedColumn::Basic(name))) => {
                schema.get_field(name).cloned()
            }
            Self::Column(Column::Resolved(ResolvedColumn::JoinSide(field, ..))) => {
                Ok(field.clone())
            }

            Self::Column(Column::Resolved(ResolvedColumn::OuterRef(field, _))) => Ok(field.clone()),
            Self::Not(expr) => {
                let child_field = expr.to_field(schema)?;
                match child_field.dtype {
                    DataType::Boolean => Ok(Field::new(expr.name(), DataType::Boolean)),
                    _ => Err(DaftError::TypeError(format!(
                        "Expected argument to be a Boolean expression, but received {child_field}",
                    ))),
                }
            }
            Self::IsNull(expr) => Ok(Field::new(expr.name(), DataType::Boolean)),
            Self::NotNull(expr) => Ok(Field::new(expr.name(), DataType::Boolean)),
            Self::FillNull(expr, fill_value) => {
                let expr_field = expr.to_field(schema)?;
                let fill_value_field = fill_value.to_field(schema)?;
                match try_get_supertype(&expr_field.dtype, &fill_value_field.dtype) {
                    Ok(supertype) => Ok(Field::new(expr_field.name.as_str(), supertype)),
                    Err(_) => Err(DaftError::TypeError(format!(
                        "Expected expr and fill_value arguments for fill_null to be castable to the same supertype, but received {expr_field} and {fill_value_field}",
                    )))
                }
            }
            Self::IsIn(expr, items) => {
                // Use the expr's field name, and infer membership op type.
                let list_dtype = try_compute_is_in_type(items, schema)?.unwrap_or(DataType::Null);
                let expr_field = expr.to_field(schema)?;
                let expr_type = &expr_field.dtype;
                let field_name = &expr_field.name;
                let field_type = InferDataType::from(expr_type)
                    .membership_op(&(&list_dtype).into())?
                    .0;
                Ok(Field::new(field_name, field_type))
            }
            Self::List(items) => {
                // Use "list" as the field name, and infer list type from items.
                let field_name = "list";
                let field_types = items
                    .iter()
                    .map(|e| e.get_type(schema))
                    .collect::<DaftResult<Vec<_>>>()?;
                let field_type = try_get_collection_supertype(&field_types)?;
                Ok(Field::new(field_name, DataType::new_list(field_type)))
            }
            Self::Between(value, lower, upper) => {
                let value_field = value.to_field(schema)?;
                let lower_field = lower.to_field(schema)?;
                let upper_field = upper.to_field(schema)?;
                let (lower_result_type, _intermediate, _comp_type) =
                    InferDataType::from(&value_field.dtype)
                        .membership_op(&InferDataType::from(&lower_field.dtype))?;
                let (upper_result_type, _intermediate, _comp_type) =
                    InferDataType::from(&value_field.dtype)
                        .membership_op(&InferDataType::from(&upper_field.dtype))?;
                let (result_type, _intermediate, _comp_type) =
                    InferDataType::from(&lower_result_type)
                        .membership_op(&InferDataType::from(&upper_result_type))?;
                Ok(Field::new(value_field.name.as_str(), result_type))
            }
            Self::Literal(value) => Ok(Field::new("literal", value.get_type())),
            Self::Function { func, inputs } => func.to_field(inputs.as_slice(), schema, func),
            Self::ScalarFunction(sf) => sf.to_field(schema),
            Self::BinaryOp { op, left, right } => {
                let left_field = left.to_field(schema)?;
                let right_field = right.to_field(schema)?;

                match op {
                    // Logical operations
                    Operator::And | Operator::Or | Operator::Xor => {
                        let result_type = InferDataType::from(&left_field.dtype)
                            .logical_op(&InferDataType::from(&right_field.dtype))?;
                        Ok(Field::new(left_field.name.as_str(), result_type))
                    }

                    // Comparison operations
                    Operator::Lt
                    | Operator::Gt
                    | Operator::Eq
                    | Operator::NotEq
                    | Operator::LtEq
                    | Operator::GtEq
                    | Operator::EqNullSafe => {
                        let (result_type, _intermediate, _comp_type) =
                            InferDataType::from(&left_field.dtype)
                                .comparison_op(&InferDataType::from(&right_field.dtype))?;
                        Ok(Field::new(left_field.name.as_str(), result_type))
                    }

                    // Arithmetic operations
                    Operator::Plus => {
                        let result_type = (InferDataType::from(&left_field.dtype)
                            + InferDataType::from(&right_field.dtype))?;
                        Ok(Field::new(left_field.name.as_str(), result_type))
                    }
                    Operator::Minus => {
                        let result_type = (InferDataType::from(&left_field.dtype)
                            - InferDataType::from(&right_field.dtype))?;
                        Ok(Field::new(left_field.name.as_str(), result_type))
                    }
                    Operator::Multiply => {
                        let result_type = (InferDataType::from(&left_field.dtype)
                            * InferDataType::from(&right_field.dtype))?;
                        Ok(Field::new(left_field.name.as_str(), result_type))
                    }
                    Operator::TrueDivide => {
                        let result_type = (InferDataType::from(&left_field.dtype)
                            / InferDataType::from(&right_field.dtype))?;
                        Ok(Field::new(left_field.name.as_str(), result_type))
                    }
                    Operator::Modulus => {
                        let result_type = (InferDataType::from(&left_field.dtype)
                            % InferDataType::from(&right_field.dtype))?;
                        Ok(Field::new(left_field.name.as_str(), result_type))
                    }
                    Operator::ShiftLeft => {
                        let result_type = (InferDataType::from(&left_field.dtype)
                            << InferDataType::from(&right_field.dtype))?;
                        Ok(Field::new(left_field.name.as_str(), result_type))
                    }
                    Operator::ShiftRight => {
                        let result_type = (InferDataType::from(&left_field.dtype)
                            >> InferDataType::from(&right_field.dtype))?;
                        Ok(Field::new(left_field.name.as_str(), result_type))
                    }
                    Operator::FloorDivide => {
                        let result_type = (InferDataType::from(&left_field.dtype)
                            .floor_div(&InferDataType::from(&right_field.dtype)))?;
                        Ok(Field::new(left_field.name.as_str(), result_type))
                    }
                }
            }
            Self::IfElse {
                if_true,
                if_false,
                predicate,
            } => {
                let predicate_field = predicate.to_field(schema)?;
                if predicate_field.dtype != DataType::Boolean {
                    return Err(DaftError::TypeError(format!(
                        "Expected predicate for if_else to be boolean but received {predicate_field}",
                    )));
                }
                match predicate.as_ref() {
                    Self::Literal(lit::LiteralValue::Boolean(true)) => if_true.to_field(schema),
                    Self::Literal(lit::LiteralValue::Boolean(false)) => {
                        Ok(if_false.to_field(schema)?.rename(if_true.name()))
                    }
                    _ => {
                        let if_true_field = if_true.to_field(schema)?;
                        let if_false_field = if_false.to_field(schema)?;
                        match try_get_supertype(&if_true_field.dtype, &if_false_field.dtype) {
                            Ok(supertype) => Ok(Field::new(if_true_field.name, supertype)),
                            Err(_) => Err(DaftError::TypeError(format!("Expected if_true and if_false arguments for if_else to be castable to the same supertype, but received {if_true_field} and {if_false_field}")))
                        }
                    }
                }
            }
            Self::Subquery(subquery) => {
                let subquery_schema = subquery.schema();
                if subquery_schema.len() != 1 {
                    return Err(DaftError::TypeError(format!(
                        "Expected subquery to return a single column but received {subquery_schema}",
                    )));
                }
                let (_, first_field) = subquery_schema.fields.first().unwrap();

                Ok(first_field.clone())
            }
            Self::InSubquery(expr, _) => Ok(Field::new(expr.name(), DataType::Boolean)),
            Self::Exists(_) => Ok(Field::new("exists", DataType::Boolean)),
            Self::Over(expr, _) => expr.to_field(schema),
            Self::WindowFunction(expr) => expr.to_field(schema),
        }
    }

    pub fn name(&self) -> &str {
        match self {
            Self::Alias(.., name) => name.as_ref(),
            Self::Agg(agg_expr) => agg_expr.name(),
            Self::Cast(expr, ..) => expr.name(),
            Self::Column(Column::Unresolved(UnresolvedColumn { name, .. })) => name.as_ref(),
            Self::Column(Column::Resolved(ResolvedColumn::Basic(name))) => name.as_ref(),
            Self::Column(Column::Resolved(ResolvedColumn::JoinSide(Field { name, .. }, ..))) => {
                name.as_ref()
            }
            Self::Column(Column::Resolved(ResolvedColumn::OuterRef(Field { name, .. }, _))) => {
                name.as_ref()
            }
            Self::Not(expr) => expr.name(),
            Self::IsNull(expr) => expr.name(),
            Self::NotNull(expr) => expr.name(),
            Self::FillNull(expr, ..) => expr.name(),
            Self::IsIn(expr, ..) => expr.name(),
            Self::Between(expr, ..) => expr.name(),
            Self::Literal(..) => "literal",
            Self::List(..) => "list",
            Self::Function { func, inputs } => match func {
                FunctionExpr::Struct(StructExpr::Get(name)) => name,
                _ => inputs.first().unwrap().name(),
            },
            Self::ScalarFunction(func) => match func.name() {
                "struct" => "struct", // FIXME: make struct its own expr variant
                "monotonically_increasing_id" => "monotonically_increasing_id", // Special case for functions with no inputs
                _ => func.inputs.first().unwrap().name(),
            },
            Self::BinaryOp {
                op: _,
                left,
                right: _,
            } => left.name(),
            Self::IfElse { if_true, .. } => if_true.name(),
            Self::Subquery(subquery) => subquery.name(),
            Self::InSubquery(expr, _) => expr.name(),
            Self::Exists(subquery) => subquery.name(),
            Self::Over(expr, ..) => expr.name(),
            Self::WindowFunction(expr) => expr.name(),
        }
    }

    pub fn get_type(&self, schema: &Schema) -> DaftResult<DataType> {
        Ok(self.to_field(schema)?.dtype)
    }

    pub fn input_mapping(self: &Arc<Self>) -> Option<String> {
        let required_columns = get_required_columns(self);
        let requires_computation = requires_computation(self);

        // Return the required column only if:
        //   1. There is only one required column
        //   2. No computation is run on this required column
        match (&required_columns[..], requires_computation) {
            ([required_col], false) => Some(required_col.to_string()),
            _ => None,
        }
    }

    pub fn to_sql(&self) -> Option<String> {
        fn to_sql_inner<W: Write>(expr: &Expr, buffer: &mut W) -> io::Result<()> {
            match expr {
                Expr::Column(Column::Resolved(ResolvedColumn::Basic(name))) => {
                    write!(buffer, "{}", name)
                }
                Expr::Literal(lit) => lit.display_sql(buffer),
                Expr::Alias(inner, ..) => to_sql_inner(inner, buffer),
                Expr::BinaryOp { op, left, right } => {
                    to_sql_inner(left, buffer)?;
                    let op = match op {
                        Operator::Eq => "=",
                        Operator::EqNullSafe => "<=>",
                        Operator::NotEq => "!=",
                        Operator::Lt => "<",
                        Operator::LtEq => "<=",
                        Operator::Gt => ">",
                        Operator::GtEq => ">=",
                        Operator::And => "AND",
                        Operator::Or => "OR",
                        Operator::ShiftLeft => "<<",
                        Operator::ShiftRight => ">>",
                        _ => {
                            return Err(io::Error::other(
                                "Unsupported operator for SQL translation",
                            ))
                        }
                    };
                    write!(buffer, " {} ", op)?;
                    to_sql_inner(right, buffer)
                }
                Expr::Not(inner) => {
                    write!(buffer, "NOT (")?;
                    to_sql_inner(inner, buffer)?;
                    write!(buffer, ")")
                }
                Expr::IsNull(inner) => {
                    write!(buffer, "(")?;
                    to_sql_inner(inner, buffer)?;
                    write!(buffer, ") IS NULL")
                }
                Expr::NotNull(inner) => {
                    write!(buffer, "(")?;
                    to_sql_inner(inner, buffer)?;
                    write!(buffer, ") IS NOT NULL")
                }
                // TODO: Implement SQL translations for these expressions if possible
                Expr::IfElse { .. }
                | Expr::Agg(..)
                | Expr::Cast(..)
                | Expr::IsIn(..)
                | Expr::List(..)
                | Expr::Between(..)
                | Expr::Function { .. }
                | Expr::FillNull(..)
                | Expr::ScalarFunction { .. }
                | Expr::Subquery(..)
                | Expr::InSubquery(..)
                | Expr::Exists(..)
                | Expr::Over(..)
                | Expr::WindowFunction(..)
                | Expr::Column(_) => Err(io::Error::other(
                    "Unsupported expression for SQL translation",
                )),
            }
        }

        let mut buffer = Vec::new();
        to_sql_inner(self, &mut buffer)
            .ok()
            .and_then(|()| String::from_utf8(buffer).ok())
    }

    /// Returns the literal value if this is a literal expression, otherwise none.
    pub fn as_literal(&self) -> Option<&lit::LiteralValue> {
        match self {
            Self::Literal(lit) => Some(lit),
            _ => None,
        }
    }

    /// Returns the list vector if this is a list expression, otherwise none.
    pub fn as_list(&self) -> Option<&Vec<ExprRef>> {
        match self {
            Self::List(items) => Some(items),
            _ => None,
        }
    }

    pub fn has_compute(&self) -> bool {
        match self {
            Self::Column(..) => false,
            Self::Literal(..) => false,
            Self::Subquery(..) => false,
            Self::Exists(..) => false,
            Self::Function { .. } => true,
            Self::ScalarFunction(..) => true,
            Self::Agg(_) => true,
            Self::Over(..) => true,
            Self::WindowFunction(..) => true,
            Self::IsIn(..) => true,
            Self::Between(..) => true,
            Self::BinaryOp { .. } => true,
            Self::Alias(expr, ..) => expr.has_compute(),
            Self::Cast(expr, ..) => expr.has_compute(),
            Self::Not(expr) => expr.has_compute(),
            Self::IsNull(expr) => expr.has_compute(),
            Self::NotNull(expr) => expr.has_compute(),
            Self::FillNull(expr, fill_value) => expr.has_compute() || fill_value.has_compute(),
            Self::IfElse {
                if_true,
                if_false,
                predicate,
            } => if_true.has_compute() || if_false.has_compute() || predicate.has_compute(),
            Self::InSubquery(expr, _) => expr.has_compute(),
            Self::List(..) => true,
        }
    }

    pub fn eq_null_safe(self: ExprRef, other: ExprRef) -> ExprRef {
        binary_op(Operator::EqNullSafe, self, other)
    }

    /// Convert all basic resolved columns to left join side columns
    pub fn to_left_cols(self: ExprRef, schema: SchemaRef) -> DaftResult<ExprRef> {
        Ok(self
            .transform(|e| match e.as_ref() {
                Self::Column(Column::Resolved(ResolvedColumn::Basic(name)))
                | Self::Column(Column::Unresolved(UnresolvedColumn { name, .. })) => {
                    Ok(Transformed::yes(left_col(schema.get_field(name)?.clone())))
                }
                _ => Ok(Transformed::no(e)),
            })?
            .data)
    }

    /// Convert all basic resolved columns to right join side columns
    pub fn to_right_cols(self: ExprRef, schema: SchemaRef) -> DaftResult<ExprRef> {
        Ok(self
            .transform(|e| match e.as_ref() {
                Self::Column(Column::Resolved(ResolvedColumn::Basic(name)))
                | Self::Column(Column::Unresolved(UnresolvedColumn { name, .. })) => {
                    Ok(Transformed::yes(right_col(schema.get_field(name)?.clone())))
                }
                _ => Ok(Transformed::no(e)),
            })?
            .data)
    }
}

#[derive(Display, Debug, Copy, Clone, PartialEq, Eq, Serialize, Deserialize, Hash)]
pub enum Operator {
    #[display("==")]
    Eq,
    #[display("<=>")]
    EqNullSafe,
    #[display("!=")]
    NotEq,
    #[display("<")]
    Lt,
    #[display("<=")]
    LtEq,
    #[display(">")]
    Gt,
    #[display(">=")]
    GtEq,
    #[display("+")]
    Plus,
    #[display("-")]
    Minus,
    #[display("*")]
    Multiply,
    #[display("/")]
    TrueDivide,
    #[display("//")]
    FloorDivide,
    #[display("%")]
    Modulus,
    #[display("&")]
    And,
    #[display("|")]
    Or,
    #[display("^")]
    Xor,
    #[display("<<")]
    ShiftLeft,
    #[display(">>")]
    ShiftRight,
}

impl Operator {
    #![allow(dead_code)]
    pub(crate) fn is_comparison(&self) -> bool {
        matches!(
            self,
            Self::Eq
                | Self::EqNullSafe
                | Self::NotEq
                | Self::Lt
                | Self::LtEq
                | Self::Gt
                | Self::GtEq
                | Self::And
                | Self::Or
                | Self::Xor
        )
    }

    pub(crate) fn is_arithmetic(&self) -> bool {
        !(self.is_comparison())
    }
}

impl FromStr for Operator {
    type Err = DaftError;
    fn from_str(s: &str) -> Result<Self, Self::Err> {
        match s {
            "==" => Ok(Self::Eq),
            "!=" => Ok(Self::NotEq),
            "<" => Ok(Self::Lt),
            "<=" => Ok(Self::LtEq),
            ">" => Ok(Self::Gt),
            ">=" => Ok(Self::GtEq),
            "+" => Ok(Self::Plus),
            "-" => Ok(Self::Minus),
            "*" => Ok(Self::Multiply),
            "/" => Ok(Self::TrueDivide),
            "//" => Ok(Self::FloorDivide),
            "%" => Ok(Self::Modulus),
            "&" => Ok(Self::And),
            "|" => Ok(Self::Or),
            "^" => Ok(Self::Xor),
            "<<" => Ok(Self::ShiftLeft),
            ">>" => Ok(Self::ShiftRight),
            _ => Err(DaftError::ComputeError(format!("Invalid operator: {}", s))),
        }
    }
}

// Check if one set of columns is a reordering of the other
pub fn is_partition_compatible(a: &[ExprRef], b: &[ExprRef]) -> bool {
    // sort a and b by name
    let a_set: HashSet<&ExprRef> = HashSet::from_iter(a);
    let b_set: HashSet<&ExprRef> = HashSet::from_iter(b);
    a_set == b_set
}

pub fn has_agg(expr: &ExprRef) -> bool {
    use common_treenode::{TreeNode, TreeNodeRecursion};

    let mut found_agg = false;

    let _ = expr.apply(|e| match e.as_ref() {
        Expr::Agg(_) => {
            found_agg = true;
            Ok(TreeNodeRecursion::Stop)
        }
        Expr::Over(_, _) => Ok(TreeNodeRecursion::Jump),
        _ => Ok(TreeNodeRecursion::Continue),
    });

    found_agg
}

#[inline]
pub fn is_actor_pool_udf(expr: &ExprRef) -> bool {
    matches!(
        expr.as_ref(),
        Expr::Function {
            func: FunctionExpr::Python(PythonUDF {
                concurrency: Some(_),
                ..
            }),
            ..
        }
    )
}

pub fn count_actor_pool_udfs(exprs: &[ExprRef]) -> usize {
    exprs
        .iter()
        .map(|expr| {
            let mut count = 0;
            expr.apply(|e| {
                if is_actor_pool_udf(e) {
                    count += 1;
                }

                Ok(common_treenode::TreeNodeRecursion::Continue)
            })
            .unwrap();

            count
        })
        .sum()
}

pub fn estimated_selectivity(expr: &Expr, schema: &Schema) -> f64 {
    let estimate = match expr {
        // Boolean operations that filter rows
        Expr::BinaryOp { op, left, right } => {
            let left_selectivity = estimated_selectivity(left, schema);
            let right_selectivity = estimated_selectivity(right, schema);
            match op {
                // Fixed selectivity for all common comparisons
                Operator::Eq => 0.2,
                Operator::EqNullSafe => 0.2,
                Operator::NotEq => 0.8,
                Operator::Lt | Operator::LtEq | Operator::Gt | Operator::GtEq => 0.3,

                // Logical operators with fixed estimates
                // Use the minimum selectivity of the two operands for AND
                // This is a more conservative estimate than the product of the two selectivities,
                // because we cannot assume independence between the two operands.
                Operator::And => left_selectivity.min(right_selectivity),
                // P(A or B) = P(A) + P(B) - P(A and B)
                Operator::Or => left_selectivity
                    .mul_add(-right_selectivity, left_selectivity + right_selectivity),
                // P(A xor B) = P(A) + P(B) - 2 * P(A and B)
                Operator::Xor => 2.0f64.mul_add(
                    -(left_selectivity * right_selectivity),
                    left_selectivity + right_selectivity,
                ),

                // Non-boolean operators don't filter
                Operator::Plus
                | Operator::Minus
                | Operator::Multiply
                | Operator::TrueDivide
                | Operator::FloorDivide
                | Operator::Modulus
                | Operator::ShiftLeft
                | Operator::ShiftRight => 1.0,
            }
        }

        // Revert selectivity for NOT
        Expr::Not(expr) => 1.0 - estimated_selectivity(expr, schema),

        // Fixed selectivity for IS NULL and IS NOT NULL, assume not many nulls
        Expr::IsNull(_) => 0.05,
        Expr::NotNull(_) => 0.95,

        // All membership operations use same selectivity
        Expr::IsIn(_, _) | Expr::Between(_, _, _) | Expr::InSubquery(_, _) | Expr::Exists(_) => 0.2,

        // Pass through for expressions that wrap other expressions
        Expr::Cast(expr, _) | Expr::Alias(expr, _) => estimated_selectivity(expr, schema),

        // Boolean literals
        Expr::Literal(lit) => match lit {
            lit::LiteralValue::Boolean(true) => 1.0,
            lit::LiteralValue::Boolean(false) => 0.0,
            _ => 1.0,
        },

        // String contains
        Expr::ScalarFunction(ScalarFunction { udf, .. }) if udf.name() == "contains" => 0.1,

        // Everything else that could be boolean gets 0.2, non-boolean gets 1.0
        Expr::ScalarFunction(_)
        | Expr::Function { .. }
        | Expr::Column(_)
        | Expr::IfElse { .. }
        | Expr::FillNull(_, _) => match expr.to_field(schema) {
            Ok(field) if field.dtype == DataType::Boolean => 0.2,
            _ => 1.0,
        },

        // Everything else doesn't filter
        Expr::Over(..) | Expr::WindowFunction(_) | Expr::Subquery(_) | Expr::List(_) => 1.0,
        Expr::Agg(_) => panic!("Aggregates are not allowed in WHERE clauses"),
    };

    // Lower bound to 1% to prevent overly selective estimate
    estimate.max(0.01)
}

pub fn exprs_to_schema(exprs: &[ExprRef], input_schema: SchemaRef) -> DaftResult<SchemaRef> {
    let fields = exprs
        .iter()
        .map(|e| e.to_field(&input_schema))
        .collect::<DaftResult<_>>()?;
    Ok(Arc::new(Schema::new(fields)?))
}

/// Adds aliases as appropriate to ensure that all expressions have unique names.
pub fn deduplicate_expr_names(exprs: &[ExprRef]) -> Vec<ExprRef> {
    let mut names_so_far = HashSet::new();

    exprs
        .iter()
        .map(|e| {
            let curr_name = e.name();

            let mut i = 0;
            let mut new_name = curr_name.to_string();

            while names_so_far.contains(&new_name) {
                i += 1;
                new_name = format!("{}_{}", curr_name, i);
            }

            names_so_far.insert(new_name.clone());

            if i == 0 {
                e.clone()
            } else {
                e.alias(new_name)
            }
        })
        .collect()
}

/// Asserts an expr slice is homogeneous and returns the type, or None if empty or all nulls.
/// None allows for context-dependent handling such as erroring or defaulting to Null.
fn try_compute_is_in_type(exprs: &[ExprRef], schema: &Schema) -> DaftResult<Option<DataType>> {
    let mut dtype: Option<DataType> = None;
    for expr in exprs {
        let other_dtype = expr.get_type(schema)?;
        // other is null, continue
        if other_dtype == DataType::Null {
            continue;
        }
        // other != null and dtype is unset -> set dtype
        if dtype.is_none() {
            dtype = Some(other_dtype);
            continue;
        }
        // other != null and dtype is set -> compare or err!
        if dtype.as_ref() != Some(&other_dtype) {
            return Err(DaftError::TypeError(format!("Expected all arguments to be of the same type {}, but found element with type {other_dtype}", dtype.unwrap())));
        }
    }
    Ok(dtype)
}<|MERGE_RESOLUTION|>--- conflicted
+++ resolved
@@ -1085,11 +1085,7 @@
             }
             Self::WindowFunction(window_expr) => {
                 let child_id = window_expr.semantic_id(schema);
-<<<<<<< HEAD
-                FieldID::new(format!("{child_id}.window()"))
-=======
-                FieldID::new(format!("{child_id}.window_fn()"))
->>>>>>> e992e590
+                FieldID::new(format!("{child_id}.window_function()"))
             }
         }
     }
