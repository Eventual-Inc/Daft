--- conflicted
+++ resolved
@@ -343,19 +343,14 @@
     #[display("agg({_0})")]
     Agg(AggExpr),
 
-<<<<<<< HEAD
-    #[display("row_number()")]
-    RowNumber(),
-
-    #[display("rank()")]
-    Rank(),
-
-    #[display("dense_rank()")]
-    DenseRank(),
-=======
     #[display("row_number")]
     RowNumber,
->>>>>>> af5cf928
+
+    #[display("rank")]
+    Rank,
+
+    #[display("dense_rank")]
+    DenseRank,
 }
 
 #[derive(Debug, Clone, Copy, Serialize, Deserialize, PartialEq, Eq, Hash)]
@@ -696,65 +691,45 @@
     pub fn name(&self) -> &str {
         match self {
             Self::Agg(agg_expr) => agg_expr.name(),
-<<<<<<< HEAD
-            Self::RowNumber() => "row_number()",
-            Self::Rank() => "rank()",
-            Self::DenseRank() => "dense_rank()",
-=======
             Self::RowNumber => "row_number",
->>>>>>> af5cf928
+            Self::Rank => "rank",
+            Self::DenseRank => "dense_rank",
         }
     }
 
     pub fn semantic_id(&self, schema: &Schema) -> FieldID {
         match self {
             Self::Agg(agg_expr) => agg_expr.semantic_id(schema),
-<<<<<<< HEAD
-            Self::RowNumber() => FieldID::new("row_number()"),
-            Self::Rank() => FieldID::new("rank()"),
-            Self::DenseRank() => FieldID::new("dense_rank()"),
-=======
             Self::RowNumber => FieldID::new("row_number"),
->>>>>>> af5cf928
+            Self::Rank => FieldID::new("rank"),
+            Self::DenseRank => FieldID::new("dense_rank"),
         }
     }
 
     pub fn children(&self) -> Vec<ExprRef> {
         match self {
             Self::Agg(agg_expr) => agg_expr.children(),
-<<<<<<< HEAD
-            Self::RowNumber() => vec![],
-            Self::Rank() => vec![],
-            Self::DenseRank() => vec![],
-=======
             Self::RowNumber => vec![],
->>>>>>> af5cf928
+            Self::Rank => vec![],
+            Self::DenseRank => vec![],
         }
     }
 
     pub fn with_new_children(&self, children: Vec<ExprRef>) -> Self {
         match self {
             Self::Agg(agg_expr) => Self::Agg(agg_expr.with_new_children(children)),
-<<<<<<< HEAD
-            Self::RowNumber() => Self::RowNumber(),
-            Self::Rank() => Self::Rank(),
-            Self::DenseRank() => Self::DenseRank(),
-=======
             Self::RowNumber => Self::RowNumber,
->>>>>>> af5cf928
+            Self::Rank => Self::Rank,
+            Self::DenseRank => Self::DenseRank,
         }
     }
 
     pub fn to_field(&self, schema: &Schema) -> DaftResult<Field> {
         match self {
             Self::Agg(agg_expr) => agg_expr.to_field(schema),
-<<<<<<< HEAD
-            Self::RowNumber() => Ok(Field::new("row_number()", DataType::UInt64)),
-            Self::Rank() => Ok(Field::new("rank()", DataType::UInt64)),
-            Self::DenseRank() => Ok(Field::new("dense_rank()", DataType::UInt64)),
-=======
             Self::RowNumber => Ok(Field::new("row_number", DataType::UInt64)),
->>>>>>> af5cf928
+            Self::Rank => Ok(Field::new("rank", DataType::UInt64)),
+            Self::DenseRank => Ok(Field::new("dense_rank", DataType::UInt64)),
         }
     }
 }
@@ -920,11 +895,11 @@
     }
 
     pub fn rank() -> ExprRef {
-        Self::WindowFunction(WindowExpr::Rank()).into()
+        Self::WindowFunction(WindowExpr::Rank).into()
     }
 
     pub fn dense_rank() -> ExprRef {
-        Self::WindowFunction(WindowExpr::DenseRank()).into()
+        Self::WindowFunction(WindowExpr::DenseRank).into()
     }
 
     #[allow(clippy::should_implement_trait)]
