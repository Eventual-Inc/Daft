--- conflicted
+++ resolved
@@ -1,76 +1,35 @@
-use std::io::{Read, Seek, SeekFrom};
+use std::{
+    io::{Read, Seek, SeekFrom},
+    sync::Arc,
+};
 
 use common_error::DaftError;
-<<<<<<< HEAD
+use common_file::FileReference;
 use daft_io::python::IOConfig as PyIOConfig;
-=======
-use common_file::DaftFile;
-use daft_io::{GetRange, IOStatsRef, ObjectSource, python::IOConfig};
->>>>>>> 515b3c0f
 use pyo3::{
     exceptions::{PyIOError, PyTypeError, PyValueError},
     prelude::*,
     types::{PyBytes, PyString, PyTuple},
 };
 
-<<<<<<< HEAD
 use crate::file::{DaftFile, FileCursor};
 
 #[cfg_attr(feature = "python", pymethods)]
 impl DaftFile {
-    #[staticmethod]
-    #[pyo3(signature = (path, io_config = None))]
-    fn _from_path(path: String, io_config: Option<PyIOConfig>) -> PyResult<Self> {
-        Ok(Self::from_path(path, io_config.map(|conf| conf.config))?)
-=======
-#[pyclass]
-pub struct PyDaftFile {
-    cursor: Option<FileCursor>,
-    position: usize,
-}
+    pub fn _get_file(&self) -> PyResult<FileReference> {
+        match &self.cursor {
+            Some(FileCursor::ObjectReader(reader)) => {
+                let reader = reader.get_ref();
 
-enum FileCursor {
-    ObjectReader(
-        BufReader<ObjectSourceReader>,
-        String,
-        Option<Arc<daft_io::IOConfig>>,
-    ),
-    Memory(std::io::Cursor<Vec<u8>>),
-}
-
-impl Read for FileCursor {
-    fn read(&mut self, buf: &mut [u8]) -> io::Result<usize> {
-        match self {
-            Self::ObjectReader(cursor, ..) => cursor.read(buf),
-            Self::Memory(cursor) => cursor.read(buf),
-        }
-    }
-    fn read_to_end(&mut self, buf: &mut Vec<u8>) -> io::Result<usize> {
-        match self {
-            Self::ObjectReader(cursor, ..) => cursor.read_to_end(buf),
-            Self::Memory(cursor) => cursor.read_to_end(buf),
-        }
-    }
-}
-
-impl Seek for FileCursor {
-    fn seek(&mut self, pos: SeekFrom) -> io::Result<u64> {
-        match self {
-            Self::ObjectReader(cursor, ..) => cursor.seek(pos),
-            Self::Memory(cursor) => cursor.seek(pos),
-        }
-    }
-}
-
-#[pymethods]
-impl PyDaftFile {
-    pub fn _get_file(&self) -> DaftFile {
-        match &self.cursor {
-            Some(FileCursor::ObjectReader(_, path, io_conf)) => {
-                DaftFile::Reference(path.clone(), io_conf.clone())
+                Ok(FileReference::Reference(
+                    reader.uri.clone(),
+                    reader.io_config.clone(),
+                ))
             }
-            Some(FileCursor::Memory(cursor)) => DaftFile::Data(Arc::new(cursor.get_ref().clone())),
-            None => panic!("Cursor is None"),
+            Some(FileCursor::Memory(cursor)) => {
+                Ok(FileReference::Data(Arc::new(cursor.get_ref().clone())))
+            }
+            None => Err(PyIOError::new_err("file is not open")),
         }
     }
 
@@ -80,7 +39,7 @@
         let first = tuple.get_item(0)?;
         if first.is_instance_of::<PyString>() {
             let url = first.extract::<String>()?;
-            let io_config = tuple.get_item(1)?.extract::<Option<IOConfig>>()?;
+            let io_config = tuple.get_item(1)?.extract::<Option<PyIOConfig>>()?;
             Self::_from_path(url, io_config)
         } else if first.is_instance_of::<PyBytes>() {
             let data = first.extract::<Vec<u8>>()?;
@@ -89,52 +48,16 @@
             Err(PyErr::new::<PyTypeError, _>("Expected a string or bytes"))
         }
     }
+
     #[staticmethod]
     #[pyo3(signature = (path, io_config = None))]
-    fn _from_path(path: String, io_config: Option<IOConfig>) -> PyResult<Self> {
-        let io_config_opt = io_config.map(|conf| Arc::new(conf.config));
-
-        let io_config = io_config_opt.clone().unwrap_or_default();
-
-        let io_client = daft_io::get_io_client(true, io_config)?;
-        let rt = common_runtime::get_io_runtime(true);
-
-        let (source, path) = rt.block_within_async_context(async move {
-            io_client
-                .get_source_and_path(&path)
-                .await
-                .map_err(DaftError::from)
-        })??;
-
-        // Default to 8MB buffer
-        const DEFAULT_BUFFER_SIZE: usize = 8 * 1024 * 1024;
-
-        let reader = ObjectSourceReader::new(source, path.clone(), None);
-
-        // we wrap it in a BufReader so we are not making so many network requests for each byte read
-        let buffered_reader = BufReader::with_capacity(DEFAULT_BUFFER_SIZE, reader);
-
-        Ok(Self {
-            cursor: Some(FileCursor::ObjectReader(
-                buffered_reader,
-                path,
-                io_config_opt,
-            )),
-            position: 0,
-        })
->>>>>>> 515b3c0f
+    fn _from_path(path: String, io_config: Option<PyIOConfig>) -> PyResult<Self> {
+        Ok(Self::from_path(path, io_config.map(|conf| conf.config))?)
     }
 
     #[staticmethod]
     fn _from_bytes(bytes: Vec<u8>) -> Self {
-<<<<<<< HEAD
         Self::from_bytes(bytes)
-=======
-        Self {
-            cursor: Some(FileCursor::Memory(Cursor::new(bytes))),
-            position: 0,
-        }
->>>>>>> 515b3c0f
     }
 
     #[pyo3(signature=(size=-1))]
@@ -245,7 +168,7 @@
 
         // Try to read a single byte from the beginning
         let supports_range = match cursor {
-            FileCursor::ObjectReader(reader, _, _) => {
+            FileCursor::ObjectReader(reader) => {
                 let rt = common_runtime::get_io_runtime(true);
                 let inner_reader = reader.get_ref();
                 let uri = inner_reader.uri.clone();
@@ -261,37 +184,9 @@
         Ok(supports_range)
     }
 
-<<<<<<< HEAD
     #[pyo3(name = "size")]
     fn py_size(&mut self) -> PyResult<usize> {
         Ok(self.size()?)
-=======
-    fn size(&mut self) -> PyResult<usize> {
-        let cursor = self
-            .cursor
-            .as_mut()
-            .ok_or_else(|| PyIOError::new_err("File not open"))?;
-
-        match cursor {
-            FileCursor::ObjectReader(reader, _, _) => {
-                let reader = reader.get_ref();
-                let source = reader.source.clone();
-                let uri = reader.uri.clone();
-                let io_stats = reader.io_stats.clone();
-
-                let rt = common_runtime::get_io_runtime(true);
-
-                let size = rt.block_within_async_context(async move {
-                    source
-                        .get_size(&uri, io_stats)
-                        .await
-                        .map_err(|e| PyIOError::new_err(e.to_string()))
-                })??;
-                Ok(size)
-            }
-            FileCursor::Memory(mem_cursor) => Ok(mem_cursor.get_ref().len()),
-        }
->>>>>>> 515b3c0f
     }
 }
 
