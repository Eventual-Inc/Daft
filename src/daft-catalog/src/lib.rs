--- conflicted
+++ resolved
@@ -103,22 +103,8 @@
         name: &str,
         view: impl Into<LogicalPlanBuilder>,
     ) -> Result<()> {
-<<<<<<< HEAD
-        let identifier = Identifier::parse(name)?;
-        if identifier.has_namespace() {
-            return Err(Error::Unsupported {
-                message: format!("Qualified identifiers are not yet supported. Instead use a single identifier, or wrap your table name in quotes such as `\"{}\"`", name),
-            });
-        }
-
-        let table_name: Arc<str> = identifier.name.into();
-
-        self.named_tables
-            .insert(table_name.clone(), view.into().alias(table_name));
-=======
         // TODO this API is being removed, for now preserve the exact name as if it were delimited.
         self.named_tables.insert(name.into(), view.into());
->>>>>>> f9a4b70d
         Ok(())
     }
 
