--- conflicted
+++ resolved
@@ -120,11 +120,8 @@
         daft_functions::register_modules(m)?;
         daft_functions_json::register_modules(m)?;
         daft_connect::register_modules(m)?;
-<<<<<<< HEAD
+        daft_context::register_modules(m)?;
         daft_dashboard_server::register_modules(m)?;
-=======
-        daft_context::register_modules(m)?;
->>>>>>> 8759b62d
 
         // Register catalog module
         let catalog_module = daft_catalog::python::register_modules(m)?;
