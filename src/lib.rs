--- conflicted
+++ resolved
@@ -163,7 +163,6 @@
         functions_registry.register::<daft_functions_serde::SerdeFunctions>();
         functions_registry.register::<daft_functions_temporal::TemporalFunctions>();
         functions_registry.register::<daft_functions::HashFunctions>();
-<<<<<<< HEAD
         functions_registry.register::<daft_functions::StructFunctions>();
         functions_registry.register::<daft_functions::distance::DistanceFunctions>();
         functions_registry.register::<daft_functions_tokenize::TokenizeFunctions>();
@@ -171,9 +170,7 @@
         functions_registry.add_fn(daft_functions::coalesce::Coalesce);
         functions_registry
             .add_fn(daft_functions::monotonically_increasing_id::MonotonicallyIncreasingId);
-=======
         functions_registry.register::<daft_functions::distance::DistanceFunctions>();
->>>>>>> aae8f643
 
         Ok(())
     }
