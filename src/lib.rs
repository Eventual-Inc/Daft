--- conflicted
+++ resolved
@@ -98,10 +98,10 @@
         refresh_logger(py)?;
         init_tracing(crate::should_enable_chrome_trace());
 
-<<<<<<< HEAD
         common_daft_config::register_modules(py, m)?;
         common_system_info::register_modules(py, m)?;
         common_resource_request::register_modules(py, m)?;
+        common_file_formats::python::register_modules(py, m)?;
         daft_core::register_modules(py, m)?;
         daft_core::python::register_modules(py, m)?;
         daft_local_execution::register_modules(py, m)?;
@@ -117,27 +117,6 @@
         daft_scheduler::register_modules(py, m)?;
         daft_sql::register_modules(py, m)?;
         daft_functions::register_modules(py, m)?;
-=======
-        common_daft_config::register_modules(_py, m)?;
-        common_system_info::register_modules(_py, m)?;
-        common_resource_request::register_modules(_py, m)?;
-        common_file_formats::python::register_modules(_py, m)?;
-        daft_core::register_modules(_py, m)?;
-        daft_core::python::register_modules(_py, m)?;
-        daft_local_execution::register_modules(_py, m)?;
-        daft_dsl::register_modules(_py, m)?;
-        daft_table::register_modules(_py, m)?;
-        daft_io::register_modules(_py, m)?;
-        daft_parquet::register_modules(_py, m)?;
-        daft_csv::register_modules(_py, m)?;
-        daft_json::register_modules(_py, m)?;
-        daft_plan::register_modules(_py, m)?;
-        daft_micropartition::register_modules(_py, m)?;
-        daft_scan::register_modules(_py, m)?;
-        daft_scheduler::register_modules(_py, m)?;
-        daft_sql::register_modules(_py, m)?;
-        daft_functions::register_modules(_py, m)?;
->>>>>>> e5185e1a
         m.add_wrapped(wrap_pyfunction!(version))?;
         m.add_wrapped(wrap_pyfunction!(build_type))?;
         m.add_wrapped(wrap_pyfunction!(refresh_logger))?;
