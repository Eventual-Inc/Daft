--- conflicted
+++ resolved
@@ -94,7 +94,6 @@
     }
 
     #[pymodule]
-<<<<<<< HEAD
     fn daft(py: Python, m: &Bound<PyModule>) -> PyResult<()> {
         refresh_logger(py)?;
         init_tracing(crate::should_enable_chrome_trace());
@@ -102,6 +101,7 @@
         common_daft_config::register_modules(m)?;
         common_system_info::register_modules(m)?;
         common_resource_request::register_modules(m)?;
+        common_file_formats::python::register_modules(m)?;
         daft_core::register_modules(m)?;
         daft_core::python::register_modules(m)?;
         daft_local_execution::register_modules(m)?;
@@ -117,40 +117,11 @@
         daft_scheduler::register_modules(m)?;
         daft_sql::register_modules(m)?;
         daft_functions::register_modules(m)?;
-        m.add_function(wrap_pyfunction_bound!(version, m)?)?;
-        m.add_function(wrap_pyfunction_bound!(build_type, m)?)?;
-        m.add_function(wrap_pyfunction_bound!(refresh_logger, m)?)?;
-        m.add_function(wrap_pyfunction_bound!(get_max_log_level, m)?)?;
-=======
-    fn daft(py: Python<'_>, m: &PyModule) -> PyResult<()> {
-        refresh_logger(py)?;
-        init_tracing(crate::should_enable_chrome_trace());
-
-        common_daft_config::register_modules(py, m)?;
-        common_system_info::register_modules(py, m)?;
-        common_resource_request::register_modules(py, m)?;
-        common_file_formats::python::register_modules(py, m)?;
-        daft_core::register_modules(py, m)?;
-        daft_core::python::register_modules(py, m)?;
-        daft_local_execution::register_modules(py, m)?;
-        daft_dsl::register_modules(py, m)?;
-        daft_table::register_modules(py, m)?;
-        daft_io::register_modules(py, m)?;
-        daft_parquet::register_modules(py, m)?;
-        daft_csv::register_modules(py, m)?;
-        daft_json::register_modules(py, m)?;
-        daft_plan::register_modules(py, m)?;
-        daft_micropartition::register_modules(py, m)?;
-        daft_scan::register_modules(py, m)?;
-        daft_scheduler::register_modules(py, m)?;
-        daft_sql::register_modules(py, m)?;
-        daft_functions::register_modules(py, m)?;
         m.add_wrapped(wrap_pyfunction!(version))?;
         m.add_wrapped(wrap_pyfunction!(build_type))?;
         m.add_wrapped(wrap_pyfunction!(refresh_logger))?;
         m.add_wrapped(wrap_pyfunction!(get_max_log_level))?;
-        daft_image::python::register_modules(py, m)?;
->>>>>>> 3e2d25b7
+        daft_image::python::register_modules(m)?;
         Ok(())
     }
 }