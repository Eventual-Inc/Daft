--- conflicted
+++ resolved
@@ -159,11 +159,8 @@
         functions_registry.register::<daft_functions_json::JsonFunctions>();
         functions_registry.register::<daft_functions_list::ListFunctions>();
         functions_registry.register::<daft_functions_utf8::Utf8Functions>();
-<<<<<<< HEAD
-=======
         functions_registry.register::<daft_functions_json::JsonFunctions>();
         functions_registry.register::<daft_functions_temporal::TemporalFunctions>();
->>>>>>> b606d6c8
 
         Ok(())
     }
