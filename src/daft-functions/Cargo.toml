[dependencies]
arrow2 = {workspace = true}
base64 = {workspace = true}
common-error = {path = "../common/error", default-features = false}
common-io-config = {path = "../common/io-config", default-features = false}
daft-core = {path = "../daft-core", default-features = false}
daft-dsl = {path = "../daft-dsl", default-features = false}
daft-io = {path = "../daft-io", default-features = false}
futures = {workspace = true}
pyo3 = {workspace = true, optional = true}
<<<<<<< HEAD
simsimd = "4.4.0"
=======
tiktoken-rs = {workspace = true}
>>>>>>> 4df33335
tokio = {workspace = true}
typetag = "0.2.16"
uuid = "1.10.0"
bytes.workspace = true
serde.workspace = true
snafu.workspace = true

[features]
python = [
  "dep:pyo3",
  "common-error/python",
  "daft-core/python",
  "common-io-config/python"
]

[package]
name = "daft-functions"
edition.workspace = true
version.workspace = true<|MERGE_RESOLUTION|>--- conflicted
+++ resolved
@@ -8,11 +8,8 @@
 daft-io = {path = "../daft-io", default-features = false}
 futures = {workspace = true}
 pyo3 = {workspace = true, optional = true}
-<<<<<<< HEAD
 simsimd = "4.4.0"
-=======
 tiktoken-rs = {workspace = true}
->>>>>>> 4df33335
 tokio = {workspace = true}
 typetag = "0.2.16"
 uuid = "1.10.0"
