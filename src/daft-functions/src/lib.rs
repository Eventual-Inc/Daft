#![feature(async_closure)]
pub mod count_matches;
pub mod distance;
pub mod hash;
<<<<<<< HEAD
pub mod list;
=======
pub mod image;
pub mod list_sort;
>>>>>>> 7bee2257
pub mod minhash;
pub mod numeric;
pub mod to_struct;
pub mod tokenize;
pub mod uri;

use common_error::DaftError;
#[cfg(feature = "python")]
use pyo3::prelude::*;
use snafu::Snafu;

#[cfg(feature = "python")]
pub fn register_modules(_py: Python, parent: &PyModule) -> PyResult<()> {
    // keep in sorted order
    parent.add_wrapped(wrap_pyfunction!(count_matches::python::utf8_count_matches))?;
    parent.add_wrapped(wrap_pyfunction!(distance::cosine::python::cosine_distance))?;
    parent.add_wrapped(wrap_pyfunction!(hash::python::hash))?;
    parent.add_wrapped(wrap_pyfunction!(list::sort::python::list_sort))?;
    parent.add_wrapped(wrap_pyfunction!(list::contains::list_contains))?;
    parent.add_wrapped(wrap_pyfunction!(minhash::python::minhash))?;
    parent.add_wrapped(wrap_pyfunction!(numeric::cbrt::python::cbrt))?;
    parent.add_wrapped(wrap_pyfunction!(to_struct::python::to_struct))?;
    parent.add_wrapped(wrap_pyfunction!(tokenize::python::tokenize_decode))?;
    parent.add_wrapped(wrap_pyfunction!(tokenize::python::tokenize_encode))?;
    parent.add_wrapped(wrap_pyfunction!(uri::python::url_download))?;
    parent.add_wrapped(wrap_pyfunction!(uri::python::url_upload))?;
    image::register_modules(_py, parent)?;
    Ok(())
}

#[derive(Debug, Snafu)]
pub enum Error {
    #[snafu(display("Invalid Argument: {:?}", msg))]
    InvalidArgument { msg: String },
}

impl From<Error> for std::io::Error {
    fn from(err: Error) -> std::io::Error {
        std::io::Error::new(std::io::ErrorKind::Other, err)
    }
}

impl From<Error> for DaftError {
    fn from(err: Error) -> DaftError {
        DaftError::External(err.into())
    }
}<|MERGE_RESOLUTION|>--- conflicted
+++ resolved
@@ -2,12 +2,8 @@
 pub mod count_matches;
 pub mod distance;
 pub mod hash;
-<<<<<<< HEAD
+pub mod image;
 pub mod list;
-=======
-pub mod image;
-pub mod list_sort;
->>>>>>> 7bee2257
 pub mod minhash;
 pub mod numeric;
 pub mod to_struct;
