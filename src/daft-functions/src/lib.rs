#![allow(
    deprecated,
    reason = "moving over all scalarUDFs to new pattern. Remove once completed!"
)]
pub mod coalesce;
pub mod distance;
pub mod float;
pub mod hash;
pub mod minhash;
pub mod monotonically_increasing_id;
pub mod numeric;
#[cfg(feature = "python")]
pub mod python;
pub mod to_struct;
<<<<<<< HEAD
pub mod tokenize;
=======
pub mod uri;
>>>>>>> c246d5a9

use common_error::DaftError;
use daft_dsl::functions::FunctionModule;
use hash::HashFunction;
use minhash::MinHashFunction;
#[cfg(feature = "python")]
pub use python::register as register_modules;
use snafu::Snafu;
use to_struct::ToStructFunction;

#[derive(Debug, Snafu)]
pub enum Error {
    #[snafu(display("Invalid Argument: {:?}", msg))]
    InvalidArgument { msg: String },
}

impl From<Error> for std::io::Error {
    fn from(err: Error) -> Self {
        Self::other(err)
    }
}

impl From<Error> for DaftError {
    fn from(err: Error) -> Self {
        Self::External(err.into())
    }
}

/// TODO chore: cleanup function implementations using error macros
#[macro_export]
macro_rules! invalid_argument_err {
    ($($arg:tt)*)  => {{
        let msg = format!($($arg)*);
        return Err(common_error::DaftError::TypeError(msg).into());
    }};
}

pub struct HashFunctions;

impl FunctionModule for HashFunctions {
    fn register(parent: &mut daft_dsl::functions::FunctionRegistry) {
        parent.add_fn(HashFunction);
        parent.add_fn(MinHashFunction);
    }
}

pub struct StructFunctions;

impl FunctionModule for StructFunctions {
    fn register(parent: &mut daft_dsl::functions::FunctionRegistry) {
        parent.add_fn(ToStructFunction);
    }
}<|MERGE_RESOLUTION|>--- conflicted
+++ resolved
@@ -12,11 +12,6 @@
 #[cfg(feature = "python")]
 pub mod python;
 pub mod to_struct;
-<<<<<<< HEAD
-pub mod tokenize;
-=======
-pub mod uri;
->>>>>>> c246d5a9
 
 use common_error::DaftError;
 use daft_dsl::functions::FunctionModule;
