--- conflicted
+++ resolved
@@ -19,25 +19,16 @@
     prelude::{Field, Schema},
     series::Series,
 };
-<<<<<<< HEAD
 use daft_dsl::{
     functions::{FunctionModule, FunctionRegistry, ScalarUDF},
     ExprRef,
 };
-=======
-use daft_dsl::{functions::ScalarUDF, ExprRef};
->>>>>>> 736767a7
 use exp::{Exp, Expm1};
 use floor::Floor;
 use log::{Ln, Log, Log10, Log1p, Log2};
 use round::Round;
 use sign::{Negative, Sign};
 use sqrt::Sqrt;
-<<<<<<< HEAD
-=======
-
-use crate::FunctionModule;
->>>>>>> 736767a7
 
 fn to_field_single_numeric(
     f: &dyn ScalarUDF,
@@ -94,14 +85,8 @@
 }
 
 pub struct NumericFunctions;
-<<<<<<< HEAD
-
 impl FunctionModule for NumericFunctions {
     fn register(parent: &mut FunctionRegistry) {
-=======
-impl FunctionModule for NumericFunctions {
-    fn register(parent: &mut crate::FunctionRegistry) {
->>>>>>> 736767a7
         parent.add_fn(Abs);
         parent.add_fn(Cbrt);
         parent.add_fn(Ceil);
