macro_rules! simple_python_wrapper {
    (
        $fn_name:ident
        , $function:path
        , [$($arg:ident: $t:ty),* $(,)?]
        $(,)?
    ) => {
        #[pyfunction]
        pub fn $fn_name($($arg: $t),*) -> PyResult<PyExpr> {
            Ok($function($($arg.into()),*).into())
        }
    };
}

mod coalesce;
mod misc;
mod sequence;
mod tokenize;

use std::sync::Arc;

use daft_core::prelude::Schema;
use daft_dsl::{
    functions::{
        FunctionArg, FunctionArgs, ScalarFunction, ScalarFunctionFactory, FUNCTION_REGISTRY,
    },
    python::PyExpr,
    ExprRef,
};
use pyo3::{
    types::{PyDict, PyModule, PyModuleMethods, PyTuple},
    wrap_pyfunction, Bound, PyResult,
};

#[pyo3::pyclass]
pub struct PyScalarFunction {
    pub inner: Arc<dyn ScalarFunctionFactory>,
}

use pyo3::prelude::*;

#[pyo3::pymethods]
impl PyScalarFunction {
    #[pyo3(signature  = (*py_args, **py_kwargs))]
    pub fn __call__(
        &self,
        py_args: &Bound<'_, PyTuple>,
        py_kwargs: Option<&Bound<'_, PyDict>>,
    ) -> PyResult<PyExpr> {
        let mut inputs = py_args
            .iter()
            .map(|py| {
                py.extract::<PyExpr>()
                    .map(|e| FunctionArg::unnamed(e.into()))
            })
            .collect::<PyResult<Vec<_>>>()?;

        if let Some(kwargs) = py_kwargs {
            for (k, v) in kwargs {
                let key = k.extract::<String>()?;
                let value = v.extract::<PyExpr>()?;

                inputs.push(FunctionArg::named(Arc::from(key), value.expr));
            }
        }

        // Python only uses dynamic function, so we pass an empty schema.
        // Once ExprRef uses the ScalarFunctionFactory, then we can do function
        // resolution in the planner. For now, we'll necessarily get the single dynamic function
        // out of the DynamicScalarFunctionFactory which replicates the behavior of
        // today and covers name resolution in the DSL.
        let schema = Schema::empty();
        let inputs = FunctionArgs::try_new(inputs)?;
        let udf = self.inner.get_function(inputs.clone(), &schema)?;

        let expr: ExprRef = ScalarFunction { udf, inputs }.into();
        Ok(expr.into())
    }
}

/// Lookup a scalar function factory by name.
#[pyo3::pyfunction]
pub fn get_function_from_registry(name: &str) -> PyResult<PyScalarFunction> {
    Ok(FUNCTION_REGISTRY
        .read()
        .unwrap()
        .get(name)
        .map(|inner| PyScalarFunction { inner })
        .expect("Function was missing an implementation"))
}

pub fn register(parent: &Bound<PyModule>) -> PyResult<()> {
    macro_rules! add {
        ($p:path) => {
            parent.add_function(wrap_pyfunction!($p, parent)?)?;
        };
    }
    parent.add_function(wrap_pyfunction!(get_function_from_registry, parent)?)?;

    add!(coalesce::coalesce);
<<<<<<< HEAD
    add!(binary::binary_length);
    add!(binary::binary_concat);
    add!(binary::binary_slice);

    add!(binary::encode);
    add!(binary::decode);
    add!(binary::try_encode);
    add!(binary::try_decode);
=======
    add!(distance::cosine_distance);
>>>>>>> 02910217

    add!(misc::to_struct);

    add!(sequence::monotonically_increasing_id);

    add!(tokenize::tokenize_encode);
    add!(tokenize::tokenize_decode);

    Ok(())
}<|MERGE_RESOLUTION|>--- conflicted
+++ resolved
@@ -98,18 +98,6 @@
     parent.add_function(wrap_pyfunction!(get_function_from_registry, parent)?)?;
 
     add!(coalesce::coalesce);
-<<<<<<< HEAD
-    add!(binary::binary_length);
-    add!(binary::binary_concat);
-    add!(binary::binary_slice);
-
-    add!(binary::encode);
-    add!(binary::decode);
-    add!(binary::try_encode);
-    add!(binary::try_decode);
-=======
-    add!(distance::cosine_distance);
->>>>>>> 02910217
 
     add!(misc::to_struct);
 
