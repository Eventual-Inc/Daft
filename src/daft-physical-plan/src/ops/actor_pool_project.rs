--- conflicted
+++ resolved
@@ -6,11 +6,7 @@
 use daft_dsl::{
     count_actor_pool_udfs,
     functions::{
-<<<<<<< HEAD
-        python::{get_concurrency, get_resource_request, LegacyPythonUDF},
-=======
-        python::{PythonUDF, UDFProperties},
->>>>>>> 128f59d9
+        python::{LegacyPythonUDF, UDFProperties},
         FunctionExpr,
     },
     Expr, ExprRef,
