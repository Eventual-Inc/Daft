use std::{
<<<<<<< HEAD
    collections::HashMap,
    fmt::{self, Display},
    fs::File,
    io::Write,
    sync::{atomic::AtomicUsize, Arc},
    time::{Duration, SystemTime, UNIX_EPOCH},
};

use common_daft_config::DaftExecutionConfig;
use common_display::{mermaid::MermaidDisplayOptions, utils::bytes_to_human_readable};
=======
    cmp::Ordering,
    collections::HashMap,
    fs::File,
    io::Write,
    sync::{atomic::AtomicUsize, Arc},
    time::{SystemTime, UNIX_EPOCH},
};

use common_daft_config::DaftExecutionConfig;
use common_display::mermaid::MermaidDisplayOptions;
>>>>>>> f782869c
use common_error::DaftResult;
use common_treenode::{
    Transformed, TreeNode, TreeNodeRecursion, TreeNodeRewriter, TreeNodeVisitor,
};
use daft_logical_plan::{
    ops::Source,
    optimization::OptimizerBuilder,
    source_info::{InMemoryInfo, SourceInfo},
    LogicalPlan, LogicalPlanRef,
};
use serde::{Deserialize, Serialize};

<<<<<<< HEAD
use super::{
    display::StageDisplayMermaidVisitor,
    translate::{adaptively_translate_single_logical_node, translate_single_logical_node},
};
=======
use super::{display::StageDisplayMermaidVisitor, translate::translate_single_logical_node};
>>>>>>> f782869c
use crate::{
    ops::{InMemoryScan, PreviousStageScan},
    PhysicalPlan, PhysicalPlanRef,
};

static STAGE_ID_COUNTER: AtomicUsize = AtomicUsize::new(0);

pub(super) struct PhysicalPlanTranslator {
    pub physical_children: Vec<Arc<PhysicalPlan>>,
    pub cfg: Arc<DaftExecutionConfig>,
}

impl TreeNodeVisitor for PhysicalPlanTranslator {
    type Node = Arc<LogicalPlan>;
    fn f_down(&mut self, _node: &Self::Node) -> DaftResult<TreeNodeRecursion> {
        Ok(TreeNodeRecursion::Continue)
    }

    fn f_up(&mut self, node: &Self::Node) -> DaftResult<TreeNodeRecursion> {
        let (output, _) =
            translate_single_logical_node(node, &mut self.physical_children, &self.cfg)?;
        self.physical_children.push(output);
        Ok(TreeNodeRecursion::Continue)
    }
}

pub(super) struct LogicalStageTranslator {
    pub physical_children: Vec<Arc<PhysicalPlan>>,
    pub cfg: Arc<DaftExecutionConfig>,
}

impl TreeNodeRewriter for LogicalStageTranslator {
    type Node = Arc<LogicalPlan>;

    fn f_down(&mut self, node: Self::Node) -> DaftResult<common_treenode::Transformed<Self::Node>> {
        Ok(Transformed::no(node))
    }

    fn f_up(&mut self, node: Self::Node) -> DaftResult<common_treenode::Transformed<Self::Node>> {
<<<<<<< HEAD
        let (translated_pplan, boundary_placeholder) = adaptively_translate_single_logical_node(
            &node,
            &mut self.physical_children,
            &self.cfg,
        )?;

        self.physical_children.push(translated_pplan);
        if let Some(boundary_placeholder) = boundary_placeholder {
            Ok(Transformed::new(
                boundary_placeholder.arced(),
                true,
                TreeNodeRecursion::Stop,
            ))
=======
        let (translated_pplan, is_logical_boundary) =
            translate_single_logical_node(&node, &mut self.physical_children, &self.cfg)?;

        let is_root_node = Arc::ptr_eq(&node, &self.root);
        if is_logical_boundary && !is_root_node {
            log::info!(
                "Detected Query Stage Boundary at {}",
                translated_pplan.name()
            );
            match &translated_pplan.arc_children()[..] {
                [] | [_] => {
                    self.physical_children.push(translated_pplan.clone());

                    let ph_info =
                        PlaceHolderInfo::new(node.schema(), translated_pplan.clustering_spec());

                    let new_scan = LogicalPlan::Source(Source::new(
                        node.schema(),
                        SourceInfo::PlaceHolder(ph_info).into(),
                    ));
                    Ok(Transformed::new(
                        new_scan.arced(),
                        true,
                        TreeNodeRecursion::Stop,
                    ))
                }
                [left, right] => {
                    enum RunNext {
                        Left,
                        Right,
                    }

                    let run_next: RunNext = match (left.as_ref(), right.as_ref()) {
                        (PhysicalPlan::InMemoryScan(..), _) => {
                            // we know the left, so let's run the right
                            RunNext::Right
                        }
                        (_, PhysicalPlan::InMemoryScan(..)) => {
                            // we know the right, so let's run the left
                            RunNext::Left
                        }
                        (_, _) => {
                            let left_num_in_memory_children = num_in_memory_children(left.as_ref());
                            let right_num_in_memory_children =
                                num_in_memory_children(right.as_ref());

                            // Bias towards the side that has more materialized children
                            match left_num_in_memory_children.cmp(&right_num_in_memory_children) {
                                Ordering::Greater => RunNext::Left,
                                Ordering::Less => RunNext::Right,
                                Ordering::Equal => {
                                    // Both sides are not in memory, so we should rank which side to run
                                    let left_stats = left.approximate_stats();
                                    let right_stats = right.approximate_stats();

                                    if left_stats.size_bytes <= right_stats.size_bytes {
                                        RunNext::Left
                                    } else {
                                        RunNext::Right
                                    }
                                }
                            }
                        }
                    };

                    let logical_children = node.arc_children();
                    let logical_left = logical_children.first().expect(
                        "we expect the logical node of a binary op to also have 2 children",
                    );
                    let logical_right = logical_children.get(1).expect(
                        "we expect the logical node of a binary op to also have 2 children",
                    );

                    match run_next {
                        RunNext::Left => {
                            self.physical_children.push(left.clone());
                            let ph_info =
                                PlaceHolderInfo::new(logical_left.schema(), left.clustering_spec());

                            let new_left_scan = LogicalPlan::Source(Source::new(
                                logical_left.schema(),
                                SourceInfo::PlaceHolder(ph_info).into(),
                            ));
                            let new_bin_node = node
                                .with_new_children(&[new_left_scan.arced(), logical_right.clone()]);
                            Ok(Transformed::new(
                                new_bin_node.arced(),
                                true,
                                TreeNodeRecursion::Stop,
                            ))
                        }
                        RunNext::Right => {
                            self.physical_children.push(right.clone());
                            let ph_info = PlaceHolderInfo::new(
                                logical_right.schema(),
                                right.clustering_spec(),
                            );

                            let new_right_scan = LogicalPlan::Source(Source::new(
                                logical_right.schema(),
                                SourceInfo::PlaceHolder(ph_info).into(),
                            ));
                            let new_bin_node = node
                                .with_new_children(&[logical_left.clone(), new_right_scan.arced()]);
                            Ok(Transformed::new(
                                new_bin_node.arced(),
                                true,
                                TreeNodeRecursion::Stop,
                            ))
                        }
                    }
                }
                _ => panic!("We shouldn't have any nodes that have more than 3 children"),
            }
>>>>>>> f782869c
        } else {
            Ok(Transformed::no(node))
        }
    }
}

struct ReplaceLogicalPlaceholderWithMaterializedResults {
    mat_results: Option<MaterializedResults>,
}

impl TreeNodeRewriter for ReplaceLogicalPlaceholderWithMaterializedResults {
    type Node = Arc<LogicalPlan>;

    fn f_down(&mut self, node: Self::Node) -> DaftResult<common_treenode::Transformed<Self::Node>> {
        Ok(Transformed::no(node))
    }

    fn f_up(&mut self, node: Self::Node) -> DaftResult<common_treenode::Transformed<Self::Node>> {
        match node.as_ref() {
            LogicalPlan::Source(Source {
                output_schema: _,
                source_info,
                ..
            }) => match source_info.as_ref() {
                SourceInfo::PlaceHolder(phi) => {
                    assert!(self.mat_results.is_some());
                    let mut mat_results = self.mat_results.take().unwrap();
<<<<<<< HEAD
=======
                    // use the clustering spec from the original plan
                    mat_results.in_memory_info.clustering_spec = Some(phi.clustering_spec.clone());
>>>>>>> f782869c
                    mat_results.in_memory_info.source_schema = phi.source_schema.clone();
                    mat_results.in_memory_info.clustering_spec = Some(phi.clustering_spec.clone());
                    let new_source_node = LogicalPlan::Source(Source::new(
                        mat_results.in_memory_info.source_schema.clone(),
                        SourceInfo::InMemory(mat_results.in_memory_info).into(),
                    ))
                    .arced();
                    Ok(Transformed::new(
                        new_source_node,
                        true,
                        TreeNodeRecursion::Stop,
                    ))
                }
                _ => Ok(Transformed::no(node)),
            },
            _ => Ok(Transformed::no(node)),
        }
    }
}

struct PhysicalStageTranslator {
    partial_physical_plan: Option<PhysicalPlanRef>,
    root: Arc<PhysicalPlan>,
}

impl TreeNodeRewriter for PhysicalStageTranslator {
    type Node = Arc<PhysicalPlan>;

    fn f_down(&mut self, node: Self::Node) -> DaftResult<common_treenode::Transformed<Self::Node>> {
        Ok(Transformed::no(node))
    }

    fn f_up(&mut self, node: Self::Node) -> DaftResult<common_treenode::Transformed<Self::Node>> {
        // If not a shuffle exchange, don't transform
        let shuffle_exchange = match node.as_ref() {
            PhysicalPlan::ShuffleExchange(se) => se,
            _ => return Ok(Transformed::no(node)),
        };

        // If child is not an in memory scan, emit the child
        if !matches!(
            shuffle_exchange.input.as_ref(),
            PhysicalPlan::InMemoryScan(..)
        ) {
            let child = shuffle_exchange.input.clone();
            self.partial_physical_plan = Some(child.clone());

            let placeholder =
                PhysicalPlan::PreviousStageScan(PreviousStageScan::new(child.clustering_spec()));

            return Ok(Transformed::new(
                node.with_new_children(&[placeholder.arced()]).arced(),
                true,
                TreeNodeRecursion::Stop,
            ));
        }

        // If it's a root node with in memory scan child, don't transform
        let is_root = Arc::ptr_eq(&node, &self.root);
        if is_root {
            return Ok(Transformed::no(node));
        }

        // Otherwise emit the shuffle exchange and return transformed placeholder
        self.partial_physical_plan = Some(node.clone());

        let placeholder =
            PhysicalPlan::PreviousStageScan(PreviousStageScan::new(node.clustering_spec()));

        Ok(Transformed::new(
            placeholder.arced(),
            true,
            TreeNodeRecursion::Stop,
        ))
    }
}

struct ReplacePreviousStageScanWithInMemoryScan {
    mat_results: Option<MaterializedResults>,
}

impl TreeNodeRewriter for ReplacePreviousStageScanWithInMemoryScan {
    type Node = Arc<PhysicalPlan>;

    fn f_down(&mut self, node: Self::Node) -> DaftResult<common_treenode::Transformed<Self::Node>> {
        Ok(Transformed::no(node))
    }

    fn f_up(&mut self, node: Self::Node) -> DaftResult<common_treenode::Transformed<Self::Node>> {
        match node.as_ref() {
            PhysicalPlan::PreviousStageScan(ph_scan) => {
                let mat_results = self.mat_results.take().unwrap();
                let new_source_node = PhysicalPlan::InMemoryScan(InMemoryScan::new(
                    mat_results.in_memory_info.source_schema.clone(),
                    mat_results.in_memory_info,
                    ph_scan.clustering_spec().clone(),
                ));
                Ok(Transformed::new(
                    new_source_node.arced(),
                    true,
                    TreeNodeRecursion::Stop,
                ))
            }
            _ => Ok(Transformed::no(node)),
        }
    }
}

// Strip the cache entry from the in memory scan, so that we don't hold a reference to the cache entry for plans that we cache for explain purposes
struct StripCacheEntryFromInMemoryScan {}

impl TreeNodeRewriter for StripCacheEntryFromInMemoryScan {
    type Node = Arc<PhysicalPlan>;

    fn f_down(&mut self, node: Self::Node) -> DaftResult<common_treenode::Transformed<Self::Node>> {
        Ok(Transformed::no(node))
    }

    fn f_up(&mut self, node: Self::Node) -> DaftResult<common_treenode::Transformed<Self::Node>> {
        match node.as_ref() {
            PhysicalPlan::InMemoryScan(in_memory_scan) => {
                // new in memory scan with no partition cache entry
                let mut new_in_memory_info = in_memory_scan.in_memory_info.clone();
                new_in_memory_info.cache_entry = None;
                let new_in_memory_scan = InMemoryScan::new(
                    in_memory_scan.schema.clone(),
                    new_in_memory_info,
                    in_memory_scan.clustering_spec.clone(),
                );
                let new_physical_plan = PhysicalPlan::InMemoryScan(new_in_memory_scan);
                Ok(Transformed::yes(new_physical_plan.arced()))
            }
            _ => Ok(Transformed::no(node)),
        }
    }
}

fn num_in_memory_children(plan: &PhysicalPlan) -> usize {
    if matches!(plan, PhysicalPlan::InMemoryScan(..)) {
        1
    } else {
<<<<<<< HEAD
        plan.children()
=======
        plan.arc_children()
>>>>>>> f782869c
            .iter()
            .map(|c| num_in_memory_children(c))
            .sum()
    }
}

// Check that the physical plan has no cache entries after stripping them
fn has_cache_entries(plan: &PhysicalPlan) -> bool {
    match plan {
        PhysicalPlan::InMemoryScan(InMemoryScan { in_memory_info, .. }) => {
            in_memory_info.cache_entry.is_some()
        }
        _ => plan.children().iter().any(|child| has_cache_entries(child)),
    }
}

#[derive(Debug, Serialize, Deserialize)]
pub enum QueryStageOutput {
    Partial {
        physical_plan: PhysicalPlanRef,
        stage_id: Option<usize>,
    },
    Final {
        physical_plan: PhysicalPlanRef,
    },
}

impl QueryStageOutput {
    pub fn stage_id(&self) -> Option<usize> {
        match self {
            Self::Partial { stage_id, .. } => *stage_id,
            Self::Final { .. } => None,
        }
    }

    pub fn physical_plan(&self) -> &PhysicalPlanRef {
        match self {
            Self::Partial { physical_plan, .. } => physical_plan,
            Self::Final { physical_plan, .. } => physical_plan,
        }
    }
}

#[derive(PartialEq, Debug)]
enum AdaptivePlannerStatus {
    Ready,
    WaitingForStats,
    Done,
}

pub struct MaterializedResults {
    pub stage_id: usize,
    pub in_memory_info: InMemoryInfo,
}

<<<<<<< HEAD
pub struct StageStats {
    pub time_taken: Duration,
    pub size_bytes: Option<usize>,
    pub num_rows: Option<usize>,
}

impl Display for StageStats {
    fn fmt(&self, f: &mut fmt::Formatter<'_>) -> fmt::Result {
        use num_format::{Locale, ToFormattedString};
        // Always display time taken
        write!(f, "Time taken: {:.2}s", self.time_taken.as_secs_f64())?;
        if let Some(size) = self.size_bytes {
            write!(f, "\nBytes processed: {}", bytes_to_human_readable(size))?;
        }
        if let Some(rows) = self.num_rows {
            write!(
                f,
                "\nRows processed: {}",
                rows.to_formatted_string(&Locale::en)
            )?;
        }

        Ok(())
    }
}

=======
>>>>>>> f782869c
pub struct EmittedStage {
    pub stage_id: Option<usize>,
    pub physical_plan: PhysicalPlanRef,
    pub input_stages: Vec<Self>,
<<<<<<< HEAD
    pub stats: Option<StageStats>,
=======
>>>>>>> f782869c
}

impl EmittedStage {
    fn new(query_stage_output: &QueryStageOutput, input_stages: Vec<Self>) -> DaftResult<Self> {
        let mut strip_cache_entry = StripCacheEntryFromInMemoryScan {};
        let physical_plan = query_stage_output
            .physical_plan()
            .clone()
            .rewrite(&mut strip_cache_entry)?
            .data;

        assert!(
            !has_cache_entries(&physical_plan),
            "Should not have cache entries in an emitted stage"
        );
        Ok(Self {
            stage_id: query_stage_output.stage_id(),
            physical_plan,
            input_stages,
<<<<<<< HEAD
            stats: None,
=======
>>>>>>> f782869c
        })
    }
}

enum StageCache {
    Intermediate {
        intermediate_stages: HashMap<usize, EmittedStage>,
    },
    Final {
        final_stage: EmittedStage,
    },
}

impl StageCache {
    pub fn new() -> Self {
        Self::Intermediate {
            intermediate_stages: HashMap::new(),
        }
    }

    pub fn insert_stage(&mut self, stage: &QueryStageOutput) -> DaftResult<()> {
        let intermediate_stages = match self {
            Self::Intermediate {
                intermediate_stages,
            } => intermediate_stages,
            Self::Final { .. } => panic!("Cannot insert stage if we already have a final stage"),
        };

        fn find_input_stage_ids(plan: &PhysicalPlan, stage_ids: &mut Vec<usize>) {
            match plan {
                PhysicalPlan::InMemoryScan(InMemoryScan { in_memory_info, .. }) => {
                    if let Some(stage_id) = in_memory_info.source_stage_id {
                        stage_ids.push(stage_id);
                    }
                }
                _ => {
                    for child in plan.children() {
                        find_input_stage_ids(child, stage_ids);
                    }
                }
            }
        }
        let mut stage_ids = vec![];
        find_input_stage_ids(stage.physical_plan(), &mut stage_ids);

        if stage_ids.is_empty() {
            let emitted_stage = EmittedStage::new(stage, vec![])?;
            if let Some(stage_id) = stage.stage_id() {
                intermediate_stages.insert(stage_id, emitted_stage);
            } else {
                *self = Self::Final {
                    final_stage: emitted_stage,
                };
            }
        } else {
            let input_stages = stage_ids
                .iter()
                .map(|stage_id| intermediate_stages.remove(stage_id).unwrap())
                .collect();
            let emitted_stage = EmittedStage::new(stage, input_stages)?;
            if let Some(stage_id) = stage.stage_id() {
                intermediate_stages.insert(stage_id, emitted_stage);
            } else {
                *self = Self::Final {
                    final_stage: emitted_stage,
                };
            }
        }
        Ok(())
    }

<<<<<<< HEAD
    pub fn set_stats(&mut self, stage_id: Option<usize>, stats: StageStats) -> DaftResult<()> {
        match self {
            Self::Intermediate {
                intermediate_stages,
            } => {
                intermediate_stages
                    .get_mut(&stage_id.unwrap())
                    .unwrap()
                    .stats = Some(stats);
            }
            Self::Final { final_stage } => {
                final_stage.stats = Some(stats);
            }
        }
        Ok(())
    }

=======
>>>>>>> f782869c
    pub fn final_stage(&self) -> Option<&EmittedStage> {
        match self {
            Self::Final { final_stage } => Some(final_stage),
            _ => None,
        }
    }
}

pub struct AdaptivePlanner {
    remaining_logical_plan: Option<LogicalPlanRef>,
    remaining_physical_plan: Option<PhysicalPlanRef>,
    last_stage_id: usize,
    stage_cache: StageCache,
    cfg: Arc<DaftExecutionConfig>,
    status: AdaptivePlannerStatus,
}

impl AdaptivePlanner {
    pub fn new(logical_plan: LogicalPlanRef, cfg: Arc<DaftExecutionConfig>) -> Self {
        Self {
            remaining_logical_plan: Some(logical_plan),
            remaining_physical_plan: None,
            last_stage_id: 0,
            stage_cache: StageCache::new(),
            cfg,
            status: AdaptivePlannerStatus::Ready,
        }
    }

    fn transform_physical_plan(
        &self,
        physical_plan: PhysicalPlanRef,
    ) -> DaftResult<(PhysicalPlanRef, Option<PhysicalPlanRef>)> {
        let mut physical_stage_translator = PhysicalStageTranslator {
            partial_physical_plan: None,
            root: physical_plan.clone(),
        };
        let result = physical_plan.rewrite(&mut physical_stage_translator)?;
        if result.transformed {
            assert!(physical_stage_translator.partial_physical_plan.is_some());
            let physical_plan = physical_stage_translator.partial_physical_plan.unwrap();
            Ok((physical_plan, Some(result.data)))
        } else {
            assert!(physical_stage_translator.partial_physical_plan.is_none());
            let physical_plan = result.data;
            Ok((physical_plan, None))
        }
    }

    pub fn next_stage(&mut self) -> DaftResult<QueryStageOutput> {
        assert_eq!(self.status, AdaptivePlannerStatus::Ready);

        // First, check if we have a remaining physical plan
        let next_physical_plan = match self.remaining_physical_plan.take() {
            Some(remaining_physical_plan) => {
                let (physical_plan, remaining_physical_plan) =
                    self.transform_physical_plan(remaining_physical_plan)?;
                self.remaining_physical_plan = remaining_physical_plan;

                physical_plan
            }
            None => {
                // If we have no remaining physical plan, we need to translate the remaining logical plan to a physical plan
                let logical_plan = self.remaining_logical_plan.take().unwrap();
                let mut logical_rewriter = LogicalStageTranslator {
                    physical_children: vec![],
<<<<<<< HEAD
=======
                    root: logical_plan.clone(),
>>>>>>> f782869c
                    cfg: self.cfg.clone(),
                };
                let logical_output = logical_plan.rewrite(&mut logical_rewriter)?;

                // If we transformed the logical plan, this means we have a remaining logical plan
                if logical_output.transformed {
                    self.remaining_logical_plan = Some(logical_output.data);
                }
                let physical_plan = logical_rewriter
                    .physical_children
                    .pop()
                    .expect("should have at least 1 child");

                // Now, transform the new physical plan
                let (physical_plan, remaining_physical_plan) =
                    self.transform_physical_plan(physical_plan)?;
                self.remaining_physical_plan = remaining_physical_plan;
<<<<<<< HEAD

                physical_plan
            }
        };

=======

                physical_plan
            }
        };

>>>>>>> f782869c
        let next_stage =
            if self.remaining_physical_plan.is_some() || self.remaining_logical_plan.is_some() {
                let stage_id = STAGE_ID_COUNTER.fetch_add(1, std::sync::atomic::Ordering::SeqCst);
                self.last_stage_id = stage_id;
                QueryStageOutput::Partial {
                    physical_plan: next_physical_plan,
                    stage_id: Some(stage_id),
                }
            } else {
                QueryStageOutput::Final {
                    physical_plan: next_physical_plan,
                }
            };

        self.stage_cache.insert_stage(&next_stage)?;
        match &next_stage {
            QueryStageOutput::Final { physical_plan } => {
                log::info!("Emitting final plan:\n {}", physical_plan.repr_ascii(true));
                self.status = AdaptivePlannerStatus::Done;
            }
            QueryStageOutput::Partial { physical_plan, .. } => {
                log::info!(
                    "Emitting partial plan:\n {}",
                    physical_plan.repr_ascii(true)
                );
                self.status = AdaptivePlannerStatus::WaitingForStats;
            }
<<<<<<< HEAD
        }
        if num_in_memory_children(next_stage.physical_plan()) > 1 {
            assert!(
                has_cache_entries(next_stage.physical_plan()),
                "Next stage must have cache entries in in-memory scans"
            );
        }
=======
        }
        if num_in_memory_children(next_stage.physical_plan()) > 1 {
            assert!(
                has_cache_entries(next_stage.physical_plan()),
                "Next stage must have cache entries in in-memory scans"
            );
        }
>>>>>>> f782869c
        Ok(next_stage)
    }

    pub fn is_done(&self) -> bool {
        self.status == AdaptivePlannerStatus::Done
    }

    pub fn update(&mut self, mat_results: MaterializedResults) -> DaftResult<()> {
        assert_eq!(self.status, AdaptivePlannerStatus::WaitingForStats);
        assert!(mat_results.stage_id == self.last_stage_id);
<<<<<<< HEAD
        // If we have a remaining physical plan, we need to replace the physical previous stage scan with the materialized results
        if let Some(remaining_physical_plan) = self.remaining_physical_plan.take() {
            let mut rewriter = ReplacePreviousStageScanWithInMemoryScan {
                mat_results: Some(mat_results),
            };
            let result = remaining_physical_plan.rewrite(&mut rewriter)?;

=======

        // If we have a remaining physical plan, we need to replace the physical previous stage scan with the materialized results
        if let Some(remaining_physical_plan) = self.remaining_physical_plan.take() {
            let mut rewriter = ReplacePreviousStageScanWithInMemoryScan {
                mat_results: Some(mat_results),
            };
            let result = remaining_physical_plan.rewrite(&mut rewriter)?;

>>>>>>> f782869c
            assert!(result.transformed);

            self.remaining_physical_plan = Some(result.data);
        }
        // Otherwise, we need to replace the logical placeholder with the materialized results
        else {
            let mut rewriter = ReplaceLogicalPlaceholderWithMaterializedResults {
                mat_results: Some(mat_results),
            };
            let logical_plan = self.remaining_logical_plan.take().unwrap();
            let result = logical_plan.rewrite(&mut rewriter)?;

            assert!(result.transformed);

            let optimizer = OptimizerBuilder::new().enrich_with_stats().build();

            let optimized_logical_plan = optimizer.optimize(
                result.data,
                |new_plan, rule_batch, pass, transformed, seen| {
                    if transformed {
                        log::debug!(
                        "Rule batch {:?} transformed plan on pass {}, and produced {} plan:\n{}",
                        rule_batch,
                        pass,
                        if seen { "an already seen" } else { "a new" },
                        new_plan.repr_ascii(true),
                    );
                    } else {
                        log::debug!(
                            "Rule batch {:?} did NOT transform plan on pass {} for plan:\n{}",
                            rule_batch,
                            pass,
                            new_plan.repr_ascii(true),
                        );
                    }
                },
            )?;

            self.remaining_logical_plan = Some(optimized_logical_plan);
        }

        self.status = AdaptivePlannerStatus::Ready;
        Ok(())
    }
<<<<<<< HEAD
=======

    pub fn explain_analyze(&self, explain_analyze_dir: &str) -> DaftResult<()> {
        let curr_ms = SystemTime::now()
            .duration_since(UNIX_EPOCH)
            .expect("Time went backwards")
            .as_millis();
        let file_name = format!("explain-analyze-{curr_ms}-mermaid.md");
        let mut file = File::create(std::path::Path::new(explain_analyze_dir).join(file_name))?;
        let mut s = String::new();
        let options = MermaidDisplayOptions {
            simple: false,
            bottom_up: false,
            subgraph_options: None,
        };
        let mut visitor = StageDisplayMermaidVisitor::new(&mut s, options);
        let _ = visitor.fmt(
            self.stage_cache
                .final_stage()
                .expect("Explain analyze should have a final stage"),
        );
        writeln!(file, "```mermaid\n{}\n```", s)?;
>>>>>>> f782869c

    pub fn update_stats(&mut self, stats: StageStats, stage_id: Option<usize>) -> DaftResult<()> {
        self.stage_cache.set_stats(stage_id, stats)?;
        Ok(())
    }

    pub fn explain_analyze(&mut self, explain_analyze_dir: &str) -> DaftResult<()> {
        let curr_ms = SystemTime::now()
            .duration_since(UNIX_EPOCH)
            .expect("Time went backwards")
            .as_millis();
        let file_name = format!("explain-analyze-{curr_ms}-mermaid.md");
        let path = std::path::Path::new(explain_analyze_dir).join(file_name);
        let mut file = File::create(path.clone())?;
        let mut s = String::new();
        let options = MermaidDisplayOptions {
            simple: false,
            bottom_up: false,
            subgraph_options: None,
        };
        let mut visitor = StageDisplayMermaidVisitor::new(&mut s, options);
        let _ = visitor.fmt(
            self.stage_cache
                .final_stage()
                .expect("Explain analyze should have a final stage"),
        );
        writeln!(file, "```mermaid\n{}\n```", s)?;

        println!("Exported explain analyze to {}", path.display());
        Ok(())
    }
}<|MERGE_RESOLUTION|>--- conflicted
+++ resolved
@@ -1,5 +1,4 @@
 use std::{
-<<<<<<< HEAD
     collections::HashMap,
     fmt::{self, Display},
     fs::File,
@@ -10,18 +9,6 @@
 
 use common_daft_config::DaftExecutionConfig;
 use common_display::{mermaid::MermaidDisplayOptions, utils::bytes_to_human_readable};
-=======
-    cmp::Ordering,
-    collections::HashMap,
-    fs::File,
-    io::Write,
-    sync::{atomic::AtomicUsize, Arc},
-    time::{SystemTime, UNIX_EPOCH},
-};
-
-use common_daft_config::DaftExecutionConfig;
-use common_display::mermaid::MermaidDisplayOptions;
->>>>>>> f782869c
 use common_error::DaftResult;
 use common_treenode::{
     Transformed, TreeNode, TreeNodeRecursion, TreeNodeRewriter, TreeNodeVisitor,
@@ -34,14 +21,10 @@
 };
 use serde::{Deserialize, Serialize};
 
-<<<<<<< HEAD
 use super::{
     display::StageDisplayMermaidVisitor,
     translate::{adaptively_translate_single_logical_node, translate_single_logical_node},
 };
-=======
-use super::{display::StageDisplayMermaidVisitor, translate::translate_single_logical_node};
->>>>>>> f782869c
 use crate::{
     ops::{InMemoryScan, PreviousStageScan},
     PhysicalPlan, PhysicalPlanRef,
@@ -61,8 +44,7 @@
     }
 
     fn f_up(&mut self, node: &Self::Node) -> DaftResult<TreeNodeRecursion> {
-        let (output, _) =
-            translate_single_logical_node(node, &mut self.physical_children, &self.cfg)?;
+        let output = translate_single_logical_node(node, &mut self.physical_children, &self.cfg)?;
         self.physical_children.push(output);
         Ok(TreeNodeRecursion::Continue)
     }
@@ -81,7 +63,6 @@
     }
 
     fn f_up(&mut self, node: Self::Node) -> DaftResult<common_treenode::Transformed<Self::Node>> {
-<<<<<<< HEAD
         let (translated_pplan, boundary_placeholder) = adaptively_translate_single_logical_node(
             &node,
             &mut self.physical_children,
@@ -95,122 +76,6 @@
                 true,
                 TreeNodeRecursion::Stop,
             ))
-=======
-        let (translated_pplan, is_logical_boundary) =
-            translate_single_logical_node(&node, &mut self.physical_children, &self.cfg)?;
-
-        let is_root_node = Arc::ptr_eq(&node, &self.root);
-        if is_logical_boundary && !is_root_node {
-            log::info!(
-                "Detected Query Stage Boundary at {}",
-                translated_pplan.name()
-            );
-            match &translated_pplan.arc_children()[..] {
-                [] | [_] => {
-                    self.physical_children.push(translated_pplan.clone());
-
-                    let ph_info =
-                        PlaceHolderInfo::new(node.schema(), translated_pplan.clustering_spec());
-
-                    let new_scan = LogicalPlan::Source(Source::new(
-                        node.schema(),
-                        SourceInfo::PlaceHolder(ph_info).into(),
-                    ));
-                    Ok(Transformed::new(
-                        new_scan.arced(),
-                        true,
-                        TreeNodeRecursion::Stop,
-                    ))
-                }
-                [left, right] => {
-                    enum RunNext {
-                        Left,
-                        Right,
-                    }
-
-                    let run_next: RunNext = match (left.as_ref(), right.as_ref()) {
-                        (PhysicalPlan::InMemoryScan(..), _) => {
-                            // we know the left, so let's run the right
-                            RunNext::Right
-                        }
-                        (_, PhysicalPlan::InMemoryScan(..)) => {
-                            // we know the right, so let's run the left
-                            RunNext::Left
-                        }
-                        (_, _) => {
-                            let left_num_in_memory_children = num_in_memory_children(left.as_ref());
-                            let right_num_in_memory_children =
-                                num_in_memory_children(right.as_ref());
-
-                            // Bias towards the side that has more materialized children
-                            match left_num_in_memory_children.cmp(&right_num_in_memory_children) {
-                                Ordering::Greater => RunNext::Left,
-                                Ordering::Less => RunNext::Right,
-                                Ordering::Equal => {
-                                    // Both sides are not in memory, so we should rank which side to run
-                                    let left_stats = left.approximate_stats();
-                                    let right_stats = right.approximate_stats();
-
-                                    if left_stats.size_bytes <= right_stats.size_bytes {
-                                        RunNext::Left
-                                    } else {
-                                        RunNext::Right
-                                    }
-                                }
-                            }
-                        }
-                    };
-
-                    let logical_children = node.arc_children();
-                    let logical_left = logical_children.first().expect(
-                        "we expect the logical node of a binary op to also have 2 children",
-                    );
-                    let logical_right = logical_children.get(1).expect(
-                        "we expect the logical node of a binary op to also have 2 children",
-                    );
-
-                    match run_next {
-                        RunNext::Left => {
-                            self.physical_children.push(left.clone());
-                            let ph_info =
-                                PlaceHolderInfo::new(logical_left.schema(), left.clustering_spec());
-
-                            let new_left_scan = LogicalPlan::Source(Source::new(
-                                logical_left.schema(),
-                                SourceInfo::PlaceHolder(ph_info).into(),
-                            ));
-                            let new_bin_node = node
-                                .with_new_children(&[new_left_scan.arced(), logical_right.clone()]);
-                            Ok(Transformed::new(
-                                new_bin_node.arced(),
-                                true,
-                                TreeNodeRecursion::Stop,
-                            ))
-                        }
-                        RunNext::Right => {
-                            self.physical_children.push(right.clone());
-                            let ph_info = PlaceHolderInfo::new(
-                                logical_right.schema(),
-                                right.clustering_spec(),
-                            );
-
-                            let new_right_scan = LogicalPlan::Source(Source::new(
-                                logical_right.schema(),
-                                SourceInfo::PlaceHolder(ph_info).into(),
-                            ));
-                            let new_bin_node = node
-                                .with_new_children(&[logical_left.clone(), new_right_scan.arced()]);
-                            Ok(Transformed::new(
-                                new_bin_node.arced(),
-                                true,
-                                TreeNodeRecursion::Stop,
-                            ))
-                        }
-                    }
-                }
-                _ => panic!("We shouldn't have any nodes that have more than 3 children"),
-            }
->>>>>>> f782869c
         } else {
             Ok(Transformed::no(node))
         }
@@ -238,12 +103,7 @@
                 SourceInfo::PlaceHolder(phi) => {
                     assert!(self.mat_results.is_some());
                     let mut mat_results = self.mat_results.take().unwrap();
-<<<<<<< HEAD
-=======
                     // use the clustering spec from the original plan
-                    mat_results.in_memory_info.clustering_spec = Some(phi.clustering_spec.clone());
->>>>>>> f782869c
-                    mat_results.in_memory_info.source_schema = phi.source_schema.clone();
                     mat_results.in_memory_info.clustering_spec = Some(phi.clustering_spec.clone());
                     let new_source_node = LogicalPlan::Source(Source::new(
                         mat_results.in_memory_info.source_schema.clone(),
@@ -384,11 +244,7 @@
     if matches!(plan, PhysicalPlan::InMemoryScan(..)) {
         1
     } else {
-<<<<<<< HEAD
         plan.children()
-=======
-        plan.arc_children()
->>>>>>> f782869c
             .iter()
             .map(|c| num_in_memory_children(c))
             .sum()
@@ -444,7 +300,6 @@
     pub in_memory_info: InMemoryInfo,
 }
 
-<<<<<<< HEAD
 pub struct StageStats {
     pub time_taken: Duration,
     pub size_bytes: Option<usize>,
@@ -471,16 +326,11 @@
     }
 }
 
-=======
->>>>>>> f782869c
 pub struct EmittedStage {
     pub stage_id: Option<usize>,
     pub physical_plan: PhysicalPlanRef,
     pub input_stages: Vec<Self>,
-<<<<<<< HEAD
     pub stats: Option<StageStats>,
-=======
->>>>>>> f782869c
 }
 
 impl EmittedStage {
@@ -500,10 +350,7 @@
             stage_id: query_stage_output.stage_id(),
             physical_plan,
             input_stages,
-<<<<<<< HEAD
             stats: None,
-=======
->>>>>>> f782869c
         })
     }
 }
@@ -575,7 +422,6 @@
         Ok(())
     }
 
-<<<<<<< HEAD
     pub fn set_stats(&mut self, stage_id: Option<usize>, stats: StageStats) -> DaftResult<()> {
         match self {
             Self::Intermediate {
@@ -593,8 +439,6 @@
         Ok(())
     }
 
-=======
->>>>>>> f782869c
     pub fn final_stage(&self) -> Option<&EmittedStage> {
         match self {
             Self::Final { final_stage } => Some(final_stage),
@@ -661,10 +505,6 @@
                 let logical_plan = self.remaining_logical_plan.take().unwrap();
                 let mut logical_rewriter = LogicalStageTranslator {
                     physical_children: vec![],
-<<<<<<< HEAD
-=======
-                    root: logical_plan.clone(),
->>>>>>> f782869c
                     cfg: self.cfg.clone(),
                 };
                 let logical_output = logical_plan.rewrite(&mut logical_rewriter)?;
@@ -682,19 +522,11 @@
                 let (physical_plan, remaining_physical_plan) =
                     self.transform_physical_plan(physical_plan)?;
                 self.remaining_physical_plan = remaining_physical_plan;
-<<<<<<< HEAD
 
                 physical_plan
             }
         };
 
-=======
-
-                physical_plan
-            }
-        };
-
->>>>>>> f782869c
         let next_stage =
             if self.remaining_physical_plan.is_some() || self.remaining_logical_plan.is_some() {
                 let stage_id = STAGE_ID_COUNTER.fetch_add(1, std::sync::atomic::Ordering::SeqCst);
@@ -722,7 +554,6 @@
                 );
                 self.status = AdaptivePlannerStatus::WaitingForStats;
             }
-<<<<<<< HEAD
         }
         if num_in_memory_children(next_stage.physical_plan()) > 1 {
             assert!(
@@ -730,15 +561,6 @@
                 "Next stage must have cache entries in in-memory scans"
             );
         }
-=======
-        }
-        if num_in_memory_children(next_stage.physical_plan()) > 1 {
-            assert!(
-                has_cache_entries(next_stage.physical_plan()),
-                "Next stage must have cache entries in in-memory scans"
-            );
-        }
->>>>>>> f782869c
         Ok(next_stage)
     }
 
@@ -749,7 +571,6 @@
     pub fn update(&mut self, mat_results: MaterializedResults) -> DaftResult<()> {
         assert_eq!(self.status, AdaptivePlannerStatus::WaitingForStats);
         assert!(mat_results.stage_id == self.last_stage_id);
-<<<<<<< HEAD
         // If we have a remaining physical plan, we need to replace the physical previous stage scan with the materialized results
         if let Some(remaining_physical_plan) = self.remaining_physical_plan.take() {
             let mut rewriter = ReplacePreviousStageScanWithInMemoryScan {
@@ -757,16 +578,6 @@
             };
             let result = remaining_physical_plan.rewrite(&mut rewriter)?;
 
-=======
-
-        // If we have a remaining physical plan, we need to replace the physical previous stage scan with the materialized results
-        if let Some(remaining_physical_plan) = self.remaining_physical_plan.take() {
-            let mut rewriter = ReplacePreviousStageScanWithInMemoryScan {
-                mat_results: Some(mat_results),
-            };
-            let result = remaining_physical_plan.rewrite(&mut rewriter)?;
-
->>>>>>> f782869c
             assert!(result.transformed);
 
             self.remaining_physical_plan = Some(result.data);
@@ -779,6 +590,7 @@
             let logical_plan = self.remaining_logical_plan.take().unwrap();
             let result = logical_plan.rewrite(&mut rewriter)?;
 
+            assert!(result.transformed);
             assert!(result.transformed);
 
             let optimizer = OptimizerBuilder::new().enrich_with_stats().build();
@@ -811,30 +623,6 @@
         self.status = AdaptivePlannerStatus::Ready;
         Ok(())
     }
-<<<<<<< HEAD
-=======
-
-    pub fn explain_analyze(&self, explain_analyze_dir: &str) -> DaftResult<()> {
-        let curr_ms = SystemTime::now()
-            .duration_since(UNIX_EPOCH)
-            .expect("Time went backwards")
-            .as_millis();
-        let file_name = format!("explain-analyze-{curr_ms}-mermaid.md");
-        let mut file = File::create(std::path::Path::new(explain_analyze_dir).join(file_name))?;
-        let mut s = String::new();
-        let options = MermaidDisplayOptions {
-            simple: false,
-            bottom_up: false,
-            subgraph_options: None,
-        };
-        let mut visitor = StageDisplayMermaidVisitor::new(&mut s, options);
-        let _ = visitor.fmt(
-            self.stage_cache
-                .final_stage()
-                .expect("Explain analyze should have a final stage"),
-        );
-        writeln!(file, "```mermaid\n{}\n```", s)?;
->>>>>>> f782869c
 
     pub fn update_stats(&mut self, stats: StageStats, stage_id: Option<usize>) -> DaftResult<()> {
         self.stage_cache.set_stats(stage_id, stats)?;
