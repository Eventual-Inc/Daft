--- conflicted
+++ resolved
@@ -232,15 +232,6 @@
     pub plan_stats: PlanStats,
 }
 
-<<<<<<< HEAD
-#[derive(Debug)]
-
-pub struct EmptyScan {
-    pub schema: SchemaRef,
-    pub plan_stats: PlanStats,
-}
-=======
->>>>>>> 73ff3f37
 #[derive(Debug)]
 pub struct EmptyScan {
     pub schema: SchemaRef,
