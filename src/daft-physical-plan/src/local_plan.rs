use std::sync::Arc;

use common_resource_request::ResourceRequest;
use daft_core::prelude::*;
use daft_dsl::{AggExpr, ExprRef};
use daft_plan::InMemoryInfo;
use daft_scan::{ScanTask, ScanTaskRef};

pub type LocalPhysicalPlanRef = Arc<LocalPhysicalPlan>;
#[derive(Debug, strum::IntoStaticStr)]
pub enum LocalPhysicalPlan {
    InMemoryScan(InMemoryScan),
    PhysicalScan(PhysicalScan),
    EmptyScan(EmptyScan),
    Project(Project),
    Filter(Filter),
    Limit(Limit),
    // Explode(Explode),
    // Unpivot(Unpivot),
    Sort(Sort),
    // Split(Split),
    // Sample(Sample),
    // MonotonicallyIncreasingId(MonotonicallyIncreasingId),
    // Coalesce(Coalesce),
    // Flatten(Flatten),
    // FanoutRandom(FanoutRandom),
    // FanoutByHash(FanoutByHash),
    // FanoutByRange(FanoutByRange),
    // ReduceMerge(ReduceMerge),
    UnGroupedAggregate(UnGroupedAggregate),
    HashAggregate(HashAggregate),
    // Pivot(Pivot),
    Concat(Concat),
    HashJoin(HashJoin),
    // SortMergeJoin(SortMergeJoin),
    // BroadcastJoin(BroadcastJoin),
    PhysicalWrite(PhysicalWrite),
    // TabularWriteJson(TabularWriteJson),
    // TabularWriteCsv(TabularWriteCsv),
    // #[cfg(feature = "python")]
    // IcebergWrite(IcebergWrite),
    // #[cfg(feature = "python")]
    // DeltaLakeWrite(DeltaLakeWrite),
    // #[cfg(feature = "python")]
    // LanceWrite(LanceWrite),
}

impl LocalPhysicalPlan {
    #[must_use]
    pub fn name(&self) -> &'static str {
        // uses strum::IntoStaticStr
        self.into()
    }

    #[must_use]
    pub fn arced(self) -> LocalPhysicalPlanRef {
        self.into()
    }

    pub(crate) fn in_memory_scan(in_memory_info: InMemoryInfo) -> LocalPhysicalPlanRef {
        Self::InMemoryScan(InMemoryScan {
            info: in_memory_info,
            plan_stats: PlanStats {},
        })
        .arced()
    }

    pub(crate) fn physical_scan(
        scan_tasks: Vec<ScanTaskRef>,
        schema: SchemaRef,
    ) -> LocalPhysicalPlanRef {
        Self::PhysicalScan(PhysicalScan {
            scan_tasks,
            schema,
            plan_stats: PlanStats {},
        })
        .arced()
    }

    pub(crate) fn empty_scan(schema: SchemaRef) -> LocalPhysicalPlanRef {
        Self::EmptyScan(EmptyScan {
            schema,
            plan_stats: PlanStats {},
        })
        .arced()
    }

    pub(crate) fn filter(input: LocalPhysicalPlanRef, predicate: ExprRef) -> LocalPhysicalPlanRef {
        let schema = input.schema().clone();
        Self::Filter(Filter {
            input,
            predicate,
            schema,
            plan_stats: PlanStats {},
        })
        .arced()
    }

    pub(crate) fn limit(input: LocalPhysicalPlanRef, num_rows: i64) -> LocalPhysicalPlanRef {
        let schema = input.schema().clone();
        Self::Limit(Limit {
            input,
            num_rows,
            schema,
            plan_stats: PlanStats {},
        })
        .arced()
    }

    pub(crate) fn project(
        input: LocalPhysicalPlanRef,
        projection: Vec<ExprRef>,
        schema: SchemaRef,
    ) -> LocalPhysicalPlanRef {
        Self::Project(Project {
            input,
            projection,
            schema,
            plan_stats: PlanStats {},
        })
        .arced()
    }

    pub(crate) fn ungrouped_aggregate(
        input: LocalPhysicalPlanRef,
        aggregations: Vec<AggExpr>,
        schema: SchemaRef,
    ) -> LocalPhysicalPlanRef {
        Self::UnGroupedAggregate(UnGroupedAggregate {
            input,
            aggregations,
            schema,
            plan_stats: PlanStats {},
        })
        .arced()
    }

    pub(crate) fn hash_aggregate(
        input: LocalPhysicalPlanRef,
        aggregations: Vec<AggExpr>,
        group_by: Vec<ExprRef>,
        schema: SchemaRef,
    ) -> LocalPhysicalPlanRef {
        Self::HashAggregate(HashAggregate {
            input,
            aggregations,
            group_by,
            schema,
            plan_stats: PlanStats {},
        })
        .arced()
    }

    pub(crate) fn sort(
        input: LocalPhysicalPlanRef,
        sort_by: Vec<ExprRef>,
        descending: Vec<bool>,
    ) -> LocalPhysicalPlanRef {
        let schema = input.schema().clone();
        Self::Sort(Sort {
            input,
            sort_by,
            descending,
            schema,
            plan_stats: PlanStats {},
        })
        .arced()
    }

    pub(crate) fn hash_join(
        left: LocalPhysicalPlanRef,
        right: LocalPhysicalPlanRef,
        left_on: Vec<ExprRef>,
        right_on: Vec<ExprRef>,
        join_type: JoinType,
        schema: SchemaRef,
    ) -> LocalPhysicalPlanRef {
        Self::HashJoin(HashJoin {
            left,
            right,
            left_on,
            right_on,
            join_type,
            schema,
        })
        .arced()
    }

    pub(crate) fn concat(
        input: LocalPhysicalPlanRef,
        other: LocalPhysicalPlanRef,
    ) -> LocalPhysicalPlanRef {
        let schema = input.schema().clone();
        Self::Concat(Concat {
            input,
            other,
            schema,
            plan_stats: PlanStats {},
        })
        .arced()
    }

    #[must_use]
    pub fn schema(&self) -> &SchemaRef {
        match self {
            Self::PhysicalScan(PhysicalScan { schema, .. })
            | Self::EmptyScan(EmptyScan { schema, .. })
            | Self::Filter(Filter { schema, .. })
            | Self::Limit(Limit { schema, .. })
            | Self::Project(Project { schema, .. })
            | Self::UnGroupedAggregate(UnGroupedAggregate { schema, .. })
            | Self::HashAggregate(HashAggregate { schema, .. })
            | Self::Sort(Sort { schema, .. })
            | Self::HashJoin(HashJoin { schema, .. })
            | Self::Concat(Concat { schema, .. }) => schema,
            Self::InMemoryScan(InMemoryScan { info, .. }) => &info.source_schema,
            _ => todo!("{:?}", self),
        }
    }
}

#[derive(Debug)]
pub struct InMemoryScan {
    pub info: InMemoryInfo,
    pub plan_stats: PlanStats,
}

#[derive(Debug)]
pub struct PhysicalScan {
    pub scan_tasks: Vec<ScanTaskRef>,
    pub schema: SchemaRef,
    pub plan_stats: PlanStats,
}
<<<<<<< HEAD

#[derive(Debug)]

pub struct EmptyScan {
    pub schema: SchemaRef,
    pub plan_stats: PlanStats,
}
#[derive(Debug)]
=======
>>>>>>> 3f37a69e

#[derive(Debug)]
pub struct Project {
    pub input: LocalPhysicalPlanRef,
    pub projection: Vec<ExprRef>,
    pub schema: SchemaRef,
    pub plan_stats: PlanStats,
}

#[derive(Debug)]
pub struct Filter {
    pub input: LocalPhysicalPlanRef,
    pub predicate: ExprRef,
    pub schema: SchemaRef,
    pub plan_stats: PlanStats,
}

#[derive(Debug)]
pub struct Limit {
    pub input: LocalPhysicalPlanRef,
    pub num_rows: i64,
    pub schema: SchemaRef,
    pub plan_stats: PlanStats,
}

#[derive(Debug)]
pub struct Sort {
    pub input: LocalPhysicalPlanRef,
    pub sort_by: Vec<ExprRef>,
    pub descending: Vec<bool>,
    pub schema: SchemaRef,
    pub plan_stats: PlanStats,
}

#[derive(Debug)]
pub struct UnGroupedAggregate {
    pub input: LocalPhysicalPlanRef,
    pub aggregations: Vec<AggExpr>,
    pub schema: SchemaRef,
    pub plan_stats: PlanStats,
}

#[derive(Debug)]
pub struct HashAggregate {
    pub input: LocalPhysicalPlanRef,
    pub aggregations: Vec<AggExpr>,
    pub group_by: Vec<ExprRef>,
    pub schema: SchemaRef,
    pub plan_stats: PlanStats,
}

#[derive(Debug)]
pub struct HashJoin {
    pub left: LocalPhysicalPlanRef,
    pub right: LocalPhysicalPlanRef,
    pub left_on: Vec<ExprRef>,
    pub right_on: Vec<ExprRef>,
    pub join_type: JoinType,
    pub schema: SchemaRef,
}

#[derive(Debug)]
pub struct Concat {
    pub input: LocalPhysicalPlanRef,
    pub other: LocalPhysicalPlanRef,
    pub schema: SchemaRef,
    pub plan_stats: PlanStats,
}

#[derive(Debug)]
pub struct PhysicalWrite {}

#[derive(Debug)]
pub struct PlanStats {}<|MERGE_RESOLUTION|>--- conflicted
+++ resolved
@@ -231,17 +231,12 @@
     pub schema: SchemaRef,
     pub plan_stats: PlanStats,
 }
-<<<<<<< HEAD
-
-#[derive(Debug)]
-
+
+#[derive(Debug)]
 pub struct EmptyScan {
     pub schema: SchemaRef,
     pub plan_stats: PlanStats,
 }
-#[derive(Debug)]
-=======
->>>>>>> 3f37a69e
 
 #[derive(Debug)]
 pub struct Project {
