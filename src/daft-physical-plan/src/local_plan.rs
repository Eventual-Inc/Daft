--- conflicted
+++ resolved
@@ -238,7 +238,6 @@
         .arced()
     }
 
-<<<<<<< HEAD
     pub(crate) fn physical_write(
         input: LocalPhysicalPlanRef,
         data_schema: SchemaRef,
@@ -255,9 +254,6 @@
         .arced()
     }
 
-=======
-    #[must_use]
->>>>>>> 4a8244b6
     pub fn schema(&self) -> &SchemaRef {
         match self {
             Self::PhysicalScan(PhysicalScan { schema, .. })
@@ -387,8 +383,6 @@
 }
 
 #[derive(Debug)]
-<<<<<<< HEAD
-
 pub struct PhysicalWrite {
     pub input: LocalPhysicalPlanRef,
     pub data_schema: SchemaRef,
@@ -398,9 +392,4 @@
 }
 
 #[derive(Debug)]
-=======
-pub struct PhysicalWrite {}
->>>>>>> 4a8244b6
-
-#[derive(Debug)]
 pub struct PlanStats {}