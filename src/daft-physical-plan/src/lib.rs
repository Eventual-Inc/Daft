--- conflicted
+++ resolved
@@ -4,10 +4,7 @@
 
 pub use local_plan::{
     Concat, EmptyScan, Filter, HashAggregate, HashJoin, InMemoryScan, Limit, LocalPhysicalPlan,
-<<<<<<< HEAD
-    LocalPhysicalPlanRef, PhysicalScan, PhysicalWrite, Pivot, Project, Sort, UnGroupedAggregate,
-=======
-    LocalPhysicalPlanRef, PhysicalScan, PhysicalWrite, Project, Sample, Sort, UnGroupedAggregate,
->>>>>>> 16665f29
+    LocalPhysicalPlanRef, PhysicalScan, PhysicalWrite, Pivot, Project, Sample, Sort,
+    UnGroupedAggregate,
 };
 pub use translate::translate;