use common_error::DaftResult;
use daft_core::{join::JoinStrategy, prelude::Schema};
use daft_dsl::ExprRef;
use daft_plan::{LogicalPlan, LogicalPlanRef, SourceInfo};

use crate::local_plan::{LocalPhysicalPlan, LocalPhysicalPlanRef};

pub fn translate(plan: &LogicalPlanRef) -> DaftResult<LocalPhysicalPlanRef> {
    match plan.as_ref() {
        LogicalPlan::Source(source) => {
            match source.source_info.as_ref() {
                SourceInfo::InMemory(info) => Ok(LocalPhysicalPlan::in_memory_scan(info.clone())),
                SourceInfo::Physical(info) => {
                    // We should be able to pass the ScanOperator into the physical plan directly but we need to figure out the serialization story
                    let scan_tasks_iter = info.scan_op.0.to_scan_tasks(info.pushdowns.clone())?;
                    let scan_tasks = scan_tasks_iter.collect::<DaftResult<Vec<_>>>()?;
                    if scan_tasks.is_empty() {
                        Ok(LocalPhysicalPlan::empty_scan(source.output_schema.clone()))
                    } else {
                        Ok(LocalPhysicalPlan::physical_scan(
                            scan_tasks,
                            source.output_schema.clone(),
                        ))
                    }
                }
                SourceInfo::PlaceHolder(_) => {
                    panic!("We should not encounter a PlaceHolder during translation")
                }
            }
        }
        LogicalPlan::Filter(filter) => {
            let input = translate(&filter.input)?;
            Ok(LocalPhysicalPlan::filter(input, filter.predicate.clone()))
        }
        LogicalPlan::Limit(limit) => {
            let input = translate(&limit.input)?;
            Ok(LocalPhysicalPlan::limit(input, limit.limit))
        }
        LogicalPlan::Project(project) => {
            let input = translate(&project.input)?;
            Ok(LocalPhysicalPlan::project(
                input,
                project.projection.clone(),
                project.projected_schema.clone(),
            ))
        }
        LogicalPlan::Sample(sample) => {
            let input = translate(&sample.input)?;
            Ok(LocalPhysicalPlan::sample(
                input,
                sample.fraction,
                sample.with_replacement,
                sample.seed,
            ))
        }
        LogicalPlan::Aggregate(aggregate) => {
            let input = translate(&aggregate.input)?;
            if aggregate.groupby.is_empty() {
                Ok(LocalPhysicalPlan::ungrouped_aggregate(
                    input,
                    aggregate.aggregations.clone(),
                    aggregate.output_schema.clone(),
                ))
            } else {
                Ok(LocalPhysicalPlan::hash_aggregate(
                    input,
                    aggregate.aggregations.clone(),
                    aggregate.groupby.clone(),
                    aggregate.output_schema.clone(),
                ))
            }
        }
        LogicalPlan::Unpivot(unpivot) => {
            let input = translate(&unpivot.input)?;
            Ok(LocalPhysicalPlan::unpivot(
                input,
                unpivot.ids.clone(),
                unpivot.values.clone(),
                unpivot.variable_name.clone(),
                unpivot.value_name.clone(),
                unpivot.output_schema.clone(),
            ))
        }
        LogicalPlan::Pivot(pivot) => {
            let input = translate(&pivot.input)?;
            let groupby_with_pivot = pivot
                .group_by
                .iter()
                .chain(std::iter::once(&pivot.pivot_column))
                .cloned()
                .collect::<Vec<_>>();
            let aggregate_fields = groupby_with_pivot
                .iter()
                .map(|expr| expr.to_field(input.schema()))
                .chain(std::iter::once(pivot.aggregation.to_field(input.schema())))
                .collect::<DaftResult<Vec<_>>>()?;
            let aggregate_schema = Schema::new(aggregate_fields)?;
            let aggregate = LocalPhysicalPlan::hash_aggregate(
                input,
                vec![pivot.aggregation.clone(); 1],
                groupby_with_pivot,
                aggregate_schema.into(),
            );
            Ok(LocalPhysicalPlan::pivot(
                aggregate,
                pivot.group_by.clone(),
                pivot.pivot_column.clone(),
                pivot.value_column.clone(),
                pivot.names.clone(),
                pivot.output_schema.clone(),
            ))
        }
        LogicalPlan::Sort(sort) => {
            let input = translate(&sort.input)?;
            Ok(LocalPhysicalPlan::sort(
                input,
                sort.sort_by.clone(),
                sort.descending.clone(),
            ))
        }
        LogicalPlan::Join(join) => {
            if join.join_strategy.is_some_and(|x| x != JoinStrategy::Hash) {
                todo!("Only hash join is supported for now")
            }
            let left = translate(&join.left)?;
            let right = translate(&join.right)?;
            Ok(LocalPhysicalPlan::hash_join(
                left,
                right,
                join.left_on.clone(),
                join.right_on.clone(),
                join.join_type,
                join.output_schema.clone(),
            ))
        }
        LogicalPlan::Distinct(distinct) => {
            let schema = distinct.input.schema();
            let input = translate(&distinct.input)?;
            let col_exprs = input
                .schema()
                .names()
                .iter()
                .map(|name| daft_dsl::col(name.clone()))
                .collect::<Vec<ExprRef>>();
            Ok(LocalPhysicalPlan::hash_aggregate(
                input,
                vec![],
                col_exprs,
                schema,
            ))
        }
        LogicalPlan::Concat(concat) => {
            let input = translate(&concat.input)?;
            let other = translate(&concat.other)?;
            Ok(LocalPhysicalPlan::concat(input, other))
        }
        LogicalPlan::Repartition(repartition) => {
            log::warn!("Repartition Not supported for Local Executor!; This will be a No-Op");
            translate(&repartition.input)
        }
<<<<<<< HEAD
        LogicalPlan::Sink(sink) => {
            use daft_plan::SinkInfo;
            let input = translate(&sink.input)?;
            let data_schema = input.schema().clone();
            match sink.sink_info.as_ref() {
                SinkInfo::OutputFileInfo(info) => Ok(LocalPhysicalPlan::physical_write(
                    input,
                    data_schema,
                    sink.schema.clone(),
                    info.clone(),
                )),
                #[cfg(feature = "python")]
                SinkInfo::CatalogInfo(_) => todo!("CatalogInfo not yet implemented"),
            }
=======
        LogicalPlan::Explode(explode) => {
            let input = translate(&explode.input)?;
            Ok(LocalPhysicalPlan::explode(
                input,
                explode.to_explode.clone(),
                explode.exploded_schema.clone(),
            ))
>>>>>>> 915467ba
        }
        _ => todo!("{} not yet implemented", plan.name()),
    }
}<|MERGE_RESOLUTION|>--- conflicted
+++ resolved
@@ -158,7 +158,6 @@
             log::warn!("Repartition Not supported for Local Executor!; This will be a No-Op");
             translate(&repartition.input)
         }
-<<<<<<< HEAD
         LogicalPlan::Sink(sink) => {
             use daft_plan::SinkInfo;
             let input = translate(&sink.input)?;
@@ -173,7 +172,7 @@
                 #[cfg(feature = "python")]
                 SinkInfo::CatalogInfo(_) => todo!("CatalogInfo not yet implemented"),
             }
-=======
+        }
         LogicalPlan::Explode(explode) => {
             let input = translate(&explode.input)?;
             Ok(LocalPhysicalPlan::explode(
@@ -181,7 +180,6 @@
                 explode.to_explode.clone(),
                 explode.exploded_schema.clone(),
             ))
->>>>>>> 915467ba
         }
         _ => todo!("{} not yet implemented", plan.name()),
     }
