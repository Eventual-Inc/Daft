--- conflicted
+++ resolved
@@ -20,10 +20,10 @@
 use crate::{
     scheduling::{
         scheduler::SubmittableTask,
-        task::{SchedulingStrategy, SwordfishTask, Task, TaskContext},
+        task::{SchedulingStrategy, SwordfishTask, Task},
         worker::WorkerId,
     },
-    stage::{StageConfig, StageExecutionContext, TaskIDCounter},
+    stage::{StageConfig, StageExecutionContext},
     utils::{
         channel::{create_channel, Sender},
         joinset::JoinSet,
@@ -204,12 +204,10 @@
         self: Arc<Self>,
         mut input_task_stream: SubmittableTaskStream,
         result_tx: Sender<SubmittableTask<SwordfishTask>>,
-        task_id_counter: TaskIDCounter,
     ) -> DaftResult<()> {
         let mut udf_actors = UDFActors::Uninitialized(self.projection.clone());
 
         let mut running_tasks = JoinSet::new();
-<<<<<<< HEAD
         while let Some(task) = input_task_stream.next().await {
             let (worker_id, actors) = match task.task().strategy() {
                 // If the task has a specific worker ID, get the actors for that worker.
@@ -221,76 +219,11 @@
                 SchedulingStrategy::Spread => udf_actors.get_round_robin_actors()?,
             };
 
-            let modified_task = self.append_actor_udf_to_task(
-                worker_id,
-                task,
-                actors,
-                TaskContext::from((&self.context, task_id_counter.next())),
-            )?;
-
+            let modified_task = self.append_actor_udf_to_task(worker_id, task, actors)?;
             let (submittable_task, notify_token) = modified_task.add_notify_token();
             running_tasks.spawn(notify_token);
             if result_tx.send(submittable_task).await.is_err() {
                 break;
-=======
-        while let Some(pipeline_output) = materialized_output_stream.next().await {
-            let pipeline_output = pipeline_output?;
-            match pipeline_output {
-                PipelineOutput::Materialized(materialized_output) => {
-                    let actors =
-                        udf_actors.get_actors_for_worker(&materialized_output.worker_id)?;
-
-                    // If no actors for this worker, pick actors using round robin
-                    let (worker_id, actors) = if actors.is_empty() {
-                        udf_actors.get_round_robin_actors()?
-                    } else {
-                        (materialized_output.worker_id.clone(), actors)
-                    };
-
-                    let task = self.make_actor_udf_task_for_materialized_outputs(
-                        materialized_output,
-                        worker_id,
-                        actors,
-                        TaskContext::from((&self.context, task_id_counter.next())),
-                    )?;
-                    let (submittable_task, notify_token) = task.add_notify_token();
-                    running_tasks.spawn(notify_token);
-                    if result_tx
-                        .send(PipelineOutput::Task(submittable_task))
-                        .await
-                        .is_err()
-                    {
-                        break;
-                    }
-                }
-                PipelineOutput::Task(task) => {
-                    // TODO: THIS IS NOT GOING TO WORK IF THE TASK HAS AN EXISTING SCHEDULING STRATEGY.
-                    // I.E. THERE WAS A PREVIOUS ACTOR UDF. IF THERE IS A CASE WHERE THE PREVIOUS ACTOR UDF HAS A SPECIFIC WORKER ID,
-                    // AND WE DON'T HAVE ACTOR FOR THIS WORKER ID, IT SHOULD STILL WORK BECAUSE IT'S A RAY ACTOR CALL.
-                    // BUT WE INCUR TRANSFER COSTS FOR THE TASK.
-                    // IN A CASE LIKE THIS WE SHOULD MATERIALIZE THE TASK.
-
-                    // Pick actors using round robin
-                    let (worker_id, actors) = udf_actors.get_round_robin_actors()?;
-
-                    let mut task_context = task.task().task_context();
-                    if let Some(logical_node_id) = self.context.logical_node_id {
-                        task_context.add_logical_node_id(logical_node_id);
-                    }
-                    let modified_task =
-                        self.append_actor_udf_to_task(worker_id, task, actors, task_context)?;
-                    let (submittable_task, notify_token) = modified_task.add_notify_token();
-                    running_tasks.spawn(notify_token);
-                    if result_tx
-                        .send(PipelineOutput::Task(submittable_task))
-                        .await
-                        .is_err()
-                    {
-                        break;
-                    }
-                }
-                PipelineOutput::Running(_) => unreachable!(),
->>>>>>> 844b3a5f
             }
         }
         // Wait for all tasks to finish.
@@ -309,8 +242,11 @@
         worker_id: WorkerId,
         submittable_task: SubmittableTask<SwordfishTask>,
         actors: Vec<PyObjectWrapper>,
-        task_context: TaskContext,
     ) -> DaftResult<SubmittableTask<SwordfishTask>> {
+        let mut task_context = submittable_task.task().task_context();
+        if let Some(logical_node_id) = self.context.logical_node_id {
+            task_context.add_logical_node_id(logical_node_id);
+        }
         let task_plan = submittable_task.task().plan();
         let actor_pool_project_plan = LocalPhysicalPlan::distributed_actor_pool_project(
             task_plan,
@@ -404,8 +340,7 @@
         let input_node = self.child.clone().produce_tasks(stage_context);
 
         let (result_tx, result_rx) = create_channel(1);
-        let execution_loop =
-            self.execution_loop_fused(input_node, result_tx, stage_context.task_id_counter());
+        let execution_loop = self.execution_loop_fused(input_node, result_tx);
         stage_context.spawn(execution_loop);
 
         SubmittableTaskStream::from(result_rx)
