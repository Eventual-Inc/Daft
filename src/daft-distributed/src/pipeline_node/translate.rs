use core::panic;
use std::{collections::HashMap, sync::Arc};

use common_error::DaftResult;
use common_partitioning::PartitionRef;
use common_scan_info::ScanState;
use common_treenode::{TreeNode, TreeNodeRecursion, TreeNodeVisitor};
use daft_dsl::{
    expr::bound_expr::{BoundAggExpr, BoundExpr, BoundWindowExpr},
    functions::python::{get_resource_request, try_get_batch_size_from_udf},
    resolved_col,
};
use daft_logical_plan::{partitioning::RepartitionSpec, LogicalPlan, LogicalPlanRef, SourceInfo};
use daft_physical_plan::extract_agg_expr;

use crate::{
    pipeline_node::{
<<<<<<< HEAD
        distinct::DistinctNode, explode::ExplodeNode, filter::FilterNode, gather::GatherNode,
=======
        concat::ConcatNode, distinct::DistinctNode, explode::ExplodeNode, filter::FilterNode,
>>>>>>> 31209194
        in_memory_source::InMemorySourceNode, limit::LimitNode,
        monotonically_increasing_id::MonotonicallyIncreasingIdNode, project::ProjectNode,
        repartition::RepartitionNode, sample::SampleNode, scan_source::ScanSourceNode,
        sink::SinkNode, unpivot::UnpivotNode, window::WindowNode, DistributedPipelineNode, NodeID,
    },
    stage::StageConfig,
};

pub(crate) fn logical_plan_to_pipeline_node(
    stage_config: StageConfig,
    plan: LogicalPlanRef,
    psets: Arc<HashMap<String, Vec<PartitionRef>>>,
) -> DaftResult<Arc<dyn DistributedPipelineNode>> {
    let mut translator = LogicalPlanToPipelineNodeTranslator::new(stage_config, psets);
    let _ = plan.visit(&mut translator)?;
    Ok(translator.curr_node.pop().unwrap())
}

pub(crate) struct LogicalPlanToPipelineNodeTranslator {
    pub stage_config: StageConfig,
    pipeline_node_id_counter: NodeID,
    psets: Arc<HashMap<String, Vec<PartitionRef>>>,
    curr_node: Vec<Arc<dyn DistributedPipelineNode>>,
}

impl LogicalPlanToPipelineNodeTranslator {
    fn new(stage_config: StageConfig, psets: Arc<HashMap<String, Vec<PartitionRef>>>) -> Self {
        Self {
            stage_config,
            pipeline_node_id_counter: 0,
            psets,
            curr_node: Vec::new(),
        }
    }

    pub fn get_next_pipeline_node_id(&mut self) -> NodeID {
        self.pipeline_node_id_counter += 1;
        self.pipeline_node_id_counter
    }

    pub fn gen_shuffle_node(
        &mut self,
        logical_node_id: Option<NodeID>,
        input_node: Arc<dyn DistributedPipelineNode>,
        partition_cols: Vec<BoundExpr>,
    ) -> Arc<dyn DistributedPipelineNode> {
        let node_id = self.get_next_pipeline_node_id();
        let schema = input_node.config().schema.clone();
        if partition_cols.is_empty() {
            // if input_node.config().clustering_spec.num_partitions() == 1 {
            //     return input_node;
            // }

            GatherNode::new(
                node_id,
                logical_node_id,
                &self.stage_config,
                schema,
                input_node,
            )
            .arced()
        } else {
            RepartitionNode::new(
                node_id,
                logical_node_id,
                &self.stage_config,
                partition_cols,
                None,
                schema,
                input_node,
            )
            .arced()
        }
    }
}

impl TreeNodeVisitor for LogicalPlanToPipelineNodeTranslator {
    type Node = LogicalPlanRef;

    fn f_down(&mut self, _node: &Self::Node) -> DaftResult<TreeNodeRecursion> {
        Ok(TreeNodeRecursion::Continue)
    }

    fn f_up(&mut self, node: &LogicalPlanRef) -> DaftResult<TreeNodeRecursion> {
        let logical_node_id = node.node_id().map(|id| id as NodeID);
        let output = match node.as_ref() {
            LogicalPlan::Source(source) => {
                match source.source_info.as_ref() {
                    SourceInfo::InMemory(info) => InMemorySourceNode::new(
                        self.get_next_pipeline_node_id(),
                        &self.stage_config,
                        info.clone(),
                        self.psets.clone(),
                        logical_node_id,
                    ).arced(),
                    SourceInfo::Physical(info) => {
                        // We should be able to pass the ScanOperator into the physical plan directly but we need to figure out the serialization story
                        let scan_tasks = match &info.scan_state {
                            ScanState::Operator(_) => unreachable!("ScanOperator should not be present in the optimized logical plan for pipeline node translation"),
                            ScanState::Tasks(scan_tasks) => scan_tasks.clone(),
                        };
                        ScanSourceNode::new(
                            self.get_next_pipeline_node_id(),
                            &self.stage_config,
                            info.pushdowns.clone(),
                            scan_tasks,
                            source.output_schema.clone(),
                            logical_node_id,
                        ).arced()
                    }
                    SourceInfo::PlaceHolder(_) => unreachable!("PlaceHolder should not be present in the logical plan for pipeline node translation"),
                }
            }
            LogicalPlan::ActorPoolProject(actor_pool_project) => {
                #[cfg(feature = "python")]
                {
                    let batch_size = try_get_batch_size_from_udf(&actor_pool_project.projection)?;
                    let memory_request = get_resource_request(&actor_pool_project.projection)
                        .and_then(|req| req.memory_bytes())
                        .map(|m| m as u64)
                        .unwrap_or(0);
                    let projection = BoundExpr::bind_all(
                        &actor_pool_project.projection,
                        &actor_pool_project.input.schema(),
                    )?;
                    crate::pipeline_node::actor_udf::ActorUDF::new(
                        self.get_next_pipeline_node_id(),
                        logical_node_id,
                        &self.stage_config,
                        projection,
                        batch_size,
                        memory_request,
                        actor_pool_project.projected_schema.clone(),
                        self.curr_node.pop().unwrap(),
                    )?
                    .arced()
                }
                #[cfg(not(feature = "python"))]
                {
                    panic!("ActorUDF is not supported without Python feature")
                }
            }
            LogicalPlan::Filter(filter) => {
                let predicate =
                    BoundExpr::try_new(filter.predicate.clone(), &filter.input.schema())?;
                FilterNode::new(
                    self.get_next_pipeline_node_id(),
                    logical_node_id,
                    &self.stage_config,
                    predicate,
                    node.schema(),
                    self.curr_node.pop().unwrap(),
                )
                .arced()
            }
            LogicalPlan::Limit(limit) => Arc::new(LimitNode::new(
                self.get_next_pipeline_node_id(),
                logical_node_id,
                &self.stage_config,
                limit.limit as usize,
                node.schema(),
                self.curr_node.pop().unwrap(),
            )),
            LogicalPlan::Project(project) => {
                let projection = BoundExpr::bind_all(&project.projection, &project.input.schema())?;
                ProjectNode::new(
                    self.get_next_pipeline_node_id(),
                    logical_node_id,
                    &self.stage_config,
                    projection,
                    node.schema(),
                    self.curr_node.pop().unwrap(),
                )
                .arced()
            }
            LogicalPlan::Explode(explode) => {
                let to_explode = BoundExpr::bind_all(&explode.to_explode, &explode.input.schema())?;
                ExplodeNode::new(
                    self.get_next_pipeline_node_id(),
                    logical_node_id,
                    &self.stage_config,
                    to_explode,
                    node.schema(),
                    self.curr_node.pop().unwrap(),
                )
                .arced()
            }
            LogicalPlan::Unpivot(unpivot) => {
                let ids = BoundExpr::bind_all(&unpivot.ids, &unpivot.input.schema())?;
                let values = BoundExpr::bind_all(&unpivot.values, &unpivot.input.schema())?;
                UnpivotNode::new(
                    self.get_next_pipeline_node_id(),
                    logical_node_id,
                    &self.stage_config,
                    ids,
                    values,
                    unpivot.variable_name.clone(),
                    unpivot.value_name.clone(),
                    node.schema(),
                    self.curr_node.pop().unwrap(),
                )
                .arced()
            }
            LogicalPlan::Sample(sample) => SampleNode::new(
                self.get_next_pipeline_node_id(),
                logical_node_id,
                &self.stage_config,
                sample.fraction,
                sample.with_replacement,
                sample.seed,
                node.schema(),
                self.curr_node.pop().unwrap(),
            )
            .arced(),
            LogicalPlan::Sink(sink) => SinkNode::new(
                self.get_next_pipeline_node_id(),
                logical_node_id,
                &self.stage_config,
                sink.sink_info.clone(),
                sink.schema.clone(),
                sink.input.schema(),
                self.curr_node.pop().unwrap(),
            )
            .arced(),
            LogicalPlan::MonotonicallyIncreasingId(monotonically_increasing_id) => {
                MonotonicallyIncreasingIdNode::new(
                    self.get_next_pipeline_node_id(),
                    logical_node_id,
                    &self.stage_config,
                    monotonically_increasing_id.column_name.clone(),
                    node.schema(),
                    self.curr_node.pop().unwrap(),
                )
                .arced()
            }
            LogicalPlan::Concat(_) => ConcatNode::new(
                self.get_next_pipeline_node_id(),
                logical_node_id,
                &self.stage_config,
                node.schema(),
                self.curr_node.pop().unwrap(), // Other
                self.curr_node.pop().unwrap(), // Child
            )
            .arced(),
            LogicalPlan::Repartition(repartition) => {
                let RepartitionSpec::Hash(repart_spec) = &repartition.repartition_spec else {
                    todo!("FLOTILLA_MS3: Support other types of repartition");
                };

                let columns = BoundExpr::bind_all(&repart_spec.by, &repartition.input.schema())?;

                assert!(!columns.is_empty());
                RepartitionNode::new(
                    self.get_next_pipeline_node_id(),
                    logical_node_id,
                    &self.stage_config,
                    columns,
                    repart_spec.num_partitions,
                    node.schema(),
                    self.curr_node.pop().unwrap(),
                )
                .arced()
            }
            LogicalPlan::Aggregate(aggregate) => {
                let input_schema = aggregate.input.schema();
                let group_by = BoundExpr::bind_all(&aggregate.groupby, &input_schema)?;
                let aggregations = aggregate
                    .aggregations
                    .iter()
                    .map(|expr| {
                        let agg_expr = extract_agg_expr(expr)?;
                        BoundAggExpr::try_new(agg_expr, &aggregate.input.schema())
                    })
                    .collect::<DaftResult<Vec<_>>>()?;

                let input_node = self.curr_node.pop().unwrap();
                self.gen_agg_nodes(
                    input_node,
                    logical_node_id,
                    group_by,
                    aggregations,
                    aggregate.output_schema.clone(),
                )?
            }
            LogicalPlan::Distinct(distinct) => {
                let columns = distinct.columns.clone().unwrap_or_else(|| {
                    distinct
                        .input
                        .schema()
                        .field_names()
                        .map(resolved_col)
                        .collect::<Vec<_>>()
                });
                let columns = BoundExpr::bind_all(&columns, &distinct.input.schema())?;

                // First stage: Initial local distinct to reduce the dataset
                let initial_distinct = DistinctNode::new(
                    self.get_next_pipeline_node_id(),
                    logical_node_id,
                    &self.stage_config,
                    columns.clone(),
                    distinct.input.schema(),
                    self.curr_node.pop().unwrap(),
                )
                .arced();

                // Second stage: Repartition to distribute the dataset
                let repartition = RepartitionNode::new(
                    self.get_next_pipeline_node_id(),
                    logical_node_id,
                    &self.stage_config,
                    columns.clone(),
                    None,
                    distinct.input.schema(),
                    initial_distinct,
                )
                .arced();

                // Last stage: Redo the distinct to get the final result
                DistinctNode::new(
                    self.get_next_pipeline_node_id(),
                    logical_node_id,
                    &self.stage_config,
                    columns,
                    distinct.input.schema(),
                    repartition,
                )
                .arced()
            }
            LogicalPlan::Window(window) => {
                let partition_by =
                    BoundExpr::bind_all(&window.window_spec.partition_by, &window.input.schema())?;
                let order_by =
                    BoundExpr::bind_all(&window.window_spec.order_by, &window.input.schema())?;
                let window_functions =
                    BoundWindowExpr::bind_all(&window.window_functions, &window.input.schema())?;

                // First stage: Shuffle by the partition_by columns to colocate rows
                let input_node = self.curr_node.pop().unwrap();
                let repartition =
                    self.gen_shuffle_node(logical_node_id, input_node, partition_by.clone());

                // Final stage: The actual window op
                WindowNode::new(
                    self.get_next_pipeline_node_id(),
                    logical_node_id,
                    &self.stage_config,
                    partition_by,
                    order_by,
                    window.window_spec.descending.clone(),
                    window.window_spec.nulls_first.clone(),
                    window.window_spec.frame.clone(),
                    window.window_spec.min_periods,
                    window_functions,
                    window.aliases.clone(),
                    window.schema.clone(),
                    repartition,
                )
                .arced()
            }
            LogicalPlan::Join(join) => {
                let (remaining_on, _, _, _) = join.on.split_eq_preds();
                if !remaining_on.is_empty() {
                    todo!("FLOTILLA_MS?: Implement non-equality joins")
                }

                // Visitor appends in in-order
                // TODO: Just use regular recursion?
                let right_node = self.curr_node.pop().unwrap();
                let left_node = self.curr_node.pop().unwrap();

                self.gen_hash_join_nodes(
                    logical_node_id,
                    join.on.clone(),
                    left_node,
                    right_node,
                    join.join_type,
                    join.output_schema.clone(),
                )?
            }
            LogicalPlan::Sort(_) => {
                todo!("FLOTILLA_MS3: Implement Sort")
            }
            LogicalPlan::TopN(_) => {
                todo!("FLOTILLA_MS3: Implement TopN")
            }
            LogicalPlan::Pivot(_) => {
                todo!("FLOTILLA_MS3: Implement Pivot")
            }
            LogicalPlan::SubqueryAlias(_)
            | LogicalPlan::Union(_)
            | LogicalPlan::Intersect(_)
            | LogicalPlan::Shard(_) => {
                panic!("Logical plan operators SubqueryAlias, Union, Intersect, and Shard should be handled by the optimizer")
            }
        };
        self.curr_node.push(output);
        Ok(TreeNodeRecursion::Continue)
    }
}<|MERGE_RESOLUTION|>--- conflicted
+++ resolved
@@ -15,12 +15,8 @@
 
 use crate::{
     pipeline_node::{
-<<<<<<< HEAD
-        distinct::DistinctNode, explode::ExplodeNode, filter::FilterNode, gather::GatherNode,
-=======
         concat::ConcatNode, distinct::DistinctNode, explode::ExplodeNode, filter::FilterNode,
->>>>>>> 31209194
-        in_memory_source::InMemorySourceNode, limit::LimitNode,
+        gather::GatherNode, in_memory_source::InMemorySourceNode, limit::LimitNode,
         monotonically_increasing_id::MonotonicallyIncreasingIdNode, project::ProjectNode,
         repartition::RepartitionNode, sample::SampleNode, scan_source::ScanSourceNode,
         sink::SinkNode, unpivot::UnpivotNode, window::WindowNode, DistributedPipelineNode, NodeID,
