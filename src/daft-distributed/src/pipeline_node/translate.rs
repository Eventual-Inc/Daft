--- conflicted
+++ resolved
@@ -116,209 +116,6 @@
                     panic!("ActorUDF is not supported without Python feature")
                 }
             }
-<<<<<<< HEAD
-            SourceInfo::PlaceHolder(_) => Ok(Transformed::new(plan, true, TreeNodeRecursion::Stop)),
-        },
-        _ => Ok(Transformed::no(plan)),
-    })?;
-
-    Ok((
-        transformed_plan.data,
-        pipeline_input.expect("Expected pipeline input"),
-    ))
-}
-
-#[cfg(test)]
-mod tests {
-    use std::sync::Arc;
-
-    use common_scan_info::{test::DummyScanOperator, ScanOperatorRef};
-    use daft_dsl::{lit, resolved_col};
-    use daft_logical_plan::{
-        logical_plan::LogicalPlan, ops::Source, source_info::SourceInfo, LogicalPlanBuilder,
-    };
-    use daft_schema::{dtype::DataType, field::Field, schema::Schema};
-
-    use super::*;
-
-    fn dummy_in_memory_scan(fields: Vec<Field>) -> DaftResult<LogicalPlanBuilder> {
-        let schema = Arc::new(Schema::new(fields));
-
-        let source_info = SourceInfo::InMemory(InMemoryInfo::new(
-            schema.clone(),
-            "".into(),
-            None,
-            1,
-            0,
-            0,
-            None,
-            None,
-        ));
-        let logical_plan: LogicalPlan = Source::new(schema, source_info.into()).into();
-
-        Ok(LogicalPlanBuilder::from(Arc::new(logical_plan)))
-    }
-
-    /// Create a dummy scan node containing the provided fields in its schema and the provided limit.
-    pub fn dummy_scan_operator(fields: Vec<Field>) -> ScanOperatorRef {
-        let schema = Arc::new(Schema::new(fields));
-        ScanOperatorRef(Arc::new(DummyScanOperator {
-            schema,
-            num_scan_tasks: 1,
-            num_rows_per_task: None,
-        }))
-    }
-
-    /// Create a dummy scan node containing the provided fields in its schema.
-    pub fn dummy_scan_node(scan_op: ScanOperatorRef) -> LogicalPlanBuilder {
-        dummy_scan_node_with_pushdowns(scan_op, Default::default())
-    }
-
-    /// Create a dummy scan node containing the provided fields in its schema and the provided limit.
-    pub fn dummy_scan_node_with_pushdowns(
-        scan_op: ScanOperatorRef,
-        pushdowns: Pushdowns,
-    ) -> LogicalPlanBuilder {
-        LogicalPlanBuilder::table_scan(scan_op, Some(pushdowns)).unwrap()
-    }
-
-    #[test]
-    fn test_logical_in_memory_source_to_pipeline() {
-        let fields = vec![
-            Field::new("category", DataType::Utf8),
-            Field::new("group", DataType::Int64),
-            Field::new("value", DataType::Int64),
-        ];
-        let plan = dummy_in_memory_scan(fields).unwrap().build();
-
-        let pipeline_node = logical_plan_to_pipeline_node(
-            plan,
-            Arc::new(DaftExecutionConfig::default()),
-            Arc::new(HashMap::new()),
-        )
-        .unwrap();
-
-        assert_eq!(pipeline_node.name(), "InMemorySourceNode");
-        assert_eq!(pipeline_node.children().len(), 0);
-    }
-
-    #[test]
-    fn test_logical_scan_source_to_pipeline() {
-        let fields = vec![
-            Field::new("category", DataType::Utf8),
-            Field::new("group", DataType::Int64),
-            Field::new("value", DataType::Int64),
-        ];
-        let plan = dummy_scan_node(dummy_scan_operator(fields))
-            .optimize()
-            .unwrap() // To fill scan node with tasks
-            .build();
-
-        let pipeline_node = logical_plan_to_pipeline_node(
-            plan,
-            Arc::new(DaftExecutionConfig::default()),
-            Arc::new(HashMap::new()),
-        )
-        .unwrap();
-
-        assert_eq!(pipeline_node.name(), "ScanSource");
-        assert_eq!(pipeline_node.children().len(), 0);
-    }
-
-    #[test]
-    fn test_logical_limit_to_pipeline() -> DaftResult<()> {
-        let fields = vec![
-            Field::new("category", DataType::Utf8),
-            Field::new("group", DataType::Int64),
-            Field::new("value", DataType::Int64),
-        ];
-        let plan = dummy_scan_node(dummy_scan_operator(fields))
-            .limit(20, false)?
-            .optimize()? // To fill scan node with tasks
-            .build();
-
-        let pipeline_node = logical_plan_to_pipeline_node(
-            plan,
-            Arc::new(DaftExecutionConfig::default()),
-            Arc::new(HashMap::new()),
-        )
-        .unwrap();
-
-        assert_eq!(pipeline_node.name(), "Limit");
-
-        let children = pipeline_node.children();
-        assert_eq!(children.len(), 1);
-        assert_eq!(children[0].name(), "ScanSource");
-        assert_eq!(children[0].children().len(), 0);
-
-        Ok(())
-    }
-
-    #[test]
-    fn test_logical_project_to_pipeline() -> DaftResult<()> {
-        let fields = vec![
-            Field::new("category", DataType::Utf8),
-            Field::new("group", DataType::Int64),
-            Field::new("value", DataType::Int64),
-        ];
-        let plan = dummy_scan_node(dummy_scan_operator(fields))
-            .with_columns(vec![resolved_col("group")
-                .add(resolved_col("value"))
-                .alias("group_value")])?
-            .optimize()? // To fill scan node with tasks
-            .build();
-
-        let pipeline_node = logical_plan_to_pipeline_node(
-            plan,
-            Arc::new(DaftExecutionConfig::default()),
-            Arc::new(HashMap::new()),
-        )
-        .unwrap();
-
-        assert_eq!(pipeline_node.name(), "ScanSource");
-        assert_eq!(pipeline_node.children().len(), 0);
-
-        Ok(())
-    }
-
-    #[test]
-    fn test_map_logical_plan_to_pipeline() -> DaftResult<()> {
-        let fields = vec![
-            Field::new("category", DataType::Utf8),
-            Field::new("group", DataType::Int64),
-            Field::new("value", DataType::Int64),
-        ];
-        let plan = dummy_scan_node(dummy_scan_operator(fields))
-            .optimize()? // To fill scan node with tasks
-            .with_columns(vec![resolved_col("group")
-                .add(resolved_col("value"))
-                .alias("group_value")])?
-            .filter(resolved_col("group_value").eq(lit(0)))?
-            .limit(20, false)?
-            .select(vec![resolved_col("group_value")])?
-            .build();
-
-        let pipeline_node = logical_plan_to_pipeline_node(
-            plan,
-            Arc::new(DaftExecutionConfig::default()),
-            Arc::new(HashMap::new()),
-        )
-        .unwrap();
-
-        // Intermediate <- Limit <- Source
-        assert_eq!(pipeline_node.name(), "Intermediate");
-
-        let children = pipeline_node.children();
-        assert_eq!(children.len(), 1);
-        assert_eq!(children[0].name(), "Limit");
-
-        let children = children[0].children();
-        assert_eq!(children.len(), 1);
-        assert_eq!(children[0].name(), "ScanSource");
-        assert_eq!(children[0].children().len(), 0);
-
-        Ok(())
-=======
             LogicalPlan::Filter(filter) => {
                 let predicate =
                     BoundExpr::try_new(filter.predicate.clone(), &filter.input.schema())?;
@@ -429,6 +226,5 @@
         };
         self.curr_node.push(output);
         Ok(TreeNodeRecursion::Continue)
->>>>>>> 7fd41574
     }
 }