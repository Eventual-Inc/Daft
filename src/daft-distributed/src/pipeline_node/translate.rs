use core::panic;
use std::{collections::HashMap, sync::Arc};

use common_error::DaftResult;
use common_partitioning::PartitionRef;
use common_scan_info::ScanState;
use common_treenode::{TreeNode, TreeNodeRecursion, TreeNodeVisitor};
use daft_dsl::{
    expr::bound_expr::{BoundAggExpr, BoundExpr, BoundWindowExpr},
<<<<<<< HEAD
    functions::python::{get_resource_request, try_get_batch_size_from_udf, try_get_concurrency},
=======
>>>>>>> 128f59d9
    resolved_col,
};
use daft_logical_plan::{partitioning::RepartitionSpec, LogicalPlan, LogicalPlanRef, SourceInfo};
use daft_physical_plan::extract_agg_expr;

use crate::{
    pipeline_node::{
        concat::ConcatNode, distinct::DistinctNode, explode::ExplodeNode, filter::FilterNode,
        gather::GatherNode, in_memory_source::InMemorySourceNode, limit::LimitNode,
        monotonically_increasing_id::MonotonicallyIncreasingIdNode, project::ProjectNode,
        repartition::RepartitionNode, sample::SampleNode, scan_source::ScanSourceNode,
        sink::SinkNode, sort::SortNode, top_n::TopNNode, udf::UDFNode, unpivot::UnpivotNode,
        window::WindowNode, DistributedPipelineNode, NodeID,
    },
    stage::StageConfig,
};

pub(crate) fn logical_plan_to_pipeline_node(
    stage_config: StageConfig,
    plan: LogicalPlanRef,
    psets: Arc<HashMap<String, Vec<PartitionRef>>>,
) -> DaftResult<Arc<dyn DistributedPipelineNode>> {
    let mut translator = LogicalPlanToPipelineNodeTranslator::new(stage_config, psets);
    let _ = plan.visit(&mut translator)?;
    Ok(translator.curr_node.pop().unwrap())
}

pub(crate) struct LogicalPlanToPipelineNodeTranslator {
    pub stage_config: StageConfig,
    pipeline_node_id_counter: NodeID,
    psets: Arc<HashMap<String, Vec<PartitionRef>>>,
    curr_node: Vec<Arc<dyn DistributedPipelineNode>>,
}

impl LogicalPlanToPipelineNodeTranslator {
    fn new(stage_config: StageConfig, psets: Arc<HashMap<String, Vec<PartitionRef>>>) -> Self {
        Self {
            stage_config,
            pipeline_node_id_counter: 0,
            psets,
            curr_node: Vec::new(),
        }
    }

    pub fn get_next_pipeline_node_id(&mut self) -> NodeID {
        self.pipeline_node_id_counter += 1;
        self.pipeline_node_id_counter
    }

    pub fn gen_gather_node(
        &mut self,
        logical_node_id: Option<NodeID>,
        input_node: Arc<dyn DistributedPipelineNode>,
    ) -> Arc<dyn DistributedPipelineNode> {
        if input_node.config().clustering_spec.num_partitions() == 1 {
            return input_node;
        }

        GatherNode::new(
            self.get_next_pipeline_node_id(),
            logical_node_id,
            &self.stage_config,
            input_node.config().schema.clone(),
            input_node,
        )
        .arced()
    }

    pub fn gen_shuffle_node(
        &mut self,
        logical_node_id: Option<NodeID>,
        input_node: Arc<dyn DistributedPipelineNode>,
        partition_cols: Vec<BoundExpr>,
    ) -> Arc<dyn DistributedPipelineNode> {
        if partition_cols.is_empty() {
            self.gen_gather_node(logical_node_id, input_node)
        } else {
            RepartitionNode::new(
                self.get_next_pipeline_node_id(),
                logical_node_id,
                &self.stage_config,
                partition_cols,
                None,
                input_node.config().schema.clone(),
                input_node,
            )
            .arced()
        }
    }
}

impl TreeNodeVisitor for LogicalPlanToPipelineNodeTranslator {
    type Node = LogicalPlanRef;

    fn f_down(&mut self, _node: &Self::Node) -> DaftResult<TreeNodeRecursion> {
        Ok(TreeNodeRecursion::Continue)
    }

    fn f_up(&mut self, node: &LogicalPlanRef) -> DaftResult<TreeNodeRecursion> {
        let logical_node_id = node.node_id().map(|id| id as NodeID);
        let output = match node.as_ref() {
            LogicalPlan::Source(source) => {
                match source.source_info.as_ref() {
                    SourceInfo::InMemory(info) => InMemorySourceNode::new(
                        self.get_next_pipeline_node_id(),
                        &self.stage_config,
                        info.clone(),
                        self.psets.clone(),
                        logical_node_id,
                    ).arced(),
                    SourceInfo::Physical(info) => {
                        // We should be able to pass the ScanOperator into the physical plan directly but we need to figure out the serialization story
                        let scan_tasks = match &info.scan_state {
                            ScanState::Operator(_) => unreachable!("ScanOperator should not be present in the optimized logical plan for pipeline node translation"),
                            ScanState::Tasks(scan_tasks) => scan_tasks.clone(),
                        };
                        ScanSourceNode::new(
                            self.get_next_pipeline_node_id(),
                            &self.stage_config,
                            info.pushdowns.clone(),
                            scan_tasks,
                            source.output_schema.clone(),
                            logical_node_id,
                        ).arced()
                    }
                    SourceInfo::PlaceHolder(_) => unreachable!("PlaceHolder should not be present in the logical plan for pipeline node translation"),
                }
            }
<<<<<<< HEAD
            LogicalPlan::UDFProject(udf) if try_get_concurrency(&udf.project).is_some() => {
                #[cfg(feature = "python")]
                {
                    let batch_size = try_get_batch_size_from_udf(&udf.project)?;
                    let memory_request = get_resource_request(&[udf.project.clone()])
                        .and_then(|req| req.memory_bytes())
                        .map(|m| m as u64)
                        .unwrap_or(0);
=======
            LogicalPlan::UDFProject(udf) if udf.is_actor_pool_udf() => {
                #[cfg(feature = "python")]
                {
>>>>>>> 128f59d9
                    let projection = udf
                        .passthrough_columns
                        .iter()
                        .chain(std::iter::once(&udf.project.clone()))
                        .cloned()
                        .collect::<Vec<_>>();
                    let projection =
                        BoundExpr::bind_all(projection.as_slice(), &udf.input.schema())?;
                    crate::pipeline_node::actor_udf::ActorUDF::new(
                        self.get_next_pipeline_node_id(),
                        logical_node_id,
                        &self.stage_config,
                        projection,
<<<<<<< HEAD
                        batch_size,
                        memory_request,
=======
                        udf.udf_properties.clone(),
>>>>>>> 128f59d9
                        udf.projected_schema.clone(),
                        self.curr_node.pop().unwrap(),
                    )?
                    .arced()
                }
                #[cfg(not(feature = "python"))]
                {
                    panic!("ActorUDF is not supported without Python feature")
                }
            }
            LogicalPlan::UDFProject(udf) => {
                let project = BoundExpr::try_new(udf.project.clone(), &udf.input.schema())?;
                let passthrough_columns =
                    BoundExpr::bind_all(&udf.passthrough_columns, &udf.input.schema())?;

                UDFNode::new(
                    self.get_next_pipeline_node_id(),
                    logical_node_id,
                    &self.stage_config,
                    project,
                    passthrough_columns,
<<<<<<< HEAD
=======
                    udf.udf_properties.clone(),
>>>>>>> 128f59d9
                    node.schema(),
                    self.curr_node.pop().unwrap(),
                )
                .arced()
            }
            LogicalPlan::Filter(filter) => {
                let predicate =
                    BoundExpr::try_new(filter.predicate.clone(), &filter.input.schema())?;
                FilterNode::new(
                    self.get_next_pipeline_node_id(),
                    logical_node_id,
                    &self.stage_config,
                    predicate,
                    node.schema(),
                    self.curr_node.pop().unwrap(),
                )
                .arced()
            }
            LogicalPlan::Limit(limit) => Arc::new(LimitNode::new(
                self.get_next_pipeline_node_id(),
                logical_node_id,
                &self.stage_config,
                limit.limit as usize,
                node.schema(),
                self.curr_node.pop().unwrap(),
            )),
            LogicalPlan::Project(project) => {
                let projection = BoundExpr::bind_all(&project.projection, &project.input.schema())?;
                ProjectNode::new(
                    self.get_next_pipeline_node_id(),
                    logical_node_id,
                    &self.stage_config,
                    projection,
                    node.schema(),
                    self.curr_node.pop().unwrap(),
                )
                .arced()
            }
            LogicalPlan::Explode(explode) => {
                let to_explode = BoundExpr::bind_all(&explode.to_explode, &explode.input.schema())?;
                ExplodeNode::new(
                    self.get_next_pipeline_node_id(),
                    logical_node_id,
                    &self.stage_config,
                    to_explode,
                    node.schema(),
                    self.curr_node.pop().unwrap(),
                )
                .arced()
            }
            LogicalPlan::Unpivot(unpivot) => {
                let ids = BoundExpr::bind_all(&unpivot.ids, &unpivot.input.schema())?;
                let values = BoundExpr::bind_all(&unpivot.values, &unpivot.input.schema())?;
                UnpivotNode::new(
                    self.get_next_pipeline_node_id(),
                    logical_node_id,
                    &self.stage_config,
                    ids,
                    values,
                    unpivot.variable_name.clone(),
                    unpivot.value_name.clone(),
                    node.schema(),
                    self.curr_node.pop().unwrap(),
                )
                .arced()
            }
            LogicalPlan::Sample(sample) => SampleNode::new(
                self.get_next_pipeline_node_id(),
                logical_node_id,
                &self.stage_config,
                sample.fraction,
                sample.with_replacement,
                sample.seed,
                node.schema(),
                self.curr_node.pop().unwrap(),
            )
            .arced(),
            LogicalPlan::Sink(sink) => {
                let sink_info = sink.sink_info.bind(&sink.input.schema())?;
                SinkNode::new(
                    self.get_next_pipeline_node_id(),
                    logical_node_id,
                    &self.stage_config,
                    sink_info.into(),
                    sink.schema.clone(),
                    sink.input.schema(),
                    self.curr_node.pop().unwrap(),
                )
                .arced()
            }
            LogicalPlan::MonotonicallyIncreasingId(monotonically_increasing_id) => {
                MonotonicallyIncreasingIdNode::new(
                    self.get_next_pipeline_node_id(),
                    logical_node_id,
                    &self.stage_config,
                    monotonically_increasing_id.column_name.clone(),
                    node.schema(),
                    self.curr_node.pop().unwrap(),
                )
                .arced()
            }
            LogicalPlan::Concat(_) => ConcatNode::new(
                self.get_next_pipeline_node_id(),
                logical_node_id,
                &self.stage_config,
                node.schema(),
                self.curr_node.pop().unwrap(), // Other
                self.curr_node.pop().unwrap(), // Child
            )
            .arced(),
            LogicalPlan::Repartition(repartition) => {
                let RepartitionSpec::Hash(repart_spec) = &repartition.repartition_spec else {
                    todo!("FLOTILLA_MS3: Support other types of repartition");
                };

                let columns = BoundExpr::bind_all(&repart_spec.by, &repartition.input.schema())?;

                assert!(!columns.is_empty());
                RepartitionNode::new(
                    self.get_next_pipeline_node_id(),
                    logical_node_id,
                    &self.stage_config,
                    columns,
                    repart_spec.num_partitions,
                    node.schema(),
                    self.curr_node.pop().unwrap(),
                )
                .arced()
            }
            LogicalPlan::Aggregate(aggregate) => {
                let input_schema = aggregate.input.schema();
                let group_by = BoundExpr::bind_all(&aggregate.groupby, &input_schema)?;
                let aggregations = aggregate
                    .aggregations
                    .iter()
                    .map(|expr| {
                        let agg_expr = extract_agg_expr(expr)?;
                        BoundAggExpr::try_new(agg_expr, &aggregate.input.schema())
                    })
                    .collect::<DaftResult<Vec<_>>>()?;

                let input_node = self.curr_node.pop().unwrap();
                self.gen_agg_nodes(
                    input_node,
                    logical_node_id,
                    group_by,
                    aggregations,
                    aggregate.output_schema.clone(),
                )?
            }
            LogicalPlan::Distinct(distinct) => {
                let columns = distinct.columns.clone().unwrap_or_else(|| {
                    distinct
                        .input
                        .schema()
                        .field_names()
                        .map(resolved_col)
                        .collect::<Vec<_>>()
                });
                let columns = BoundExpr::bind_all(&columns, &distinct.input.schema())?;

                // First stage: Initial local distinct to reduce the dataset
                let initial_distinct = DistinctNode::new(
                    self.get_next_pipeline_node_id(),
                    logical_node_id,
                    &self.stage_config,
                    columns.clone(),
                    distinct.input.schema(),
                    self.curr_node.pop().unwrap(),
                )
                .arced();

                // Second stage: Repartition to distribute the dataset
                let repartition = RepartitionNode::new(
                    self.get_next_pipeline_node_id(),
                    logical_node_id,
                    &self.stage_config,
                    columns.clone(),
                    None,
                    distinct.input.schema(),
                    initial_distinct,
                )
                .arced();

                // Last stage: Redo the distinct to get the final result
                DistinctNode::new(
                    self.get_next_pipeline_node_id(),
                    logical_node_id,
                    &self.stage_config,
                    columns,
                    distinct.input.schema(),
                    repartition,
                )
                .arced()
            }
            LogicalPlan::Window(window) => {
                let partition_by =
                    BoundExpr::bind_all(&window.window_spec.partition_by, &window.input.schema())?;
                let order_by =
                    BoundExpr::bind_all(&window.window_spec.order_by, &window.input.schema())?;
                let window_functions =
                    BoundWindowExpr::bind_all(&window.window_functions, &window.input.schema())?;

                // First stage: Shuffle by the partition_by columns to colocate rows
                let input_node = self.curr_node.pop().unwrap();
                let repartition =
                    self.gen_shuffle_node(logical_node_id, input_node, partition_by.clone());

                // Final stage: The actual window op
                WindowNode::new(
                    self.get_next_pipeline_node_id(),
                    logical_node_id,
                    &self.stage_config,
                    partition_by,
                    order_by,
                    window.window_spec.descending.clone(),
                    window.window_spec.nulls_first.clone(),
                    window.window_spec.frame.clone(),
                    window.window_spec.min_periods,
                    window_functions,
                    window.aliases.clone(),
                    window.schema.clone(),
                    repartition,
                )?
                .arced()
            }
            LogicalPlan::Join(join) => {
                let (remaining_on, _, _, _) = join.on.split_eq_preds();
                if !remaining_on.is_empty() {
                    todo!("FLOTILLA_MS?: Implement non-equality joins")
                }

                // Visitor appends in in-order
                // TODO: Just use regular recursion?
                let right_node = self.curr_node.pop().unwrap();
                let left_node = self.curr_node.pop().unwrap();

                self.gen_hash_join_nodes(
                    logical_node_id,
                    join.on.clone(),
                    left_node,
                    right_node,
                    join.join_type,
                    join.output_schema.clone(),
                )?
            }
            LogicalPlan::Sort(sort) => {
                let sort_by = BoundExpr::bind_all(&sort.sort_by, &sort.input.schema())?;

                // First stage: Gather all data to a single node
                let input_node = self.curr_node.pop().unwrap();
                let gather = self.gen_gather_node(logical_node_id, input_node);

                // Second stage: Perform a local sort
                SortNode::new(
                    self.get_next_pipeline_node_id(),
                    logical_node_id,
                    &self.stage_config,
                    sort_by,
                    sort.descending.clone(),
                    sort.nulls_first.clone(),
                    sort.input.schema(),
                    gather,
                )
                .arced()
            }
            LogicalPlan::TopN(top_n) => {
                let sort_by = BoundExpr::bind_all(&top_n.sort_by, &top_n.input.schema())?;

                // First stage: Perform a local topN
                let local_topn = TopNNode::new(
                    self.get_next_pipeline_node_id(),
                    logical_node_id,
                    &self.stage_config,
                    sort_by.clone(),
                    top_n.descending.clone(),
                    top_n.nulls_first.clone(),
                    top_n.limit,
                    top_n.input.schema(),
                    self.curr_node.pop().unwrap(),
                )
                .arced();

                // Second stage: Gather all data to a single node
                let gather = self.gen_gather_node(logical_node_id, local_topn);

                // Final stage: Do another topN to get the final result
                TopNNode::new(
                    self.get_next_pipeline_node_id(),
                    logical_node_id,
                    &self.stage_config,
                    sort_by,
                    top_n.descending.clone(),
                    top_n.nulls_first.clone(),
                    top_n.limit,
                    top_n.input.schema(),
                    gather,
                )
                .arced()
            }
            LogicalPlan::Pivot(_) => {
                todo!("FLOTILLA_MS3: Implement Pivot")
            }
            LogicalPlan::SubqueryAlias(_)
            | LogicalPlan::Union(_)
            | LogicalPlan::Intersect(_)
            | LogicalPlan::Shard(_) => {
                panic!("Logical plan operators SubqueryAlias, Union, Intersect, and Shard should be handled by the optimizer")
            }
        };
        self.curr_node.push(output);
        Ok(TreeNodeRecursion::Continue)
    }
}<|MERGE_RESOLUTION|>--- conflicted
+++ resolved
@@ -7,10 +7,6 @@
 use common_treenode::{TreeNode, TreeNodeRecursion, TreeNodeVisitor};
 use daft_dsl::{
     expr::bound_expr::{BoundAggExpr, BoundExpr, BoundWindowExpr},
-<<<<<<< HEAD
-    functions::python::{get_resource_request, try_get_batch_size_from_udf, try_get_concurrency},
-=======
->>>>>>> 128f59d9
     resolved_col,
 };
 use daft_logical_plan::{partitioning::RepartitionSpec, LogicalPlan, LogicalPlanRef, SourceInfo};
@@ -139,20 +135,9 @@
                     SourceInfo::PlaceHolder(_) => unreachable!("PlaceHolder should not be present in the logical plan for pipeline node translation"),
                 }
             }
-<<<<<<< HEAD
-            LogicalPlan::UDFProject(udf) if try_get_concurrency(&udf.project).is_some() => {
-                #[cfg(feature = "python")]
-                {
-                    let batch_size = try_get_batch_size_from_udf(&udf.project)?;
-                    let memory_request = get_resource_request(&[udf.project.clone()])
-                        .and_then(|req| req.memory_bytes())
-                        .map(|m| m as u64)
-                        .unwrap_or(0);
-=======
             LogicalPlan::UDFProject(udf) if udf.is_actor_pool_udf() => {
                 #[cfg(feature = "python")]
                 {
->>>>>>> 128f59d9
                     let projection = udf
                         .passthrough_columns
                         .iter()
@@ -166,12 +151,7 @@
                         logical_node_id,
                         &self.stage_config,
                         projection,
-<<<<<<< HEAD
-                        batch_size,
-                        memory_request,
-=======
                         udf.udf_properties.clone(),
->>>>>>> 128f59d9
                         udf.projected_schema.clone(),
                         self.curr_node.pop().unwrap(),
                     )?
@@ -193,10 +173,7 @@
                     &self.stage_config,
                     project,
                     passthrough_columns,
-<<<<<<< HEAD
-=======
                     udf.udf_properties.clone(),
->>>>>>> 128f59d9
                     node.schema(),
                     self.curr_node.pop().unwrap(),
                 )
