use core::panic;
use std::{collections::HashMap, sync::Arc};

use common_error::DaftResult;
use common_partitioning::PartitionRef;
use common_scan_info::ScanState;
use common_treenode::{TreeNode, TreeNodeRecursion, TreeNodeVisitor};
use daft_dsl::{
    expr::bound_expr::{BoundAggExpr, BoundExpr, BoundWindowExpr},
    resolved_col,
};
use daft_logical_plan::{partitioning::RepartitionSpec, LogicalPlan, LogicalPlanRef, SourceInfo};
use daft_physical_plan::extract_agg_expr;

use crate::{
    pipeline_node::{
        concat::ConcatNode, distinct::DistinctNode, explode::ExplodeNode, filter::FilterNode,
        gather::GatherNode, in_memory_source::InMemorySourceNode, limit::LimitNode,
        monotonically_increasing_id::MonotonicallyIncreasingIdNode, project::ProjectNode,
        repartition::RepartitionNode, sample::SampleNode, scan_source::ScanSourceNode,
        sink::SinkNode, sort::SortNode, top_n::TopNNode, udf::UDFNode, unpivot::UnpivotNode,
        window::WindowNode, DistributedPipelineNode, NodeID,
    },
    stage::StageConfig,
};

pub(crate) fn logical_plan_to_pipeline_node(
    stage_config: StageConfig,
    plan: LogicalPlanRef,
    psets: Arc<HashMap<String, Vec<PartitionRef>>>,
) -> DaftResult<Arc<dyn DistributedPipelineNode>> {
    let mut translator = LogicalPlanToPipelineNodeTranslator::new(stage_config, psets);
    let _ = plan.visit(&mut translator)?;
    Ok(translator.curr_node.pop().unwrap())
}

pub(crate) struct LogicalPlanToPipelineNodeTranslator {
    pub stage_config: StageConfig,
    pipeline_node_id_counter: NodeID,
    psets: Arc<HashMap<String, Vec<PartitionRef>>>,
    curr_node: Vec<Arc<dyn DistributedPipelineNode>>,
}

impl LogicalPlanToPipelineNodeTranslator {
    fn new(stage_config: StageConfig, psets: Arc<HashMap<String, Vec<PartitionRef>>>) -> Self {
        Self {
            stage_config,
            pipeline_node_id_counter: 0,
            psets,
            curr_node: Vec::new(),
        }
    }

    pub fn get_next_pipeline_node_id(&mut self) -> NodeID {
        self.pipeline_node_id_counter += 1;
        self.pipeline_node_id_counter
    }

    pub fn gen_gather_node(
        &mut self,
        logical_node_id: Option<NodeID>,
        input_node: Arc<dyn DistributedPipelineNode>,
    ) -> Arc<dyn DistributedPipelineNode> {
        if input_node.config().clustering_spec.num_partitions() == 1 {
            return input_node;
        }

        GatherNode::new(
            self.get_next_pipeline_node_id(),
            logical_node_id,
            &self.stage_config,
            input_node.config().schema.clone(),
            input_node,
        )
        .arced()
    }

    pub fn gen_shuffle_node(
        &mut self,
        logical_node_id: Option<NodeID>,
        input_node: Arc<dyn DistributedPipelineNode>,
        partition_cols: Vec<BoundExpr>,
        num_partitions: Option<usize>,
    ) -> Arc<dyn DistributedPipelineNode> {
        if partition_cols.is_empty() {
            self.gen_gather_node(logical_node_id, input_node)
        } else {
            RepartitionNode::new(
                self.get_next_pipeline_node_id(),
                logical_node_id,
                &self.stage_config,
                partition_cols,
                num_partitions,
                input_node.config().schema.clone(),
                input_node,
            )
            .arced()
        }
    }
}

impl TreeNodeVisitor for LogicalPlanToPipelineNodeTranslator {
    type Node = LogicalPlanRef;

    fn f_down(&mut self, _node: &Self::Node) -> DaftResult<TreeNodeRecursion> {
        Ok(TreeNodeRecursion::Continue)
    }

    fn f_up(&mut self, node: &LogicalPlanRef) -> DaftResult<TreeNodeRecursion> {
        let logical_node_id = node.node_id().map(|id| id as NodeID);
        let output = match node.as_ref() {
            LogicalPlan::Source(source) => {
                match source.source_info.as_ref() {
                    SourceInfo::InMemory(info) => InMemorySourceNode::new(
                        self.get_next_pipeline_node_id(),
                        &self.stage_config,
                        info.clone(),
                        self.psets.clone(),
                        logical_node_id,
                    ).arced(),
                    SourceInfo::Physical(info) => {
                        // We should be able to pass the ScanOperator into the physical plan directly but we need to figure out the serialization story
                        let scan_tasks = match &info.scan_state {
                            ScanState::Operator(_) => unreachable!("ScanOperator should not be present in the optimized logical plan for pipeline node translation"),
                            ScanState::Tasks(scan_tasks) => scan_tasks.clone(),
                        };
                        ScanSourceNode::new(
                            self.get_next_pipeline_node_id(),
                            &self.stage_config,
                            info.pushdowns.clone(),
                            scan_tasks,
                            source.output_schema.clone(),
                            logical_node_id,
                        ).arced()
                    }
                    SourceInfo::PlaceHolder(_) => unreachable!("PlaceHolder should not be present in the logical plan for pipeline node translation"),
                }
            }
            LogicalPlan::UDFProject(udf) if udf.is_actor_pool_udf() => {
                #[cfg(feature = "python")]
                {
                    let projection = udf
                        .passthrough_columns
                        .iter()
                        .chain(std::iter::once(&udf.project.clone()))
                        .cloned()
                        .collect::<Vec<_>>();
                    let projection =
                        BoundExpr::bind_all(projection.as_slice(), &udf.input.schema())?;
                    crate::pipeline_node::actor_udf::ActorUDF::new(
                        self.get_next_pipeline_node_id(),
                        logical_node_id,
                        &self.stage_config,
                        projection,
                        udf.udf_properties.clone(),
                        udf.projected_schema.clone(),
                        self.curr_node.pop().unwrap(),
                    )?
                    .arced()
                }
                #[cfg(not(feature = "python"))]
                {
                    panic!("ActorUDF is not supported without Python feature")
                }
            }
            LogicalPlan::UDFProject(udf) => {
                let project = BoundExpr::try_new(udf.project.clone(), &udf.input.schema())?;
                let passthrough_columns =
                    BoundExpr::bind_all(&udf.passthrough_columns, &udf.input.schema())?;

                UDFNode::new(
                    self.get_next_pipeline_node_id(),
                    logical_node_id,
                    &self.stage_config,
                    project,
                    passthrough_columns,
                    udf.udf_properties.clone(),
                    node.schema(),
                    self.curr_node.pop().unwrap(),
                )
                .arced()
            }
            LogicalPlan::Filter(filter) => {
                let predicate =
                    BoundExpr::try_new(filter.predicate.clone(), &filter.input.schema())?;
                FilterNode::new(
                    self.get_next_pipeline_node_id(),
                    logical_node_id,
                    &self.stage_config,
                    predicate,
                    node.schema(),
                    self.curr_node.pop().unwrap(),
                )
                .arced()
            }
<<<<<<< HEAD
            LogicalPlan::Limit(limit) => Arc::new(LimitNode::new(
                self.get_next_pipeline_node_id(),
                logical_node_id,
                &self.stage_config,
                limit.limit as usize,
                limit.eager,
                node.schema(),
                self.curr_node.pop().unwrap(),
            )),
=======
            LogicalPlan::Limit(limit) => {
                if limit.offset.is_some() {
                    todo!("FLOTILLA_MS3: Implement Offset")
                }
                Arc::new(LimitNode::new(
                    self.get_next_pipeline_node_id(),
                    logical_node_id,
                    &self.stage_config,
                    limit.limit as usize,
                    node.schema(),
                    self.curr_node.pop().unwrap(),
                ))
            }
>>>>>>> 64085437
            LogicalPlan::Project(project) => {
                let projection = BoundExpr::bind_all(&project.projection, &project.input.schema())?;
                ProjectNode::new(
                    self.get_next_pipeline_node_id(),
                    logical_node_id,
                    &self.stage_config,
                    projection,
                    node.schema(),
                    self.curr_node.pop().unwrap(),
                )
                .arced()
            }
            LogicalPlan::Explode(explode) => {
                let to_explode = BoundExpr::bind_all(&explode.to_explode, &explode.input.schema())?;
                ExplodeNode::new(
                    self.get_next_pipeline_node_id(),
                    logical_node_id,
                    &self.stage_config,
                    to_explode,
                    node.schema(),
                    self.curr_node.pop().unwrap(),
                )
                .arced()
            }
            LogicalPlan::Unpivot(unpivot) => {
                let ids = BoundExpr::bind_all(&unpivot.ids, &unpivot.input.schema())?;
                let values = BoundExpr::bind_all(&unpivot.values, &unpivot.input.schema())?;
                UnpivotNode::new(
                    self.get_next_pipeline_node_id(),
                    logical_node_id,
                    &self.stage_config,
                    ids,
                    values,
                    unpivot.variable_name.clone(),
                    unpivot.value_name.clone(),
                    node.schema(),
                    self.curr_node.pop().unwrap(),
                )
                .arced()
            }
            LogicalPlan::Sample(sample) => SampleNode::new(
                self.get_next_pipeline_node_id(),
                logical_node_id,
                &self.stage_config,
                sample.fraction,
                sample.with_replacement,
                sample.seed,
                node.schema(),
                self.curr_node.pop().unwrap(),
            )
            .arced(),
            LogicalPlan::Sink(sink) => {
                let sink_info = sink.sink_info.bind(&sink.input.schema())?;
                SinkNode::new(
                    self.get_next_pipeline_node_id(),
                    logical_node_id,
                    &self.stage_config,
                    sink_info.into(),
                    sink.schema.clone(),
                    sink.input.schema(),
                    self.curr_node.pop().unwrap(),
                )
                .arced()
            }
            LogicalPlan::MonotonicallyIncreasingId(monotonically_increasing_id) => {
                MonotonicallyIncreasingIdNode::new(
                    self.get_next_pipeline_node_id(),
                    logical_node_id,
                    &self.stage_config,
                    monotonically_increasing_id.column_name.clone(),
                    node.schema(),
                    self.curr_node.pop().unwrap(),
                )
                .arced()
            }
            LogicalPlan::Concat(_) => ConcatNode::new(
                self.get_next_pipeline_node_id(),
                logical_node_id,
                &self.stage_config,
                node.schema(),
                self.curr_node.pop().unwrap(), // Other
                self.curr_node.pop().unwrap(), // Child
            )
            .arced(),
            LogicalPlan::Repartition(repartition) => {
                let RepartitionSpec::Hash(repart_spec) = &repartition.repartition_spec else {
                    todo!("FLOTILLA_MS3: Support other types of repartition");
                };

                let columns = BoundExpr::bind_all(&repart_spec.by, &repartition.input.schema())?;

                assert!(!columns.is_empty());
                RepartitionNode::new(
                    self.get_next_pipeline_node_id(),
                    logical_node_id,
                    &self.stage_config,
                    columns,
                    repart_spec.num_partitions,
                    node.schema(),
                    self.curr_node.pop().unwrap(),
                )
                .arced()
            }
            LogicalPlan::Aggregate(aggregate) => {
                let input_schema = aggregate.input.schema();
                let group_by = BoundExpr::bind_all(&aggregate.groupby, &input_schema)?;
                let aggregations = aggregate
                    .aggregations
                    .iter()
                    .map(|expr| {
                        let agg_expr = extract_agg_expr(expr)?;
                        BoundAggExpr::try_new(agg_expr, &aggregate.input.schema())
                    })
                    .collect::<DaftResult<Vec<_>>>()?;

                let input_node = self.curr_node.pop().unwrap();
                self.gen_agg_nodes(
                    input_node,
                    logical_node_id,
                    group_by,
                    aggregations,
                    aggregate.output_schema.clone(),
                )?
            }
            LogicalPlan::Distinct(distinct) => {
                let columns = distinct.columns.clone().unwrap_or_else(|| {
                    distinct
                        .input
                        .schema()
                        .field_names()
                        .map(resolved_col)
                        .collect::<Vec<_>>()
                });
                let columns = BoundExpr::bind_all(&columns, &distinct.input.schema())?;

                // First stage: Initial local distinct to reduce the dataset
                let initial_distinct = DistinctNode::new(
                    self.get_next_pipeline_node_id(),
                    logical_node_id,
                    &self.stage_config,
                    columns.clone(),
                    distinct.input.schema(),
                    self.curr_node.pop().unwrap(),
                )
                .arced();

                // Second stage: Repartition to distribute the dataset
                let repartition = RepartitionNode::new(
                    self.get_next_pipeline_node_id(),
                    logical_node_id,
                    &self.stage_config,
                    columns.clone(),
                    None,
                    distinct.input.schema(),
                    initial_distinct,
                )
                .arced();

                // Last stage: Redo the distinct to get the final result
                DistinctNode::new(
                    self.get_next_pipeline_node_id(),
                    logical_node_id,
                    &self.stage_config,
                    columns,
                    distinct.input.schema(),
                    repartition,
                )
                .arced()
            }
            LogicalPlan::Window(window) => {
                let partition_by =
                    BoundExpr::bind_all(&window.window_spec.partition_by, &window.input.schema())?;
                let order_by =
                    BoundExpr::bind_all(&window.window_spec.order_by, &window.input.schema())?;
                let window_functions =
                    BoundWindowExpr::bind_all(&window.window_functions, &window.input.schema())?;

                // First stage: Shuffle by the partition_by columns to colocate rows
                let input_node = self.curr_node.pop().unwrap();
                let repartition =
                    self.gen_shuffle_node(logical_node_id, input_node, partition_by.clone(), None);

                // Final stage: The actual window op
                WindowNode::new(
                    self.get_next_pipeline_node_id(),
                    logical_node_id,
                    &self.stage_config,
                    partition_by,
                    order_by,
                    window.window_spec.descending.clone(),
                    window.window_spec.nulls_first.clone(),
                    window.window_spec.frame.clone(),
                    window.window_spec.min_periods,
                    window_functions,
                    window.aliases.clone(),
                    window.schema.clone(),
                    repartition,
                )?
                .arced()
            }
            LogicalPlan::Join(join) => {
                let (remaining_on, _, _, _) = join.on.split_eq_preds();
                if !remaining_on.is_empty() {
                    todo!("FLOTILLA_MS?: Implement non-equality joins")
                }

                // Visitor appends in in-order
                // TODO: Just use regular recursion?
                let right_node = self.curr_node.pop().unwrap();
                let left_node = self.curr_node.pop().unwrap();

                self.gen_hash_join_nodes(
                    logical_node_id,
                    join.on.clone(),
                    left_node,
                    right_node,
                    join.join_type,
                    join.output_schema.clone(),
                )?
            }
            LogicalPlan::Sort(sort) => {
                let sort_by = BoundExpr::bind_all(&sort.sort_by, &sort.input.schema())?;

                // First stage: Gather all data to a single node
                let input_node = self.curr_node.pop().unwrap();
                let gather = self.gen_gather_node(logical_node_id, input_node);

                // Second stage: Perform a local sort
                SortNode::new(
                    self.get_next_pipeline_node_id(),
                    logical_node_id,
                    &self.stage_config,
                    sort_by,
                    sort.descending.clone(),
                    sort.nulls_first.clone(),
                    sort.input.schema(),
                    gather,
                )
                .arced()
            }
            LogicalPlan::TopN(top_n) => {
                let sort_by = BoundExpr::bind_all(&top_n.sort_by, &top_n.input.schema())?;

                if top_n.offset.is_some() {
                    todo!("FLOTILLA_MS3: Implement Offset")
                }

                // First stage: Perform a local topN
                let local_topn = TopNNode::new(
                    self.get_next_pipeline_node_id(),
                    logical_node_id,
                    &self.stage_config,
                    sort_by.clone(),
                    top_n.descending.clone(),
                    top_n.nulls_first.clone(),
                    top_n.limit,
                    top_n.input.schema(),
                    self.curr_node.pop().unwrap(),
                )
                .arced();

                // Second stage: Gather all data to a single node
                let gather = self.gen_gather_node(logical_node_id, local_topn);

                // Final stage: Do another topN to get the final result
                TopNNode::new(
                    self.get_next_pipeline_node_id(),
                    logical_node_id,
                    &self.stage_config,
                    sort_by,
                    top_n.descending.clone(),
                    top_n.nulls_first.clone(),
                    top_n.limit,
                    top_n.input.schema(),
                    gather,
                )
                .arced()
            }
            LogicalPlan::Pivot(_) => {
                todo!("FLOTILLA_MS3: Implement Pivot")
            }
            LogicalPlan::SubqueryAlias(_)
            | LogicalPlan::Union(_)
            | LogicalPlan::Intersect(_)
            | LogicalPlan::Shard(_)
            | LogicalPlan::Offset(_) => {
                panic!(
                    "Logical plan operator {} should be handled by the optimizer",
                    node.name()
                )
            }
        };
        self.curr_node.push(output);
        Ok(TreeNodeRecursion::Continue)
    }
}<|MERGE_RESOLUTION|>--- conflicted
+++ resolved
@@ -193,17 +193,6 @@
                 )
                 .arced()
             }
-<<<<<<< HEAD
-            LogicalPlan::Limit(limit) => Arc::new(LimitNode::new(
-                self.get_next_pipeline_node_id(),
-                logical_node_id,
-                &self.stage_config,
-                limit.limit as usize,
-                limit.eager,
-                node.schema(),
-                self.curr_node.pop().unwrap(),
-            )),
-=======
             LogicalPlan::Limit(limit) => {
                 if limit.offset.is_some() {
                     todo!("FLOTILLA_MS3: Implement Offset")
@@ -213,11 +202,11 @@
                     logical_node_id,
                     &self.stage_config,
                     limit.limit as usize,
+                    limit.eager,
                     node.schema(),
                     self.curr_node.pop().unwrap(),
                 ))
             }
->>>>>>> 64085437
             LogicalPlan::Project(project) => {
                 let projection = BoundExpr::bind_all(&project.projection, &project.input.schema())?;
                 ProjectNode::new(
