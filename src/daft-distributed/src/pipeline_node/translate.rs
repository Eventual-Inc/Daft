use core::panic;
use std::{collections::HashMap, sync::Arc};

use common_error::DaftResult;
use common_partitioning::PartitionRef;
use common_scan_info::ScanState;
use common_treenode::{TreeNode, TreeNodeRecursion, TreeNodeVisitor};
use daft_dsl::{
    expr::bound_expr::{BoundAggExpr, BoundExpr, BoundWindowExpr},
    resolved_col,
};
use daft_logical_plan::{
    partitioning::{HashRepartitionConfig, RepartitionSpec},
    LogicalPlan, LogicalPlanRef, SourceInfo,
};
use daft_physical_plan::extract_agg_expr;

use crate::{
    pipeline_node::{
        concat::ConcatNode, distinct::DistinctNode, explode::ExplodeNode, filter::FilterNode,
        in_memory_source::InMemorySourceNode, limit::LimitNode,
        monotonically_increasing_id::MonotonicallyIncreasingIdNode, project::ProjectNode,
        sample::SampleNode, scan_source::ScanSourceNode, sink::SinkNode, sort::SortNode,
        top_n::TopNNode, udf::UDFNode, unpivot::UnpivotNode, window::WindowNode,
        DistributedPipelineNode, NodeID,
    },
    stage::StageConfig,
};

pub(crate) fn logical_plan_to_pipeline_node(
    stage_config: StageConfig,
    plan: LogicalPlanRef,
    psets: Arc<HashMap<String, Vec<PartitionRef>>>,
) -> DaftResult<Arc<dyn DistributedPipelineNode>> {
    let mut translator = LogicalPlanToPipelineNodeTranslator::new(stage_config, psets);
    let _ = plan.visit(&mut translator)?;
    Ok(translator.curr_node.pop().unwrap())
}

pub(crate) struct LogicalPlanToPipelineNodeTranslator {
    pub stage_config: StageConfig,
    pipeline_node_id_counter: NodeID,
    psets: Arc<HashMap<String, Vec<PartitionRef>>>,
    curr_node: Vec<Arc<dyn DistributedPipelineNode>>,
}

impl LogicalPlanToPipelineNodeTranslator {
    fn new(stage_config: StageConfig, psets: Arc<HashMap<String, Vec<PartitionRef>>>) -> Self {
        Self {
            stage_config,
            pipeline_node_id_counter: 0,
            psets,
            curr_node: Vec::new(),
        }
    }

    pub fn get_next_pipeline_node_id(&mut self) -> NodeID {
        self.pipeline_node_id_counter += 1;
        self.pipeline_node_id_counter
    }
}

impl TreeNodeVisitor for LogicalPlanToPipelineNodeTranslator {
    type Node = LogicalPlanRef;

    fn f_down(&mut self, _node: &Self::Node) -> DaftResult<TreeNodeRecursion> {
        Ok(TreeNodeRecursion::Continue)
    }

    fn f_up(&mut self, node: &LogicalPlanRef) -> DaftResult<TreeNodeRecursion> {
        let logical_node_id = node.node_id().map(|id| id as NodeID);
        let output = match node.as_ref() {
            LogicalPlan::Source(source) => {
                match source.source_info.as_ref() {
                    SourceInfo::InMemory(info) => InMemorySourceNode::new(
                        self.get_next_pipeline_node_id(),
                        &self.stage_config,
                        info.clone(),
                        self.psets.clone(),
                        logical_node_id,
                    ).arced(),
                    SourceInfo::Physical(info) => {
                        // We should be able to pass the ScanOperator into the physical plan directly but we need to figure out the serialization story
                        let scan_tasks = match &info.scan_state {
                            ScanState::Operator(_) => unreachable!("ScanOperator should not be present in the optimized logical plan for pipeline node translation"),
                            ScanState::Tasks(scan_tasks) => scan_tasks.clone(),
                        };
                        ScanSourceNode::new(
                            self.get_next_pipeline_node_id(),
                            &self.stage_config,
                            info.pushdowns.clone(),
                            scan_tasks,
                            source.output_schema.clone(),
                            logical_node_id,
                        ).arced()
                    }
                    SourceInfo::PlaceHolder(_) => unreachable!("PlaceHolder should not be present in the logical plan for pipeline node translation"),
                }
            }
            LogicalPlan::UDFProject(udf) if udf.is_actor_pool_udf() => {
                #[cfg(feature = "python")]
                {
                    let projection = udf
                        .passthrough_columns
                        .iter()
                        .chain(std::iter::once(&udf.project.clone()))
                        .cloned()
                        .collect::<Vec<_>>();
                    let projection =
                        BoundExpr::bind_all(projection.as_slice(), &udf.input.schema())?;
                    crate::pipeline_node::actor_udf::ActorUDF::new(
                        self.get_next_pipeline_node_id(),
                        logical_node_id,
                        &self.stage_config,
                        projection,
                        udf.udf_properties.clone(),
                        udf.projected_schema.clone(),
                        self.curr_node.pop().unwrap(),
                    )?
                    .arced()
                }
                #[cfg(not(feature = "python"))]
                {
                    panic!("ActorUDF is not supported without Python feature")
                }
            }
            LogicalPlan::UDFProject(udf) => {
                let project = BoundExpr::try_new(udf.project.clone(), &udf.input.schema())?;
                let passthrough_columns =
                    BoundExpr::bind_all(&udf.passthrough_columns, &udf.input.schema())?;

                UDFNode::new(
                    self.get_next_pipeline_node_id(),
                    logical_node_id,
                    &self.stage_config,
                    project,
                    passthrough_columns,
                    udf.udf_properties.clone(),
                    node.schema(),
                    self.curr_node.pop().unwrap(),
                )
                .arced()
            }
            LogicalPlan::Filter(filter) => {
                let predicate =
                    BoundExpr::try_new(filter.predicate.clone(), &filter.input.schema())?;
                FilterNode::new(
                    self.get_next_pipeline_node_id(),
                    logical_node_id,
                    &self.stage_config,
                    predicate,
                    node.schema(),
                    self.curr_node.pop().unwrap(),
                )
                .arced()
            }
            LogicalPlan::IntoBatches(_into_batches) => {
                todo!("IntoBatches not yet supported in the distributed pipeline node translator")
            }
            LogicalPlan::Limit(limit) => Arc::new(LimitNode::new(
                self.get_next_pipeline_node_id(),
                logical_node_id,
                &self.stage_config,
                limit.limit as usize,
                limit.offset.map(|x| x as usize),
                node.schema(),
                self.curr_node.pop().unwrap(),
            )),
            LogicalPlan::Project(project) => {
                let projection = BoundExpr::bind_all(&project.projection, &project.input.schema())?;
                ProjectNode::new(
                    self.get_next_pipeline_node_id(),
                    logical_node_id,
                    &self.stage_config,
                    projection,
                    node.schema(),
                    self.curr_node.pop().unwrap(),
                )
                .arced()
            }
            LogicalPlan::Explode(explode) => {
                let to_explode = BoundExpr::bind_all(&explode.to_explode, &explode.input.schema())?;
                ExplodeNode::new(
                    self.get_next_pipeline_node_id(),
                    logical_node_id,
                    &self.stage_config,
                    to_explode,
                    node.schema(),
                    self.curr_node.pop().unwrap(),
                )
                .arced()
            }
            LogicalPlan::Unpivot(unpivot) => {
                let ids = BoundExpr::bind_all(&unpivot.ids, &unpivot.input.schema())?;
                let values = BoundExpr::bind_all(&unpivot.values, &unpivot.input.schema())?;
                UnpivotNode::new(
                    self.get_next_pipeline_node_id(),
                    logical_node_id,
                    &self.stage_config,
                    ids,
                    values,
                    unpivot.variable_name.clone(),
                    unpivot.value_name.clone(),
                    node.schema(),
                    self.curr_node.pop().unwrap(),
                )
                .arced()
            }
            LogicalPlan::Sample(sample) => SampleNode::new(
                self.get_next_pipeline_node_id(),
                logical_node_id,
                &self.stage_config,
                sample.fraction,
                sample.with_replacement,
                sample.seed,
                node.schema(),
                self.curr_node.pop().unwrap(),
            )
            .arced(),
            LogicalPlan::Sink(sink) => {
                let sink_info = sink.sink_info.bind(&sink.input.schema())?;
                SinkNode::new(
                    self.get_next_pipeline_node_id(),
                    logical_node_id,
                    &self.stage_config,
                    sink_info.into(),
                    sink.schema.clone(),
                    sink.input.schema(),
                    self.curr_node.pop().unwrap(),
                )
                .arced()
            }
            LogicalPlan::MonotonicallyIncreasingId(monotonically_increasing_id) => {
                MonotonicallyIncreasingIdNode::new(
                    self.get_next_pipeline_node_id(),
                    logical_node_id,
                    &self.stage_config,
                    monotonically_increasing_id.column_name.clone(),
                    node.schema(),
                    self.curr_node.pop().unwrap(),
                )
                .arced()
            }
            LogicalPlan::Concat(_) => ConcatNode::new(
                self.get_next_pipeline_node_id(),
                logical_node_id,
                &self.stage_config,
                node.schema(),
                self.curr_node.pop().unwrap(), // Other
                self.curr_node.pop().unwrap(), // Child
            )
            .arced(),
            LogicalPlan::Repartition(repartition) => {
                match &repartition.repartition_spec {
                    RepartitionSpec::Hash(repart_spec) => {
                        assert!(!repart_spec.by.is_empty());
                    }
                    RepartitionSpec::Random(_) => {}
                    RepartitionSpec::IntoPartitions(_) => {
                        todo!("FLOTILLA_MS3: Support other types of repartition");
                    }
                }
                let child = self.curr_node.pop().unwrap();
                self.gen_shuffle_node(
                    logical_node_id,
                    repartition.repartition_spec.clone(),
                    node.schema(),
                    child,
                )?
            }
            LogicalPlan::Aggregate(aggregate) => {
                let input_schema = aggregate.input.schema();
                let group_by = BoundExpr::bind_all(&aggregate.groupby, &input_schema)?;
                let aggregations = aggregate
                    .aggregations
                    .iter()
                    .map(|expr| {
                        let agg_expr = extract_agg_expr(expr)?;
                        BoundAggExpr::try_new(agg_expr, &aggregate.input.schema())
                    })
                    .collect::<DaftResult<Vec<_>>>()?;

                let input_node = self.curr_node.pop().unwrap();
                self.gen_agg_nodes(
                    input_node,
                    logical_node_id,
                    group_by,
                    aggregations,
                    aggregate.output_schema.clone(),
                )?
            }
            LogicalPlan::Distinct(distinct) => {
                let columns = distinct.columns.clone().unwrap_or_else(|| {
                    distinct
                        .input
                        .schema()
                        .field_names()
                        .map(resolved_col)
                        .collect::<Vec<_>>()
                });
                let columns = BoundExpr::bind_all(&columns, &distinct.input.schema())?;

                // First stage: Initial local distinct to reduce the dataset
                let initial_distinct = DistinctNode::new(
                    self.get_next_pipeline_node_id(),
                    logical_node_id,
                    &self.stage_config,
                    columns.clone(),
                    distinct.input.schema(),
                    self.curr_node.pop().unwrap(),
                )
                .arced();

                // Second stage: Repartition to distribute the dataset
                let repartition = self.gen_shuffle_node(
                    logical_node_id,
<<<<<<< HEAD
                    RepartitionSpec::Hash(HashRepartitionConfig::new(
                        None,
                        columns.clone().into_iter().map(|e| e.into()).collect(),
                    )),
=======
                    &self.stage_config,
                    RepartitionSpec::Hash(
                        daft_logical_plan::partitioning::HashRepartitionConfig::new(
                            None,
                            columns.clone().into_iter().map(|e| e.into()).collect(),
                        ),
                    ),
>>>>>>> ddbf50b5
                    distinct.input.schema(),
                    initial_distinct,
                )?;

                // Last stage: Redo the distinct to get the final result
                DistinctNode::new(
                    self.get_next_pipeline_node_id(),
                    logical_node_id,
                    &self.stage_config,
                    columns,
                    distinct.input.schema(),
                    repartition,
                )
                .arced()
            }
            LogicalPlan::Window(window) => {
                let partition_by =
                    BoundExpr::bind_all(&window.window_spec.partition_by, &window.input.schema())?;
                let order_by =
                    BoundExpr::bind_all(&window.window_spec.order_by, &window.input.schema())?;
                let window_functions =
                    BoundWindowExpr::bind_all(&window.window_functions, &window.input.schema())?;

                // First stage: Shuffle by the partition_by columns to colocate rows
                let input_node = self.curr_node.pop().unwrap();
                let repartition = if partition_by.is_empty() {
                    self.gen_gather_node(logical_node_id, input_node)
                } else {
                    self.gen_shuffle_node(
                        logical_node_id,
                        RepartitionSpec::Hash(HashRepartitionConfig::new(
                            None,
                            partition_by.clone().into_iter().map(|e| e.into()).collect(),
                        )),
                        window.input.schema(),
                        input_node,
                    )?
                };

                // Final stage: The actual window op
                WindowNode::new(
                    self.get_next_pipeline_node_id(),
                    logical_node_id,
                    &self.stage_config,
                    partition_by,
                    order_by,
                    window.window_spec.descending.clone(),
                    window.window_spec.nulls_first.clone(),
                    window.window_spec.frame.clone(),
                    window.window_spec.min_periods,
                    window_functions,
                    window.aliases.clone(),
                    window.schema.clone(),
                    repartition,
                )?
                .arced()
            }
            LogicalPlan::Join(join) => {
                // Visitor appends in in-order
                // TODO: Just use regular recursion?
                let right_node = self.curr_node.pop().unwrap();
                let left_node = self.curr_node.pop().unwrap();

                self.translate_join(logical_node_id, join, left_node, right_node)?
            }
            LogicalPlan::Sort(sort) => {
                let sort_by = BoundExpr::bind_all(&sort.sort_by, &sort.input.schema())?;

                // First stage: Gather all data to a single node
                let input_node = self.curr_node.pop().unwrap();
                let gather = self.gen_gather_node(logical_node_id, input_node);

                // Second stage: Perform a local sort
                SortNode::new(
                    self.get_next_pipeline_node_id(),
                    logical_node_id,
                    &self.stage_config,
                    sort_by,
                    sort.descending.clone(),
                    sort.nulls_first.clone(),
                    sort.input.schema(),
                    gather,
                )
                .arced()
            }
            LogicalPlan::TopN(top_n) => {
                let sort_by = BoundExpr::bind_all(&top_n.sort_by, &top_n.input.schema())?;

                // First stage: Perform a local topN
                let local_topn = TopNNode::new(
                    self.get_next_pipeline_node_id(),
                    logical_node_id,
                    &self.stage_config,
                    sort_by.clone(),
                    top_n.descending.clone(),
                    top_n.nulls_first.clone(),
                    top_n.limit + top_n.offset.unwrap_or(0),
                    Some(0),
                    top_n.input.schema(),
                    self.curr_node.pop().unwrap(),
                )
                .arced();

                // Second stage: Gather all data to a single node
                let gather = self.gen_gather_node(logical_node_id, local_topn);

                // Final stage: Do another topN to get the final result
                TopNNode::new(
                    self.get_next_pipeline_node_id(),
                    logical_node_id,
                    &self.stage_config,
                    sort_by,
                    top_n.descending.clone(),
                    top_n.nulls_first.clone(),
                    top_n.limit,
                    top_n.offset,
                    top_n.input.schema(),
                    gather,
                )
                .arced()
            }
            LogicalPlan::Pivot(_) => {
                todo!("FLOTILLA_MS3: Implement Pivot")
            }
            LogicalPlan::SubqueryAlias(_)
            | LogicalPlan::Union(_)
            | LogicalPlan::Intersect(_)
            | LogicalPlan::Shard(_)
            | LogicalPlan::Offset(_) => {
                panic!(
                    "Logical plan operator {} should be handled by the optimizer",
                    node.name()
                )
            }
        };
        self.curr_node.push(output);
        Ok(TreeNodeRecursion::Continue)
    }
}<|MERGE_RESOLUTION|>--- conflicted
+++ resolved
@@ -314,20 +314,10 @@
                 // Second stage: Repartition to distribute the dataset
                 let repartition = self.gen_shuffle_node(
                     logical_node_id,
-<<<<<<< HEAD
                     RepartitionSpec::Hash(HashRepartitionConfig::new(
                         None,
                         columns.clone().into_iter().map(|e| e.into()).collect(),
                     )),
-=======
-                    &self.stage_config,
-                    RepartitionSpec::Hash(
-                        daft_logical_plan::partitioning::HashRepartitionConfig::new(
-                            None,
-                            columns.clone().into_iter().map(|e| e.into()).collect(),
-                        ),
-                    ),
->>>>>>> ddbf50b5
                     distinct.input.schema(),
                     initial_distinct,
                 )?;
