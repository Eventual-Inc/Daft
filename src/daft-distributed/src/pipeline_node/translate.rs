--- conflicted
+++ resolved
@@ -18,12 +18,8 @@
 use crate::{
     pipeline_node::{
         concat::ConcatNode, distinct::DistinctNode, explode::ExplodeNode, filter::FilterNode,
-<<<<<<< HEAD
-        in_memory_source::InMemorySourceNode, limit::LimitNode,
-=======
-        gather::GatherNode, in_memory_source::InMemorySourceNode, into_batches::IntoBatchesNode,
+        in_memory_source::InMemorySourceNode, into_batches::IntoBatchesNode,
         into_partitions::IntoPartitionsNode, limit::LimitNode,
->>>>>>> 10369cb7
         monotonically_increasing_id::MonotonicallyIncreasingIdNode, project::ProjectNode,
         sample::SampleNode, scan_source::ScanSourceNode, sink::SinkNode, sort::SortNode,
         top_n::TopNNode, udf::UDFNode, unpivot::UnpivotNode, window::WindowNode,
@@ -262,36 +258,15 @@
             )
             .arced(),
             LogicalPlan::Repartition(repartition) => match &repartition.repartition_spec {
-                RepartitionSpec::Hash(repart_spec) => {
-                    assert!(!repart_spec.by.is_empty());
-                    RepartitionNode::new(
-                        self.get_next_pipeline_node_id(),
+                RepartitionSpec::Hash(_) | RepartitionSpec::Random(_) => {
+                    let child = self.curr_node.pop().unwrap();
+                    self.gen_shuffle_node(
                         logical_node_id,
-                        &self.stage_config,
                         repartition.repartition_spec.clone(),
                         node.schema(),
-                        self.curr_node.pop().unwrap(),
-                    )
-                    .arced()
+                        child,
+                    )?
                 }
-<<<<<<< HEAD
-                let child = self.curr_node.pop().unwrap();
-                self.gen_shuffle_node(
-=======
-                RepartitionSpec::Random(_) => RepartitionNode::new(
-                    self.get_next_pipeline_node_id(),
->>>>>>> 10369cb7
-                    logical_node_id,
-                    repartition.repartition_spec.clone(),
-                    node.schema(),
-<<<<<<< HEAD
-                    child,
-                )?
-            }
-=======
-                    self.curr_node.pop().unwrap(),
-                )
-                .arced(),
                 RepartitionSpec::IntoPartitions(into_partitions_spec) => IntoPartitionsNode::new(
                     self.get_next_pipeline_node_id(),
                     logical_node_id,
@@ -302,7 +277,6 @@
                 )
                 .arced(),
             },
->>>>>>> 10369cb7
             LogicalPlan::Aggregate(aggregate) => {
                 let input_schema = aggregate.input.schema();
                 let group_by = BoundExpr::bind_all(&aggregate.groupby, &input_schema)?;
