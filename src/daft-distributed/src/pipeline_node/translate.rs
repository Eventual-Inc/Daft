use core::panic;
use std::{collections::HashMap, sync::Arc};

use common_error::DaftResult;
use common_partitioning::PartitionRef;
use common_scan_info::ScanState;
use common_treenode::{TreeNode, TreeNodeRecursion, TreeNodeVisitor};
use daft_dsl::{
    expr::bound_expr::{BoundAggExpr, BoundExpr, BoundWindowExpr},
    functions::python::{get_resource_request, try_get_batch_size_from_udf},
    resolved_col,
};
use daft_logical_plan::{partitioning::RepartitionSpec, LogicalPlan, LogicalPlanRef, SourceInfo};
use daft_physical_plan::extract_agg_expr;

use crate::{
    pipeline_node::{
        distinct::DistinctNode, explode::ExplodeNode, filter::FilterNode,
<<<<<<< HEAD
        in_memory_source::InMemorySourceNode, limit::LimitNode, project::ProjectNode,
=======
        groupby_agg::gen_agg_nodes, in_memory_source::InMemorySourceNode, limit::LimitNode,
        monotonically_increasing_id::MonotonicallyIncreasingIdNode, project::ProjectNode,
>>>>>>> b58e2353
        repartition::RepartitionNode, sample::SampleNode, scan_source::ScanSourceNode,
        sink::SinkNode, unpivot::UnpivotNode, window::WindowNode, DistributedPipelineNode, NodeID,
    },
    stage::StageConfig,
};

pub(crate) fn logical_plan_to_pipeline_node(
    stage_config: StageConfig,
    plan: LogicalPlanRef,
    psets: Arc<HashMap<String, Vec<PartitionRef>>>,
) -> DaftResult<Arc<dyn DistributedPipelineNode>> {
    let mut translator = LogicalPlanToPipelineNodeTranslator::new(stage_config, psets);
    let _ = plan.visit(&mut translator)?;
    Ok(translator.curr_node.pop().unwrap())
}

pub(crate) struct LogicalPlanToPipelineNodeTranslator {
    pub stage_config: StageConfig,
    pipeline_node_id_counter: NodeID,
    psets: Arc<HashMap<String, Vec<PartitionRef>>>,
    curr_node: Vec<Arc<dyn DistributedPipelineNode>>,
}

impl LogicalPlanToPipelineNodeTranslator {
    fn new(stage_config: StageConfig, psets: Arc<HashMap<String, Vec<PartitionRef>>>) -> Self {
        Self {
            stage_config,
            pipeline_node_id_counter: 0,
            psets,
            curr_node: Vec::new(),
        }
    }

    pub fn get_next_pipeline_node_id(&mut self) -> NodeID {
        self.pipeline_node_id_counter += 1;
        self.pipeline_node_id_counter
    }
}

impl TreeNodeVisitor for LogicalPlanToPipelineNodeTranslator {
    type Node = LogicalPlanRef;

    fn f_down(&mut self, _node: &Self::Node) -> DaftResult<TreeNodeRecursion> {
        Ok(TreeNodeRecursion::Continue)
    }

    fn f_up(&mut self, node: &LogicalPlanRef) -> DaftResult<TreeNodeRecursion> {
        let logical_node_id = node.node_id().map(|id| id as NodeID);
        let output = match node.as_ref() {
            LogicalPlan::Source(source) => {
                match source.source_info.as_ref() {
                    SourceInfo::InMemory(info) => InMemorySourceNode::new(
                        self.get_next_pipeline_node_id(),
                        &self.stage_config,
                        info.clone(),
                        self.psets.clone(),
                        logical_node_id,
                    ).arced(),
                    SourceInfo::Physical(info) => {
                        // We should be able to pass the ScanOperator into the physical plan directly but we need to figure out the serialization story
                        let scan_tasks = match &info.scan_state {
                            ScanState::Operator(_) => unreachable!("ScanOperator should not be present in the optimized logical plan for pipeline node translation"),
                            ScanState::Tasks(scan_tasks) => scan_tasks.clone(),
                        };
                        ScanSourceNode::new(
                            self.get_next_pipeline_node_id(),
                            &self.stage_config,
                            info.pushdowns.clone(),
                            scan_tasks,
                            source.output_schema.clone(),
                            logical_node_id,
                        ).arced()
                    }
                    SourceInfo::PlaceHolder(_) => unreachable!("PlaceHolder should not be present in the logical plan for pipeline node translation"),
                }
            }
            LogicalPlan::ActorPoolProject(actor_pool_project) => {
                #[cfg(feature = "python")]
                {
                    let batch_size = try_get_batch_size_from_udf(&actor_pool_project.projection)?;
                    let memory_request = get_resource_request(&actor_pool_project.projection)
                        .and_then(|req| req.memory_bytes())
                        .map(|m| m as u64)
                        .unwrap_or(0);
                    let projection = BoundExpr::bind_all(
                        &actor_pool_project.projection,
                        &actor_pool_project.input.schema(),
                    )?;
                    crate::pipeline_node::actor_udf::ActorUDF::new(
                        self.get_next_pipeline_node_id(),
                        logical_node_id,
                        &self.stage_config,
                        projection,
                        batch_size,
                        memory_request,
                        actor_pool_project.projected_schema.clone(),
                        self.curr_node.pop().unwrap(),
                    )?
                    .arced()
                }
                #[cfg(not(feature = "python"))]
                {
                    panic!("ActorUDF is not supported without Python feature")
                }
            }
            LogicalPlan::Filter(filter) => {
                let predicate =
                    BoundExpr::try_new(filter.predicate.clone(), &filter.input.schema())?;
                FilterNode::new(
                    self.get_next_pipeline_node_id(),
                    logical_node_id,
                    &self.stage_config,
                    predicate,
                    node.schema(),
                    self.curr_node.pop().unwrap(),
                )
                .arced()
            }
            LogicalPlan::Limit(limit) => Arc::new(LimitNode::new(
                self.get_next_pipeline_node_id(),
                logical_node_id,
                &self.stage_config,
                limit.limit as usize,
                node.schema(),
                self.curr_node.pop().unwrap(),
            )),
            LogicalPlan::Project(project) => {
                let projection = BoundExpr::bind_all(&project.projection, &project.input.schema())?;
                ProjectNode::new(
                    self.get_next_pipeline_node_id(),
                    logical_node_id,
                    &self.stage_config,
                    projection,
                    node.schema(),
                    self.curr_node.pop().unwrap(),
                )
                .arced()
            }
            LogicalPlan::Explode(explode) => {
                let to_explode = BoundExpr::bind_all(&explode.to_explode, &explode.input.schema())?;
                ExplodeNode::new(
                    self.get_next_pipeline_node_id(),
                    logical_node_id,
                    &self.stage_config,
                    to_explode,
                    node.schema(),
                    self.curr_node.pop().unwrap(),
                )
                .arced()
            }
            LogicalPlan::Unpivot(unpivot) => {
                let ids = BoundExpr::bind_all(&unpivot.ids, &unpivot.input.schema())?;
                let values = BoundExpr::bind_all(&unpivot.values, &unpivot.input.schema())?;
                UnpivotNode::new(
                    self.get_next_pipeline_node_id(),
                    logical_node_id,
                    &self.stage_config,
                    ids,
                    values,
                    unpivot.variable_name.clone(),
                    unpivot.value_name.clone(),
                    node.schema(),
                    self.curr_node.pop().unwrap(),
                )
                .arced()
            }
            LogicalPlan::Sample(sample) => SampleNode::new(
                self.get_next_pipeline_node_id(),
                logical_node_id,
                &self.stage_config,
                sample.fraction,
                sample.with_replacement,
                sample.seed,
                node.schema(),
                self.curr_node.pop().unwrap(),
            )
            .arced(),
            LogicalPlan::Sink(sink) => SinkNode::new(
                self.get_next_pipeline_node_id(),
                logical_node_id,
                &self.stage_config,
                sink.sink_info.clone(),
                sink.schema.clone(),
                sink.input.schema(),
                self.curr_node.pop().unwrap(),
            )
            .arced(),
            LogicalPlan::MonotonicallyIncreasingId(monotonically_increasing_id) => {
                MonotonicallyIncreasingIdNode::new(
                    &self.stage_config,
                    node_id,
                    monotonically_increasing_id.column_name.clone(),
                    node.schema(),
                    self.curr_node.pop().unwrap(),
                    logical_node_id,
                )
                .arced()
            }
            LogicalPlan::Concat(_) => {
                todo!("FLOTILLA_MS1: Implement Concat")
            }
            LogicalPlan::Repartition(repartition) => {
                let RepartitionSpec::Hash(repart_spec) = &repartition.repartition_spec else {
                    todo!("FLOTILLA_MS3: Support other types of repartition");
                };

                let columns = BoundExpr::bind_all(&repart_spec.by, &repartition.input.schema())?;
                RepartitionNode::new(
                    self.get_next_pipeline_node_id(),
                    logical_node_id,
                    &self.stage_config,
                    columns,
                    repart_spec.num_partitions,
                    node.schema(),
                    self.curr_node.pop().unwrap(),
                )
                .arced()
            }
            LogicalPlan::Aggregate(aggregate) => {
                if aggregate.groupby.is_empty() {
                    todo!("FLOTILLA_MS2: Implement Aggregate without groupby")
                }

                let groupby = BoundExpr::bind_all(&aggregate.groupby, &aggregate.input.schema())?;
                let aggregations = aggregate
                    .aggregations
                    .iter()
                    .map(|expr| {
                        let agg_expr = extract_agg_expr(expr)?;
                        BoundAggExpr::try_new(agg_expr, &aggregate.input.schema())
                    })
                    .collect::<DaftResult<Vec<_>>>()?;

                let input_node = self.curr_node.pop().unwrap();
                self.gen_agg_nodes(
                    input_node,
                    logical_node_id,
                    groupby,
                    aggregations,
                    aggregate.output_schema.clone(),
                )?
            }
            LogicalPlan::Distinct(distinct) => {
                let columns = distinct.columns.clone().unwrap_or_else(|| {
                    distinct
                        .input
                        .schema()
                        .field_names()
                        .map(resolved_col)
                        .collect::<Vec<_>>()
                });
                let columns = BoundExpr::bind_all(&columns, &distinct.input.schema())?;

                // First stage: Initial local distinct to reduce the dataset
                let initial_distinct = DistinctNode::new(
                    self.get_next_pipeline_node_id(),
                    logical_node_id,
                    &self.stage_config,
                    columns.clone(),
                    distinct.input.schema(),
                    self.curr_node.pop().unwrap(),
                )
                .arced();

                // Second stage: Repartition to distribute the dataset
                let repartition = RepartitionNode::new(
                    self.get_next_pipeline_node_id(),
                    logical_node_id,
                    &self.stage_config,
                    columns.clone(),
                    None,
                    distinct.input.schema(),
                    initial_distinct,
                )
                .arced();

                // Last stage: Redo the distinct to get the final result
                DistinctNode::new(
                    self.get_next_pipeline_node_id(),
                    logical_node_id,
                    &self.stage_config,
                    columns,
                    distinct.input.schema(),
                    repartition,
                )
                .arced()
            }
            LogicalPlan::Window(window) => {
                // Not sure if this is possible right now, just in case
                if window.window_spec.partition_by.is_empty() {
                    todo!("FLOTILLA_MS2: Implement Window without partition by")
                }

                let partition_by =
                    BoundExpr::bind_all(&window.window_spec.partition_by, &window.input.schema())?;
                let order_by =
                    BoundExpr::bind_all(&window.window_spec.order_by, &window.input.schema())?;
                let window_functions =
                    BoundWindowExpr::bind_all(&window.window_functions, &window.input.schema())?;

                // First stage: Repartition by the partition_by columns to colocate rows
                let repartition = RepartitionNode::new(
                    self.get_next_pipeline_node_id(),
                    logical_node_id,
                    &self.stage_config,
                    partition_by.clone(),
                    None,
                    window.input.schema(),
                    self.curr_node.pop().unwrap(),
                )
                .arced();

                // Final stage: The actual window op
                WindowNode::new(
                    self.get_next_pipeline_node_id(),
                    logical_node_id,
                    &self.stage_config,
                    partition_by,
                    order_by,
                    window.window_spec.descending.clone(),
                    window.window_spec.nulls_first.clone(),
                    window.window_spec.frame.clone(),
                    window.window_spec.min_periods,
                    window_functions,
                    window.aliases.clone(),
                    window.schema.clone(),
                    repartition,
                )
                .arced()
            }
            LogicalPlan::Join(join) => {
                let (remaining_on, _, _, _) = join.on.split_eq_preds();
                if !remaining_on.is_empty() {
                    todo!("FLOTILLA_MS?: Implement non-equality joins")
                }

                // Visitor appends in in-order
                // TODO: Just use regular recursion?
                let right_node = self.curr_node.pop().unwrap();
                let left_node = self.curr_node.pop().unwrap();

                self.gen_hash_join_nodes(
                    logical_node_id,
                    join.on.clone(),
                    left_node,
                    right_node,
                    join.join_type,
                    join.output_schema.clone(),
                )?
            }
            LogicalPlan::Sort(_) => {
                todo!("FLOTILLA_MS2: Implement Sort")
            }
            LogicalPlan::TopN(_) => {
                todo!("FLOTILLA_MS2: Implement TopN")
            }
            LogicalPlan::Pivot(_) => {
                todo!("FLOTILLA_MS3: Implement Pivot")
            }
            LogicalPlan::SubqueryAlias(_)
            | LogicalPlan::Union(_)
            | LogicalPlan::Intersect(_)
            | LogicalPlan::Shard(_) => {
                panic!("Logical plan operators SubqueryAlias, Union, Intersect, and Shard should be handled by the optimizer")
            }
        };
        self.curr_node.push(output);
        Ok(TreeNodeRecursion::Continue)
    }
}<|MERGE_RESOLUTION|>--- conflicted
+++ resolved
@@ -16,12 +16,8 @@
 use crate::{
     pipeline_node::{
         distinct::DistinctNode, explode::ExplodeNode, filter::FilterNode,
-<<<<<<< HEAD
-        in_memory_source::InMemorySourceNode, limit::LimitNode, project::ProjectNode,
-=======
-        groupby_agg::gen_agg_nodes, in_memory_source::InMemorySourceNode, limit::LimitNode,
+        in_memory_source::InMemorySourceNode, limit::LimitNode,
         monotonically_increasing_id::MonotonicallyIncreasingIdNode, project::ProjectNode,
->>>>>>> b58e2353
         repartition::RepartitionNode, sample::SampleNode, scan_source::ScanSourceNode,
         sink::SinkNode, unpivot::UnpivotNode, window::WindowNode, DistributedPipelineNode, NodeID,
     },
@@ -211,12 +207,12 @@
             .arced(),
             LogicalPlan::MonotonicallyIncreasingId(monotonically_increasing_id) => {
                 MonotonicallyIncreasingIdNode::new(
-                    &self.stage_config,
-                    node_id,
+                    self.get_next_pipeline_node_id(),
+                    logical_node_id,
+                    &self.stage_config,
                     monotonically_increasing_id.column_name.clone(),
                     node.schema(),
                     self.curr_node.pop().unwrap(),
-                    logical_node_id,
                 )
                 .arced()
             }
