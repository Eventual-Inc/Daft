--- conflicted
+++ resolved
@@ -15,15 +15,12 @@
 
 use crate::{
     pipeline_node::{
-<<<<<<< HEAD
-        distinct::DistinctNode, explode::ExplodeNode, filter::FilterNode, groupby_agg::gen_agg_nodes, in_memory_source::InMemorySourceNode, limit::LimitNode, project::ProjectNode, repartition::RepartitionNode, sample::SampleNode, scan_source::ScanSourceNode, sink::SinkNode, udf::UDFNode, unpivot::UnpivotNode, window::WindowNode, DistributedPipelineNode, NodeID
-=======
         distinct::DistinctNode, explode::ExplodeNode, filter::FilterNode,
         in_memory_source::InMemorySourceNode, limit::LimitNode,
         monotonically_increasing_id::MonotonicallyIncreasingIdNode, project::ProjectNode,
         repartition::RepartitionNode, sample::SampleNode, scan_source::ScanSourceNode,
-        sink::SinkNode, unpivot::UnpivotNode, window::WindowNode, DistributedPipelineNode, NodeID,
->>>>>>> f29808e4
+        sink::SinkNode, udf::UDFNode, unpivot::UnpivotNode, window::WindowNode,
+        DistributedPipelineNode, NodeID,
     },
     stage::StageConfig,
 };
@@ -126,11 +123,20 @@
                 }
             }
             LogicalPlan::UDFProject(udf) => {
+                let project = BoundExpr::try_new(udf.project.clone(), &udf.input.schema())?;
+                let passthrough_columns =
+                    BoundExpr::bind_all(&udf.passthrough_columns, &udf.input.schema())?;
+
                 UDFNode::new(
-                    &self.stage_config,
-                    node_id,
-                    logical_node_id,
-                )
+                    self.get_next_pipeline_node_id(),
+                    logical_node_id,
+                    &self.stage_config,
+                    project,
+                    passthrough_columns,
+                    node.schema(),
+                    self.curr_node.pop().unwrap(),
+                )
+                .arced()
             }
             LogicalPlan::Filter(filter) => {
                 let predicate =
