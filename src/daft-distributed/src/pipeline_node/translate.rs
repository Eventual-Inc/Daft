--- conflicted
+++ resolved
@@ -8,10 +8,7 @@
 use daft_dsl::{
     expr::bound_expr::{BoundAggExpr, BoundExpr, BoundWindowExpr},
     functions::python::{get_resource_request, try_get_batch_size_from_udf},
-<<<<<<< HEAD
     join::normalize_join_keys,
-=======
->>>>>>> bb47de31
     resolved_col,
 };
 use daft_logical_plan::{partitioning::RepartitionSpec, LogicalPlan, LogicalPlanRef, SourceInfo};
@@ -20,13 +17,8 @@
 use crate::{
     pipeline_node::{
         distinct::DistinctNode, explode::ExplodeNode, filter::FilterNode,
-<<<<<<< HEAD
         groupby_agg::gen_agg_nodes, hash_join::HashJoinNode, in_memory_source::InMemorySourceNode,
         limit::LimitNode, project::ProjectNode, repartition::RepartitionNode, sample::SampleNode,
-=======
-        groupby_agg::gen_agg_nodes, in_memory_source::InMemorySourceNode, limit::LimitNode,
-        project::ProjectNode, repartition::RepartitionNode, sample::SampleNode,
->>>>>>> bb47de31
         scan_source::ScanSourceNode, sink::SinkNode, unpivot::UnpivotNode, window::WindowNode,
         DistributedPipelineNode, NodeID,
     },
@@ -257,10 +249,7 @@
                     self.curr_node.pop().unwrap(),
                     &self.stage_config,
                     node_id,
-<<<<<<< HEAD
-=======
-                    logical_node_id,
->>>>>>> bb47de31
+                    logical_node_id,
                     groupby,
                     aggregations,
                     aggregate.output_schema.clone(),
@@ -281,10 +270,7 @@
                 let initial_distinct = DistinctNode::new(
                     &self.stage_config,
                     node_id,
-<<<<<<< HEAD
-=======
-                    logical_node_id,
->>>>>>> bb47de31
+                    logical_node_id,
                     columns.clone(),
                     distinct.input.schema(),
                     self.curr_node.pop().unwrap(),
@@ -295,10 +281,7 @@
                 let repartition = RepartitionNode::new(
                     &self.stage_config,
                     node_id,
-<<<<<<< HEAD
-=======
-                    logical_node_id,
->>>>>>> bb47de31
+                    logical_node_id,
                     columns.clone(),
                     None,
                     distinct.input.schema(),
@@ -310,10 +293,7 @@
                 DistinctNode::new(
                     &self.stage_config,
                     node_id,
-<<<<<<< HEAD
-=======
-                    logical_node_id,
->>>>>>> bb47de31
+                    logical_node_id,
                     columns,
                     distinct.input.schema(),
                     repartition,
@@ -337,10 +317,7 @@
                 let repartition = RepartitionNode::new(
                     &self.stage_config,
                     node_id,
-<<<<<<< HEAD
-=======
-                    logical_node_id,
->>>>>>> bb47de31
+                    logical_node_id,
                     partition_by.clone(),
                     None,
                     window.input.schema(),
@@ -352,10 +329,7 @@
                 WindowNode::new(
                     &self.stage_config,
                     node_id,
-<<<<<<< HEAD
-=======
-                    logical_node_id,
->>>>>>> bb47de31
+                    logical_node_id,
                     partition_by,
                     order_by,
                     window.window_spec.descending.clone(),
@@ -364,8 +338,7 @@
                     window.window_spec.min_periods,
                     window_functions,
                     window.aliases.clone(),
-<<<<<<< HEAD
-                    window.input.schema(),
+                    window.schema.clone(),
                     repartition,
                 )
                 .arced()
@@ -391,6 +364,7 @@
                 HashJoinNode::new(
                     &self.stage_config,
                     node_id,
+                    logical_node_id,
                     left_on,
                     right_on,
                     Some(null_equals_nulls),
@@ -400,12 +374,6 @@
                     join.output_schema.clone(),
                 )
                 .arced()
-=======
-                    window.schema.clone(),
-                    repartition,
-                )
-                .arced()
->>>>>>> bb47de31
             }
             LogicalPlan::Sort(_) => {
                 todo!("FLOTILLA_MS2: Implement Sort")
@@ -416,12 +384,6 @@
             LogicalPlan::Pivot(_) => {
                 todo!("FLOTILLA_MS3: Implement Pivot")
             }
-<<<<<<< HEAD
-=======
-            LogicalPlan::Join(_) => {
-                todo!("FLOTILLA_MS2: Implement Join")
-            }
->>>>>>> bb47de31
             LogicalPlan::SubqueryAlias(_)
             | LogicalPlan::Union(_)
             | LogicalPlan::Intersect(_)
