--- conflicted
+++ resolved
@@ -8,7 +8,6 @@
 use daft_dsl::{
     expr::bound_expr::{BoundAggExpr, BoundExpr, BoundWindowExpr},
     functions::python::{get_resource_request, try_get_batch_size_from_udf},
-    join::normalize_join_keys,
     resolved_col,
 };
 use daft_logical_plan::{partitioning::RepartitionSpec, LogicalPlan, LogicalPlanRef, SourceInfo};
@@ -16,19 +15,11 @@
 
 use crate::{
     pipeline_node::{
-<<<<<<< HEAD
         distinct::DistinctNode, explode::ExplodeNode, filter::FilterNode, gather::GatherNode,
-        hash_join::HashJoinNode, in_memory_source::InMemorySourceNode, limit::LimitNode,
-        project::ProjectNode, repartition::RepartitionNode, sample::SampleNode,
-        scan_source::ScanSourceNode, sink::SinkNode, unpivot::UnpivotNode, window::WindowNode,
-        DistributedPipelineNode, NodeID,
-=======
-        distinct::DistinctNode, explode::ExplodeNode, filter::FilterNode,
         in_memory_source::InMemorySourceNode, limit::LimitNode,
         monotonically_increasing_id::MonotonicallyIncreasingIdNode, project::ProjectNode,
         repartition::RepartitionNode, sample::SampleNode, scan_source::ScanSourceNode,
         sink::SinkNode, unpivot::UnpivotNode, window::WindowNode, DistributedPipelineNode, NodeID,
->>>>>>> f29808e4
     },
     stage::StageConfig,
 };
@@ -75,18 +66,18 @@
         let schema = input_node.config().schema.clone();
         if partition_cols.is_empty() {
             GatherNode::new(
-                &self.stage_config,
                 node_id,
                 logical_node_id,
+                &self.stage_config,
                 schema,
                 input_node,
             )
             .arced()
         } else {
             RepartitionNode::new(
-                &self.stage_config,
                 node_id,
                 logical_node_id,
+                &self.stage_config,
                 partition_cols,
                 None,
                 schema,
@@ -352,24 +343,10 @@
                 let window_functions =
                     BoundWindowExpr::bind_all(&window.window_functions, &window.input.schema())?;
 
-<<<<<<< HEAD
                 // First stage: Shuffle by the partition_by columns to colocate rows
                 let input_node = self.curr_node.pop().unwrap();
                 let repartition =
                     self.gen_shuffle_node(logical_node_id, input_node, partition_by.clone());
-=======
-                // First stage: Repartition by the partition_by columns to colocate rows
-                let repartition = RepartitionNode::new(
-                    self.get_next_pipeline_node_id(),
-                    logical_node_id,
-                    &self.stage_config,
-                    partition_by.clone(),
-                    None,
-                    window.input.schema(),
-                    self.curr_node.pop().unwrap(),
-                )
-                .arced();
->>>>>>> f29808e4
 
                 // Final stage: The actual window op
                 WindowNode::new(
@@ -390,42 +367,11 @@
                 .arced()
             }
             LogicalPlan::Join(join) => {
-<<<<<<< HEAD
-                let (remaining_on, left_on, right_on, null_equals_nulls) = join.on.split_eq_preds();
-=======
                 let (remaining_on, _, _, _) = join.on.split_eq_preds();
->>>>>>> f29808e4
                 if !remaining_on.is_empty() {
                     todo!("FLOTILLA_MS?: Implement non-equality joins")
                 }
 
-<<<<<<< HEAD
-                let right = self.curr_node.pop().unwrap();
-                let left = self.curr_node.pop().unwrap();
-
-                let (left_on, right_on) = normalize_join_keys(
-                    left_on,
-                    right_on,
-                    join.left.schema(),
-                    join.right.schema(),
-                )?;
-                let left_on = BoundExpr::bind_all(&left_on, &join.left.schema())?;
-                let right_on = BoundExpr::bind_all(&right_on, &join.right.schema())?;
-
-                HashJoinNode::new(
-                    &self.stage_config,
-                    node_id,
-                    logical_node_id,
-                    left_on,
-                    right_on,
-                    Some(null_equals_nulls),
-                    join.join_type,
-                    left,
-                    right,
-                    join.output_schema.clone(),
-                )
-                .arced()
-=======
                 // Visitor appends in in-order
                 // TODO: Just use regular recursion?
                 let right_node = self.curr_node.pop().unwrap();
@@ -439,7 +385,6 @@
                     join.join_type,
                     join.output_schema.clone(),
                 )?
->>>>>>> f29808e4
             }
             LogicalPlan::Sort(_) => {
                 todo!("FLOTILLA_MS3: Implement Sort")
