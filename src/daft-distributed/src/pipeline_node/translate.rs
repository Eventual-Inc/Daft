use core::panic;
use std::{collections::HashMap, sync::Arc};

use common_error::DaftResult;
use common_partitioning::PartitionRef;
use common_scan_info::ScanState;
use common_treenode::{TreeNode, TreeNodeRecursion, TreeNodeVisitor};
use daft_dsl::{
    expr::bound_expr::{BoundAggExpr, BoundExpr, BoundWindowExpr},
    resolved_col,
};
use daft_logical_plan::{
    LogicalPlan, LogicalPlanRef, SourceInfo,
    partitioning::{HashRepartitionConfig, RepartitionSpec},
};
use daft_physical_plan::extract_agg_expr;
use daft_schema::schema::Schema;

use crate::{
    pipeline_node::{
        DistributedPipelineNode, NodeID, concat::ConcatNode, distinct::DistinctNode,
        explode::ExplodeNode, filter::FilterNode, in_memory_source::InMemorySourceNode,
        into_batches::IntoBatchesNode, into_partitions::IntoPartitionsNode, limit::LimitNode,
        monotonically_increasing_id::MonotonicallyIncreasingIdNode, pivot::PivotNode,
        project::ProjectNode, sample::SampleNode, scan_source::ScanSourceNode, sink::SinkNode,
        sort::SortNode, top_n::TopNNode, udf::UDFNode, unpivot::UnpivotNode, window::WindowNode,
    },
    plan::PlanConfig,
};

pub(crate) fn logical_plan_to_pipeline_node(
    plan_config: PlanConfig,
    plan: LogicalPlanRef,
    psets: Arc<HashMap<String, Vec<PartitionRef>>>,
) -> DaftResult<Arc<dyn DistributedPipelineNode>> {
    let mut translator = LogicalPlanToPipelineNodeTranslator::new(plan_config, psets);
    let _ = plan.visit(&mut translator)?;
    Ok(translator.curr_node.pop().unwrap())
}

pub(crate) struct LogicalPlanToPipelineNodeTranslator {
    pub plan_config: PlanConfig,
    pipeline_node_id_counter: NodeID,
    psets: Arc<HashMap<String, Vec<PartitionRef>>>,
    curr_node: Vec<Arc<dyn DistributedPipelineNode>>,
}

impl LogicalPlanToPipelineNodeTranslator {
    fn new(plan_config: PlanConfig, psets: Arc<HashMap<String, Vec<PartitionRef>>>) -> Self {
        Self {
            plan_config,
            pipeline_node_id_counter: 0,
            psets,
            curr_node: Vec::new(),
        }
    }

    pub fn get_next_pipeline_node_id(&mut self) -> NodeID {
        self.pipeline_node_id_counter += 1;
        self.pipeline_node_id_counter
    }
}

impl TreeNodeVisitor for LogicalPlanToPipelineNodeTranslator {
    type Node = LogicalPlanRef;

    fn f_down(&mut self, _node: &Self::Node) -> DaftResult<TreeNodeRecursion> {
        Ok(TreeNodeRecursion::Continue)
    }

    fn f_up(&mut self, node: &LogicalPlanRef) -> DaftResult<TreeNodeRecursion> {
        let logical_node_id = node.node_id().map(|id| id as NodeID);
        let output = match node.as_ref() {
            LogicalPlan::Source(source) => {
                match source.source_info.as_ref() {
                    SourceInfo::InMemory(info) => InMemorySourceNode::new(
                        self.get_next_pipeline_node_id(),
                        &self.plan_config,
                        info.clone(),
                        self.psets.clone(),
                        logical_node_id,
                    )
                    .arced(),
                    SourceInfo::Physical(info) => {
                        // We should be able to pass the ScanOperator into the physical plan directly but we need to figure out the serialization story
                        let scan_tasks = match &info.scan_state {
                            ScanState::Operator(_) => unreachable!(
                                "ScanOperator should not be present in the optimized logical plan for pipeline node translation"
                            ),
                            ScanState::Tasks(scan_tasks) => scan_tasks.clone(),
                        };
                        ScanSourceNode::new(
                            self.get_next_pipeline_node_id(),
                            &self.plan_config,
                            info.pushdowns.clone(),
                            scan_tasks,
                            source.output_schema.clone(),
                            logical_node_id,
                        )
                        .arced()
                    }
                    SourceInfo::PlaceHolder(_) => unreachable!(
                        "PlaceHolder should not be present in the logical plan for pipeline node translation"
                    ),
                }
            }
            LogicalPlan::UDFProject(udf) if udf.is_actor_pool_udf() => {
                #[cfg(feature = "python")]
                {
                    let projection = udf
                        .passthrough_columns
                        .iter()
                        .chain(std::iter::once(&udf.expr))
                        .cloned()
                        .collect::<Vec<_>>();
                    let projection =
                        BoundExpr::bind_all(projection.as_slice(), &udf.input.schema())?;
                    crate::pipeline_node::actor_udf::ActorUDF::new(
                        self.get_next_pipeline_node_id(),
                        logical_node_id,
                        &self.plan_config,
                        projection,
                        udf.udf_properties.clone(),
                        udf.projected_schema.clone(),
                        self.curr_node.pop().unwrap(),
                    )?
                    .arced()
                }
                #[cfg(not(feature = "python"))]
                {
                    panic!("ActorUDF is not supported without Python feature")
                }
            }
            LogicalPlan::UDFProject(udf) => {
                let expr = BoundExpr::try_new(udf.expr.clone(), &udf.input.schema())?;
                let passthrough_columns =
                    BoundExpr::bind_all(&udf.passthrough_columns, &udf.input.schema())?;

                UDFNode::new(
                    self.get_next_pipeline_node_id(),
                    logical_node_id,
<<<<<<< HEAD
                    &self.stage_config,
                    expr,
=======
                    &self.plan_config,
                    project,
                    passthrough_columns,
>>>>>>> 0f139990
                    udf.udf_properties.clone(),
                    passthrough_columns,
                    node.schema(),
                    self.curr_node.pop().unwrap(),
                )
                .arced()
            }
            LogicalPlan::Filter(filter) => {
                let predicate =
                    BoundExpr::try_new(filter.predicate.clone(), &filter.input.schema())?;
                FilterNode::new(
                    self.get_next_pipeline_node_id(),
                    logical_node_id,
                    &self.plan_config,
                    predicate,
                    node.schema(),
                    self.curr_node.pop().unwrap(),
                )
                .arced()
            }
            LogicalPlan::IntoBatches(into_batches) => IntoBatchesNode::new(
                self.get_next_pipeline_node_id(),
                logical_node_id,
                &self.plan_config,
                into_batches.batch_size,
                node.schema(),
                self.curr_node.pop().unwrap(),
            )
            .arced(),
            LogicalPlan::Limit(limit) => Arc::new(LimitNode::new(
                self.get_next_pipeline_node_id(),
                logical_node_id,
                &self.plan_config,
                limit.limit as usize,
                limit.offset.map(|x| x as usize),
                node.schema(),
                self.curr_node.pop().unwrap(),
            )),
            LogicalPlan::Project(project) => {
                let projection = BoundExpr::bind_all(&project.projection, &project.input.schema())?;
                ProjectNode::new(
                    self.get_next_pipeline_node_id(),
                    logical_node_id,
                    &self.plan_config,
                    projection,
                    node.schema(),
                    self.curr_node.pop().unwrap(),
                )
                .arced()
            }
            LogicalPlan::Explode(explode) => {
                let to_explode = BoundExpr::bind_all(&explode.to_explode, &explode.input.schema())?;
                ExplodeNode::new(
                    self.get_next_pipeline_node_id(),
                    logical_node_id,
                    &self.plan_config,
                    to_explode,
                    node.schema(),
                    self.curr_node.pop().unwrap(),
                )
                .arced()
            }
            LogicalPlan::Unpivot(unpivot) => {
                let ids = BoundExpr::bind_all(&unpivot.ids, &unpivot.input.schema())?;
                let values = BoundExpr::bind_all(&unpivot.values, &unpivot.input.schema())?;
                UnpivotNode::new(
                    self.get_next_pipeline_node_id(),
                    logical_node_id,
                    &self.plan_config,
                    ids,
                    values,
                    unpivot.variable_name.clone(),
                    unpivot.value_name.clone(),
                    node.schema(),
                    self.curr_node.pop().unwrap(),
                )
                .arced()
            }
            LogicalPlan::Sample(sample) => SampleNode::new(
                self.get_next_pipeline_node_id(),
                logical_node_id,
                &self.plan_config,
                sample.fraction,
                sample.with_replacement,
                sample.seed,
                node.schema(),
                self.curr_node.pop().unwrap(),
            )
            .arced(),
            LogicalPlan::Sink(sink) => {
                let sink_info = sink.sink_info.bind(&sink.input.schema())?;
                SinkNode::new(
                    self.get_next_pipeline_node_id(),
                    logical_node_id,
                    &self.plan_config,
                    sink_info.into(),
                    sink.schema.clone(),
                    sink.input.schema(),
                    self.curr_node.pop().unwrap(),
                )
                .arced()
            }
            LogicalPlan::MonotonicallyIncreasingId(monotonically_increasing_id) => {
                MonotonicallyIncreasingIdNode::new(
                    self.get_next_pipeline_node_id(),
                    logical_node_id,
                    &self.plan_config,
                    monotonically_increasing_id.column_name.clone(),
                    node.schema(),
                    self.curr_node.pop().unwrap(),
                )
                .arced()
            }
            LogicalPlan::Concat(_) => ConcatNode::new(
                self.get_next_pipeline_node_id(),
                logical_node_id,
                &self.plan_config,
                node.schema(),
                self.curr_node.pop().unwrap(), // Other
                self.curr_node.pop().unwrap(), // Child
            )
            .arced(),
            LogicalPlan::Repartition(repartition) => match &repartition.repartition_spec {
                RepartitionSpec::Hash(_)
                | RepartitionSpec::Random(_)
                | RepartitionSpec::Range(_) => {
                    let child = self.curr_node.pop().unwrap();
                    self.gen_shuffle_node(
                        logical_node_id,
                        repartition.repartition_spec.clone(),
                        node.schema(),
                        child,
                    )?
                }
                RepartitionSpec::IntoPartitions(into_partitions_spec) => IntoPartitionsNode::new(
                    self.get_next_pipeline_node_id(),
                    logical_node_id,
                    &self.plan_config,
                    into_partitions_spec.num_partitions,
                    node.schema(),
                    self.curr_node.pop().unwrap(),
                )
                .arced(),
            },
            LogicalPlan::Aggregate(aggregate) => {
                let input_schema = aggregate.input.schema();
                let group_by = BoundExpr::bind_all(&aggregate.groupby, &input_schema)?;
                let aggregations = aggregate
                    .aggregations
                    .iter()
                    .map(|expr| {
                        let agg_expr = extract_agg_expr(expr)?;
                        BoundAggExpr::try_new(agg_expr, &aggregate.input.schema())
                    })
                    .collect::<DaftResult<Vec<_>>>()?;

                let input_node = self.curr_node.pop().unwrap();
                self.gen_agg_nodes(
                    input_node,
                    logical_node_id,
                    group_by.clone(),
                    aggregations,
                    aggregate.output_schema.clone(),
                    group_by,
                )?
            }
            LogicalPlan::Distinct(distinct) => {
                let columns = distinct.columns.clone().unwrap_or_else(|| {
                    distinct
                        .input
                        .schema()
                        .field_names()
                        .map(resolved_col)
                        .collect::<Vec<_>>()
                });
                let columns = BoundExpr::bind_all(&columns, &distinct.input.schema())?;

                // First stage: Initial local distinct to reduce the dataset
                let initial_distinct = DistinctNode::new(
                    self.get_next_pipeline_node_id(),
                    logical_node_id,
                    &self.plan_config,
                    columns.clone(),
                    distinct.input.schema(),
                    self.curr_node.pop().unwrap(),
                )
                .arced();

                // Second stage: Repartition to distribute the dataset
                let repartition = self.gen_shuffle_node(
                    logical_node_id,
                    RepartitionSpec::Hash(HashRepartitionConfig::new(
                        None,
                        columns.clone().into_iter().map(|e| e.into()).collect(),
                    )),
                    distinct.input.schema(),
                    initial_distinct,
                )?;

                // Last stage: Redo the distinct to get the final result
                DistinctNode::new(
                    self.get_next_pipeline_node_id(),
                    logical_node_id,
                    &self.plan_config,
                    columns,
                    distinct.input.schema(),
                    repartition,
                )
                .arced()
            }
            LogicalPlan::Window(window) => {
                let partition_by =
                    BoundExpr::bind_all(&window.window_spec.partition_by, &window.input.schema())?;
                let order_by =
                    BoundExpr::bind_all(&window.window_spec.order_by, &window.input.schema())?;
                let window_functions =
                    BoundWindowExpr::bind_all(&window.window_functions, &window.input.schema())?;

                // First stage: Shuffle by the partition_by columns to colocate rows
                let input_node = self.curr_node.pop().unwrap();
                let repartition = if partition_by.is_empty() {
                    self.gen_gather_node(logical_node_id, input_node)
                } else {
                    self.gen_shuffle_node(
                        logical_node_id,
                        RepartitionSpec::Hash(HashRepartitionConfig::new(
                            None,
                            partition_by.clone().into_iter().map(|e| e.into()).collect(),
                        )),
                        window.input.schema(),
                        input_node,
                    )?
                };

                // Final stage: The actual window op
                WindowNode::new(
                    self.get_next_pipeline_node_id(),
                    logical_node_id,
                    &self.plan_config,
                    partition_by,
                    order_by,
                    window.window_spec.descending.clone(),
                    window.window_spec.nulls_first.clone(),
                    window.window_spec.frame.clone(),
                    window.window_spec.min_periods,
                    window_functions,
                    window.aliases.clone(),
                    window.schema.clone(),
                    repartition,
                )?
                .arced()
            }
            LogicalPlan::Join(join) => {
                // Visitor appends in in-order
                // TODO: Just use regular recursion?
                let right_node = self.curr_node.pop().unwrap();
                let left_node = self.curr_node.pop().unwrap();

                self.translate_join(logical_node_id, join, left_node, right_node)?
            }
            LogicalPlan::Sort(sort) => {
                let sort_by = BoundExpr::bind_all(&sort.sort_by, &sort.input.schema())?;

                SortNode::new(
                    self.get_next_pipeline_node_id(),
                    logical_node_id,
                    &self.plan_config,
                    sort_by,
                    sort.descending.clone(),
                    sort.nulls_first.clone(),
                    sort.input.schema(),
                    self.curr_node.pop().unwrap(),
                )
                .arced()
            }
            LogicalPlan::TopN(top_n) => {
                let sort_by = BoundExpr::bind_all(&top_n.sort_by, &top_n.input.schema())?;

                // First stage: Perform a local topN
                let local_topn = TopNNode::new(
                    self.get_next_pipeline_node_id(),
                    logical_node_id,
                    &self.plan_config,
                    sort_by.clone(),
                    top_n.descending.clone(),
                    top_n.nulls_first.clone(),
                    top_n.limit + top_n.offset.unwrap_or(0),
                    Some(0),
                    top_n.input.schema(),
                    self.curr_node.pop().unwrap(),
                )
                .arced();

                // Second stage: Gather all data to a single node
                let gather = self.gen_gather_node(logical_node_id, local_topn);

                // Final stage: Do another topN to get the final result
                TopNNode::new(
                    self.get_next_pipeline_node_id(),
                    logical_node_id,
                    &self.plan_config,
                    sort_by,
                    top_n.descending.clone(),
                    top_n.nulls_first.clone(),
                    top_n.limit,
                    top_n.offset,
                    top_n.input.schema(),
                    gather,
                )
                .arced()
            }
            LogicalPlan::Pivot(pivot) => {
                let input_schema = pivot.input.schema();
                let group_by = BoundExpr::bind_all(&pivot.group_by, &input_schema)?;
                let pivot_column = BoundExpr::try_new(pivot.pivot_column.clone(), &input_schema)?;
                let value_column = BoundExpr::try_new(pivot.value_column.clone(), &input_schema)?;
                let aggregation = BoundAggExpr::try_new(pivot.aggregation.clone(), &input_schema)?;

                let input_node = self.curr_node.pop().unwrap();

                let group_by_with_pivot = {
                    let mut gb = group_by.clone();
                    gb.push(pivot_column.clone());
                    gb
                };
                // Generate the output schema for the aggregation
                let output_fields = group_by_with_pivot
                    .iter()
                    .map(|expr| expr.inner().to_field(&pivot.input.schema()))
                    .chain(std::iter::once(
                        aggregation.inner().to_field(&pivot.input.schema()),
                    ))
                    .collect::<DaftResult<Vec<_>>>()?;
                let output_schema = Arc::new(Schema::new(output_fields));

                // First stage: Local aggregation with group_by + pivot_column
                let agg = self.gen_agg_nodes(
                    input_node,
                    logical_node_id,
                    group_by_with_pivot,
                    vec![aggregation.clone()],
                    output_schema,
                    group_by.clone(),
                )?;

                // Final stage: Pivot transformation
                PivotNode::new(
                    self.get_next_pipeline_node_id(),
                    logical_node_id,
                    &self.plan_config,
                    group_by,
                    pivot_column,
                    value_column,
                    aggregation,
                    pivot.names.clone(),
                    pivot.output_schema.clone(),
                    agg,
                )
                .arced()
            }
            LogicalPlan::SubqueryAlias(_)
            | LogicalPlan::Union(_)
            | LogicalPlan::Intersect(_)
            | LogicalPlan::Shard(_)
            | LogicalPlan::Offset(_) => {
                panic!(
                    "Logical plan operator {} should be handled by the optimizer",
                    node.name()
                )
            }
        };
        self.curr_node.push(output);
        Ok(TreeNodeRecursion::Continue)
    }
}<|MERGE_RESOLUTION|>--- conflicted
+++ resolved
@@ -139,14 +139,8 @@
                 UDFNode::new(
                     self.get_next_pipeline_node_id(),
                     logical_node_id,
-<<<<<<< HEAD
-                    &self.stage_config,
+                    &self.plan_config,
                     expr,
-=======
-                    &self.plan_config,
-                    project,
-                    passthrough_columns,
->>>>>>> 0f139990
                     udf.udf_properties.clone(),
                     passthrough_columns,
                     node.schema(),
