use std::{cmp::max, sync::Arc};

use common_error::DaftResult;
<<<<<<< HEAD
use daft_dsl::{expr::bound_expr::BoundExpr, is_partition_compatible, ExprRef};
=======
use daft_dsl::{ExprRef, expr::bound_expr::BoundExpr};
>>>>>>> 33884bed
use daft_logical_plan::{
    JoinStrategy, JoinType,
    ops::Join,
    partitioning::{HashRepartitionConfig, RepartitionSpec},
    stats::ApproxStats,
<<<<<<< HEAD
    ClusteringSpec, JoinStrategy, JoinType,
=======
>>>>>>> 33884bed
};
use daft_schema::schema::SchemaRef;

use crate::pipeline_node::{
    DistributedPipelineNode, NodeID,
    join::{BroadcastJoinNode, HashJoinNode},
    translate::LogicalPlanToPipelineNodeTranslator,
};

impl LogicalPlanToPipelineNodeTranslator {
    pub(crate) fn determine_join_strategy(
        &self,
        left_on: &[ExprRef],
        right_on: &[ExprRef],
        join_type: &JoinType,
        join_strategy: Option<JoinStrategy>,
        left_stats: &ApproxStats,
        right_stats: &ApproxStats,
    ) -> JoinStrategy {
        // If join strategy is explicitly specified, use it
        if let Some(strategy) = join_strategy {
            return strategy;
        }

        // Check for cross join
        if left_on.is_empty() && right_on.is_empty() && *join_type == JoinType::Inner {
            return JoinStrategy::Cross;
        }

        // Determine the smaller side that will be broadcasted
        let (smaller_size_bytes, left_is_larger) = if right_stats.size_bytes < left_stats.size_bytes
        {
            (right_stats.size_bytes, true)
        } else {
            (left_stats.size_bytes, false)
        };

        let smaller_side_is_broadcastable = match join_type {
            JoinType::Inner => true,
            JoinType::Left | JoinType::Anti | JoinType::Semi => left_is_larger,
            JoinType::Right => !left_is_larger,
            JoinType::Outer => false,
        };

        // If the smaller table is under broadcast size threshold AND we are not broadcasting the side we are outer joining by, use broadcast join
        if smaller_size_bytes <= self.stage_config.config.broadcast_join_size_bytes_threshold
            && smaller_side_is_broadcastable
        {
            JoinStrategy::Broadcast
        // Otherwise, use a hash join
        } else {
            JoinStrategy::Hash
        }
    }

    #[allow(clippy::too_many_arguments)]
    pub(crate) fn gen_hash_join_nodes(
        &mut self,
        logical_node_id: Option<NodeID>,
        left: Arc<dyn DistributedPipelineNode>,
        right: Arc<dyn DistributedPipelineNode>,
        left_on: Vec<BoundExpr>,
        right_on: Vec<BoundExpr>,
        null_equals_nulls: Vec<bool>,
        join_type: JoinType,
        output_schema: SchemaRef,
    ) -> DaftResult<Arc<dyn DistributedPipelineNode>> {
        let left_spec = left.config().clustering_spec.as_ref();
        let right_spec = right.config().clustering_spec.as_ref();

        let is_left_hash_partitioned = matches!(left_spec, ClusteringSpec::Hash(..))
            && is_partition_compatible(
                &left_spec.partition_by(),
                left_on.iter().map(|e| e.inner()),
            );
        let is_right_hash_partitioned = matches!(right_spec, ClusteringSpec::Hash(..))
            && is_partition_compatible(
                &right_spec.partition_by(),
                right_on.iter().map(|e| e.inner()),
            );
        let num_left_partitions = left_spec.num_partitions();
        let num_right_partitions = right_spec.num_partitions();

        let num_partitions = match (
            is_left_hash_partitioned,
            is_right_hash_partitioned,
            num_left_partitions,
            num_right_partitions,
        ) {
            (true, true, a, b) | (false, false, a, b) => max(a, b),
            (_, _, 1, x) | (_, _, x, 1) => x,
            (true, false, a, b)
                if (a as f64)
                    >= (b as f64) * self.stage_config.config.hash_join_partition_size_leniency =>
            {
                a
            }
            (false, true, a, b)
                if (b as f64)
                    >= (a as f64) * self.stage_config.config.hash_join_partition_size_leniency =>
            {
                b
            }
            (_, _, a, b) => max(a, b),
        };

        let left = if num_left_partitions != num_partitions
            || (num_partitions > 1 && !is_left_hash_partitioned)
        {
            self.gen_shuffle_node(
                logical_node_id,
                RepartitionSpec::Hash(HashRepartitionConfig::new(
                    Some(num_partitions),
                    left_on.iter().map(|e| e.clone().into()).collect(),
                )),
                left.config().schema.clone(),
                left,
            )?
        } else {
            left
        };

        let right = if num_right_partitions != num_partitions
            || (num_partitions > 1 && !is_right_hash_partitioned)
        {
            self.gen_shuffle_node(
                logical_node_id,
                RepartitionSpec::Hash(HashRepartitionConfig::new(
                    Some(num_partitions),
                    right_on.iter().map(|e| e.clone().into()).collect(),
                )),
                right.config().schema.clone(),
                right,
            )?
        } else {
            right
        };

        Ok(HashJoinNode::new(
            self.get_next_pipeline_node_id(),
            logical_node_id,
            &self.stage_config,
            left_on,
            right_on,
            Some(null_equals_nulls),
            join_type,
            num_partitions,
            left,
            right,
            output_schema,
        )
        .arced())
    }

    #[allow(clippy::too_many_arguments)]
    pub(crate) fn gen_broadcast_join_node(
        &mut self,
        logical_node_id: Option<NodeID>,
        left_on: Vec<BoundExpr>,
        right_on: Vec<BoundExpr>,
        null_equals_nulls: Vec<bool>,
        join_type: JoinType,
        left_node: Arc<dyn DistributedPipelineNode>,
        right_node: Arc<dyn DistributedPipelineNode>,
        left_stats: &ApproxStats,
        right_stats: &ApproxStats,
        output_schema: SchemaRef,
    ) -> DaftResult<Arc<dyn DistributedPipelineNode>> {
        // Calculate which side is larger for broadcast join logic
        let left_is_larger = right_stats.size_bytes < left_stats.size_bytes;

        // Determine if we need to swap the sides based on join type and size
        let is_swapped = match (join_type, left_is_larger) {
            (JoinType::Left, _) => true,
            (JoinType::Right, _) => false,
            (JoinType::Inner, left_is_larger) => left_is_larger,
            (JoinType::Outer, _) => {
                return Err(common_error::DaftError::ValueError(
                    "Broadcast join does not support outer joins.".to_string(),
                ));
            }
            (JoinType::Anti, _) => true,
            (JoinType::Semi, _) => true,
        };

        let (broadcaster, receiver) = if is_swapped {
            (right_node, left_node)
        } else {
            (left_node, right_node)
        };

        // Create broadcast join node
        Ok(BroadcastJoinNode::new(
            self.get_next_pipeline_node_id(),
            logical_node_id,
            &self.stage_config,
            left_on,
            right_on,
            Some(null_equals_nulls),
            join_type,
            is_swapped,
            broadcaster,
            receiver,
            output_schema,
        )
        .arced())
    }

    pub(crate) fn translate_join(
        &mut self,
        logical_node_id: Option<NodeID>,
        join: &Join,
        left_node: Arc<dyn DistributedPipelineNode>,
        right_node: Arc<dyn DistributedPipelineNode>,
    ) -> DaftResult<Arc<dyn DistributedPipelineNode>> {
        let (remaining_on, left_on, right_on, null_equals_nulls) = join.on.split_eq_preds();
        if !remaining_on.is_empty() {
            todo!("FLOTILLA_MS?: Implement non-equality joins")
        }

        // Normalize join keys
        let (left_on, right_on) = daft_dsl::join::normalize_join_keys(
            left_on,
            right_on,
            left_node.config().schema.clone(),
            right_node.config().schema.clone(),
        )?;

        // Get stats from the join logical plan's left and right children
        let left_stats = join.left.materialized_stats().approx_stats.clone();
        let right_stats = join.right.materialized_stats().approx_stats.clone();

        // Determine join strategy
        let join_strategy = self.determine_join_strategy(
            &left_on,
            &right_on,
            &join.join_type,
            join.join_strategy,
            &left_stats,
            &right_stats,
        );

        // Bind join keys to schemas
        let left_on = BoundExpr::bind_all(&left_on, &left_node.config().schema)?;
        let right_on = BoundExpr::bind_all(&right_on, &right_node.config().schema)?;

        match join_strategy {
            // TODO(Flotilla MS3): Implement sort-merge join
            JoinStrategy::Hash | JoinStrategy::SortMerge => self.gen_hash_join_nodes(
                logical_node_id,
                left_node,
                right_node,
                left_on,
                right_on,
                null_equals_nulls,
                join.join_type,
                join.output_schema.clone(),
            ),
            JoinStrategy::Broadcast => self.gen_broadcast_join_node(
                logical_node_id,
                left_on,
                right_on,
                null_equals_nulls,
                join.join_type,
                left_node,
                right_node,
                &left_stats,
                &right_stats,
                join.output_schema.clone(),
            ),
            JoinStrategy::Cross => {
                // TODO: Implement cross join
                todo!("FLOTILLA_MS?: Implement cross join")
            }
        }
    }
}<|MERGE_RESOLUTION|>--- conflicted
+++ resolved
@@ -1,20 +1,12 @@
 use std::{cmp::max, sync::Arc};
 
 use common_error::DaftResult;
-<<<<<<< HEAD
-use daft_dsl::{expr::bound_expr::BoundExpr, is_partition_compatible, ExprRef};
-=======
-use daft_dsl::{ExprRef, expr::bound_expr::BoundExpr};
->>>>>>> 33884bed
+use daft_dsl::{ExprRef, expr::bound_expr::BoundExpr, is_partition_compatible};
 use daft_logical_plan::{
-    JoinStrategy, JoinType,
+    ClusteringSpec, JoinStrategy, JoinType,
     ops::Join,
     partitioning::{HashRepartitionConfig, RepartitionSpec},
     stats::ApproxStats,
-<<<<<<< HEAD
-    ClusteringSpec, JoinStrategy, JoinType,
-=======
->>>>>>> 33884bed
 };
 use daft_schema::schema::SchemaRef;
 
