--- conflicted
+++ resolved
@@ -31,14 +31,8 @@
     pub fn new(
         node_id: NodeID,
         logical_node_id: Option<NodeID>,
-<<<<<<< HEAD
-        stage_config: &StageConfig,
+        plan_config: &PlanConfig,
         expr: BoundExpr,
-=======
-        plan_config: &PlanConfig,
-        project: BoundExpr,
-        passthrough_columns: Vec<BoundExpr>,
->>>>>>> 0f139990
         udf_properties: UDFProperties,
         passthrough_columns: Vec<BoundExpr>,
         schema: SchemaRef,
