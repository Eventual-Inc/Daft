use std::{cmp::Ordering, collections::HashMap, sync::Arc};

use common_error::DaftResult;
use common_metrics::QueryID;
use daft_local_plan::{LocalNodeContext, LocalPhysicalPlan};
use daft_logical_plan::stats::StatsState;
use daft_schema::schema::SchemaRef;
use futures::{StreamExt, stream::FuturesUnordered};
use opentelemetry::{global, metrics::Counter};

use super::{
    DistributedPipelineNode, MaterializedOutput, PipelineNodeImpl, SubmittableTaskStream,
    make_new_task_from_materialized_outputs,
};
use crate::{
    pipeline_node::{
        NodeID, NodeName, PipelineNodeConfig, PipelineNodeContext, append_plan_to_existing_task,
    },
    plan::{PlanConfig, PlanExecutionContext, TaskIDCounter},
    scheduling::{
        scheduler::{SchedulerHandle, SubmittableTask},
        task::{SwordfishTask, TaskContext},
    },
    statistics::{
        TaskEvent,
        stats::{DefaultRuntimeStats, RuntimeStats},
    },
    utils::channel::{Sender, create_channel},
};

/// Keeps track of the remaining skip and take.
///
/// Skip is the number of rows to skip if there is an offset.
/// Take is the number of rows to take for the limit.
struct LimitState {
    remaining_skip: usize,
    remaining_take: usize,
}

impl LimitState {
    fn new(limit: usize, offset: Option<usize>) -> Self {
        Self {
            remaining_skip: offset.unwrap_or(0),
            remaining_take: limit,
        }
    }

    fn remaining_skip(&self) -> usize {
        self.remaining_skip
    }

    fn remaining_take(&self) -> usize {
        self.remaining_take
    }

    fn decrement_skip(&mut self, amount: usize) {
        self.remaining_skip = self.remaining_skip.saturating_sub(amount);
    }

    fn decrement_take(&mut self, amount: usize) {
        self.remaining_take = self.remaining_take.saturating_sub(amount);
    }

    fn is_skip_done(&self) -> bool {
        self.remaining_skip == 0
    }

    fn is_take_done(&self) -> bool {
        self.remaining_take == 0
    }

    fn total_remaining(&self) -> usize {
        self.remaining_skip + self.remaining_take
    }
}

pub struct LimitStats {
    default_stats: DefaultRuntimeStats,
    /// Number of rows emitted by the LIMIT, assuming no failed tasks.
    /// TODO: Handle failed tasks by tracking both an active_rows_out and completed_rows_out
    /// active_rows_out is immediately incremented when we produce the related task and pass it downstream.
    /// completed_rows_out only increments when the downstream task completes successfully.
    active_rows_out: Counter<u64>,
}

impl LimitStats {
    fn new(node_id: NodeID, query_id: QueryID) -> Self {
        let meter = global::meter("daft.distributed.node_stats");
        Self {
            default_stats: DefaultRuntimeStats::new_impl(&meter, node_id, query_id),
            active_rows_out: meter
                .u64_counter("daft.distributed.node_stats.active_rows_out")
                .build(),
        }
    }

    fn add_active_rows_out(&self, rows: u64) {
        self.active_rows_out
            .add(rows, self.default_stats.node_kv.as_slice());
    }
}

impl RuntimeStats for LimitStats {
    fn handle_task_event(&self, event: &TaskEvent) -> DaftResult<()> {
        // We currently don't track completion for active_rows_out, so just pass to default stats
        self.default_stats.handle_task_event(event)
    }
}

pub(crate) struct LimitNode {
    config: PipelineNodeConfig,
    context: PipelineNodeContext,
    limit: usize,
    offset: Option<usize>,
    child: DistributedPipelineNode,
    stats: Arc<LimitStats>,
}

impl LimitNode {
    const NODE_NAME: NodeName = "Limit";

    pub fn new(
        node_id: NodeID,
        plan_config: &PlanConfig,
        limit: usize,
        offset: Option<usize>,
        schema: SchemaRef,
        child: DistributedPipelineNode,
    ) -> Self {
        let context = PipelineNodeContext::new(
            plan_config.query_idx,
            plan_config.query_id.clone(),
            node_id,
            Self::NODE_NAME,
        );
        let config = PipelineNodeConfig::new(
            schema,
            plan_config.config.clone(),
            child.config().clustering_spec.clone(),
        );
        Self {
            config,
            context,
            limit,
            offset,
            child,
            stats: Arc::new(LimitStats::new(node_id, plan_config.query_id.clone())),
        }
    }

    pub fn into_node(self) -> DistributedPipelineNode {
        DistributedPipelineNode::new(Arc::new(self))
    }

    fn process_materialized_output(
        self: &Arc<Self>,
        materialized_output: MaterializedOutput,
        limit_state: &mut LimitState,
        task_id_counter: &TaskIDCounter,
    ) -> Vec<SubmittableTask<SwordfishTask>> {
        let node_id = self.node_id();
        let mut downstream_tasks = vec![];
        for next_input in materialized_output.split_into_materialized_outputs() {
            let mut num_rows = next_input.num_rows();

            let skip_num_rows = limit_state.remaining_skip().min(num_rows);
            if !limit_state.is_skip_done() {
                limit_state.decrement_skip(skip_num_rows);
                // all input rows are skipped
                if skip_num_rows >= num_rows {
                    continue;
                }

                num_rows -= skip_num_rows;
            }

            // Avoid returning a large number of empty partitoins in sparse scenarios, as the scheduling execution of these empty partitions takes up a lot of time
            if num_rows == 0 {
                continue;
            }

            // If global take is already satisfied, stop producing downstream tasks
            if limit_state.is_take_done() {
                break;
            }

            let task = match num_rows.cmp(&limit_state.remaining_take()) {
                Ordering::Less | Ordering::Equal => {
                    limit_state.decrement_take(num_rows);
                    self.stats.add_active_rows_out(num_rows as u64);
                    make_new_task_from_materialized_outputs(
                        TaskContext::from((&self.context, task_id_counter.next())),
                        vec![next_input],
                        self.config.schema.clone(),
                        &(self.clone() as Arc<dyn PipelineNodeImpl>),
                        move |input| {
                            if skip_num_rows > 0 {
                                LocalPhysicalPlan::limit(
                                    input,
                                    num_rows as u64,
                                    Some(skip_num_rows as u64),
                                    StatsState::NotMaterialized,
                                    LocalNodeContext {
                                        origin_node_id: Some(node_id as usize),
                                        additional: None,
                                    },
                                )
                            } else {
                                input
                            }
                        },
                        None,
                    )
                }
                Ordering::Greater => {
                    let remaining = limit_state.remaining_take();
                    let task = make_new_task_from_materialized_outputs(
                        TaskContext::from((&self.context, task_id_counter.next())),
                        vec![next_input],
                        self.config.schema.clone(),
                        &(self.clone() as Arc<dyn PipelineNodeImpl>),
                        move |input| {
                            LocalPhysicalPlan::limit(
                                input,
                                remaining as u64,
                                Some(skip_num_rows as u64),
                                StatsState::NotMaterialized,
                                LocalNodeContext {
                                    origin_node_id: Some(node_id as usize),
                                    additional: None,
                                },
                            )
                        },
                        None,
                    );
                    limit_state.decrement_take(remaining);
                    self.stats.add_active_rows_out(remaining as u64);
                    task
                }
            };
            downstream_tasks.push(task);
            if limit_state.is_take_done() {
                break;
            }
        }
        downstream_tasks
    }

    async fn limit_execution_loop(
        self: Arc<Self>,
        mut input: SubmittableTaskStream,
        result_tx: Sender<SubmittableTask<SwordfishTask>>,
        scheduler_handle: SchedulerHandle<SwordfishTask>,
        task_id_counter: TaskIDCounter,
    ) -> DaftResult<()> {
        let node_id = self.node_id();
        let mut limit_state = LimitState::new(self.limit, self.offset);
        // Get max tasks to submit in parallel from config
        // - 1: serial execution (original behavior, default)
        // - Other positive values: controlled parallelism
        let mut max_concurrent_tasks = self
            .config
            .execution_config
            .max_limit_tasks_submittable_in_parallel;
        let should_auto_adaptive = max_concurrent_tasks > 1;
        let mut input_exhausted = self.limit == 0;
        let mut emitted_any = false;

        // Keep submitting local limit tasks as long as we have remaining limit or we have input
        while !input_exhausted {
            let mut local_limits = FuturesUnordered::new();
            let local_limit_per_task = limit_state.total_remaining();

            // Submit tasks until we have max_concurrent_tasks or we run out of input
            for _ in 0..max_concurrent_tasks {
                if let Some(task) = input.next().await {
                    let task_with_limit = append_plan_to_existing_task(
                        task,
                        &(self.clone() as Arc<dyn PipelineNodeImpl>),
                        &move |input| {
                            LocalPhysicalPlan::limit(
                                input,
                                local_limit_per_task as u64,
                                Some(0),
                                StatsState::NotMaterialized,
                                LocalNodeContext {
                                    origin_node_id: Some(node_id as usize),
                                    additional: None,
                                },
                            )
                        },
                    );
                    let future = task_with_limit.submit(&scheduler_handle)?;
                    local_limits.push(future);
                } else {
                    input_exhausted = true;
                    break;
                }
            }
            let num_local_limits = local_limits.len();
            let mut total_num_rows = 0;
<<<<<<< HEAD
            // Process results as they complete (whoever finishes first)
            // FuturesUnordered automatically handles this
            while let Some(maybe_result) = local_limits.next().await {
                if let Ok(Some(materialized_output)) = maybe_result {
                    total_num_rows += materialized_output.num_rows()?;
                    // Process the result and check if we should exit early
                    let downstream_tasks = self.process_materialized_output(
                        materialized_output,
                        &mut limit_state,
                        &task_id_counter,
                    )?;

                    // Send downstream tasks
                    for task in downstream_tasks {
=======
            for future in local_limits {
                let maybe_result = future.await?;
                if let Some(materialized_output) = maybe_result {
                    total_num_rows += materialized_output.num_rows();
                    // Process the result and get the next tasks
                    let next_tasks = self.process_materialized_output(
                        materialized_output,
                        &mut limit_state,
                        &task_id_counter,
                    );
                    // Send the next tasks to the result channel
                    for task in next_tasks {
>>>>>>> 89971105
                        if result_tx.send(task).await.is_err() {
                            return Ok(());
                        } else {
                            emitted_any = true;
                        }
                    }

                    // early exit: if we've collected enough rows, cancel remaining tasks
                    if limit_state.is_take_done() {
                        drop(local_limits); // Cancel all remaining futures
                        return Ok(());
                    }
                } else if let Err(e) = maybe_result {
                    return Err(e);
                }
            }

            // Update max_concurrent_tasks based on actual output
            // Only update if we have remaining limit, and we did get some output
            if !limit_state.is_take_done()
                && total_num_rows > 0
                && num_local_limits > 0
                && !should_auto_adaptive
            {
                let rows_per_task = total_num_rows.div_ceil(num_local_limits);
                max_concurrent_tasks = limit_state.remaining_take().div_ceil(rows_per_task);
            }
        }

        // if no tasks were emitted (e.g., all filtered partitions empty), send EmptyScan
        if !emitted_any {
            let task_context = TaskContext::from((&self.context, task_id_counter.next()));
            let empty_plan = LocalPhysicalPlan::empty_scan(
                self.config.schema.clone(),
                LocalNodeContext {
                    origin_node_id: Some(self.node_id() as usize),
                    additional: None,
                },
            );
            let task = SwordfishTask::new(
                task_context,
                empty_plan,
                self.config.execution_config.clone(),
                HashMap::new(),
                crate::scheduling::task::SchedulingStrategy::Spread,
                self.context.to_hashmap(),
            );
            let _ = result_tx.send(SubmittableTask::new(task)).await;
        }

        Ok(())
    }
}

impl PipelineNodeImpl for LimitNode {
    fn context(&self) -> &PipelineNodeContext {
        &self.context
    }

    fn config(&self) -> &PipelineNodeConfig {
        &self.config
    }

    fn children(&self) -> Vec<DistributedPipelineNode> {
        vec![self.child.clone()]
    }

    fn multiline_display(&self, _verbose: bool) -> Vec<String> {
        match &self.offset {
            Some(o) => vec![format!("Limit: Num Rows = {}, Offset = {}", self.limit, o)],
            None => vec![format!("Limit: {}", self.limit)],
        }
    }

    fn runtime_stats(&self) -> Arc<dyn RuntimeStats> {
        self.stats.clone()
    }

    fn produce_tasks(
        self: Arc<Self>,
        plan_context: &mut PlanExecutionContext,
    ) -> SubmittableTaskStream {
        let input_stream = self.child.clone().produce_tasks(plan_context);
        let (result_tx, result_rx) = create_channel(1);

        plan_context.spawn(self.limit_execution_loop(
            input_stream,
            result_tx,
            plan_context.scheduler_handle(),
            plan_context.task_id_counter(),
        ));

        SubmittableTaskStream::from(result_rx)
    }
}

#[cfg(test)]
mod tests {
    use std::sync::Arc;

    use super::*;
    use crate::scheduling::{tests::create_mock_partition_ref, worker::WorkerId};

    fn make_plan_config() -> PlanConfig {
        use common_daft_config::DaftExecutionConfig;
        let cfg = Arc::new(DaftExecutionConfig::default());
        let query_id: common_metrics::QueryID = Arc::from("test_limit");
        PlanConfig::new(0, query_id, cfg)
    }

    fn make_schema() -> SchemaRef {
        use daft_schema::{field::Field, prelude::DataType, schema::Schema};
        Arc::new(Schema::new(vec![Field::new("a", DataType::Int64)]))
    }

    fn make_in_memory_child(
        node_id: NodeID,
        plan_config: &PlanConfig,
        num_parts: usize,
    ) -> DistributedPipelineNode {
        use daft_logical_plan::InMemoryInfo;
        let schema = make_schema();
        let cache_key = "k".to_string();
        let size_bytes = 0usize;
        let total_rows = 0usize;
        let info = InMemoryInfo::new(
            schema.clone(),
            cache_key.clone(),
            None,
            num_parts,
            size_bytes,
            total_rows,
            None,
            None,
        );
        let psets: Arc<std::collections::HashMap<String, Vec<common_partitioning::PartitionRef>>> =
            Arc::new(std::collections::HashMap::from([(
                cache_key.clone(),
                Vec::new(),
            )]));
        super::super::in_memory_source::InMemorySourceNode::new(node_id, plan_config, info, psets)
            .into_node()
    }

    #[test]
    fn test_process_materialized_output_skips_empty_partitions() -> DaftResult<()> {
        // Setup LimitNode and input materialized output with empty partitions
        let plan_config = make_plan_config();
        let child = make_in_memory_child(1, &plan_config, 4);
        let limit_node = Arc::new(LimitNode::new(
            2,
            &plan_config,
            100,
            None,
            make_schema(),
            child,
        ));

        let worker: WorkerId = Arc::from("worker1");
        let partitions = vec![
            create_mock_partition_ref(0, 0),
            create_mock_partition_ref(5, 10),
            create_mock_partition_ref(0, 0),
            create_mock_partition_ref(3, 10),
        ];
        let materialized_output = MaterializedOutput::new(partitions, worker);

        let mut limit_state = LimitState::new(100, None);
        let task_id_counter = crate::plan::TaskIDCounter::new();
        let downstream = limit_node.process_materialized_output(
            materialized_output,
            &mut limit_state,
            &task_id_counter,
        )?;

        // Only non-empty partitions should lead to downstream tasks
        assert_eq!(downstream.len(), 2);
        // Remaining take should decrement by total non-empty rows (5 + 3)
        assert_eq!(limit_state.remaining_take(), 100 - 8);
        Ok(())
    }

    #[test]
    fn test_process_materialized_output_early_exit_when_take_done() -> DaftResult<()> {
        // Setup LimitNode and input materialized output where limit is reached before exhausting inputs
        let plan_config = make_plan_config();
        let child = make_in_memory_child(10, &plan_config, 4);
        let limit_node = Arc::new(LimitNode::new(
            20,
            &plan_config,
            6,
            None,
            make_schema(),
            child,
        ));

        let worker: WorkerId = Arc::from("worker1");
        let partitions = vec![
            create_mock_partition_ref(5, 10),
            create_mock_partition_ref(5, 10),
            create_mock_partition_ref(5, 10),
            create_mock_partition_ref(5, 10),
        ];
        let materialized_output = MaterializedOutput::new(partitions, worker);

        let mut limit_state = LimitState::new(6, None);
        let task_id_counter = crate::plan::TaskIDCounter::new();
        let downstream = limit_node.process_materialized_output(
            materialized_output,
            &mut limit_state,
            &task_id_counter,
        )?;

        // Should only produce tasks up to the limit: first takes 5, second takes 1, then stop
        assert_eq!(downstream.len(), 2);
        assert!(limit_state.is_take_done());
        assert_eq!(limit_state.remaining_take(), 0);
        Ok(())
    }
}<|MERGE_RESOLUTION|>--- conflicted
+++ resolved
@@ -299,7 +299,6 @@
             }
             let num_local_limits = local_limits.len();
             let mut total_num_rows = 0;
-<<<<<<< HEAD
             // Process results as they complete (whoever finishes first)
             // FuturesUnordered automatically handles this
             while let Some(maybe_result) = local_limits.next().await {
@@ -310,24 +309,10 @@
                         materialized_output,
                         &mut limit_state,
                         &task_id_counter,
-                    )?;
+                    );
 
                     // Send downstream tasks
                     for task in downstream_tasks {
-=======
-            for future in local_limits {
-                let maybe_result = future.await?;
-                if let Some(materialized_output) = maybe_result {
-                    total_num_rows += materialized_output.num_rows();
-                    // Process the result and get the next tasks
-                    let next_tasks = self.process_materialized_output(
-                        materialized_output,
-                        &mut limit_state,
-                        &task_id_counter,
-                    );
-                    // Send the next tasks to the result channel
-                    for task in next_tasks {
->>>>>>> 89971105
                         if result_tx.send(task).await.is_err() {
                             return Ok(());
                         } else {
@@ -340,8 +325,6 @@
                         drop(local_limits); // Cancel all remaining futures
                         return Ok(());
                     }
-                } else if let Err(e) = maybe_result {
-                    return Err(e);
                 }
             }
 
