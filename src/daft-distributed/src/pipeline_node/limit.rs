--- conflicted
+++ resolved
@@ -13,7 +13,10 @@
 };
 use crate::{
     pipeline_node::{NodeID, NodeName, PipelineNodeConfig, PipelineNodeContext},
-    scheduling::{scheduler::SchedulerHandle, task::SwordfishTask},
+    scheduling::{
+        scheduler::SchedulerHandle,
+        task::{SwordfishTask, TaskContext},
+    },
     stage::{StageConfig, StageExecutionContext, TaskIDCounter},
     utils::channel::{create_channel, Sender},
 };
@@ -72,14 +75,9 @@
                 }
                 Ordering::Equal => (PipelineOutput::Materialized(materialized_output), true),
                 Ordering::Greater => {
-<<<<<<< HEAD
-                    let task = make_new_task_from_materialized_output(
-                        task_id_counter.next(),
-                        materialized_output,
-=======
                     let task = make_new_task_from_materialized_outputs(
+                        TaskContext::from((&self.context, task_id_counter.next())),
                         vec![materialized_output],
->>>>>>> 4756c9e4
                         &(self.clone() as Arc<dyn DistributedPipelineNode>),
                         &move |input| {
                             Ok(LocalPhysicalPlan::limit(
