use std::{cmp::Ordering, collections::HashMap, sync::Arc};

use common_daft_config::DaftExecutionConfig;
use common_display::{tree::TreeDisplay, DisplayLevel};
use common_error::DaftResult;
use daft_local_plan::LocalPhysicalPlan;
use daft_logical_plan::{stats::StatsState, InMemoryInfo};
use daft_schema::schema::SchemaRef;
use futures::StreamExt;

use super::{DistributedPipelineNode, MaterializedOutput, PipelineOutput, RunningPipelineNode};
use crate::{
    pipeline_node::NodeID,
    plan::PlanID,
    scheduling::{
        scheduler::{SchedulerHandle, SubmittableTask},
        task::{SchedulingStrategy, SwordfishTask},
    },
    stage::{StageContext, StageID},
    utils::channel::{create_channel, Sender},
};

#[allow(dead_code)]
#[derive(Clone)]
pub(crate) struct LimitNode {
    plan_id: PlanID,
    stage_id: StageID,
    node_id: NodeID,
    limit: usize,
    schema: SchemaRef,
    config: Arc<DaftExecutionConfig>,
    child: Arc<dyn DistributedPipelineNode>,
}

impl LimitNode {
    #[allow(dead_code)]
    #[allow(clippy::too_many_arguments)]
    pub fn new(
        plan_id: PlanID,
        stage_id: StageID,
        node_id: NodeID,
        limit: usize,
        schema: SchemaRef,
        config: Arc<DaftExecutionConfig>,
        child: Arc<dyn DistributedPipelineNode>,
    ) -> Self {
        Self {
            plan_id,
            stage_id,
            node_id,
            limit,
            schema,
            config,
            child,
        }
    }

    #[allow(clippy::too_many_arguments)]
    async fn execution_loop(
        self,
        input: RunningPipelineNode,
        result_tx: Sender<PipelineOutput<SwordfishTask>>,
        scheduler_handle: SchedulerHandle<SwordfishTask>,
        context: HashMap<String, String>,
    ) -> DaftResult<()> {
        let mut remaining_limit = self.limit;
        let mut materialized_result_stream = input.materialize(scheduler_handle.clone());

        while let Some(materialized_output) = materialized_result_stream.next().await {
            let materialized_output = materialized_output?;
            let num_rows = materialized_output.partition().num_rows()?;

            let (to_send, should_break) = match num_rows.cmp(&remaining_limit) {
                Ordering::Less => {
                    remaining_limit -= num_rows;
                    (PipelineOutput::Materialized(materialized_output), false)
                }
                Ordering::Equal => (PipelineOutput::Materialized(materialized_output), true),
                Ordering::Greater => {
                    let task_with_limit = self.make_task_with_limit(
                        materialized_output,
                        context.clone(),
                        remaining_limit,
                    )?;
                    let task_result_handle = task_with_limit.submit(&scheduler_handle).await?;
                    (PipelineOutput::Running(task_result_handle), true)
                }
            };
            if result_tx.send(to_send).await.is_err() {
                break;
            }
            if should_break {
                break;
            }
        }
        Ok(())
    }

    fn make_task_with_limit(
        &self,
        materialized_output: MaterializedOutput,
        context: HashMap<String, String>,
        limit: usize,
    ) -> DaftResult<SubmittableTask<SwordfishTask>> {
        let (partition, worker_id) = materialized_output.into_inner();
        let in_memory_info = InMemoryInfo::new(
            self.schema.clone(),
            self.node_id.to_string(),
            None,
            1,
            0,
            0,
            None,
            None,
        );

        let in_memory_source =
            LocalPhysicalPlan::in_memory_scan(in_memory_info, StatsState::NotMaterialized);

        let limit_plan =
            LocalPhysicalPlan::limit(in_memory_source, limit as i64, StatsState::NotMaterialized);

        let mpset = HashMap::from([(self.node_id.to_string(), vec![partition])]);

        let task = SwordfishTask::new(
            limit_plan,
            self.config.clone(),
            mpset,
            SchedulingStrategy::WorkerAffinity {
                worker_id,
                soft: true,
            },
            context,
            self.node_id,
        );
        Ok(SubmittableTask::new(task))
    }
}

impl TreeDisplay for LimitNode {
    fn display_as(&self, _level: DisplayLevel) -> String {
        use std::fmt::Write;
        let mut display = String::new();

        writeln!(display, "{}", self.name()).unwrap();
        writeln!(display, "Node ID: {}", self.node_id).unwrap();
        writeln!(display, "Limit: {}", self.limit).unwrap();
        display
    }

    fn get_children(&self) -> Vec<&dyn TreeDisplay> {
        vec![self.child.as_tree_display()]
    }

    fn get_name(&self) -> String {
        self.name().to_string()
    }
}

impl DistributedPipelineNode for LimitNode {
    fn name(&self) -> &'static str {
        "DistributedLimit"
    }

    fn children(&self) -> Vec<&dyn DistributedPipelineNode> {
        vec![self.child.as_ref()]
    }

    fn start(&self, stage_context: &mut StageContext) -> RunningPipelineNode {
        // let child_id = self.child..node_id();
        let child_name = self.child.name();
        let child_id = self.child.node_id();

        let context = HashMap::from([
            ("plan_id".to_string(), self.plan_id.to_string()),
            ("stage_id".to_string(), format!("{}", self.stage_id)),
            ("node_id".to_string(), format!("{}", self.node_id)),
            ("node_name".to_string(), self.name().to_string()),
            ("child_id".to_string(), format!("{}", child_id)),
            ("child_name".to_string(), child_name.to_string()),
        ]);

        let input_node = self.child.start(stage_context);

        let (result_tx, result_rx) = create_channel(1);
        let execution_loop = self.clone().execution_loop(
            input_node,
            result_tx,
            stage_context.scheduler_handle.clone(),
            context,
        );
        stage_context.joinset.spawn(execution_loop);

        RunningPipelineNode::new(result_rx)
    }
    fn plan_id(&self) -> &PlanID {
        &self.plan_id
    }

    fn stage_id(&self) -> &StageID {
        &self.stage_id
    }

    fn node_id(&self) -> &NodeID {
        &self.node_id
    }
<<<<<<< HEAD

    fn as_tree_display(&self) -> &dyn TreeDisplay {
        self
    }
}

fn make_task_with_limit(
    node_id: NodeID,
    materialized_output: MaterializedOutput,
    limit: usize,
    schema: SchemaRef,
    config: Arc<DaftExecutionConfig>,
    context: HashMap<String, String>,
) -> DaftResult<SwordfishTask> {
    let (partition, worker_id) = materialized_output.into_inner();
    let in_memory_info = InMemoryInfo::new(schema, node_id.to_string(), None, 1, 0, 0, None, None);

    let in_memory_source =
        LocalPhysicalPlan::in_memory_scan(in_memory_info, StatsState::NotMaterialized);

    let limit_plan =
        LocalPhysicalPlan::limit(in_memory_source, limit as i64, StatsState::NotMaterialized);

    let mpset = HashMap::from([(node_id.to_string(), vec![partition])]);

    let task = SwordfishTask::new(
        limit_plan,
        config,
        mpset,
        SchedulingStrategy::WorkerAffinity {
            worker_id,
            soft: true,
        },
        context,
    );
    Ok(task)
=======
>>>>>>> c5153e6b
}<|MERGE_RESOLUTION|>--- conflicted
+++ resolved
@@ -204,43 +204,8 @@
     fn node_id(&self) -> &NodeID {
         &self.node_id
     }
-<<<<<<< HEAD
 
     fn as_tree_display(&self) -> &dyn TreeDisplay {
         self
     }
-}
-
-fn make_task_with_limit(
-    node_id: NodeID,
-    materialized_output: MaterializedOutput,
-    limit: usize,
-    schema: SchemaRef,
-    config: Arc<DaftExecutionConfig>,
-    context: HashMap<String, String>,
-) -> DaftResult<SwordfishTask> {
-    let (partition, worker_id) = materialized_output.into_inner();
-    let in_memory_info = InMemoryInfo::new(schema, node_id.to_string(), None, 1, 0, 0, None, None);
-
-    let in_memory_source =
-        LocalPhysicalPlan::in_memory_scan(in_memory_info, StatsState::NotMaterialized);
-
-    let limit_plan =
-        LocalPhysicalPlan::limit(in_memory_source, limit as i64, StatsState::NotMaterialized);
-
-    let mpset = HashMap::from([(node_id.to_string(), vec![partition])]);
-
-    let task = SwordfishTask::new(
-        limit_plan,
-        config,
-        mpset,
-        SchedulingStrategy::WorkerAffinity {
-            worker_id,
-            soft: true,
-        },
-        context,
-    );
-    Ok(task)
-=======
->>>>>>> c5153e6b
 }