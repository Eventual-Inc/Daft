--- conflicted
+++ resolved
@@ -20,6 +20,7 @@
 };
 
 #[allow(dead_code)]
+#[derive(Clone)]
 pub(crate) struct LimitNode {
     plan_id: PlanID,
     stage_id: StageID,
@@ -27,7 +28,7 @@
     limit: usize,
     schema: SchemaRef,
     config: Arc<DaftExecutionConfig>,
-    child: Box<dyn DistributedPipelineNode>,
+    child: Arc<dyn DistributedPipelineNode>,
 }
 
 impl LimitNode {
@@ -40,7 +41,7 @@
         limit: usize,
         schema: SchemaRef,
         config: Arc<DaftExecutionConfig>,
-        child: Box<dyn DistributedPipelineNode>,
+        child: Arc<dyn DistributedPipelineNode>,
     ) -> Self {
         Self {
             plan_id,
@@ -55,15 +56,13 @@
 
     #[allow(clippy::too_many_arguments)]
     async fn execution_loop(
-        node_id: NodeID,
+        self,
         input: RunningPipelineNode,
         result_tx: Sender<PipelineOutput<SwordfishTask>>,
-        mut remaining_limit: usize,
         scheduler_handle: SchedulerHandle<SwordfishTask>,
-        schema: SchemaRef,
-        config: Arc<DaftExecutionConfig>,
         context: HashMap<String, String>,
     ) -> DaftResult<()> {
+        let mut remaining_limit = self.limit;
         let mut materialized_result_stream = input.materialize(scheduler_handle.clone());
 
         while let Some(materialized_output) = materialized_result_stream.next().await {
@@ -77,14 +76,8 @@
                 }
                 Ordering::Equal => (PipelineOutput::Materialized(materialized_output), true),
                 Ordering::Greater => {
-                    let task_with_limit = make_task_with_limit(
-                        node_id,
-                        materialized_output,
-                        remaining_limit,
-                        schema.clone(),
-                        config.clone(),
-                        context.clone(),
-                    )?;
+                    let task_with_limit =
+                        self.make_task_with_limit(materialized_output, context.clone())?;
                     let task_result_handle = task_with_limit.submit(&scheduler_handle).await?;
                     (PipelineOutput::Running(task_result_handle), true)
                 }
@@ -98,6 +91,48 @@
         }
         Ok(())
     }
+
+    fn make_task_with_limit(
+        &self,
+        materialized_output: MaterializedOutput,
+        context: HashMap<String, String>,
+    ) -> DaftResult<SubmittableTask<SwordfishTask>> {
+        let (partition, worker_id) = materialized_output.into_inner();
+        let in_memory_info = InMemoryInfo::new(
+            self.schema.clone(),
+            self.node_id.to_string(),
+            None,
+            1,
+            0,
+            0,
+            None,
+            None,
+        );
+
+        let in_memory_source =
+            LocalPhysicalPlan::in_memory_scan(in_memory_info, StatsState::NotMaterialized);
+
+        let limit_plan = LocalPhysicalPlan::limit(
+            in_memory_source,
+            self.limit as i64,
+            StatsState::NotMaterialized,
+        );
+
+        let mpset = HashMap::from([(self.node_id.to_string(), vec![partition])]);
+
+        let task = SwordfishTask::new(
+            limit_plan,
+            self.config.clone(),
+            mpset,
+            SchedulingStrategy::WorkerAffinity {
+                worker_id,
+                soft: true,
+            },
+            context,
+            self.node_id,
+        );
+        Ok(SubmittableTask::new(task))
+    }
 }
 
 impl DistributedPipelineNode for LimitNode {
@@ -109,7 +144,7 @@
         vec![self.child.as_ref()]
     }
 
-    fn start(&mut self, stage_context: &mut StageContext) -> RunningPipelineNode {
+    fn start(&self, stage_context: &mut StageContext) -> RunningPipelineNode {
         // let child_id = self.child..node_id();
         let child_name = self.child.name();
         let child_id = self.child.node_id();
@@ -126,14 +161,10 @@
         let input_node = self.child.start(stage_context);
 
         let (result_tx, result_rx) = create_channel(1);
-        let execution_loop = Self::execution_loop(
-            self.node_id,
+        let execution_loop = self.clone().execution_loop(
             input_node,
             result_tx,
-            self.limit,
             stage_context.scheduler_handle.clone(),
-            self.schema.clone(),
-            self.config.clone(),
             context,
         );
         stage_context.joinset.spawn(execution_loop);
@@ -151,44 +182,4 @@
     fn node_id(&self) -> &NodeID {
         &self.node_id
     }
-}
-
-fn make_task_with_limit(
-    node_id: NodeID,
-    materialized_output: MaterializedOutput,
-    limit: usize,
-    schema: SchemaRef,
-    config: Arc<DaftExecutionConfig>,
-<<<<<<< HEAD
-) -> DaftResult<SubmittableTask<SwordfishTask>> {
-=======
-    context: HashMap<String, String>,
-) -> DaftResult<SwordfishTask> {
->>>>>>> a7b81b67
-    let (partition, worker_id) = materialized_output.into_inner();
-    let in_memory_info = InMemoryInfo::new(schema, node_id.to_string(), None, 1, 0, 0, None, None);
-
-    let in_memory_source =
-        LocalPhysicalPlan::in_memory_scan(in_memory_info, StatsState::NotMaterialized);
-
-    let limit_plan =
-        LocalPhysicalPlan::limit(in_memory_source, limit as i64, StatsState::NotMaterialized);
-
-    let mpset = HashMap::from([(node_id.to_string(), vec![partition])]);
-
-    let task = SwordfishTask::new(
-        limit_plan,
-        config,
-        mpset,
-        SchedulingStrategy::WorkerAffinity {
-            worker_id,
-            soft: true,
-        },
-<<<<<<< HEAD
-        node_id,
-=======
-        context,
->>>>>>> a7b81b67
-    );
-    Ok(SubmittableTask::new(task))
 }