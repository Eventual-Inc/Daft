use std::{collections::HashMap, sync::Arc};

use common_daft_config::DaftExecutionConfig;
use common_display::{tree::TreeDisplay, DisplayLevel};
use common_error::DaftResult;
use common_partitioning::PartitionRef;
use common_treenode::{Transformed, TreeNode};
use daft_local_plan::{LocalPhysicalPlan, LocalPhysicalPlanRef};
use daft_logical_plan::{stats::StatsState, InMemoryInfo};

use super::{DistributedPipelineNode, PipelineOutput, RunningPipelineNode};
use crate::{
    pipeline_node::NodeID,
    plan::PlanID,
    scheduling::{
        scheduler::SubmittableTask,
        task::{SchedulingStrategy, SwordfishTask},
    },
    stage::{StageContext, StageID},
    utils::channel::{create_channel, Sender},
};

#[allow(dead_code)]
#[derive(Debug, Clone)]
pub(crate) struct InMemorySourceNode {
    plan_id: PlanID,
    stage_id: StageID,
    node_id: NodeID,
    config: Arc<DaftExecutionConfig>,
    info: InMemoryInfo,
    plan: LocalPhysicalPlanRef,
    input_psets: Arc<HashMap<String, Vec<PartitionRef>>>,
}

impl InMemorySourceNode {
    #[allow(dead_code)]
    pub fn new(
        plan_id: PlanID,
        stage_id: StageID,
        node_id: usize,
        config: Arc<DaftExecutionConfig>,
        info: InMemoryInfo,
        plan: LocalPhysicalPlanRef,
        input_psets: Arc<HashMap<String, Vec<PartitionRef>>>,
    ) -> Self {
        Self {
            plan_id,
            stage_id,
            node_id,
            config,
            info,
            plan,
            input_psets,
        }
    }

    async fn execution_loop(
        self,
        result_tx: Sender<PipelineOutput<SwordfishTask>>,
    ) -> DaftResult<()> {
        let partition_refs = self.input_psets.get(&self.info.cache_key).expect("InMemorySourceNode::execution_loop: Expected in-memory input is not available in partition set").clone();

        for partition_ref in partition_refs {
<<<<<<< HEAD
            let task = self.make_task_for_partition_refs(vec![partition_ref])?;
            if result_tx.send(PipelineOutput::Task(task)).await.is_err() {
=======
            let task = self.make_task_for_partition_ref(partition_ref)?;
            if result_tx
                .send(PipelineOutput::Task(SubmittableTask::new(task)))
                .await
                .is_err()
            {
>>>>>>> c5153e6b
                break;
            }
        }
        Ok(())
    }

    fn make_task_for_partition_refs(
        &self,
        partition_refs: Vec<PartitionRef>,
    ) -> DaftResult<SwordfishTask> {
        let mut total_size_bytes = 0;
        let mut total_num_rows = 0;
        for partition_ref in &partition_refs {
            total_size_bytes += partition_ref.size_bytes()?.unwrap_or(0);
            total_num_rows += partition_ref.num_rows().unwrap_or(0);
        }
        let info = InMemoryInfo::new(
            self.plan.schema().clone(),
            self.info.cache_key.clone(),
            None,
            1,
            total_size_bytes,
            total_num_rows,
            None,
            None,
        );
        let in_memory_source = LocalPhysicalPlan::in_memory_scan(info, StatsState::NotMaterialized);
        // the first operator of physical_plan has to be a scan
        let transformed_plan = self
            .plan
            .clone()
            .transform_up(|p| match p.as_ref() {
                LocalPhysicalPlan::PlaceholderScan(_) => {
                    Ok(Transformed::yes(in_memory_source.clone()))
                }
                _ => Ok(Transformed::no(p)),
            })?
            .data;
        let psets = HashMap::from([(self.info.cache_key.clone(), partition_refs.clone())]);
        let context = HashMap::from([
            ("plan_id".to_string(), self.plan_id.to_string()),
            ("stage_id".to_string(), format!("{}", self.stage_id)),
            ("node_id".to_string(), format!("{}", self.node_id)),
            ("node_name".to_string(), self.name().to_string()),
        ]);
        let task = SwordfishTask::new(
            transformed_plan,
            self.config.clone(),
            psets,
            // TODO: Replace with WorkerAffinity based on the psets location
            // Need to get that from `ray.experimental.get_object_locations(object_refs)`
            SchedulingStrategy::Spread,
            context,
            self.node_id,
        );
        Ok(task)
    }
}

impl DistributedPipelineNode for InMemorySourceNode {
    fn name(&self) -> &'static str {
        "DistributedInMemoryScan"
    }

    fn children(&self) -> Vec<&dyn DistributedPipelineNode> {
        vec![]
    }

    fn start(&self, stage_context: &mut StageContext) -> RunningPipelineNode {
        let (result_tx, result_rx) = create_channel(1);
        let execution_loop = self.clone().execution_loop(result_tx);
        stage_context.joinset.spawn(execution_loop);

        RunningPipelineNode::new(result_rx)
    }
    fn plan_id(&self) -> &PlanID {
        &self.plan_id
    }

    fn stage_id(&self) -> &StageID {
        &self.stage_id
    }

    fn node_id(&self) -> &NodeID {
        &self.node_id
    }

    fn as_tree_display(&self) -> &dyn TreeDisplay {
        self
    }
}

impl TreeDisplay for InMemorySourceNode {
    fn display_as(&self, _level: DisplayLevel) -> String {
        use std::fmt::Write;
        let mut display = String::new();

        writeln!(display, "{}", self.name()).unwrap();
        writeln!(display, "Node ID: {}", self.node_id).unwrap();
        let plan = self.make_task_for_partition_refs(vec![]).unwrap().plan();
        writeln!(display, "Local Plan: {}", plan.single_line_display()).unwrap();
        display
    }

    fn get_children(&self) -> Vec<&dyn TreeDisplay> {
        vec![]
    }

    fn get_name(&self) -> String {
        self.name().to_string()
    }
}<|MERGE_RESOLUTION|>--- conflicted
+++ resolved
@@ -61,17 +61,12 @@
         let partition_refs = self.input_psets.get(&self.info.cache_key).expect("InMemorySourceNode::execution_loop: Expected in-memory input is not available in partition set").clone();
 
         for partition_ref in partition_refs {
-<<<<<<< HEAD
             let task = self.make_task_for_partition_refs(vec![partition_ref])?;
-            if result_tx.send(PipelineOutput::Task(task)).await.is_err() {
-=======
-            let task = self.make_task_for_partition_ref(partition_ref)?;
             if result_tx
                 .send(PipelineOutput::Task(SubmittableTask::new(task)))
                 .await
                 .is_err()
             {
->>>>>>> c5153e6b
                 break;
             }
         }
