--- conflicted
+++ resolved
@@ -61,18 +61,8 @@
             return Ok(());
         }
 
-<<<<<<< HEAD
-        for scan_task in scan_tasks.iter() {
-            let task = make_source_tasks(
-                &plan,
-                &pushdowns,
-                vec![scan_task.clone()].into(),
-                config.clone(),
-            )?;
-=======
         for scan_task in self.scan_tasks.iter() {
-            let task = self.make_source_tasks(scan_task.clone())?;
->>>>>>> a7b81b67
+            let task = self.make_source_tasks(vec![scan_task.clone()].into())?;
             if result_tx.send(PipelineOutput::Task(task)).await.is_err() {
                 break;
             }
@@ -81,14 +71,17 @@
         Ok(())
     }
 
-    fn make_source_tasks(&self, scan_task: ScanTaskLikeRef) -> DaftResult<SwordfishTask> {
+    fn make_source_tasks(
+        &self,
+        scan_tasks: Arc<Vec<ScanTaskLikeRef>>,
+    ) -> DaftResult<SwordfishTask> {
         let transformed_plan = self
             .plan
             .clone()
             .transform_up(|p| match p.as_ref() {
                 LocalPhysicalPlan::PlaceholderScan(placeholder) => {
                     let physical_scan = LocalPhysicalPlan::physical_scan(
-                        vec![scan_task.clone()].into(),
+                        scan_tasks.clone(),
                         self.pushdowns.clone(),
                         placeholder.schema.clone(),
                         StatsState::NotMaterialized,
@@ -146,34 +139,6 @@
     }
 }
 
-impl TreeDisplay for ScanSourceNode {
-    fn display_as(&self, _level: DisplayLevel) -> String {
-        use std::fmt::Write;
-        let mut display = String::new();
-        writeln!(display, "{}", self.name()).unwrap();
-        writeln!(display, "Node ID: {}", self.node_id).unwrap();
-
-        let plan = make_source_tasks(
-            &self.plan,
-            &self.pushdowns,
-            self.scan_tasks.clone(),
-            self.config.clone(),
-        )
-        .unwrap()
-        .plan();
-        writeln!(display, "Local Plan: {}", plan.single_line_display()).unwrap();
-        display
-    }
-
-    fn get_children(&self) -> Vec<&dyn TreeDisplay> {
-        vec![]
-    }
-
-    fn get_name(&self) -> String {
-        self.name().to_string()
-    }
-}
-
 impl DistributedPipelineNode for ScanSourceNode {
     fn name(&self) -> &'static str {
         "DistributedScan"
@@ -190,36 +155,6 @@
 
         RunningPipelineNode::new(result_rx)
     }
-<<<<<<< HEAD
-
-    fn as_tree_display(&self) -> &dyn TreeDisplay {
-        self
-    }
-}
-
-fn make_source_tasks(
-    plan: &LocalPhysicalPlanRef,
-    pushdowns: &Pushdowns,
-    scan_tasks: Arc<Vec<ScanTaskLikeRef>>,
-    config: Arc<DaftExecutionConfig>,
-) -> DaftResult<SwordfishTask> {
-    let transformed_plan = plan
-        .clone()
-        .transform_up(|p| match p.as_ref() {
-            LocalPhysicalPlan::PlaceholderScan(placeholder) => {
-                let physical_scan = LocalPhysicalPlan::physical_scan(
-                    scan_tasks.clone(),
-                    pushdowns.clone(),
-                    placeholder.schema.clone(),
-                    StatsState::NotMaterialized,
-                );
-                Ok(Transformed::yes(physical_scan))
-            }
-            _ => Ok(Transformed::no(p)),
-        })?
-        .data;
-=======
->>>>>>> a7b81b67
 
     fn plan_id(&self) -> &PlanID {
         &self.plan_id
@@ -232,4 +167,32 @@
     fn node_id(&self) -> &NodeID {
         &self.node_id
     }
+
+    fn as_tree_display(&self) -> &dyn TreeDisplay {
+        self
+    }
+}
+
+impl TreeDisplay for ScanSourceNode {
+    fn display_as(&self, _level: DisplayLevel) -> String {
+        use std::fmt::Write;
+        let mut display = String::new();
+        writeln!(display, "{}", self.name()).unwrap();
+        writeln!(display, "Node ID: {}", self.node_id).unwrap();
+
+        let plan = self
+            .make_source_tasks(self.scan_tasks.clone())
+            .unwrap()
+            .plan();
+        writeln!(display, "Local Plan: {}", plan.single_line_display()).unwrap();
+        display
+    }
+
+    fn get_children(&self) -> Vec<&dyn TreeDisplay> {
+        vec![]
+    }
+
+    fn get_name(&self) -> String {
+        self.name().to_string()
+    }
 }