use std::{collections::HashMap, sync::Arc};

use common_daft_config::DaftExecutionConfig;
use common_error::DaftResult;
use common_scan_info::{Pushdowns, ScanTaskLikeRef};
use common_treenode::{Transformed, TreeNode};
use daft_local_plan::{LocalPhysicalPlan, LocalPhysicalPlanRef};
use daft_logical_plan::stats::StatsState;

use super::{DistributedPipelineNode, PipelineOutput, RunningPipelineNode};
use crate::{
<<<<<<< HEAD
    scheduling::{
        scheduler::SubmittableTask,
        task::{SchedulingStrategy, SwordfishTask},
    },
    stage::StageContext,
=======
    pipeline_node::NodeID,
    plan::PlanID,
    scheduling::task::{SchedulingStrategy, SwordfishTask},
    stage::{StageContext, StageID},
>>>>>>> a7b81b67
    utils::channel::{create_channel, Sender},
};

#[allow(dead_code)]
#[derive(Debug, Clone)]
pub(crate) struct ScanSourceNode {
    plan_id: PlanID,
    stage_id: StageID,
    node_id: NodeID,
    config: Arc<DaftExecutionConfig>,
    plan: LocalPhysicalPlanRef,
    pushdowns: Pushdowns,
    scan_tasks: Arc<Vec<ScanTaskLikeRef>>,
}

impl ScanSourceNode {
    #[allow(dead_code)]
    pub fn new(
        plan_id: PlanID,
        stage_id: StageID,
        node_id: NodeID,
        config: Arc<DaftExecutionConfig>,
        plan: LocalPhysicalPlanRef,
        pushdowns: Pushdowns,
        scan_tasks: Arc<Vec<ScanTaskLikeRef>>,
    ) -> Self {
        Self {
            plan_id,
            stage_id,
            node_id,
            config,
            plan,
            pushdowns,
            scan_tasks,
        }
    }

    async fn execution_loop(
        self,
        result_tx: Sender<PipelineOutput<SwordfishTask>>,
        node_id: usize,
    ) -> DaftResult<()> {
<<<<<<< HEAD
        if scan_tasks.is_empty() {
            let empty_scan_task = make_empty_scan_task(&plan, config.clone(), node_id)?;
            let _ = result_tx.send(PipelineOutput::Task(empty_scan_task)).await;
            return Ok(());
        }
        // TODO: This should be a smarter, decision based on scan task statistics as well as cluster statistics.
        let max_sources_per_scan_task = config.max_sources_per_scan_task;
        for scan_tasks_chunk in scan_tasks.chunks(max_sources_per_scan_task) {
            let task = make_source_tasks(
                &plan,
                &pushdowns,
                scan_tasks_chunk.to_vec(),
                config.clone(),
                node_id,
            )?;
=======
        if self.scan_tasks.is_empty() {
            let empty_scan_task = self.make_empty_scan_task()?;
            let _ = result_tx.send(PipelineOutput::Task(empty_scan_task)).await;
            return Ok(());
        }

        for scan_task in self.scan_tasks.iter() {
            let task = self.make_source_tasks(scan_task.clone())?;
>>>>>>> a7b81b67
            if result_tx.send(PipelineOutput::Task(task)).await.is_err() {
                break;
            }
        }

        Ok(())
    }

    fn make_source_tasks(&self, scan_task: ScanTaskLikeRef) -> DaftResult<SwordfishTask> {
        let transformed_plan = self
            .plan
            .clone()
            .transform_up(|p| match p.as_ref() {
                LocalPhysicalPlan::PlaceholderScan(placeholder) => {
                    let physical_scan = LocalPhysicalPlan::physical_scan(
                        vec![scan_task.clone()].into(),
                        self.pushdowns.clone(),
                        placeholder.schema.clone(),
                        StatsState::NotMaterialized,
                    );
                    Ok(Transformed::yes(physical_scan))
                }
                _ => Ok(Transformed::no(p)),
            })?
            .data;

        let psets = HashMap::new();
        let context = HashMap::from([
            ("plan_id".to_string(), self.plan_id.to_string()),
            ("stage_id".to_string(), format!("{}", self.stage_id)),
            ("node_id".to_string(), format!("{}", self.node_id)),
            ("node_name".to_string(), self.name().to_string()),
        ]);
        let task = SwordfishTask::new(
            transformed_plan,
            self.config.clone(),
            psets,
            SchedulingStrategy::Spread,
            context,
        );
        Ok(task)
    }
    fn make_empty_scan_task(&self) -> DaftResult<SwordfishTask> {
        let transformed_plan = self
            .plan
            .clone()
            .transform_up(|p| match p.as_ref() {
                LocalPhysicalPlan::PlaceholderScan(placeholder) => {
                    let empty_scan = LocalPhysicalPlan::empty_scan(placeholder.schema.clone());
                    Ok(Transformed::yes(empty_scan))
                }
                _ => Ok(Transformed::no(p)),
            })?
            .data;
        let context = HashMap::from([
            ("plan_id".to_string(), self.plan_id.to_string()),
            ("stage_id".to_string(), format!("{}", self.stage_id)),
            ("node_id".to_string(), format!("{}", self.node_id)),
            ("node_name".to_string(), self.name().to_string()),
        ]);

        let psets = HashMap::new();
        let task = SwordfishTask::new(
            transformed_plan,
            self.config.clone(),
            psets,
            SchedulingStrategy::Spread,
            context,
        );
        Ok(task)
    }
}

impl DistributedPipelineNode for ScanSourceNode {
    fn name(&self) -> &'static str {
        "ScanSource"
    }

    fn children(&self) -> Vec<&dyn DistributedPipelineNode> {
        vec![]
    }

    fn start(&mut self, stage_context: &mut StageContext) -> RunningPipelineNode {
        let (result_tx, result_rx) = create_channel(1);
<<<<<<< HEAD
        let execution_loop = Self::execution_loop(
            self.plan.clone(),
            self.config.clone(),
            self.pushdowns.clone(),
            self.scan_tasks.clone(),
            result_tx,
            self.node_id,
        );
=======
        let execution_loop = self.clone().execution_loop(result_tx);
>>>>>>> a7b81b67
        stage_context.joinset.spawn(execution_loop);

        RunningPipelineNode::new(result_rx)
    }
<<<<<<< HEAD
}

fn make_source_tasks(
    plan: &LocalPhysicalPlanRef,
    pushdowns: &Pushdowns,
    scan_tasks: Vec<ScanTaskLikeRef>,
    config: Arc<DaftExecutionConfig>,
    node_id: usize,
) -> DaftResult<SubmittableTask<SwordfishTask>> {
    let transformed_plan = plan
        .clone()
        .transform_up(|p| match p.as_ref() {
            LocalPhysicalPlan::PlaceholderScan(placeholder) => {
                let physical_scan = LocalPhysicalPlan::physical_scan(
                    scan_tasks.clone().into(),
                    pushdowns.clone(),
                    placeholder.schema.clone(),
                    StatsState::NotMaterialized,
                );
                Ok(Transformed::yes(physical_scan))
            }
            _ => Ok(Transformed::no(p)),
        })?
        .data;

    let psets = HashMap::new();
    let task = SwordfishTask::new(
        transformed_plan,
        config,
        psets,
        SchedulingStrategy::Spread,
        node_id,
    );
    Ok(SubmittableTask::new(task))
}

fn make_empty_scan_task(
    plan: &LocalPhysicalPlanRef,
    config: Arc<DaftExecutionConfig>,
    node_id: usize,
) -> DaftResult<SubmittableTask<SwordfishTask>> {
    let transformed_plan = plan
        .clone()
        .transform_up(|p| match p.as_ref() {
            LocalPhysicalPlan::PlaceholderScan(placeholder) => {
                let empty_scan = LocalPhysicalPlan::empty_scan(placeholder.schema.clone());
                Ok(Transformed::yes(empty_scan))
            }
            _ => Ok(Transformed::no(p)),
        })?
        .data;

    let psets = HashMap::new();
    let task = SwordfishTask::new(
        transformed_plan,
        config,
        psets,
        SchedulingStrategy::Spread,
        node_id,
    );
    Ok(SubmittableTask::new(task))
=======

    fn plan_id(&self) -> &PlanID {
        &self.plan_id
    }

    fn stage_id(&self) -> &StageID {
        &self.stage_id
    }

    fn node_id(&self) -> &NodeID {
        &self.node_id
    }
>>>>>>> a7b81b67
}<|MERGE_RESOLUTION|>--- conflicted
+++ resolved
@@ -9,18 +9,13 @@
 
 use super::{DistributedPipelineNode, PipelineOutput, RunningPipelineNode};
 use crate::{
-<<<<<<< HEAD
+    pipeline_node::NodeID,
+    plan::PlanID,
     scheduling::{
         scheduler::SubmittableTask,
         task::{SchedulingStrategy, SwordfishTask},
     },
-    stage::StageContext,
-=======
-    pipeline_node::NodeID,
-    plan::PlanID,
-    scheduling::task::{SchedulingStrategy, SwordfishTask},
     stage::{StageContext, StageID},
->>>>>>> a7b81b67
     utils::channel::{create_channel, Sender},
 };
 
@@ -61,35 +56,22 @@
     async fn execution_loop(
         self,
         result_tx: Sender<PipelineOutput<SwordfishTask>>,
-        node_id: usize,
     ) -> DaftResult<()> {
-<<<<<<< HEAD
-        if scan_tasks.is_empty() {
-            let empty_scan_task = make_empty_scan_task(&plan, config.clone(), node_id)?;
-            let _ = result_tx.send(PipelineOutput::Task(empty_scan_task)).await;
-            return Ok(());
-        }
-        // TODO: This should be a smarter, decision based on scan task statistics as well as cluster statistics.
-        let max_sources_per_scan_task = config.max_sources_per_scan_task;
-        for scan_tasks_chunk in scan_tasks.chunks(max_sources_per_scan_task) {
-            let task = make_source_tasks(
-                &plan,
-                &pushdowns,
-                scan_tasks_chunk.to_vec(),
-                config.clone(),
-                node_id,
-            )?;
-=======
         if self.scan_tasks.is_empty() {
             let empty_scan_task = self.make_empty_scan_task()?;
-            let _ = result_tx.send(PipelineOutput::Task(empty_scan_task)).await;
+            let _ = result_tx
+                .send(PipelineOutput::Task(SubmittableTask::new(empty_scan_task)))
+                .await;
             return Ok(());
         }
 
         for scan_task in self.scan_tasks.iter() {
             let task = self.make_source_tasks(scan_task.clone())?;
->>>>>>> a7b81b67
-            if result_tx.send(PipelineOutput::Task(task)).await.is_err() {
+            if result_tx
+                .send(PipelineOutput::Task(SubmittableTask::new(task)))
+                .await
+                .is_err()
+            {
                 break;
             }
         }
@@ -128,6 +110,7 @@
             psets,
             SchedulingStrategy::Spread,
             context,
+            self.node_id,
         );
         Ok(task)
     }
@@ -157,6 +140,7 @@
             psets,
             SchedulingStrategy::Spread,
             context,
+            self.node_id,
         );
         Ok(task)
     }
@@ -171,87 +155,13 @@
         vec![]
     }
 
-    fn start(&mut self, stage_context: &mut StageContext) -> RunningPipelineNode {
+    fn start(&self, stage_context: &mut StageContext) -> RunningPipelineNode {
         let (result_tx, result_rx) = create_channel(1);
-<<<<<<< HEAD
-        let execution_loop = Self::execution_loop(
-            self.plan.clone(),
-            self.config.clone(),
-            self.pushdowns.clone(),
-            self.scan_tasks.clone(),
-            result_tx,
-            self.node_id,
-        );
-=======
         let execution_loop = self.clone().execution_loop(result_tx);
->>>>>>> a7b81b67
         stage_context.joinset.spawn(execution_loop);
 
         RunningPipelineNode::new(result_rx)
     }
-<<<<<<< HEAD
-}
-
-fn make_source_tasks(
-    plan: &LocalPhysicalPlanRef,
-    pushdowns: &Pushdowns,
-    scan_tasks: Vec<ScanTaskLikeRef>,
-    config: Arc<DaftExecutionConfig>,
-    node_id: usize,
-) -> DaftResult<SubmittableTask<SwordfishTask>> {
-    let transformed_plan = plan
-        .clone()
-        .transform_up(|p| match p.as_ref() {
-            LocalPhysicalPlan::PlaceholderScan(placeholder) => {
-                let physical_scan = LocalPhysicalPlan::physical_scan(
-                    scan_tasks.clone().into(),
-                    pushdowns.clone(),
-                    placeholder.schema.clone(),
-                    StatsState::NotMaterialized,
-                );
-                Ok(Transformed::yes(physical_scan))
-            }
-            _ => Ok(Transformed::no(p)),
-        })?
-        .data;
-
-    let psets = HashMap::new();
-    let task = SwordfishTask::new(
-        transformed_plan,
-        config,
-        psets,
-        SchedulingStrategy::Spread,
-        node_id,
-    );
-    Ok(SubmittableTask::new(task))
-}
-
-fn make_empty_scan_task(
-    plan: &LocalPhysicalPlanRef,
-    config: Arc<DaftExecutionConfig>,
-    node_id: usize,
-) -> DaftResult<SubmittableTask<SwordfishTask>> {
-    let transformed_plan = plan
-        .clone()
-        .transform_up(|p| match p.as_ref() {
-            LocalPhysicalPlan::PlaceholderScan(placeholder) => {
-                let empty_scan = LocalPhysicalPlan::empty_scan(placeholder.schema.clone());
-                Ok(Transformed::yes(empty_scan))
-            }
-            _ => Ok(Transformed::no(p)),
-        })?
-        .data;
-
-    let psets = HashMap::new();
-    let task = SwordfishTask::new(
-        transformed_plan,
-        config,
-        psets,
-        SchedulingStrategy::Spread,
-        node_id,
-    );
-    Ok(SubmittableTask::new(task))
-=======
 
     fn plan_id(&self) -> &PlanID {
         &self.plan_id
@@ -264,5 +174,4 @@
     fn node_id(&self) -> &NodeID {
         &self.node_id
     }
->>>>>>> a7b81b67
 }