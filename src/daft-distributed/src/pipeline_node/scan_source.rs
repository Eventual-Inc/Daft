--- conflicted
+++ resolved
@@ -67,17 +67,12 @@
         }
 
         for scan_task in self.scan_tasks.iter() {
-<<<<<<< HEAD
             let task = self.make_source_tasks(vec![scan_task.clone()].into())?;
-            if result_tx.send(PipelineOutput::Task(task)).await.is_err() {
-=======
-            let task = self.make_source_tasks(scan_task.clone())?;
             if result_tx
                 .send(PipelineOutput::Task(SubmittableTask::new(task)))
                 .await
                 .is_err()
             {
->>>>>>> c5153e6b
                 break;
             }
         }
