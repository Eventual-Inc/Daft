use std::{collections::HashMap, sync::Arc};

<<<<<<< HEAD
use common_daft_config::DaftExecutionConfig;
use common_display::{tree::TreeDisplay, DisplayAs, DisplayLevel};
=======
use common_display::{DisplayAs, DisplayLevel, tree::TreeDisplay};
>>>>>>> 1b43ccdd
use common_error::DaftResult;
use common_file_formats::FileFormatConfig;
use common_scan_info::{Pushdowns, ScanTaskLikeRef};
use daft_local_plan::LocalPhysicalPlan;
use daft_logical_plan::{ClusteringSpec, stats::StatsState};
use daft_schema::schema::SchemaRef;

use super::{
    DistributedPipelineNode, NodeName, PipelineNodeConfig, PipelineNodeContext,
    SubmittableTaskStream,
};
use crate::{
    pipeline_node::NodeID,
    plan::{PlanConfig, PlanExecutionContext, TaskIDCounter},
    scheduling::{
        scheduler::SubmittableTask,
        task::{SchedulingStrategy, SwordfishTask, TaskContext},
    },
    utils::channel::{Sender, create_channel},
};

pub(crate) struct ScanSourceNode {
    config: PipelineNodeConfig,
    context: PipelineNodeContext,
    pushdowns: Pushdowns,
    scan_tasks: Arc<Vec<ScanTaskLikeRef>>,
    buckets: Vec<Vec<ScanTaskLikeRef>>,
}

impl ScanSourceNode {
    const NODE_NAME: NodeName = "ScanSource";

    pub fn new(
        node_id: NodeID,
        plan_config: &PlanConfig,
        pushdowns: Pushdowns,
        scan_tasks: Arc<Vec<ScanTaskLikeRef>>,
        schema: SchemaRef,
        logical_node_id: Option<NodeID>,
    ) -> Self {
        let context = PipelineNodeContext::new(
            plan_config.plan_id,
            node_id,
            Self::NODE_NAME,
            vec![],
            vec![],
            logical_node_id,
        );

        let buckets = Self::create_buckets(&scan_tasks, &stage_config.config);
        let num_buckets = if scan_tasks.is_empty() {
            1
        } else {
            buckets.len()
        };

        let config = PipelineNodeConfig::new(
            schema,
<<<<<<< HEAD
            stage_config.config.clone(),
            Arc::new(ClusteringSpec::unknown_with_num_partitions(num_buckets)),
=======
            plan_config.config.clone(),
            Arc::new(ClusteringSpec::unknown_with_num_partitions(
                scan_tasks.len(),
            )),
>>>>>>> 1b43ccdd
        );
        Self {
            config,
            context,
            pushdowns,
            scan_tasks,
            buckets,
        }
    }

    pub fn arced(self) -> Arc<dyn DistributedPipelineNode> {
        Arc::new(self)
    }

    fn create_buckets(
        scan_tasks: &[ScanTaskLikeRef],
        execution_config: &DaftExecutionConfig,
    ) -> Vec<Vec<ScanTaskLikeRef>> {
        if scan_tasks.is_empty() {
            return vec![];
        }

        let lower_threshold = execution_config.scan_tasks_min_size_bytes;
        let upper_threshold = execution_config.scan_tasks_max_size_bytes;
        let max_sources_per_task = execution_config.max_sources_per_scan_task;

        let mut buckets = Vec::new();
        let mut current_bucket = Vec::new();
        let mut bucket_size = 0usize;

        for scan_task in scan_tasks {
            let task_size = scan_task
                .estimate_in_memory_size_bytes(Some(execution_config))
                .unwrap_or(lower_threshold);

            let should_finalize_bucket = !current_bucket.is_empty()
                && (bucket_size + task_size > upper_threshold
                    || current_bucket.len() >= max_sources_per_task);

            if should_finalize_bucket {
                buckets.push(current_bucket.clone());
                current_bucket.clear();
                bucket_size = 0;
            }

            current_bucket.push(scan_task.clone());
            bucket_size += task_size;

            // Finalize bucket if it reaches the lower threshold
            if bucket_size >= lower_threshold {
                buckets.push(current_bucket.clone());
                current_bucket.clear();
                bucket_size = 0;
            }
        }

        // Add any remaining tasks
        if !current_bucket.is_empty() {
            buckets.push(current_bucket);
        }

        buckets
    }

    async fn execution_loop(
        self: Arc<Self>,
        result_tx: Sender<SubmittableTask<SwordfishTask>>,
        task_id_counter: TaskIDCounter,
    ) -> DaftResult<()> {
        if self.scan_tasks.is_empty() {
            let empty_scan_task = self
                .make_empty_scan_task(TaskContext::from((&self.context, task_id_counter.next())))?;
            let _ = result_tx.send(SubmittableTask::new(empty_scan_task)).await;
            return Ok(());
        }

        for bucket in &self.buckets {
            if self
                .send_bucket_task(bucket, &result_tx, &task_id_counter)
                .await
                .is_err()
            {
                break;
            }
        }

        Ok(())
    }

    async fn send_bucket_task(
        &self,
        bucket: &[ScanTaskLikeRef],
        result_tx: &Sender<SubmittableTask<SwordfishTask>>,
        task_id_counter: &TaskIDCounter,
    ) -> Result<(), ()> {
        let task = self
            .make_source_tasks(
                Arc::new(bucket.to_vec()),
                TaskContext::from((&self.context, task_id_counter.next())),
            )
            .map_err(|_| ())?;

        result_tx
            .send(SubmittableTask::new(task))
            .await
            .map_err(|_| ())
    }

    fn make_source_tasks(
        &self,
        scan_tasks: Arc<Vec<ScanTaskLikeRef>>,
        task_context: TaskContext,
    ) -> DaftResult<SwordfishTask> {
        let physical_scan = LocalPhysicalPlan::physical_scan(
            scan_tasks.clone(),
            self.pushdowns.clone(),
            self.config.schema.clone(),
            StatsState::NotMaterialized,
        );

        let task = SwordfishTask::new(
            task_context,
            physical_scan,
            self.config.execution_config.clone(),
            Default::default(),
            SchedulingStrategy::Spread,
            self.context.to_hashmap(),
        );
        Ok(task)
    }

    fn make_empty_scan_task(&self, task_context: TaskContext) -> DaftResult<SwordfishTask> {
        let transformed_plan = LocalPhysicalPlan::empty_scan(self.config.schema.clone());
        let psets = HashMap::new();
        let task = SwordfishTask::new(
            task_context,
            transformed_plan,
            self.config.execution_config.clone(),
            psets,
            SchedulingStrategy::Spread,
            self.context.to_hashmap(),
        );
        Ok(task)
    }
}

impl DistributedPipelineNode for ScanSourceNode {
    fn context(&self) -> &PipelineNodeContext {
        &self.context
    }

    fn config(&self) -> &PipelineNodeConfig {
        &self.config
    }

    fn children(&self) -> Vec<Arc<dyn DistributedPipelineNode>> {
        vec![]
    }

    fn produce_tasks(
        self: Arc<Self>,
        plan_context: &mut PlanExecutionContext,
    ) -> SubmittableTaskStream {
        let (result_tx, result_rx) = create_channel(1);
        let execution_loop = self.execution_loop(result_tx, plan_context.task_id_counter());
        plan_context.spawn(execution_loop);

        SubmittableTaskStream::from(result_rx)
    }

    fn as_tree_display(&self) -> &dyn TreeDisplay {
        self
    }
}

impl TreeDisplay for ScanSourceNode {
    fn display_as(&self, level: DisplayLevel) -> String {
        use std::fmt::Write;
        fn base_display(scan: &ScanSourceNode) -> String {
            let num_scan_tasks = scan.scan_tasks.len();
            let total_bytes: usize = scan
                .scan_tasks
                .iter()
                .map(|st| st.size_bytes_on_disk().unwrap_or(0))
                .sum();

            #[allow(unused_mut)]
            let mut s = format!(
                "ScanTaskSource:
Num Scan Tasks = {num_scan_tasks}
Estimated Scan Bytes = {total_bytes}
"
            );
            #[cfg(feature = "python")]
            if let FileFormatConfig::Database(config) =
                scan.scan_tasks[0].file_format_config().as_ref()
            {
                if num_scan_tasks == 1 {
                    writeln!(s, "SQL Query = {}", &config.sql).unwrap();
                } else {
                    writeln!(s, "SQL Queries = [{},..]", &config.sql).unwrap();
                }
            }
            s
        }
        match level {
            DisplayLevel::Compact => self.get_name(),
            DisplayLevel::Default => {
                let mut s = base_display(self);
                // We're only going to display the pushdowns and schema for the first scan task.
                let pushdown = self.scan_tasks[0].pushdowns();
                if !pushdown.is_empty() {
                    s.push_str(&pushdown.display_as(DisplayLevel::Compact));
                    s.push('\n');
                }

                let schema = self.scan_tasks[0].schema();
                writeln!(
                    s,
                    "Schema: {{{}}}",
                    schema.display_as(DisplayLevel::Compact)
                )
                .unwrap();

                let tasks = self.scan_tasks.iter();

                writeln!(s, "Scan Tasks: [").unwrap();
                for (i, st) in tasks.enumerate() {
                    if i < 3 || i >= self.scan_tasks.len() - 3 {
                        writeln!(s, "{}", st.as_ref().display_as(DisplayLevel::Compact)).unwrap();
                    } else if i == 3 {
                        writeln!(s, "...").unwrap();
                    }
                }
                writeln!(s, "]").unwrap();

                s
            }
            DisplayLevel::Verbose => {
                let mut s = base_display(self);
                writeln!(s, "Scan Tasks: [").unwrap();

                for st in self.scan_tasks.iter() {
                    writeln!(s, "{}", st.as_ref().display_as(DisplayLevel::Verbose)).unwrap();
                }
                s
            }
        }
    }

    fn get_children(&self) -> Vec<&dyn TreeDisplay> {
        vec![]
    }

    fn get_name(&self) -> String {
        self.name().to_string()
    }
}<|MERGE_RESOLUTION|>--- conflicted
+++ resolved
@@ -1,11 +1,7 @@
 use std::{collections::HashMap, sync::Arc};
 
-<<<<<<< HEAD
 use common_daft_config::DaftExecutionConfig;
-use common_display::{tree::TreeDisplay, DisplayAs, DisplayLevel};
-=======
 use common_display::{DisplayAs, DisplayLevel, tree::TreeDisplay};
->>>>>>> 1b43ccdd
 use common_error::DaftResult;
 use common_file_formats::FileFormatConfig;
 use common_scan_info::{Pushdowns, ScanTaskLikeRef};
@@ -55,8 +51,8 @@
             logical_node_id,
         );
 
-        let buckets = Self::create_buckets(&scan_tasks, &stage_config.config);
-        let num_buckets = if scan_tasks.is_empty() {
+        let buckets = Self::create_buckets(&scan_tasks, &plan_config.config);
+        let _num_buckets = if scan_tasks.is_empty() {
             1
         } else {
             buckets.len()
@@ -64,15 +60,10 @@
 
         let config = PipelineNodeConfig::new(
             schema,
-<<<<<<< HEAD
-            stage_config.config.clone(),
-            Arc::new(ClusteringSpec::unknown_with_num_partitions(num_buckets)),
-=======
             plan_config.config.clone(),
             Arc::new(ClusteringSpec::unknown_with_num_partitions(
                 scan_tasks.len(),
             )),
->>>>>>> 1b43ccdd
         );
         Self {
             config,
