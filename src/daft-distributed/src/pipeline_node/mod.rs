--- conflicted
+++ resolved
@@ -29,11 +29,8 @@
 
 #[cfg(feature = "python")]
 mod actor_udf;
-<<<<<<< HEAD
 mod aggregate;
-=======
 mod concat;
->>>>>>> 31209194
 mod distinct;
 mod explode;
 mod filter;
