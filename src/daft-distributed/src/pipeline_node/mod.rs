--- conflicted
+++ resolved
@@ -71,18 +71,14 @@
     Running(SubmittedTask),
 }
 
-<<<<<<< HEAD
-pub(crate) trait DistributedPipelineNode: Send + Sync + TreeDisplay {
-    #[allow(dead_code)]
-=======
 #[allow(dead_code)]
 pub(crate) trait DistributedPipelineNode: Send + Sync {
->>>>>>> a7b81b67
     fn name(&self) -> &'static str;
     fn children(&self) -> Vec<&dyn DistributedPipelineNode>;
     fn start(&mut self, stage_context: &mut StageContext) -> RunningPipelineNode;
-<<<<<<< HEAD
-
+    fn plan_id(&self) -> &PlanID;
+    fn stage_id(&self) -> &StageID;
+    fn node_id(&self) -> &NodeID;
     fn as_tree_display(&self) -> &dyn TreeDisplay;
 }
 
@@ -110,11 +106,6 @@
     };
     fmt_tree_gitstyle(root.as_tree_display(), 0, &mut s, level).unwrap();
     s
-=======
-    fn plan_id(&self) -> &PlanID;
-    fn stage_id(&self) -> &StageID;
-    fn node_id(&self) -> &NodeID;
->>>>>>> a7b81b67
 }
 
 #[allow(dead_code)]
