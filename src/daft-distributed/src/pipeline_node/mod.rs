--- conflicted
+++ resolved
@@ -41,11 +41,8 @@
 mod filter;
 mod gather;
 mod in_memory_source;
-<<<<<<< HEAD
+mod into_batches;
 mod into_partitions;
-=======
-mod into_batches;
->>>>>>> 99020728
 mod join;
 mod limit;
 pub(crate) mod materialize;
