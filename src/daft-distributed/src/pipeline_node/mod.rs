--- conflicted
+++ resolved
@@ -25,7 +25,7 @@
     plan::PlanID,
     scheduling::{
         scheduler::{SchedulerHandle, SubmittableTask},
-        task::{SchedulingStrategy, SwordfishTask, TaskContext},
+        task::{SchedulingStrategy, SwordfishTask, Task, TaskContext},
         worker::WorkerId,
     },
     stage::{StageConfig, StageExecutionContext, StageID},
@@ -257,26 +257,15 @@
 
     pub fn pipeline_instruction<F>(
         self,
-        stage_context: &StageExecutionContext,
         node: Arc<dyn DistributedPipelineNode>,
         plan_builder: F,
     ) -> Self
     where
         F: Fn(LocalPhysicalPlanRef) -> LocalPhysicalPlanRef + Send + Sync + 'static,
     {
-        let task_id_counter = stage_context.task_id_counter();
-<<<<<<< HEAD
         let task_stream = self
             .task_stream
-            .map(move |task| {
-                let new_task = append_plan_to_existing_task(
-                    TaskContext::from((node.context(), task_id_counter.next())),
-                    task,
-                    &node,
-                    &plan_builder,
-                );
-                new_task
-            })
+            .map(move |task| append_plan_to_existing_task(task, &node, &plan_builder))
             .boxed();
         Self::new(task_stream)
     }
@@ -287,48 +276,6 @@
 
     fn poll_next(mut self: Pin<&mut Self>, cx: &mut Context<'_>) -> Poll<Option<Self::Item>> {
         self.task_stream.poll_next_unpin(cx)
-=======
-        let execution_loop = async move {
-            let mut task_or_partition_ref_stream = self.materialize_running();
-
-            while let Some(pipeline_result) = task_or_partition_ref_stream.next().await {
-                let pipeline_output = pipeline_result?;
-                match pipeline_output {
-                    PipelineOutput::Running(_) => {
-                        unreachable!("All running tasks should be materialized before this point")
-                    }
-                    PipelineOutput::Materialized(materialized_output) => {
-                        // make new task for this partition ref
-                        let task = make_new_task_from_materialized_outputs(
-                            TaskContext::from((node.context(), task_id_counter.next())),
-                            vec![materialized_output],
-                            &node,
-                            &plan_builder,
-                        )?;
-                        if result_tx.send(PipelineOutput::Task(task)).await.is_err() {
-                            break;
-                        }
-                    }
-                    PipelineOutput::Task(task) => {
-                        // append plan to this task
-                        let mut task_context = task.task().task_context();
-                        if let Some(logical_node_id) = node.context().logical_node_id {
-                            task_context.add_logical_node_id(logical_node_id);
-                        }
-                        let task =
-                            append_plan_to_existing_task(task_context, task, &node, &plan_builder)?;
-                        if result_tx.send(PipelineOutput::Task(task)).await.is_err() {
-                            break;
-                        }
-                    }
-                }
-            }
-            Ok::<(), common_error::DaftError>(())
-        };
-
-        stage_context.spawn(execution_loop);
-        Self::new(result_rx)
->>>>>>> 844b3a5f
     }
 }
 
@@ -400,7 +347,6 @@
 }
 
 fn append_plan_to_existing_task<F>(
-    task_context: TaskContext,
     submittable_task: SubmittableTask<SwordfishTask>,
     node: &Arc<dyn DistributedPipelineNode>,
     plan_builder: &F,
@@ -413,6 +359,10 @@
     let scheduling_strategy = submittable_task.task().strategy().clone();
     let psets = submittable_task.task().psets().clone();
     let config = submittable_task.task().config().clone();
+    let mut task_context = submittable_task.task().task_context();
+    if let Some(logical_node_id) = node.context().logical_node_id {
+        task_context.add_logical_node_id(logical_node_id);
+    }
 
     let task = submittable_task.with_new_task(SwordfishTask::new(
         task_context,
