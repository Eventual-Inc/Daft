--- conflicted
+++ resolved
@@ -52,14 +52,9 @@
 
         let stage = stage_plan.get_root_stage();
         let running_stage = stage.run_stage(
-<<<<<<< HEAD
+            self.plan_id.clone(),
             psets,
             stage_plan.execution_config().clone(),
-=======
-            self.plan_id.clone(),
-            psets,
-            config,
->>>>>>> a7b81b67
             scheduler_handle.clone(),
         )?;
         let mut materialized_result_stream = running_stage.materialize(scheduler_handle);
@@ -89,12 +84,8 @@
                 spawn_default_scheduler_actor(self.worker_manager.clone(), &mut joinset);
 
             joinset.spawn(async move {
-<<<<<<< HEAD
-                Self::execute_stages(stage_plan, psets, scheduler_handle, result_sender).await
-=======
-                this.execute_stages(stage_plan, psets, config, scheduler_handle, result_sender)
+                this.execute_stages(stage_plan, psets, scheduler_handle, result_sender)
                     .await
->>>>>>> a7b81b67
             });
             joinset
         });
