--- conflicted
+++ resolved
@@ -45,10 +45,7 @@
             | LogicalPlan::Explode(_)
             | LogicalPlan::ActorPoolProject(_)
             | LogicalPlan::Unpivot(_)
-<<<<<<< HEAD
-            | LogicalPlan::Limit(_)
-            | LogicalPlan::Repartition(_)
-=======
+            | LogicalPlan::Distinct(_)
             | LogicalPlan::Limit(_) => Ok(TreeNodeRecursion::Continue),
             LogicalPlan::Repartition(repartition) => {
                 if matches!(repartition.repartition_spec, RepartitionSpec::Hash(_)) {
@@ -58,11 +55,22 @@
                     Ok(TreeNodeRecursion::Stop)
                 }
             },
-            LogicalPlan::Sort(_)
->>>>>>> 20126e94
-            | LogicalPlan::Distinct(_)
-            | LogicalPlan::Aggregate(_)
-            | LogicalPlan::Window(_) => Ok(TreeNodeRecursion::Continue),
+            LogicalPlan::Aggregate(aggregate) => {
+                if aggregate.groupby.is_empty() {
+                    can_translate = false;
+                    Ok(TreeNodeRecursion::Stop)
+                } else {
+                    Ok(TreeNodeRecursion::Continue)
+                }
+            },
+            LogicalPlan::Window(window) => {
+                if window.window_spec.partition_by.is_empty() {
+                    can_translate = false;
+                    Ok(TreeNodeRecursion::Stop)
+                } else {
+                    Ok(TreeNodeRecursion::Continue)
+                }
+            },
             LogicalPlan::Sort(_)
             | LogicalPlan::Concat(_)
             | LogicalPlan::TopN(_)
@@ -163,14 +171,7 @@
                     ) -> DaftResult<common_treenode::Transformed<Self::Node>> {
                         // For simple operations, we can pipeline them together
                         // until we hit a stage boundary (e.g., a HashJoin)
-<<<<<<< HEAD
                         if matches!(node.as_ref(), LogicalPlan::Join(_)) {
-=======
-                        if matches!(
-                            node.as_ref(),
-                            LogicalPlan::Join(_) | LogicalPlan::Aggregate(_)
-                        ) {
->>>>>>> 20126e94
                             let ph = PlaceHolderInfo::new(
                                 node.schema(),
                                 Arc::new(ClusteringSpec::unknown()),
