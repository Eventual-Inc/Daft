--- conflicted
+++ resolved
@@ -55,22 +55,6 @@
                 }
             },
             LogicalPlan::Join(join) => {
-                if join.join_strategy.is_some_and(|x| !matches!(x, JoinStrategy::Hash | JoinStrategy::Broadcast)) {
-                    can_translate = false;
-                    Ok(TreeNodeRecursion::Stop)
-                } else {
-                    let (remaining_on, left_on, right_on, _) = join.on.split_eq_preds();
-                    if !remaining_on.is_empty() || left_on.is_empty() || right_on.is_empty() {
-                        can_translate = false;
-                        Ok(TreeNodeRecursion::Stop)
-                    } else {
-                        Ok(TreeNodeRecursion::Continue)
-                    }
-                }
-<<<<<<< HEAD
-=======
-            },
-            LogicalPlan::Join(join) => {
                 // TODO: Support broadcast join
                 if join.join_strategy.is_some_and(|x| x != JoinStrategy::Hash) {
                     can_translate = false;
@@ -84,15 +68,10 @@
                         Ok(TreeNodeRecursion::Continue)
                     }
                 }
->>>>>>> f29808e4
             }
             LogicalPlan::Sort(_)
             | LogicalPlan::TopN(_)
-<<<<<<< HEAD
             | LogicalPlan::Concat(_)
-            | LogicalPlan::MonotonicallyIncreasingId(_)
-=======
->>>>>>> f29808e4
             | LogicalPlan::Pivot(_) => {
                 can_translate = false;
                 Ok(TreeNodeRecursion::Stop)
