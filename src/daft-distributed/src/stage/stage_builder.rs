use std::{collections::HashMap, sync::Arc};

use common_daft_config::DaftExecutionConfig;
use common_error::{DaftError, DaftResult};
use common_treenode::{Transformed, TreeNode, TreeNodeRecursion, TreeNodeRewriter};
use daft_logical_plan::{
    ops::Source, partitioning::ClusteringSpecRef, source_info::PlaceHolderInfo, ClusteringSpec,
    LogicalPlan, LogicalPlanRef, SourceInfo,
};
use daft_schema::schema::SchemaRef;

use super::{
    ChannelID, DataChannel, InputChannel, OutputChannel, Stage, StageID, StagePlan, StageType,
};

pub(crate) struct StagePlanBuilder {
    stages: HashMap<StageID, Stage>,
    stage_id_counter: usize,
}

impl StagePlanBuilder {
    pub fn new() -> Self {
        Self {
            stages: HashMap::new(),
            stage_id_counter: 0,
        }
    }

    fn next_stage_id(&mut self) -> StageID {
        let curr = self.stage_id_counter;
        self.stage_id_counter += 1;
        StageID(curr)
    }

    fn can_translate_logical_plan(plan: &LogicalPlanRef) -> bool {
        let mut can_translate = true;
        let _ = plan.apply(|node| match node.as_ref() {
            LogicalPlan::Source(_)
            | LogicalPlan::Project(_)
            | LogicalPlan::Filter(_)
            | LogicalPlan::Sink(_)
            | LogicalPlan::Sample(_)
            | LogicalPlan::Explode(_)
            | LogicalPlan::ActorPoolProject(_)
            | LogicalPlan::Unpivot(_)
            | LogicalPlan::ActorPoolProject(_)
            | LogicalPlan::Limit(_) => Ok(TreeNodeRecursion::Continue),
            LogicalPlan::Sort(_)
            | LogicalPlan::Repartition(_)
            | LogicalPlan::Distinct(_)
            | LogicalPlan::Aggregate(_)
            | LogicalPlan::Window(_)
            | LogicalPlan::Concat(_)
            | LogicalPlan::TopN(_)
            | LogicalPlan::MonotonicallyIncreasingId(_)
<<<<<<< HEAD

=======
>>>>>>> c5153e6b
            | LogicalPlan::Pivot(_)
            | LogicalPlan::Join(_) => {
                can_translate = false;
                Ok(TreeNodeRecursion::Stop)
            }
            LogicalPlan::Intersect(_)
            | LogicalPlan::Union(_)
            | LogicalPlan::SubqueryAlias(_) => panic!("Intersect, Union, and SubqueryAlias should be optimized away before planning stages")
        });
        can_translate
    }

    fn build_stages_from_plan(&mut self, plan: LogicalPlanRef) -> DaftResult<StageID> {
        if !Self::can_translate_logical_plan(&plan) {
            return Err(DaftError::ValueError(format!(
                "Cannot translate logical plan: {} into stages",
                plan
            )));
        }

        // Match on the type of the logical plan node
        match plan.as_ref() {
            // For a HashJoin, create a separate stage
            LogicalPlan::Join(join) => {
                // Recursively build stages for left and right inputs
                let left_stage_id = self.build_stages_from_plan(join.left.clone())?;
                let right_stage_id = self.build_stages_from_plan(join.right.clone())?;

                // Create a new HashJoin stage
                let stage_id = self.next_stage_id();

                let left_child = {
                    let ph = PlaceHolderInfo::new(
                        join.left.schema(),
                        Arc::new(ClusteringSpec::unknown()),
                    );
                    LogicalPlan::Source(Source::new(
                        join.left.schema(),
                        SourceInfo::PlaceHolder(ph).into(),
                    ))
                    .arced()
                };

                let right_child = {
                    let ph = PlaceHolderInfo::new(
                        join.right.schema(),
                        Arc::new(ClusteringSpec::unknown()),
                    );
                    LogicalPlan::Source(Source::new(
                        join.right.schema(),
                        SourceInfo::PlaceHolder(ph).into(),
                    ))
                    .arced()
                };

                let plan = plan.with_new_children(&[left_child, right_child]).arced();

                let (remaining_on, left_on, right_on, null_equals_null) = join.on.split_eq_preds();

                if !remaining_on.is_empty() {
                    return Err(DaftError::not_implemented("Execution of non-equality join"));
                }
                let schema = plan.schema();
                let stage = Stage {
                    id: stage_id.clone(),
                    type_: StageType::HashJoin {
                        plan,
                        left_on,
                        right_on,
                        null_equals_null: Some(null_equals_null),
                        join_type: join.join_type,
                    },
                    input_channels: vec![
                        self.create_input_channel(left_stage_id, 0)?,
                        self.create_input_channel(right_stage_id, 0)?,
                    ],
                    output_channels: vec![self.create_output_channel(schema, None)?],
                };
                self.stages.insert(stage_id.clone(), stage);
                Ok(stage_id)
            }
            // For other operations, group into a MapPipeline stage
            _ => {
                struct MapPipelineBuilder {
                    remaining: Option<LogicalPlanRef>,
                }
                impl TreeNodeRewriter for MapPipelineBuilder {
                    type Node = Arc<LogicalPlan>;

                    fn f_down(
                        &mut self,
                        node: Self::Node,
                    ) -> DaftResult<common_treenode::Transformed<Self::Node>> {
                        // For simple operations, we can pipeline them together
                        // until we hit a stage boundary (e.g., a HashJoin)
                        if matches!(
                            node.as_ref(),
                            LogicalPlan::Join(_)
                                | LogicalPlan::Aggregate(_)
                                | LogicalPlan::Repartition(_)
                        ) {
                            let ph = PlaceHolderInfo::new(
                                node.schema(),
                                Arc::new(ClusteringSpec::unknown()),
                            );
                            let new_scan = LogicalPlan::Source(Source::new(
                                node.schema(),
                                SourceInfo::PlaceHolder(ph).into(),
                            ));
                            self.remaining = Some(node);
                            Ok(Transformed::yes(new_scan.into()))
                        } else {
                            Ok(Transformed::no(node))
                        }
                    }

                    fn f_up(
                        &mut self,
                        node: Self::Node,
                    ) -> DaftResult<common_treenode::Transformed<Self::Node>> {
                        Ok(Transformed::no(node))
                    }
                }

                let mut rewriter = MapPipelineBuilder { remaining: None };

                let output = plan.rewrite(&mut rewriter)?;
                let new_plan = output.data;
                let input_channels = if output.transformed {
                    let remaining = rewriter
                        .remaining
                        .expect("We should have remaining plan if plan was transformed");
                    let child_stage = self.build_stages_from_plan(remaining)?;
                    vec![self.create_input_channel(child_stage, 0)?]
                } else {
                    vec![]
                };
                let schema = new_plan.schema();
                // Create a MapPipeline stage
                let stage_id = self.next_stage_id();
                let stage = Stage {
                    id: stage_id.clone(),
                    type_: StageType::MapPipeline { plan: new_plan },
                    input_channels,
                    output_channels: vec![self.create_output_channel(schema, None)?],
                };

                // TODO: Add upstream stage to output channel stages
                self.stages.insert(stage_id.clone(), stage);
                Ok(stage_id)
            }
        }
    }

    pub fn build_stage_plan(
        mut self,
        plan: LogicalPlanRef,
        config: Arc<DaftExecutionConfig>,
    ) -> DaftResult<StagePlan> {
        let root_stage_id = self.build_stages_from_plan(plan)?;
        Ok(StagePlan {
            stages: self.stages,
            root_stage: root_stage_id,
            config,
        })
    }

    fn create_input_channel(
        &self,
        from_stage: StageID,
        channel_idx: usize,
    ) -> DaftResult<InputChannel> {
        let stage = self.stages.get(&from_stage).ok_or_else(|| {
            common_error::DaftError::InternalError(format!("Stage {} not found", from_stage.0))
        })?;

        let output_channel = &stage.output_channels[channel_idx];
        Ok(InputChannel {
            from_stage,
            channel_id: ChannelID(channel_idx),
            data_channel: output_channel.data_channel.clone(),
        })
    }

    fn create_output_channel(
        &self,
        schema: SchemaRef,
        clustering_spec: Option<ClusteringSpecRef>,
    ) -> DaftResult<OutputChannel> {
        Ok(OutputChannel {
            to_stages: vec![], // Will be populated later when connections are established
            data_channel: DataChannel {
                schema,
                clustering_spec,
                stats: None, // Stats will be computed during execution
            },
        })
    }
}<|MERGE_RESOLUTION|>--- conflicted
+++ resolved
@@ -43,7 +43,6 @@
             | LogicalPlan::Explode(_)
             | LogicalPlan::ActorPoolProject(_)
             | LogicalPlan::Unpivot(_)
-            | LogicalPlan::ActorPoolProject(_)
             | LogicalPlan::Limit(_) => Ok(TreeNodeRecursion::Continue),
             LogicalPlan::Sort(_)
             | LogicalPlan::Repartition(_)
@@ -53,10 +52,6 @@
             | LogicalPlan::Concat(_)
             | LogicalPlan::TopN(_)
             | LogicalPlan::MonotonicallyIncreasingId(_)
-<<<<<<< HEAD
-
-=======
->>>>>>> c5153e6b
             | LogicalPlan::Pivot(_)
             | LogicalPlan::Join(_) => {
                 can_translate = false;
