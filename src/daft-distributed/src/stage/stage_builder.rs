--- conflicted
+++ resolved
@@ -43,14 +43,10 @@
             | LogicalPlan::Unpivot(_)
             | LogicalPlan::MonotonicallyIncreasingId(_)
             | LogicalPlan::Distinct(_)
-<<<<<<< HEAD
             | LogicalPlan::Aggregate(_)
             | LogicalPlan::Window(_)
-            | LogicalPlan::Limit(_) => Ok(TreeNodeRecursion::Continue),
-=======
             | LogicalPlan::Limit(_)
-            | LogicalPlan::Concat(_)=> Ok(TreeNodeRecursion::Continue),
->>>>>>> 31209194
+            | LogicalPlan::Concat(_) => Ok(TreeNodeRecursion::Continue),
             LogicalPlan::Repartition(repartition) => {
                 if matches!(repartition.repartition_spec, RepartitionSpec::Hash(_)) {
                     Ok(TreeNodeRecursion::Continue)
@@ -76,7 +72,6 @@
             }
             LogicalPlan::Sort(_)
             | LogicalPlan::TopN(_)
-            | LogicalPlan::Concat(_)
             | LogicalPlan::Pivot(_) => {
                 can_translate = false;
                 Ok(TreeNodeRecursion::Stop)
