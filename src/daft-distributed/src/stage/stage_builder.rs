--- conflicted
+++ resolved
@@ -45,14 +45,9 @@
             | LogicalPlan::Distinct(_)
             | LogicalPlan::Aggregate(_)
             | LogicalPlan::Window(_)
-<<<<<<< HEAD
-            | LogicalPlan::Sort(_)
             | LogicalPlan::TopN(_)
-            | LogicalPlan::Limit(_) => Ok(TreeNodeRecursion::Continue),
-=======
             | LogicalPlan::Limit(_)
             | LogicalPlan::Concat(_) => Ok(TreeNodeRecursion::Continue),
->>>>>>> 3a1b704e
             LogicalPlan::Repartition(repartition) => {
                 if matches!(repartition.repartition_spec, RepartitionSpec::Hash(_)) {
                     Ok(TreeNodeRecursion::Continue)
@@ -62,12 +57,8 @@
                 }
             },
             LogicalPlan::Join(join) => {
-<<<<<<< HEAD
-                if join.join_strategy.is_some_and(|x| !matches!(x, JoinStrategy::Hash | JoinStrategy::Broadcast)) {
-=======
                 // TODO: Support broadcast join
                 if join.join_strategy.is_some_and(|x| x != JoinStrategy::Hash) {
->>>>>>> 3a1b704e
                     can_translate = false;
                     Ok(TreeNodeRecursion::Stop)
                 } else {
@@ -80,14 +71,18 @@
                     }
                 }
             }
-<<<<<<< HEAD
-            LogicalPlan::Concat(_)
-            | LogicalPlan::MonotonicallyIncreasingId(_)
-=======
-            LogicalPlan::Sort(_)
-            | LogicalPlan::TopN(_)
->>>>>>> 3a1b704e
-            | LogicalPlan::Pivot(_) => {
+            LogicalPlan::Sort(_) => {
+                if plan.materialized_stats().approx_stats.num_rows <= 1_000 {
+                    // Max 1GB with 1KB per row and off by 3 orders of magnitude
+                    Ok(TreeNodeRecursion::Continue)
+                } else {
+                    // TODO: Implement a distributed sort algorithm that can handle
+                    // a large number of rows without OOMing.
+                    can_translate = false;
+                    Ok(TreeNodeRecursion::Stop)
+                }
+            }
+            LogicalPlan::Pivot(_) => {
                 can_translate = false;
                 Ok(TreeNodeRecursion::Stop)
             }
