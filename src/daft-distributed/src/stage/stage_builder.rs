--- conflicted
+++ resolved
@@ -2,16 +2,14 @@
 
 use common_daft_config::DaftExecutionConfig;
 use common_error::{DaftError, DaftResult};
-use common_treenode::{Transformed, TreeNode, TreeNodeRecursion, TreeNodeRewriter};
+use common_treenode::{TreeNode, TreeNodeRecursion};
 use daft_logical_plan::{
     partitioning::{ClusteringSpecRef, RepartitionSpec},
     JoinStrategy, LogicalPlan, LogicalPlanRef,
 };
 use daft_schema::schema::SchemaRef;
 
-use super::{
-    ChannelID, DataChannel, InputChannel, OutputChannel, Stage, StageID, StagePlan, StageType,
-};
+use super::{DataChannel, OutputChannel, Stage, StageID, StagePlan, StageType};
 
 pub(crate) struct StagePlanBuilder {
     stages: HashMap<StageID, Stage>,
@@ -69,7 +67,6 @@
                     Ok(TreeNodeRecursion::Continue)
                 }
             },
-<<<<<<< HEAD
             LogicalPlan::Join(join) => {
                 // TODO: Support broadcast join
                 if join.join_strategy.is_some_and(|x| x != JoinStrategy::Hash) {
@@ -85,8 +82,6 @@
                     }
                 }
             }
-=======
->>>>>>> bb47de31
             LogicalPlan::Sort(_)
             | LogicalPlan::Concat(_)
             | LogicalPlan::TopN(_)
@@ -111,89 +106,13 @@
             )));
         }
 
-        struct MapPipelineBuilder {
-            remaining: Option<LogicalPlanRef>,
-        }
-        impl TreeNodeRewriter for MapPipelineBuilder {
-            type Node = Arc<LogicalPlan>;
-
-            fn f_down(
-                &mut self,
-                node: Self::Node,
-            ) -> DaftResult<common_treenode::Transformed<Self::Node>> {
-                Ok(Transformed::no(node))
-            }
-<<<<<<< HEAD
-=======
-            // For other operations, group into a MapPipeline stage
-            _ => {
-                struct MapPipelineBuilder {
-                    remaining: Option<LogicalPlanRef>,
-                }
-                impl TreeNodeRewriter for MapPipelineBuilder {
-                    type Node = Arc<LogicalPlan>;
-
-                    fn f_down(
-                        &mut self,
-                        node: Self::Node,
-                    ) -> DaftResult<common_treenode::Transformed<Self::Node>> {
-                        // For simple operations, we can pipeline them together
-                        // until we hit a stage boundary (e.g., a HashJoin)
-                        if matches!(node.as_ref(), LogicalPlan::Join(_)) {
-                            let ph = PlaceHolderInfo::new(
-                                node.schema(),
-                                Arc::new(ClusteringSpec::unknown()),
-                            );
-                            let new_scan = LogicalPlan::Source(Source::new(
-                                node.schema(),
-                                SourceInfo::PlaceHolder(ph).into(),
-                            ));
-                            self.remaining = Some(node);
-                            Ok(Transformed::yes(new_scan.into()))
-                        } else {
-                            Ok(Transformed::no(node))
-                        }
-                    }
-
-                    fn f_up(
-                        &mut self,
-                        node: Self::Node,
-                    ) -> DaftResult<common_treenode::Transformed<Self::Node>> {
-                        Ok(Transformed::no(node))
-                    }
-                }
-
-                let mut rewriter = MapPipelineBuilder { remaining: None };
->>>>>>> bb47de31
-
-            fn f_up(
-                &mut self,
-                node: Self::Node,
-            ) -> DaftResult<common_treenode::Transformed<Self::Node>> {
-                Ok(Transformed::no(node))
-            }
-        }
-
-        let mut rewriter = MapPipelineBuilder { remaining: None };
-
-        let output = plan.rewrite(&mut rewriter)?;
-        let new_plan = output.data;
-        let input_channels = if output.transformed {
-            let remaining = rewriter
-                .remaining
-                .expect("We should have remaining plan if plan was transformed");
-            let child_stage = self.build_stages_from_plan(remaining)?;
-            vec![self.create_input_channel(child_stage, 0)?]
-        } else {
-            vec![]
-        };
-        let schema = new_plan.schema();
+        let schema = plan.schema();
         // Create a MapPipeline stage
         let stage_id = self.next_stage_id();
         let stage = Stage {
             id: stage_id,
-            type_: StageType::MapPipeline { plan: new_plan },
-            input_channels,
+            type_: StageType::MapPipeline { plan },
+            input_channels: vec![],
             output_channels: vec![self.create_output_channel(schema, None)?],
         };
 
@@ -215,23 +134,6 @@
         })
     }
 
-    fn create_input_channel(
-        &self,
-        from_stage: StageID,
-        channel_idx: usize,
-    ) -> DaftResult<InputChannel> {
-        let stage = self.stages.get(&from_stage).ok_or_else(|| {
-            common_error::DaftError::InternalError(format!("Stage {} not found", from_stage))
-        })?;
-
-        let output_channel = &stage.output_channels[channel_idx];
-        Ok(InputChannel {
-            from_stage,
-            channel_id: ChannelID(channel_idx),
-            data_channel: output_channel.data_channel.clone(),
-        })
-    }
-
     fn create_output_channel(
         &self,
         schema: SchemaRef,
