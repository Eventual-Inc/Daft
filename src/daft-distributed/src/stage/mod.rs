<<<<<<< HEAD
use std::{collections::HashMap, sync::Arc};
=======
use std::{
    collections::HashMap,
    pin::Pin,
    sync::Arc,
    task::{Context, Poll},
};
>>>>>>> 1ca439d5

use common_daft_config::DaftExecutionConfig;
use common_error::DaftResult;
use common_partitioning::PartitionRef;
use daft_dsl::ExprRef;
use daft_logical_plan::{
    partitioning::ClusteringSpecRef, stats::ApproxStats, JoinType, LogicalPlanRef,
};
use daft_schema::schema::SchemaRef;
use futures::{Stream, StreamExt};
use stage_builder::StagePlanBuilder;

use crate::{
<<<<<<< HEAD
    pipeline_node::logical_plan_to_pipeline_node,
    scheduling::{
        scheduler::{SchedulerActor, SchedulerHandle},
        task::SwordfishTask,
        worker::{Worker, WorkerManager},
=======
    pipeline_node::{
        logical_plan_to_pipeline_node, materialize::materialize_all_pipeline_outputs,
        PipelineOutput, RunningPipelineNode,
    },
    scheduling::{
        dispatcher::{TaskDispatcher, TaskDispatcherHandle},
        worker::WorkerManager,
>>>>>>> 1ca439d5
    },
    utils::{joinset::JoinSet, stream::JoinableForwardingStream},
};

mod stage_builder;

#[derive(Eq, Hash, PartialEq, Clone, Debug)]
struct StageID(usize);

#[derive(Eq, Hash, PartialEq, Clone, Debug)]
struct ChannelID(usize);

#[derive(Clone, Debug)]
#[allow(dead_code)]
struct DataChannel {
    schema: SchemaRef,
    clustering_spec: Option<ClusteringSpecRef>,
    stats: Option<ApproxStats>,
    // ordering: Option<ExprRef>,
}
#[derive(Debug)]
#[allow(dead_code)]
struct InputChannel {
    from_stage: StageID,
    channel_id: ChannelID,
    data_channel: DataChannel,
}
#[derive(Debug)]
#[allow(dead_code)]
struct OutputChannel {
    to_stages: Vec<StageID>,
    data_channel: DataChannel,
}

// THIS CODE IS SUBJECT TO CHANGE
// Tentatively: A stage represents a fragment of a logical plan that can be run from start to finish
// The boundaries of stages are determined based on whether or not data has to be moved between workers
// For example, a grouped aggregate will be split up into a map stage, an exchange stage, and a hash aggregate stage.
// Stages cannot produce unmaterialized results. The results of stages must be materialized before they can be used as input to other stages.
//
// KEY POINTS FOR CONSIDERATION (Whatever we end up doing here, we need to make sure that):
// - Our design must be evolvable, meaning we should be able to make modifications as and when new requirements / problems arise.
// - Reliable and scalable is the first priority.
// - It should be easy to understand the stages and what they do.
// - We must be able to do re-planning based on new statistics.
// - We must allow for potential concurrent execution of stages.

#[derive(Debug)]
#[allow(dead_code)]
pub(crate) struct Stage {
    id: StageID,
    type_: StageType,
    input_channels: Vec<InputChannel>,
    output_channels: Vec<OutputChannel>,
}

impl Stage {
<<<<<<< HEAD
    pub(crate) fn run_stage<W: Worker>(
        &self,
        psets: HashMap<String, Vec<PartitionRef>>,
        config: Arc<DaftExecutionConfig>,
        worker_manager: Arc<dyn WorkerManager<Worker = W>>,
    ) -> DaftResult<()> {
        let mut stage_context = StageContext::try_new(worker_manager)?;
        match &self.type_ {
            StageType::MapPipeline { plan } => {
                let mut pipeline_node = logical_plan_to_pipeline_node(plan.clone(), config, psets)?;
                let _running_node = pipeline_node.start(&mut stage_context);

                let (_scheduler_handle, _joinset) = stage_context.into_inner();
                // JoinableForwardingStream::new(
                //     materialize_all_pipeline_outputs(running_node, scheduler_handle),
                //     joinset,
                // );
                todo!("FLOTILLA_MS2: Implement stage run_stage for MapPipeline")
            }
            _ => todo!("FLOTILLA_MS2: Implement other stage types"),
        }
    }
}

=======
    pub(crate) fn run_stage(
        &self,
        psets: HashMap<String, Vec<PartitionRef>>,
        config: Arc<DaftExecutionConfig>,
        worker_manager: Box<dyn WorkerManager>,
    ) -> DaftResult<RunningStage> {
        let mut stage_context = StageContext::new(worker_manager);
        match &self.type_ {
            StageType::MapPipeline { plan } => {
                let mut pipeline_node = logical_plan_to_pipeline_node(plan.clone(), config, psets)?;
                let running_node = pipeline_node.start(&mut stage_context);
                Ok(RunningStage::new(JoinableForwardingStream::new(
                    running_node,
                    stage_context.joinset,
                )))
            }
            _ => todo!("FLOTILLA_MS2: Implement run_stage for other stage types"),
        }
    }
}

pub(crate) struct RunningStage {
    stream: JoinableForwardingStream<RunningPipelineNode>,
}

impl RunningStage {
    fn new(stream: JoinableForwardingStream<RunningPipelineNode>) -> Self {
        Self { stream }
    }

    #[allow(dead_code)]
    fn materialize(self, task_dispatcher_handle: TaskDispatcherHandle) {
        materialize_all_pipeline_outputs(self.stream, task_dispatcher_handle);
    }
}

impl Stream for RunningStage {
    type Item = DaftResult<PipelineOutput>;

    fn poll_next(mut self: Pin<&mut Self>, cx: &mut Context<'_>) -> Poll<Option<Self::Item>> {
        self.stream.poll_next_unpin(cx)
    }
}

>>>>>>> 1ca439d5
#[allow(dead_code)]
#[derive(Debug)]
enum StageType {
    MapPipeline {
        plan: LogicalPlanRef,
    },
    HashJoin {
        plan: LogicalPlanRef,
        left_on: Vec<ExprRef>,
        right_on: Vec<ExprRef>,
        null_equals_null: Option<Vec<bool>>,
        join_type: JoinType,
    },
    // SortMergeJoin {
    //     plan: LocalPhysicalPlanRef,
    // },
    HashAggregate {
        plan: LogicalPlanRef,
        aggregations: Vec<ExprRef>,
        group_by: Vec<ExprRef>,
    },
    Broadcast,
    Exchange {
        clustering_spec: ClusteringSpecRef,
    },
}

impl StageType {
    fn name(&self) -> &str {
        match self {
            Self::MapPipeline { .. } => "MapPipeline",
            Self::HashJoin { .. } => "HashJoin",
            Self::HashAggregate { .. } => "HashAggregate",
            Self::Broadcast => "Broadcast",
            Self::Exchange { .. } => "Exchange",
        }
    }
}

#[derive(Debug)]
pub(crate) struct StagePlan {
    stages: HashMap<StageID, Stage>,
    root_stage: StageID,
}

impl StagePlan {
    pub(crate) fn from_logical_plan(plan: LogicalPlanRef) -> DaftResult<Self> {
        let builder = StagePlanBuilder::new();
        let stage_plan = builder.build_stage_plan(plan)?;

        Ok(stage_plan)
    }

    #[allow(dead_code)]
    pub(crate) fn print_plan(&self) {
        let mut stack = vec![(0, self.root_stage.clone())];
        while let Some((depth, curr)) = stack.pop() {
            let stage = self
                .stages
                .get(&curr)
                .expect("expect this stage id to be in stages");
            let name = stage.type_.name();
            for _ in 0..depth {
                print!("  ");
            }
            println!("Stage {}: {}", curr.0, name);
            stage.input_channels.iter().enumerate().for_each(|(i, c)| {
                stack.push((depth + ((i != 0) as usize), c.from_stage.clone()));
            });
        }
    }

    pub(crate) fn num_stages(&self) -> usize {
        self.stages.len()
    }

    pub fn get_root_stage(&self) -> &Stage {
        self.stages
            .get(&self.root_stage)
            .expect("expect root stage to be in stages")
    }
}

#[allow(dead_code)]
pub(crate) struct StageContext {
    pub scheduler_handle: SchedulerHandle<SwordfishTask>,
    pub joinset: JoinSet<DaftResult<()>>,
}

impl StageContext {
    #[allow(dead_code)]
<<<<<<< HEAD
    fn try_new<W: Worker>(worker_manager: Arc<dyn WorkerManager<Worker = W>>) -> DaftResult<Self> {
        let scheduler_actor = SchedulerActor::default_scheduler(worker_manager);
        let mut joinset = JoinSet::new();
        let scheduler_handle = SchedulerActor::spawn_scheduler_actor(scheduler_actor, &mut joinset);
        Ok(Self {
            scheduler_handle,
=======
    fn new(worker_manager: Box<dyn WorkerManager>) -> Self {
        let task_dispatcher = TaskDispatcher::new(worker_manager);
        let mut joinset = JoinSet::new();
        let task_dispatcher_handle =
            TaskDispatcher::spawn_task_dispatcher(task_dispatcher, &mut joinset);
        Self {
            task_dispatcher_handle,
>>>>>>> 1ca439d5
            joinset,
        }
    }

    fn into_inner(self) -> (SchedulerHandle<SwordfishTask>, JoinSet<DaftResult<()>>) {
        (self.scheduler_handle, self.joinset)
    }
}<|MERGE_RESOLUTION|>--- conflicted
+++ resolved
@@ -1,13 +1,9 @@
-<<<<<<< HEAD
-use std::{collections::HashMap, sync::Arc};
-=======
 use std::{
     collections::HashMap,
     pin::Pin,
     sync::Arc,
     task::{Context, Poll},
 };
->>>>>>> 1ca439d5
 
 use common_daft_config::DaftExecutionConfig;
 use common_error::DaftResult;
@@ -21,21 +17,14 @@
 use stage_builder::StagePlanBuilder;
 
 use crate::{
-<<<<<<< HEAD
-    pipeline_node::logical_plan_to_pipeline_node,
+    pipeline_node::{
+        logical_plan_to_pipeline_node, materialize::materialize_all_pipeline_outputs,
+        PipelineOutput, RunningPipelineNode,
+    },
     scheduling::{
         scheduler::{SchedulerActor, SchedulerHandle},
         task::SwordfishTask,
         worker::{Worker, WorkerManager},
-=======
-    pipeline_node::{
-        logical_plan_to_pipeline_node, materialize::materialize_all_pipeline_outputs,
-        PipelineOutput, RunningPipelineNode,
-    },
-    scheduling::{
-        dispatcher::{TaskDispatcher, TaskDispatcherHandle},
-        worker::WorkerManager,
->>>>>>> 1ca439d5
     },
     utils::{joinset::JoinSet, stream::JoinableForwardingStream},
 };
@@ -93,37 +82,11 @@
 }
 
 impl Stage {
-<<<<<<< HEAD
     pub(crate) fn run_stage<W: Worker>(
         &self,
         psets: HashMap<String, Vec<PartitionRef>>,
         config: Arc<DaftExecutionConfig>,
         worker_manager: Arc<dyn WorkerManager<Worker = W>>,
-    ) -> DaftResult<()> {
-        let mut stage_context = StageContext::try_new(worker_manager)?;
-        match &self.type_ {
-            StageType::MapPipeline { plan } => {
-                let mut pipeline_node = logical_plan_to_pipeline_node(plan.clone(), config, psets)?;
-                let _running_node = pipeline_node.start(&mut stage_context);
-
-                let (_scheduler_handle, _joinset) = stage_context.into_inner();
-                // JoinableForwardingStream::new(
-                //     materialize_all_pipeline_outputs(running_node, scheduler_handle),
-                //     joinset,
-                // );
-                todo!("FLOTILLA_MS2: Implement stage run_stage for MapPipeline")
-            }
-            _ => todo!("FLOTILLA_MS2: Implement other stage types"),
-        }
-    }
-}
-
-=======
-    pub(crate) fn run_stage(
-        &self,
-        psets: HashMap<String, Vec<PartitionRef>>,
-        config: Arc<DaftExecutionConfig>,
-        worker_manager: Box<dyn WorkerManager>,
     ) -> DaftResult<RunningStage> {
         let mut stage_context = StageContext::new(worker_manager);
         match &self.type_ {
@@ -150,8 +113,8 @@
     }
 
     #[allow(dead_code)]
-    fn materialize(self, task_dispatcher_handle: TaskDispatcherHandle) {
-        materialize_all_pipeline_outputs(self.stream, task_dispatcher_handle);
+    fn materialize(self, scheduler_handle: SchedulerHandle<SwordfishTask>) {
+        materialize_all_pipeline_outputs(self.stream, scheduler_handle);
     }
 }
 
@@ -163,7 +126,6 @@
     }
 }
 
->>>>>>> 1ca439d5
 #[allow(dead_code)]
 #[derive(Debug)]
 enum StageType {
@@ -255,27 +217,13 @@
 
 impl StageContext {
     #[allow(dead_code)]
-<<<<<<< HEAD
-    fn try_new<W: Worker>(worker_manager: Arc<dyn WorkerManager<Worker = W>>) -> DaftResult<Self> {
-        let scheduler_actor = SchedulerActor::default_scheduler(worker_manager);
+    fn new<W: Worker>(worker_manager: Arc<dyn WorkerManager<Worker = W>>) -> Self {
+        let scheduler = SchedulerActor::default_scheduler(worker_manager);
         let mut joinset = JoinSet::new();
-        let scheduler_handle = SchedulerActor::spawn_scheduler_actor(scheduler_actor, &mut joinset);
-        Ok(Self {
+        let scheduler_handle = SchedulerActor::spawn_scheduler_actor(scheduler, &mut joinset);
+        Self {
             scheduler_handle,
-=======
-    fn new(worker_manager: Box<dyn WorkerManager>) -> Self {
-        let task_dispatcher = TaskDispatcher::new(worker_manager);
-        let mut joinset = JoinSet::new();
-        let task_dispatcher_handle =
-            TaskDispatcher::spawn_task_dispatcher(task_dispatcher, &mut joinset);
-        Self {
-            task_dispatcher_handle,
->>>>>>> 1ca439d5
             joinset,
         }
     }
-
-    fn into_inner(self) -> (SchedulerHandle<SwordfishTask>, JoinSet<DaftResult<()>>) {
-        (self.scheduler_handle, self.joinset)
-    }
 }