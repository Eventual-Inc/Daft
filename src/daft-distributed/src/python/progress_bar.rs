use common_error::DaftResult;
use pyo3::{types::PyAnyMethods, PyObject, PyResult, Python};

use crate::{
    scheduling::task::TaskContext,
    statistics::{StatisticsEvent, StatisticsSubscriber},
};

#[derive(Clone, Copy, Debug, PartialEq, Eq, Hash)]
struct BarId(i64);

impl From<&TaskContext> for BarId {
    fn from(task_context: &TaskContext) -> Self {
        Self(
            ((task_context.stage_id as i64) << 48)
                | ((task_context.plan_id as i64) << 32)
                | (task_context.node_id as i64),
        )
    }
}

pub(crate) struct FlotillaProgressBar {
    progress_bar_pyobject: PyObject,
}

impl FlotillaProgressBar {
    pub fn try_new(py: Python, use_ray_tqdm: bool) -> PyResult<Self> {
        let progress_bar_module = py.import(pyo3::intern!(py, "daft.runners.progress_bar"))?;
        let progress_bar_class = progress_bar_module.getattr(pyo3::intern!(py, "ProgressBar"))?;
        let progress_bar = progress_bar_class
            .call1((use_ray_tqdm,))?
            .extract::<PyObject>()?;
        Ok(Self {
            progress_bar_pyobject: progress_bar,
        })
    }

    fn make_bar_or_update_total(&self, bar_id: BarId, bar_name: &str) -> PyResult<()> {
        Python::with_gil(|py| {
            let progress_bar = self
                .progress_bar_pyobject
                .getattr(py, pyo3::intern!(py, "make_bar_or_update_total"))?;
            progress_bar.call1(py, (bar_id.0, bar_name))?;
            Ok(())
        })
    }

    fn update_bar(&self, bar_id: BarId) -> PyResult<()> {
        Python::with_gil(|py| {
            let progress_bar = self
                .progress_bar_pyobject
                .getattr(py, pyo3::intern!(py, "update_bar"))?;
            progress_bar.call1(py, (bar_id.0,))?;
            Ok(())
        })
    }

    fn close(&self) {
        Python::with_gil(|py| {
            let progress_bar = self
                .progress_bar_pyobject
                .getattr(py, pyo3::intern!(py, "close"))
                .expect("Failed to get close method");
            progress_bar.call0(py).expect("Failed to call close method");
        });
    }
}

impl Drop for FlotillaProgressBar {
    fn drop(&mut self) {
        self.close();
    }
}

impl StatisticsSubscriber for FlotillaProgressBar {
    fn handle_event(
        &self,
        event: &StatisticsEvent,
        _plans: &std::collections::HashMap<u32, crate::statistics::PlanState>,
        _tasks: &std::collections::HashMap<crate::scheduling::task::TaskContext, crate::statistics::TaskState>,
    ) -> DaftResult<()> {
        match event {
            StatisticsEvent::SubmittedTask { context, name } => {
                self.make_bar_or_update_total(BarId::from(context), name)?;
                Ok(())
            }
            // For progress bar we don't care if it is scheduled, for now.
            StatisticsEvent::ScheduledTask { .. } => Ok(()),
            StatisticsEvent::TaskStarted { .. } => Ok(()), // Progress bar doesn't need to handle task start separately
            StatisticsEvent::FinishedTask { context } => {
                self.update_bar(BarId::from(context))?;
                Ok(())
            }
<<<<<<< HEAD
            StatisticsEvent::TaskFailed { context, .. } => {
                // Treat failed tasks the same as finished for progress bar purposes
                self.update_bar(BarId::from(context))?;
                Ok(())
            }
            StatisticsEvent::TaskCanceled { context, .. } => {
                // Treat canceled tasks the same as finished for progress bar purposes
                self.update_bar(BarId::from(context))?;
                Ok(())
            }
            // Plan-level events don't affect individual task progress bars
            StatisticsEvent::PlanStarted { .. } => Ok(()),
            StatisticsEvent::PlanFinished { .. } => Ok(()),
=======
            // We don't care about failed tasks as they will be retried
            StatisticsEvent::FailedTask { .. } => Ok(()),
            // We consider cancelled tasks as finished tasks
            StatisticsEvent::CancelledTask { context } => {
                self.update_bar(BarId::from(context))?;
                Ok(())
            }
>>>>>>> b57db7be
        }
    }
}<|MERGE_RESOLUTION|>--- conflicted
+++ resolved
@@ -77,7 +77,10 @@
         &self,
         event: &StatisticsEvent,
         _plans: &std::collections::HashMap<u32, crate::statistics::PlanState>,
-        _tasks: &std::collections::HashMap<crate::scheduling::task::TaskContext, crate::statistics::TaskState>,
+        _tasks: &std::collections::HashMap<
+            crate::scheduling::task::TaskContext,
+            crate::statistics::TaskState,
+        >,
     ) -> DaftResult<()> {
         match event {
             StatisticsEvent::SubmittedTask { context, name } => {
@@ -91,21 +94,6 @@
                 self.update_bar(BarId::from(context))?;
                 Ok(())
             }
-<<<<<<< HEAD
-            StatisticsEvent::TaskFailed { context, .. } => {
-                // Treat failed tasks the same as finished for progress bar purposes
-                self.update_bar(BarId::from(context))?;
-                Ok(())
-            }
-            StatisticsEvent::TaskCanceled { context, .. } => {
-                // Treat canceled tasks the same as finished for progress bar purposes
-                self.update_bar(BarId::from(context))?;
-                Ok(())
-            }
-            // Plan-level events don't affect individual task progress bars
-            StatisticsEvent::PlanStarted { .. } => Ok(()),
-            StatisticsEvent::PlanFinished { .. } => Ok(()),
-=======
             // We don't care about failed tasks as they will be retried
             StatisticsEvent::FailedTask { .. } => Ok(()),
             // We consider cancelled tasks as finished tasks
@@ -113,7 +101,9 @@
                 self.update_bar(BarId::from(context))?;
                 Ok(())
             }
->>>>>>> b57db7be
+            // Plan-level events don't affect individual task progress bars
+            StatisticsEvent::PlanStarted { .. } => Ok(()),
+            StatisticsEvent::PlanFinished { .. } => Ok(()),
         }
     }
 }