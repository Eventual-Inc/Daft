--- conflicted
+++ resolved
@@ -87,19 +87,7 @@
                 )
             })
             .collect();
-<<<<<<< HEAD
-        let part_stream = self.planner.run_plan(psets, worker_manager.inner())?;
-=======
-        let daft_execution_config = self.planner.execution_config().clone();
-        let worker_manager_factory = RayWorkerManagerFactory::new(
-            daft_execution_config,
-            pyo3_async_runtimes::tokio::get_current_locals(py)
-                .expect("Failed to get current task locals"),
-        );
-        let plan_result = self
-            .planner
-            .run_plan(psets, Box::new(worker_manager_factory))?;
->>>>>>> 179bd9f0
+        let plan_result = self.planner.run_plan(psets, worker_manager.inner())?;
         let part_stream = PythonPartitionRefStream {
             inner: Arc::new(Mutex::new(plan_result.into_stream())),
         };
