mod progress_bar;
mod ray;
use std::{collections::HashMap, sync::Arc};

use common_daft_config::PyDaftExecutionConfig;
use common_partitioning::Partition;
use common_py_serde::impl_bincode_py_state_serialization;
use daft_logical_plan::PyLogicalPlanBuilder;
use futures::StreamExt;
use progress_bar::FlotillaProgressBar;
use pyo3::prelude::*;
use ray::{RayPartitionRef, RaySwordfishTask, RaySwordfishWorker, RayWorkerManager};
use serde::{Deserialize, Serialize};
use tokio::sync::Mutex;

use crate::{
    plan::{DistributedPhysicalPlan, PlanResultStream, PlanRunner},
<<<<<<< HEAD
    statistics::{HttpSubscriber, StatisticsManager, StatisticsSubscriber},
=======
    python::ray::RayTaskResult,
    statistics::StatisticsManager,
>>>>>>> 1e04680e
};

#[pyclass(frozen)]
struct PythonPartitionRefStream {
    inner: Arc<Mutex<PlanResultStream>>,
}

#[pymethods]
impl PythonPartitionRefStream {
    fn __aiter__(slf: PyRef<'_, Self>) -> PyRef<'_, Self> {
        slf
    }
    fn __anext__<'a>(&self, py: Python<'a>) -> PyResult<Bound<'a, pyo3::PyAny>> {
        let inner = self.inner.clone();
        // future into py requires that the future is Send + 'static, so we wrap the inner in an Arc<Mutex<>>
        pyo3_async_runtimes::tokio::future_into_py(py, async move {
            let next = {
                let mut inner = inner.lock().await;
                inner.next().await
            };
            let next = match next {
                Some(result) => {
                    let result = result?;
                    let ray_part_ref = result
                        .partition()
                        .as_any()
                        .downcast_ref::<RayPartitionRef>()
                        .expect("Failed to downcast to RayPartitionRef")
                        .clone();
                    Some(ray_part_ref)
                }
                None => None,
            };
            Ok(next)
        })
    }
}

#[pyclass(module = "daft.daft", name = "DistributedPhysicalPlan", frozen)]
#[derive(Serialize, Deserialize)]
struct PyDistributedPhysicalPlan {
    plan: DistributedPhysicalPlan,
}

#[pymethods]
impl PyDistributedPhysicalPlan {
    #[staticmethod]
    fn from_logical_plan_builder(
        builder: &PyLogicalPlanBuilder,
        config: &PyDaftExecutionConfig,
    ) -> PyResult<Self> {
        let plan = DistributedPhysicalPlan::from_logical_plan_builder(
            &builder.builder,
            config.config.clone(),
        )?;
        Ok(Self { plan })
    }

    fn id(&self) -> String {
        self.plan.id().to_string()
    }

    /// Visualize the distributed pipeline as ASCII text
    fn repr_ascii(&self, simple: bool) -> PyResult<String> {
        // Create a pipeline node from the stage plan
        let stage_plan = self.plan.stage_plan();
        Ok(stage_plan.repr_ascii(self.plan.id().into(), simple)?)
    }

    /// Visualize the distributed pipeline as Mermaid markdown
    fn repr_mermaid(&self, simple: bool, bottom_up: bool) -> PyResult<String> {
        // Create a pipeline node from the stage plan
        let stage_plan = self.plan.stage_plan();
        Ok(stage_plan.repr_mermaid(self.plan.id().into(), simple, bottom_up)?)
    }
}
impl_bincode_py_state_serialization!(PyDistributedPhysicalPlan);

#[pyclass(module = "daft.daft", name = "DistributedPhysicalPlanRunner", frozen)]
struct PyDistributedPhysicalPlanRunner {
    runner: Arc<PlanRunner<RaySwordfishWorker>>,
    on_ray_actor: bool,
}

#[pymethods]
impl PyDistributedPhysicalPlanRunner {
    #[new]
    fn new(py: Python, on_ray_actor: bool) -> PyResult<Self> {
        let worker_manager = RayWorkerManager::try_new(py)?;
        Ok(Self {
            runner: Arc::new(PlanRunner::new(Arc::new(worker_manager))),
            on_ray_actor,
        })
    }

    fn run_plan(
        &self,
        py: Python,
        plan: &PyDistributedPhysicalPlan,
        psets: HashMap<String, Vec<RayPartitionRef>>,
    ) -> PyResult<PythonPartitionRefStream> {
        let psets = psets
            .into_iter()
            .map(|(k, v)| {
                (
                    k,
                    v.into_iter()
                        .map(|v| Arc::new(v) as Arc<dyn Partition>)
                        .collect(),
                )
            })
            .collect();
<<<<<<< HEAD

        let mut subscribers: Vec<Box<dyn StatisticsSubscriber>> =
            vec![Box::new(FlotillaProgressBar::try_new(py)?)];
        if std::env::var("DAFT_DASHBOARD_URL").is_ok() {
            subscribers.push(Box::new(HttpSubscriber::new()));
        }

        let statistics_manager = StatisticsManager::new(subscribers);
=======
        let statistics_manager = StatisticsManager::new(vec![Box::new(
            FlotillaProgressBar::try_new(py, self.on_ray_actor)?,
        )]);
>>>>>>> 1e04680e
        let plan_result = self
            .runner
            .run_plan(&plan.plan, psets, statistics_manager)?;
        let part_stream = PythonPartitionRefStream {
            inner: Arc::new(Mutex::new(plan_result.into_stream())),
        };
        Ok(part_stream)
    }
}

pub fn register_modules(parent: &Bound<PyModule>) -> PyResult<()> {
    parent.add_class::<PyDistributedPhysicalPlan>()?;
    parent.add_class::<PyDistributedPhysicalPlanRunner>()?;
    parent.add_class::<RaySwordfishTask>()?;
    parent.add_class::<RayPartitionRef>()?;
    parent.add_class::<RaySwordfishWorker>()?;
    parent.add_class::<RayTaskResult>()?;
    Ok(())
}<|MERGE_RESOLUTION|>--- conflicted
+++ resolved
@@ -15,12 +15,8 @@
 
 use crate::{
     plan::{DistributedPhysicalPlan, PlanResultStream, PlanRunner},
-<<<<<<< HEAD
+    python::ray::RayTaskResult,
     statistics::{HttpSubscriber, StatisticsManager, StatisticsSubscriber},
-=======
-    python::ray::RayTaskResult,
-    statistics::StatisticsManager,
->>>>>>> 1e04680e
 };
 
 #[pyclass(frozen)]
@@ -133,20 +129,15 @@
                 )
             })
             .collect();
-<<<<<<< HEAD
 
-        let mut subscribers: Vec<Box<dyn StatisticsSubscriber>> =
-            vec![Box::new(FlotillaProgressBar::try_new(py)?)];
+        let mut subscribers: Vec<Box<dyn StatisticsSubscriber>> = vec![Box::new(
+            FlotillaProgressBar::try_new(py, self.on_ray_actor)?,
+        )];
         if std::env::var("DAFT_DASHBOARD_URL").is_ok() {
             subscribers.push(Box::new(HttpSubscriber::new()));
         }
 
         let statistics_manager = StatisticsManager::new(subscribers);
-=======
-        let statistics_manager = StatisticsManager::new(vec![Box::new(
-            FlotillaProgressBar::try_new(py, self.on_ray_actor)?,
-        )]);
->>>>>>> 1e04680e
         let plan_result = self
             .runner
             .run_plan(&plan.plan, psets, statistics_manager)?;
