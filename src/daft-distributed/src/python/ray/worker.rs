--- conflicted
+++ resolved
@@ -8,12 +8,8 @@
 
 use super::{task::RayTaskResultHandle, RaySwordfishTask};
 use crate::scheduling::{
-<<<<<<< HEAD
     scheduler::SchedulableTask,
-    task::{SwordfishTask, Task, TaskId, TaskResultHandleAwaiter},
-=======
-    task::{SwordfishTask, TaskDetails, TaskId},
->>>>>>> de7f0cae
+    task::{SwordfishTask, Task, TaskDetails, TaskId, TaskResultHandleAwaiter},
     worker::{Worker, WorkerId},
 };
 
@@ -49,13 +45,8 @@
 
 #[allow(dead_code)]
 impl RaySwordfishWorker {
-<<<<<<< HEAD
     pub fn mark_task_finished(&self, task_id: &TaskId) {
-        self.active_task_ids
-=======
-    pub fn mark_task_finished(&self, task_id: TaskId) {
         self.active_task_details
->>>>>>> de7f0cae
             .lock()
             .expect("Active task ids should be present")
             .remove(task_id);
@@ -66,12 +57,12 @@
         tasks: Vec<SchedulableTask<SwordfishTask>>,
         py: Python<'_>,
         task_locals: &pyo3_async_runtimes::TaskLocals,
-<<<<<<< HEAD
     ) -> DaftResult<Vec<TaskResultHandleAwaiter<RayTaskResultHandle>>> {
         let mut task_handles = Vec::with_capacity(tasks.len());
         for task in tasks {
             let (task, result_tx, cancel_token) = task.into_inner();
             let task_id = task.task_id().clone();
+            let task_details = TaskDetails::from(&task);
 
             let ray_swordfish_task = RaySwordfishTask::new(task);
             let py_task_handle = self.actor_handle.call_method1(
@@ -79,29 +70,12 @@
                 pyo3::intern!(py, "submit_task"),
                 (ray_swordfish_task,),
             )?;
-=======
-    ) -> DaftResult<Vec<RayTaskResultHandle>> {
-        let (task_details, ray_swordfish_tasks) = tasks
-            .into_iter()
-            .map(|task| (TaskDetails::from(&task), RaySwordfishTask::new(task)))
-            .unzip::<_, _, Vec<_>, Vec<_>>();
 
-        let py_task_handles = self
-            .actor_handle
-            .call_method1(
-                py,
-                pyo3::intern!(py, "submit_tasks"),
-                (ray_swordfish_tasks,),
-            )?
-            .extract::<Vec<PyObject>>(py)?;
->>>>>>> de7f0cae
+            self.active_task_details
+                .lock()
+                .expect("Active task details should be present")
+                .insert(task_id.clone(), task_details);
 
-            self.active_task_ids
-                .lock()
-                .expect("Active task ids should be present")
-                .insert(task_id.clone());
-
-<<<<<<< HEAD
             let task_locals = task_locals.clone_ref(py);
             let ray_task_result_handle =
                 RayTaskResultHandle::new(py_task_handle, task_locals, self.worker_id.clone());
@@ -114,16 +88,6 @@
             );
             task_handles.push(task_result_handle_awaiter);
         }
-=======
-        self.active_task_details
-            .lock()
-            .expect("Active task ids should be present")
-            .extend(
-                task_details
-                    .into_iter()
-                    .map(|details| (details.id.clone(), details)),
-            );
->>>>>>> de7f0cae
 
         Ok(task_handles)
     }
