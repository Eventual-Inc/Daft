--- conflicted
+++ resolved
@@ -13,7 +13,7 @@
     worker::{Worker, WorkerId},
 };
 
-type ActiveTaskDetails = Arc<Mutex<HashMap<TaskId, TaskDetails>>>;
+type ActiveTaskDetails = Arc<Mutex<HashMap<TaskID, TaskDetails>>>;
 
 #[pyclass(module = "daft.daft", name = "RaySwordfishWorker")]
 #[derive(Debug, Clone)]
@@ -23,12 +23,8 @@
     num_cpus: f64,
     #[allow(dead_code)]
     total_memory_bytes: usize,
-<<<<<<< HEAD
     num_gpus: f64,
     active_task_details: ActiveTaskDetails,
-=======
-    active_task_details: Arc<Mutex<HashMap<TaskID, TaskDetails>>>,
->>>>>>> a7b81b67
 }
 
 #[pymethods]
