--- conflicted
+++ resolved
@@ -15,8 +15,7 @@
     type TaskResultHandle: TaskResultHandle;
 
     fn id(&self) -> &WorkerId;
-<<<<<<< HEAD
-    fn active_task_details(&self) -> HashMap<TaskId, TaskDetails>;
+    fn active_task_details(&self) -> HashMap<TaskID, TaskDetails>;
     fn total_num_cpus(&self) -> f64;
     fn total_num_gpus(&self) -> f64;
     fn active_num_cpus(&self) -> f64;
@@ -27,12 +26,6 @@
     fn available_num_gpus(&self) -> f64 {
         self.total_num_gpus() - self.active_num_gpus()
     }
-=======
-    fn active_task_details(&self) -> HashMap<TaskID, TaskDetails>;
-    fn total_num_cpus(&self) -> usize;
-    fn active_num_cpus(&self) -> usize;
-    fn available_num_cpus(&self) -> usize;
->>>>>>> a7b81b67
 }
 
 #[allow(dead_code)]
@@ -139,14 +132,9 @@
     #[derive(Clone, Debug)]
     pub struct MockWorker {
         worker_id: WorkerId,
-<<<<<<< HEAD
         total_num_cpus: f64,
         total_num_gpus: f64,
-        active_task_details: Arc<Mutex<HashMap<TaskId, TaskDetails>>>,
-=======
-        total_num_cpus: usize,
         active_task_details: Arc<Mutex<HashMap<TaskID, TaskDetails>>>,
->>>>>>> a7b81b67
         is_shutdown: Arc<AtomicBool>,
     }
 
