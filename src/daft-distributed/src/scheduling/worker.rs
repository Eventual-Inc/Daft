--- conflicted
+++ resolved
@@ -2,16 +2,8 @@
 
 use common_error::DaftResult;
 
-<<<<<<< HEAD
 use super::task::{Task, TaskDetails, TaskResultHandle};
 use crate::scheduling::{scheduler::WorkerSnapshot, task::TaskContext};
-=======
-use super::{
-    scheduler::SchedulableTask,
-    task::{Task, TaskDetails, TaskID, TaskResultHandle, TaskResultHandleAwaiter},
-};
-use crate::scheduling::scheduler::WorkerSnapshot;
->>>>>>> 5886fd73
 
 pub(crate) type WorkerId = Arc<str>;
 
@@ -42,21 +34,10 @@
 
     fn submit_tasks_to_workers(
         &self,
-<<<<<<< HEAD
         tasks_per_worker: HashMap<WorkerId, Vec<<<Self as WorkerManager>::Worker as Worker>::Task>>,
     ) -> DaftResult<Vec<<<Self as WorkerManager>::Worker as Worker>::TaskResultHandle>>;
     fn mark_task_finished(&self, task_context: TaskContext, worker_id: WorkerId);
     fn mark_worker_died(&self, worker_id: WorkerId);
-=======
-        tasks_per_worker: HashMap<
-            WorkerId,
-            Vec<SchedulableTask<<<Self as WorkerManager>::Worker as Worker>::Task>>,
-        >,
-    ) -> DaftResult<
-        Vec<TaskResultHandleAwaiter<<<Self as WorkerManager>::Worker as Worker>::TaskResultHandle>>,
-    >;
-    fn mark_task_finished(&self, task_id: &TaskID, worker_id: &WorkerId);
->>>>>>> 5886fd73
     fn worker_snapshots(&self) -> DaftResult<Vec<WorkerSnapshot>>;
     fn try_autoscale(&self, num_cpus: usize) -> DaftResult<()>;
     fn shutdown(&self) -> DaftResult<()>;
@@ -64,7 +45,9 @@
 
 #[cfg(test)]
 pub(super) mod tests {
-    use std::sync::{atomic::AtomicBool, Mutex};
+    use std::sync::atomic::AtomicBool;
+
+    use parking_lot::Mutex;
 
     use super::*;
     use crate::scheduling::tests::{MockTask, MockTaskResultHandle};
@@ -94,7 +77,7 @@
             for (worker_id, tasks) in tasks_per_worker {
                 for task in tasks {
                     // Update the worker's active task count
-                    if let Some(worker) = self.workers.lock().unwrap().get(&worker_id) {
+                    if let Some(worker) = self.workers.lock().get(&worker_id) {
                         worker.add_active_task(&task);
                     }
                     result.push(MockTaskResultHandle::new(task));
@@ -103,32 +86,22 @@
             Ok(result)
         }
 
-<<<<<<< HEAD
         fn mark_task_finished(&self, task_context: TaskContext, worker_id: WorkerId) {
-            if let Some(worker) = self.workers.lock().unwrap().get(&worker_id) {
+            if let Some(worker) = self.workers.lock().get(&worker_id) {
                 worker.mark_task_finished(task_context);
             }
         }
 
         fn mark_worker_died(&self, worker_id: WorkerId) {
-            if let Some(worker) = self.workers.lock().unwrap().get(&worker_id) {
+            if let Some(worker) = self.workers.lock().get(&worker_id) {
                 worker.shutdown();
             }
         }
 
-=======
-        fn mark_task_finished(&self, task_id: &TaskID, worker_id: &WorkerId) {
-            if let Some(worker) = self.workers.lock().unwrap().get(worker_id) {
-                worker.mark_task_finished(task_id);
-            }
-        }
-
->>>>>>> 5886fd73
         fn worker_snapshots(&self) -> DaftResult<Vec<WorkerSnapshot>> {
             Ok(self
                 .workers
                 .lock()
-                .unwrap()
                 .values()
                 .map(WorkerSnapshot::from)
                 .collect())
@@ -137,7 +110,7 @@
         fn try_autoscale(&self, _num_cpus: usize) -> DaftResult<()> {
             // add 1 worker for each num_cpus
             let num_workers = _num_cpus as usize;
-            let mut workers = self.workers.lock().unwrap();
+            let mut workers = self.workers.lock();
             let num_existing_workers = workers.len();
             for i in 0..num_workers {
                 let new_worker_id: WorkerId =
@@ -151,11 +124,7 @@
         }
 
         fn shutdown(&self) -> DaftResult<()> {
-            self.workers
-                .lock()
-                .unwrap()
-                .values()
-                .for_each(|w| w.shutdown());
+            self.workers.lock().values().for_each(|w| w.shutdown());
             Ok(())
         }
     }
@@ -181,16 +150,12 @@
         }
 
         pub fn mark_task_finished(&self, task_context: TaskContext) {
-            self.active_task_details
-                .lock()
-                .unwrap()
-                .remove(&task_context);
+            self.active_task_details.lock().remove(&task_context);
         }
 
         pub fn add_active_task(&self, task: &impl Task) {
             self.active_task_details
                 .lock()
-                .unwrap()
                 .insert(task.task_context(), TaskDetails::from(task));
         }
 
@@ -219,7 +184,6 @@
         fn active_num_cpus(&self) -> f64 {
             self.active_task_details
                 .lock()
-                .expect("Active task ids should be present")
                 .values()
                 .map(|details| details.num_cpus())
                 .sum()
@@ -228,17 +192,13 @@
         fn active_num_gpus(&self) -> f64 {
             self.active_task_details
                 .lock()
-                .expect("Active task ids should be present")
                 .values()
                 .map(|details| details.num_gpus())
                 .sum()
         }
 
         fn active_task_details(&self) -> HashMap<TaskContext, TaskDetails> {
-            self.active_task_details
-                .lock()
-                .expect("Active task ids should be present")
-                .clone()
+            self.active_task_details.lock().clone()
         }
     }
 }