--- conflicted
+++ resolved
@@ -36,13 +36,8 @@
     }
 }
 
-<<<<<<< HEAD
-pub(crate) type TaskId = Arc<str>;
+pub(crate) type TaskID = Arc<str>;
 pub(crate) type TaskPriority = usize;
-=======
-pub(crate) type TaskID = Arc<str>;
-pub(crate) type TaskPriority = u32;
->>>>>>> a7b81b67
 #[allow(dead_code)]
 pub(crate) trait Task: Send + Sync + Debug + 'static {
     fn priority(&self) -> TaskPriority;
@@ -92,12 +87,9 @@
     config: Arc<DaftExecutionConfig>,
     psets: HashMap<String, Vec<PartitionRef>>,
     strategy: SchedulingStrategy,
-<<<<<<< HEAD
+    context: HashMap<String, String>,
     notify_token: Option<CancellationToken>,
     task_priority: TaskPriority,
-=======
-    context: HashMap<String, String>,
->>>>>>> a7b81b67
 }
 
 #[allow(dead_code)]
@@ -107,11 +99,8 @@
         config: Arc<DaftExecutionConfig>,
         psets: HashMap<String, Vec<PartitionRef>>,
         strategy: SchedulingStrategy,
-<<<<<<< HEAD
+        mut context: HashMap<String, String>,
         task_priority: TaskPriority,
-=======
-        mut context: HashMap<String, String>,
->>>>>>> a7b81b67
     ) -> Self {
         let task_id = Uuid::new_v4().to_string();
         let resource_request = TaskResourceRequest::new(plan.resource_request());
@@ -123,12 +112,9 @@
             config,
             psets,
             strategy,
-<<<<<<< HEAD
+            context,
             notify_token: None,
             task_priority,
-=======
-            context,
->>>>>>> a7b81b67
         }
     }
 
@@ -152,7 +138,10 @@
         &self.psets
     }
 
-<<<<<<< HEAD
+    pub fn context(&self) -> &HashMap<String, String> {
+        &self.context
+    }
+
     pub fn name(&self) -> String {
         // TODO: Include all operators of the plan in this, not just the root
         self.plan.name().to_string()
@@ -164,10 +153,6 @@
 
     pub fn task_priority(&self) -> TaskPriority {
         self.task_priority
-=======
-    pub fn context(&self) -> &HashMap<String, String> {
-        &self.context
->>>>>>> a7b81b67
     }
 }
 
@@ -292,13 +277,8 @@
 
     #[derive(Debug)]
     pub struct MockTask {
-<<<<<<< HEAD
-        task_id: TaskId,
+        task_id: TaskID,
         priority: TaskPriority,
-=======
-        task_id: TaskID,
-        priority: u32,
->>>>>>> a7b81b67
         scheduling_strategy: SchedulingStrategy,
         resource_request: TaskResourceRequest,
         task_result: Vec<MaterializedOutput>,
@@ -315,13 +295,8 @@
 
     /// A builder pattern implementation for creating MockTask instances
     pub struct MockTaskBuilder {
-<<<<<<< HEAD
-        task_id: TaskId,
+        task_id: TaskID,
         priority: TaskPriority,
-=======
-        task_id: TaskID,
-        priority: u32,
->>>>>>> a7b81b67
         scheduling_strategy: SchedulingStrategy,
         task_result: Vec<MaterializedOutput>,
         resource_request: TaskResourceRequest,
