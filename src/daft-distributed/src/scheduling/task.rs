--- conflicted
+++ resolved
@@ -9,9 +9,7 @@
 use uuid::Uuid;
 
 use super::worker::WorkerId;
-<<<<<<< HEAD
 use crate::utils::channel::OneshotSender;
-=======
 
 #[derive(Debug, Clone)]
 pub(crate) struct TaskResourceRequest {
@@ -37,7 +35,6 @@
         self.resource_request.memory_bytes().unwrap_or(0)
     }
 }
->>>>>>> de7f0cae
 
 pub(crate) type TaskId = Arc<str>;
 pub(crate) type TaskPriority = u32;
@@ -51,6 +48,7 @@
 
 #[derive(Debug, Clone)]
 pub(crate) struct TaskDetails {
+    #[allow(dead_code)]
     pub id: TaskId,
     pub resource_request: TaskResourceRequest,
 }
@@ -150,7 +148,6 @@
 
 pub(crate) trait TaskResultHandle: Send {
     #[allow(dead_code)]
-<<<<<<< HEAD
     fn get_result_future(
         &mut self,
     ) -> impl Future<Output = DaftResult<PartitionRef>> + Send + 'static;
@@ -205,9 +202,6 @@
             }
         }
     }
-=======
-    async fn get_result(&mut self) -> DaftResult<PartitionRef>;
->>>>>>> de7f0cae
 }
 
 #[cfg(test)]
@@ -258,10 +252,7 @@
         task_id: TaskId,
         priority: u32,
         scheduling_strategy: SchedulingStrategy,
-<<<<<<< HEAD
-=======
         resource_request: TaskResourceRequest,
->>>>>>> de7f0cae
         task_result: PartitionRef,
         cancel_notifier: Option<OneshotSender<()>>,
         sleep_duration: Option<std::time::Duration>,
@@ -280,10 +271,7 @@
         priority: u32,
         scheduling_strategy: SchedulingStrategy,
         task_result: PartitionRef,
-<<<<<<< HEAD
-=======
         resource_request: TaskResourceRequest,
->>>>>>> de7f0cae
         cancel_notifier: Option<OneshotSender<()>>,
         sleep_duration: Option<Duration>,
         failure: Option<MockTaskFailure>,
@@ -302,10 +290,7 @@
                 task_id: Arc::from(Uuid::new_v4().to_string()),
                 priority: 0,
                 scheduling_strategy: SchedulingStrategy::Spread,
-<<<<<<< HEAD
-=======
                 resource_request: TaskResourceRequest::new(ResourceRequest::default()),
->>>>>>> de7f0cae
                 task_result: partition_ref,
                 cancel_notifier: None,
                 sleep_duration: None,
@@ -318,14 +303,11 @@
             self
         }
 
-<<<<<<< HEAD
-=======
         pub fn with_resource_request(mut self, resource_request: ResourceRequest) -> Self {
             self.resource_request = TaskResourceRequest::new(resource_request);
             self
         }
 
->>>>>>> de7f0cae
         pub fn with_scheduling_strategy(mut self, scheduling_strategy: SchedulingStrategy) -> Self {
             self.scheduling_strategy = scheduling_strategy;
             self
@@ -360,10 +342,7 @@
                 task_id: self.task_id,
                 priority: self.priority,
                 scheduling_strategy: self.scheduling_strategy,
-<<<<<<< HEAD
-=======
                 resource_request: self.resource_request,
->>>>>>> de7f0cae
                 task_result: self.task_result,
                 cancel_notifier: self.cancel_notifier,
                 sleep_duration: self.sleep_duration,
@@ -381,13 +360,10 @@
             &self.task_id
         }
 
-<<<<<<< HEAD
-=======
         fn resource_request(&self) -> &TaskResourceRequest {
             &self.resource_request
         }
 
->>>>>>> de7f0cae
         fn strategy(&self) -> &SchedulingStrategy {
             &self.scheduling_strategy
         }
@@ -417,7 +393,6 @@
     }
 
     impl TaskResultHandle for MockTaskResultHandle {
-<<<<<<< HEAD
         fn get_result_future(
             &mut self,
         ) -> impl Future<Output = DaftResult<PartitionRef>> + Send + 'static {
@@ -447,23 +422,6 @@
                 cancel_notifier.send(()).unwrap();
             }
             Ok(())
-=======
-        async fn get_result(&mut self) -> DaftResult<PartitionRef> {
-            if let Some(sleep_duration) = self.sleep_duration {
-                tokio::time::sleep(sleep_duration).await;
-            }
-            if let Some(failure) = &self.failure {
-                match failure {
-                    MockTaskFailure::Error(error_message) => {
-                        return Err(DaftError::InternalError(error_message.clone()));
-                    }
-                    MockTaskFailure::Panic(error_message) => {
-                        panic!("{}", error_message);
-                    }
-                }
-            }
-            Ok(self.result.clone())
->>>>>>> de7f0cae
         }
     }
 }