--- conflicted
+++ resolved
@@ -292,68 +292,6 @@
         }
     }
 
-<<<<<<< HEAD
-    pub fn task_context(&self) -> TaskContext {
-        self.task_context
-    }
-
-    pub fn worker_id(&self) -> &WorkerId {
-        &self.worker_id
-    }
-
-    pub async fn await_result(mut self) {
-        tracing::info!(
-            target: "DaftFlotillaTask",
-            task_id = self.task_context.task_id,
-            worker_id = %self.worker_id,
-            "Task execution started"
-        );
-
-        tokio::select! {
-            biased;
-            () = self.cancel_token.cancelled() => {
-                tracing::warn!(
-                    target: "DaftFlotillaTask",
-                    task_id = self.task_context.task_id,
-                    "Task cancelled"
-                );
-
-                if let Err(e) = self.handle.cancel_callback() {
-                    tracing::error!(
-                        target: "DaftFlotillaTask",
-                        task_id = self.task_context.task_id,
-                        error = %e,
-                        "Failed to cancel task"
-                    );
-                }
-            }
-            result = self.handle.get_result() => {
-                match &result {
-                    Ok(_) => {
-                        tracing::info!(
-                            target: "DaftFlotillaTask",
-                            task_id = self.task_context.task_id,
-                            "Task completed successfully"
-                        );
-                    }
-                    Err(e) => {
-                        tracing::error!(
-                            target: "DaftFlotillaTask",
-                            task_id = self.task_context.task_id,
-                            error = %e,
-                            "Task execution failed"
-                        );
-                    }
-                }
-
-                if self.result_sender.send(result).is_err() {
-                    tracing::warn!(
-                        target: "DaftFlotillaTask",
-                        task_id = self.task_context.task_id,
-                        "Task result receiver was dropped"
-                    );
-                }
-=======
     pub async fn await_result(mut self) -> TaskStatus {
         tokio::select! {
             biased;
@@ -363,7 +301,6 @@
             }
             result = self.handle.get_result() => {
                 result
->>>>>>> 50cf6d7b
             }
         }
     }
