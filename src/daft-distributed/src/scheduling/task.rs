--- conflicted
+++ resolved
@@ -8,10 +8,7 @@
 use uuid::Uuid;
 
 use super::worker::WorkerId;
-<<<<<<< HEAD
 use crate::utils::channel::OneshotSender;
-=======
->>>>>>> 9dd1399f
 
 pub(crate) type TaskId = Arc<str>;
 pub(crate) type TaskPriority = u32;
@@ -99,10 +96,10 @@
 
 pub(crate) trait TaskResultHandle: Send {
     #[allow(dead_code)]
-<<<<<<< HEAD
     fn get_result_future(
         &mut self,
     ) -> impl Future<Output = DaftResult<PartitionRef>> + Send + 'static;
+    fn cancel_callback(&mut self) -> DaftResult<()>;
 }
 
 pub(crate) struct TaskResultHandleAwaiter<H: TaskResultHandle> {
@@ -141,14 +138,18 @@
     pub async fn await_result(mut self) {
         tokio::select! {
             biased;
-            () = self.cancel_token.cancelled() => {}
+            () = self.cancel_token.cancelled() => {
+                if let Err(e) = self.handle.cancel_callback() {
+                    tracing::debug!("Failed to cancel task: {}", e);
+                }
+            }
             result = self.handle.get_result_future() => {
                 if self.result_sender.send(result).is_err() {
                     tracing::debug!("Task result receiver was dropped before task result could be sent");
                 }
             }
-=======
-    async fn get_result(&mut self) -> DaftResult<PartitionRef>;
+        }
+    }
 }
 
 #[cfg(test)]
@@ -327,22 +328,35 @@
     }
 
     impl TaskResultHandle for MockTaskResultHandle {
-        async fn get_result(&mut self) -> DaftResult<PartitionRef> {
-            if let Some(sleep_duration) = self.sleep_duration {
-                tokio::time::sleep(sleep_duration).await;
-            }
-            if let Some(failure) = &self.failure {
-                match failure {
-                    MockTaskFailure::Error(error_message) => {
-                        return Err(DaftError::InternalError(error_message.clone()));
-                    }
-                    MockTaskFailure::Panic(error_message) => {
-                        panic!("{}", error_message);
+        fn get_result_future(
+            &mut self,
+        ) -> impl Future<Output = DaftResult<PartitionRef>> + Send + 'static {
+            let sleep_duration = self.sleep_duration.clone();
+            let failure = self.failure.clone();
+            let result = self.result.clone();
+            async move {
+                if let Some(sleep_duration) = sleep_duration {
+                    tokio::time::sleep(sleep_duration).await;
+                }
+                if let Some(failure) = failure {
+                    match failure {
+                        MockTaskFailure::Error(error_message) => {
+                            return Err(DaftError::InternalError(error_message.clone()));
+                        }
+                        MockTaskFailure::Panic(error_message) => {
+                            panic!("{}", error_message);
+                        }
                     }
                 }
-            }
-            Ok(self.result.clone())
->>>>>>> 9dd1399f
+                Ok(result)
+            }
+        }
+
+        fn cancel_callback(&mut self) -> DaftResult<()> {
+            if let Some(cancel_notifier) = self.cancel_notifier.take() {
+                cancel_notifier.send(()).unwrap();
+            }
+            Ok(())
         }
     }
 }