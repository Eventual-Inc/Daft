--- conflicted
+++ resolved
@@ -21,39 +21,12 @@
     joinset_id_to_task: HashMap<JoinSetId, ScheduledTask<W::Task>>,
 }
 
-<<<<<<< HEAD
-impl<W: Worker> DispatcherActor<W> {
-    const DISPATCHER_TICK_INTERVAL: Duration = Duration::from_secs(1);
-
-    pub fn new(worker_manager: Arc<dyn WorkerManager<Worker = W>>) -> Self {
-        tracing::info!(target: "DaftFlotillaDispatcher", "Dispatcher actor created");
-        Self { worker_manager }
-    }
-
-    pub fn spawn_dispatcher_actor(
-        dispatcher: Self,
-        joinset: &mut JoinSet<DaftResult<()>>,
-        statistics_manager: StatisticsManagerRef,
-    ) -> DispatcherHandle<W::Task> {
-        tracing::info!(target: "DaftFlotillaDispatcher", "Spawning dispatcher actor");
-
-        let (dispatcher_sender, dispatcher_receiver) = create_channel(1);
-        let (worker_update_sender, worker_update_receiver) = tokio::sync::watch::channel(vec![]);
-        joinset.spawn(Self::run_dispatcher_loop(
-            dispatcher.worker_manager,
-            dispatcher_receiver,
-            worker_update_sender,
-            statistics_manager,
-        ));
-        DispatcherHandle::new(dispatcher_sender, worker_update_receiver)
-=======
 impl<W: Worker> Dispatcher<W> {
     pub fn new() -> Self {
         Self {
             task_result_joinset: JoinSet::new(),
             joinset_id_to_task: HashMap::new(),
         }
->>>>>>> 50cf6d7b
     }
 
     pub fn dispatch_tasks(
@@ -105,139 +78,14 @@
         &mut self,
         worker_manager: &Arc<dyn WorkerManager<Worker = W>>,
         statistics_manager: &StatisticsManagerRef,
-<<<<<<< HEAD
-    ) -> DaftResult<()> {
-        // Handle the primary finished task
-        let (task_context, worker_id) = running_tasks_by_context
-            .remove(&finished_joinset_id)
-            .expect("Task should be present in running_tasks_by_id");
-
-        match finished_task_result {
-            Ok(()) => {
-                tracing::info!(target: "DaftFlotillaDispatcher", task_id = task_context.task_id, "Task completed successfully");
-            }
-            Err(e) => {
-                tracing::error!(target: "DaftFlotillaDispatcher", task_id = task_context.task_id, error = %e, "Task failed");
-                return Err(e);
-            }
-        }
-
-        worker_manager.mark_task_finished(&task_context.task_id, &worker_id);
-        statistics_manager.handle_event(StatisticsEvent::FinishedTask {
-            context: task_context,
-        })?;
-
-        // Process any additional finished tasks in batch
-        while let Some((id, finished_task_result)) = running_tasks.try_join_next_with_id() {
-            let (task_context, worker_id) = running_tasks_by_context
-                .remove(&id)
-                .expect("Task should be present in running_tasks_by_id");
-
-            match finished_task_result {
-                Ok(()) => {}
-                Err(e) => {
-                    tracing::error!(target: "DaftFlotillaDispatcher", task_id = task_context.task_id, error = %e, "Task failed");
-                    return Err(e);
-                }
-            }
-
-            worker_manager.mark_task_finished(&task_context.task_id, &worker_id);
-            statistics_manager.handle_event(StatisticsEvent::FinishedTask {
-                context: task_context,
-            })?;
-        }
-=======
     ) -> DaftResult<Vec<SchedulableTask<W::Task>>> {
         let mut failed_tasks = Vec::new();
         let mut task_results = Vec::new();
->>>>>>> 50cf6d7b
 
         // Wait for at least one task to complete
         if let Some((id, task_result)) = self.task_result_joinset.join_next_with_id().await {
             task_results.push((id, task_result));
 
-<<<<<<< HEAD
-    async fn handle_worker_updates(
-        worker_manager: &Arc<dyn WorkerManager<Worker = W>>,
-        worker_update_sender: &tokio::sync::watch::Sender<Vec<WorkerSnapshot>>,
-    ) -> DaftResult<()> {
-        let worker_snapshots = worker_manager.worker_snapshots()
-            .map_err(|e| {
-                tracing::error!(target: "DaftFlotillaDispatcher", error = %e, "Failed to get worker snapshots");
-                e
-            })?;
-
-        if worker_update_sender.send(worker_snapshots).is_err() {
-            // Silently ignore - dispatcher handle was dropped
-        }
-        Ok(())
-    }
-
-    #[tracing::instrument(name = "FlotillaDispatcher", skip_all)]
-    async fn run_dispatcher_loop(
-        worker_manager: Arc<dyn WorkerManager<Worker = W>>,
-        mut task_rx: Receiver<Vec<ScheduledTask<W::Task>>>,
-        worker_update_sender: tokio::sync::watch::Sender<Vec<WorkerSnapshot>>,
-        statistics_manager: StatisticsManagerRef,
-    ) -> DaftResult<()>
-    where
-        <W as Worker>::TaskResultHandle: std::marker::Send,
-    {
-        tracing::info!(target: "DaftFlotillaDispatcher", "Dispatcher event loop starting");
-
-        // send worker updates at the start of the loop
-        Self::handle_worker_updates(&worker_manager, &worker_update_sender).await?;
-
-        let mut input_exhausted = false;
-        let mut running_tasks = JoinSet::new();
-        let mut running_tasks_by_context = HashMap::new();
-        let mut tick_interval = tokio::time::interval(Self::DISPATCHER_TICK_INTERVAL);
-
-        while !input_exhausted || !running_tasks.is_empty() {
-            tokio::select! {
-                maybe_tasks = task_rx.recv() => {
-                    if let Some(tasks) = maybe_tasks {
-                        let task_count = tasks.len();
-                        tracing::info!(target: "DaftFlotillaDispatcher", task_count, "Received scheduled tasks");
-
-                        Self::dispatch_tasks(
-                            tasks,
-                            &worker_manager,
-                            &mut running_tasks,
-                            &mut running_tasks_by_context,
-                        )?;
-                    } else if !input_exhausted {
-                        input_exhausted = true;
-                        tracing::info!(target: "DaftFlotillaDispatcher", "Task input stream exhausted");
-                    }
-                }
-                Some((id, finished_task_result)) = running_tasks.join_next_with_id() => {
-                    Self::handle_finished_task(
-                        id,
-                        finished_task_result,
-                        &mut running_tasks_by_context,
-                        &mut running_tasks,
-                        &worker_manager,
-                        &worker_update_sender,
-                        &statistics_manager,
-                    ).await?;
-                }
-                _ = tick_interval.tick() => {
-                    Self::handle_worker_updates(&worker_manager, &worker_update_sender).await?;
-                }
-            }
-        }
-
-        tracing::info!(target: "DaftFlotillaDispatcher", "Dispatcher event loop completed");
-        Ok(())
-    }
-}
-
-pub(super) struct DispatcherHandle<T: Task> {
-    dispatcher_sender: Sender<Vec<ScheduledTask<T>>>,
-    worker_update_receiver: tokio::sync::watch::Receiver<Vec<WorkerSnapshot>>,
-}
-=======
             // Collect any additional completed tasks that are immediately available
             while let Some((id, task_result)) = self.task_result_joinset.try_join_next_with_id() {
                 task_results.push((id, task_result));
@@ -302,7 +150,6 @@
                 }
             }
         }
->>>>>>> 50cf6d7b
 
         Ok(failed_tasks)
     }
