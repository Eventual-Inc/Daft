--- conflicted
+++ resolved
@@ -1,11 +1,7 @@
 use std::{cmp::Ordering, collections::HashMap};
 
 use super::{
-<<<<<<< HEAD
-    task::{SchedulingStrategy, Task, TaskDetails, TaskId, TaskPriority},
-=======
-    task::{SchedulingStrategy, Task, TaskDetails, TaskID},
->>>>>>> a7b81b67
+    task::{SchedulingStrategy, Task, TaskDetails, TaskID, TaskPriority},
     worker::{Worker, WorkerId},
 };
 use crate::{pipeline_node::MaterializedOutput, utils::channel::OneshotSender};
@@ -116,28 +112,18 @@
 #[derive(Debug, Clone)]
 pub(super) struct WorkerSnapshot {
     worker_id: WorkerId,
-<<<<<<< HEAD
     total_num_cpus: f64,
     total_num_gpus: f64,
-    active_task_details: HashMap<TaskId, TaskDetails>,
-=======
-    total_num_cpus: usize,
     active_task_details: HashMap<TaskID, TaskDetails>,
->>>>>>> a7b81b67
 }
 
 #[allow(dead_code)]
 impl WorkerSnapshot {
     pub fn new(
         worker_id: WorkerId,
-<<<<<<< HEAD
         total_num_cpus: f64,
         total_num_gpus: f64,
-        active_task_details: HashMap<TaskId, TaskDetails>,
-=======
-        total_num_cpus: usize,
         active_task_details: HashMap<TaskID, TaskDetails>,
->>>>>>> a7b81b67
     ) -> Self {
         Self {
             worker_id,
