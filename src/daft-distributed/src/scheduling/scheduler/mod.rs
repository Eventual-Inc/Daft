--- conflicted
+++ resolved
@@ -22,15 +22,9 @@
 
 pub(super) trait Scheduler<T: Task>: Send + Sync {
     fn update_worker_state(&mut self, worker_snapshots: &[WorkerSnapshot]);
-<<<<<<< HEAD
-    fn enqueue_tasks(&mut self, tasks: Vec<SchedulableTask<T>>);
-    fn get_schedulable_tasks(&mut self) -> Vec<ScheduledTask<T>>;
-    fn get_autoscaling_request(&mut self) -> Option<Vec<TaskResourceRequest>>;
-=======
     fn enqueue_tasks(&mut self, tasks: Vec<PendingTask<T>>);
     fn schedule_tasks(&mut self) -> Vec<ScheduledTask<T>>;
-    fn get_autoscaling_request(&mut self) -> Option<usize>;
->>>>>>> 3778b8eb
+    fn get_autoscaling_request(&mut self) -> Option<Vec<TaskResourceRequest>>;
     fn num_pending_tasks(&self) -> usize;
 }
 
