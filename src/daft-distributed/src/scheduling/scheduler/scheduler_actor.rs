--- conflicted
+++ resolved
@@ -169,31 +169,21 @@
         Self { scheduler_sender }
     }
 
-<<<<<<< HEAD
     pub fn prepare_task_for_submission(
         submittable_task: SubmittableTask<T>,
     ) -> (SchedulableTask<T>, SubmittedTask) {
-        let task_id = submittable_task.task.task_id().clone();
+        let task_id = submittable_task.task.task_id().to_string();
         let schedulable_task = SchedulableTask::new(
             submittable_task.task,
             submittable_task.result_tx,
             submittable_task.cancel_token.clone(),
         );
         let submitted_task = SubmittedTask::new(
-            task_id,
+            Arc::from(task_id),
             submittable_task.result_rx,
             Some(submittable_task.cancel_token),
             submittable_task.notify_token,
         );
-=======
-    pub fn prepare_task_for_submission(task: T) -> (SchedulableTask<T>, SubmittedTask) {
-        let (result_tx, result_rx) = create_oneshot_channel();
-        let cancel_token = CancellationToken::new();
-
-        let task_id = Arc::from(task.task_id().to_string());
-        let schedulable_task = SchedulableTask::new(task, result_tx, cancel_token.clone());
-        let submitted_task = SubmittedTask::new(task_id, result_rx, Some(cancel_token));
->>>>>>> a7b81b67
 
         (schedulable_task, submitted_task)
     }
