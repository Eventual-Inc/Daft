use std::collections::{BinaryHeap, HashMap};

<<<<<<< HEAD
use super::{SchedulableTask, ScheduledTask, Scheduler, WorkerSnapshot};
use crate::scheduling::{
    task::{SchedulingStrategy, Task},
=======
use super::{PendingTask, ScheduledTask, Scheduler, WorkerSnapshot};
use crate::scheduling::{
    task::{Task, TaskResourceRequest},
>>>>>>> ac05bb80
    worker::WorkerId,
};

#[allow(dead_code)]
pub(super) struct LinearScheduler<T: Task> {
    worker_snapshots: HashMap<WorkerId, WorkerSnapshot>,
<<<<<<< HEAD
    pending_tasks: BinaryHeap<SchedulableTask<T>>,
=======
    pending_tasks: BinaryHeap<PendingTask<T>>,
>>>>>>> ac05bb80
}

impl<T: Task> Default for LinearScheduler<T> {
    fn default() -> Self {
        Self::new()
    }
}

#[allow(dead_code)]
impl<T: Task> LinearScheduler<T> {
    pub fn new() -> Self {
        Self {
            worker_snapshots: HashMap::new(),
            pending_tasks: BinaryHeap::new(),
<<<<<<< HEAD
        }
    }

    // Spread scheduling: Schedule task to the first worker with available slots
    fn try_schedule_spread_task(&self) -> Option<WorkerId> {
        self.worker_snapshots
            .iter()
            .find(|(_, worker)| worker.active_task_ids.len() < worker.num_cpus)
            .map(|(id, _)| id.clone())
    }

    // Soft worker affinity scheduling: Schedule task to the worker if it has capacity
    // Otherwise, try to schedule to any worker with capacity
    fn try_schedule_soft_worker_affinity_task(&self, worker_id: &WorkerId) -> Option<WorkerId> {
        if let Some(worker) = self.worker_snapshots.get(worker_id) {
            if worker.active_task_ids.len() < worker.num_cpus {
                return Some(worker.worker_id.clone());
            }
        }
        self.worker_snapshots
            .iter()
            .find(|(_, worker)| worker.active_task_ids.len() < worker.num_cpus)
            .map(|(id, _)| id.clone())
    }

    // Hard worker affinity scheduling: Schedule task to the worker if it has capacity
    // Otherwise, return None
    fn try_schedule_hard_worker_affinity_task(&self, worker_id: &WorkerId) -> Option<WorkerId> {
        if let Some(worker) = self.worker_snapshots.get(worker_id) {
            if worker.active_task_ids.len() < worker.num_cpus {
                return Some(worker.worker_id.clone());
            }
        }
        None
    }

    fn try_schedule_task(&self, task: &SchedulableTask<T>) -> Option<WorkerId> {
        match task.strategy() {
            SchedulingStrategy::Spread => self.try_schedule_spread_task(),
            SchedulingStrategy::WorkerAffinity { worker_id, soft } => match soft {
                true => self.try_schedule_soft_worker_affinity_task(worker_id),
                false => self.try_schedule_hard_worker_affinity_task(worker_id),
            },
=======
>>>>>>> ac05bb80
        }
    }
}

impl<T: Task> Scheduler<T> for LinearScheduler<T> {
    fn update_worker_state(&mut self, worker_snapshots: &[WorkerSnapshot]) {
        for worker_snapshot in worker_snapshots {
            if let Some(existing_snapshot) =
                self.worker_snapshots.get_mut(&worker_snapshot.worker_id)
            {
                *existing_snapshot = worker_snapshot.clone();
            } else {
                self.worker_snapshots
                    .insert(worker_snapshot.worker_id.clone(), worker_snapshot.clone());
            }
        }
    }

<<<<<<< HEAD
    fn enqueue_tasks(&mut self, tasks: Vec<SchedulableTask<T>>) {
        self.pending_tasks.extend(tasks);
    }

    fn get_schedulable_tasks(&mut self) -> Vec<ScheduledTask<T>> {
        // Check if any worker has active tasks
        let has_active_tasks = self
            .worker_snapshots
            .values()
            .any(|worker| !worker.active_task_ids.is_empty());

        // If there are active tasks, don't schedule any new ones
        if has_active_tasks {
            return Vec::new();
        }

        let mut scheduled = Vec::new();
        let mut unscheduled = Vec::new();

        // Process all tasks in the queue
        while let Some(task) = self.pending_tasks.pop() {
            if let Some(worker_id) = self.try_schedule_task(&task) {
                self.worker_snapshots
                    .get_mut(&worker_id)
                    .unwrap()
                    .active_task_ids
                    .insert(task.task_id().clone());
                scheduled.push(ScheduledTask { task, worker_id });
                break;
            } else {
                unscheduled.push(task);
            }
        }

        // Put unscheduled tasks back in the queue
        self.pending_tasks.extend(unscheduled);
        scheduled
    }
=======
    fn enqueue_tasks(&mut self, _tasks: Vec<PendingTask<T>>) {
        todo!("FLOTILLA_MS1: Implement enqueue_tasks for linear scheduler")
    }

    fn schedule_tasks(&mut self) -> Vec<ScheduledTask<T>> {
        todo!("FLOTILLA_MS1: Implement get_schedulable_tasks for linear scheduler")
    }

    fn num_pending_tasks(&self) -> usize {
        self.pending_tasks.len()
    }

    fn get_autoscaling_request(&mut self) -> Option<Vec<TaskResourceRequest>> {
        todo!("FLOTILLA_MS1: Implement get_autoscaling_request for linear scheduler")
    }
}
>>>>>>> ac05bb80

    fn num_pending_tasks(&self) -> usize {
        self.pending_tasks.len()
    }
}
#[cfg(test)]
mod tests {
<<<<<<< HEAD
    use std::sync::Arc;

    use super::*;
    use crate::scheduling::{
        scheduler::test_utils::{
            create_schedulable_task, create_spread_task, create_worker_affinity_task,
            setup_scheduler, setup_workers,
        },
        task::tests::{MockTask, MockTaskBuilder},
    };

=======
>>>>>>> ac05bb80
    #[test]
    fn test_linear_scheduler_spread_scheduling() {
        let worker_1: WorkerId = Arc::from("worker1");
        let worker_2: WorkerId = Arc::from("worker2");
        let worker_3: WorkerId = Arc::from("worker3");

        let workers = setup_workers(&[
            (worker_1.clone(), 1),
            (worker_2.clone(), 2),
            (worker_3.clone(), 3),
        ]);

        let mut scheduler: LinearScheduler<MockTask> = setup_scheduler(&workers);

        // Create tasks with Spread strategy
        let tasks = vec![
            create_spread_task(),
            create_spread_task(),
            create_spread_task(),
        ];

        // Enqueue and schedule tasks
        scheduler.enqueue_tasks(tasks);
        let result = scheduler.get_schedulable_tasks();

        // Only one task should be scheduled because of linear scheduling
        assert_eq!(result.len(), 1);
        assert_eq!(scheduler.num_pending_tasks(), 2);

        // Try to schedule more tasks - should fail because one task is already running
        let result = scheduler.get_schedulable_tasks();
        assert_eq!(result.len(), 0);
        assert_eq!(scheduler.num_pending_tasks(), 2);

        // Update worker state to reflect that the workers are all idle
        let worker_snapshots = workers
            .values()
            .map(|worker| WorkerSnapshot::from_worker(worker))
            .collect::<Vec<_>>();
        scheduler.update_worker_state(&worker_snapshots);

        // Now we should be able to schedule another task
        let result = scheduler.get_schedulable_tasks();
        assert_eq!(result.len(), 1);
        assert_eq!(scheduler.num_pending_tasks(), 1);
    }

    #[test]
    fn test_linear_scheduler_soft_node_affinity_scheduling() {
        let worker_1: WorkerId = Arc::from("worker1");
        let worker_2: WorkerId = Arc::from("worker2");
        let worker_3: WorkerId = Arc::from("worker3");

        let workers = setup_workers(&[
            (worker_1.clone(), 1),
            (worker_2.clone(), 1),
            (worker_3.clone(), 2),
        ]);

        let mut scheduler: LinearScheduler<MockTask> = setup_scheduler(&workers);

        // Create tasks with soft Node Affinity strategies
        let tasks = vec![
            create_worker_affinity_task(&worker_1, true),
            create_worker_affinity_task(&worker_2, true),
        ];

        scheduler.enqueue_tasks(tasks);
        let result = scheduler.get_schedulable_tasks();

        // Only one task should be scheduled
        assert_eq!(result.len(), 1);
        assert_eq!(scheduler.num_pending_tasks(), 1);

        // Verify the scheduled task went to its preferred worker
        if let SchedulingStrategy::WorkerAffinity { worker_id, .. } = &result[0].task.strategy() {
            assert_eq!(&result[0].worker_id, worker_id);
        } else {
            panic!("Task should have worker affinity strategy");
        }

        let result = scheduler.get_schedulable_tasks();
        assert_eq!(result.len(), 0);
        assert_eq!(scheduler.num_pending_tasks(), 1);

        // Update worker state to reflect that the workers are all idle
        let worker_snapshots = workers
            .values()
            .map(|worker| WorkerSnapshot::from_worker(worker))
            .collect::<Vec<_>>();
        scheduler.update_worker_state(&worker_snapshots);

        let result = scheduler.get_schedulable_tasks();
        assert_eq!(result.len(), 1);
        assert_eq!(scheduler.num_pending_tasks(), 0);

        if let SchedulingStrategy::WorkerAffinity { worker_id, .. } = &result[0].task.strategy() {
            assert_eq!(&result[0].worker_id, worker_id);
        } else {
            panic!("Task should have worker affinity strategy");
        }
    }

    #[test]
    fn test_linear_scheduler_hard_node_affinity_scheduling() {
        let worker_1: WorkerId = Arc::from("worker1");
        let worker_2: WorkerId = Arc::from("worker2");
        let worker_3: WorkerId = Arc::from("worker3");

        let workers = setup_workers(&[
            (worker_1.clone(), 1),
            (worker_2.clone(), 2),
            (worker_3.clone(), 3),
        ]);

        let mut scheduler: LinearScheduler<MockTask> = setup_scheduler(&workers);

        // Create tasks with hard Node Affinity strategies
        let tasks = vec![
            create_worker_affinity_task(&worker_1, false),
            create_worker_affinity_task(&worker_2, false),
            create_worker_affinity_task(&worker_3, false),
        ];

        scheduler.enqueue_tasks(tasks);
        let result = scheduler.get_schedulable_tasks();

        // Only one task should be scheduled
        assert_eq!(result.len(), 1);
        assert_eq!(scheduler.num_pending_tasks(), 2);

        // Verify the scheduled task went to its preferred worker
        if let SchedulingStrategy::WorkerAffinity { worker_id, .. } = &result[0].task.strategy() {
            assert_eq!(&result[0].worker_id, worker_id);
        } else {
            panic!("Task should have worker affinity strategy");
        }

        let result = scheduler.get_schedulable_tasks();
        assert_eq!(result.len(), 0);
        assert_eq!(scheduler.num_pending_tasks(), 2);

        // Update worker state to reflect that the workers are all idle
        let worker_snapshots = workers
            .values()
            .map(|worker| WorkerSnapshot::from_worker(worker))
            .collect::<Vec<_>>();
        scheduler.update_worker_state(&worker_snapshots);

        let result = scheduler.get_schedulable_tasks();
        assert_eq!(result.len(), 1);
        assert_eq!(scheduler.num_pending_tasks(), 1);

        if let SchedulingStrategy::WorkerAffinity { worker_id, .. } = &result[0].task.strategy() {
            assert_eq!(&result[0].worker_id, worker_id);
        } else {
            panic!("Task should have worker affinity strategy");
        }
    }

    #[test]
    fn test_linear_scheduler_with_priority_scheduling() {
        let worker_1: WorkerId = Arc::from("worker1");
        let worker_2: WorkerId = Arc::from("worker2");

        let workers = setup_workers(&[(worker_1.clone(), 1), (worker_2.clone(), 1)]);

        let mut scheduler: LinearScheduler<MockTask> = setup_scheduler(&workers);

        // Add a low priority task
        let low_priority_task = create_schedulable_task(
            MockTaskBuilder::default()
                .with_priority(1)
                .with_scheduling_strategy(SchedulingStrategy::Spread)
                .build(),
        );
        scheduler.enqueue_tasks(vec![low_priority_task]);

        // Add a high priority task
        let high_priority_task = create_schedulable_task(
            MockTaskBuilder::default()
                .with_priority(100)
                .with_scheduling_strategy(SchedulingStrategy::Spread)
                .build(),
        );
        scheduler.enqueue_tasks(vec![high_priority_task]);

        // The high priority task should be scheduled first
        let result = scheduler.get_schedulable_tasks();
        assert_eq!(result.len(), 1);
        assert_eq!(scheduler.num_pending_tasks(), 1);
        assert_eq!(result[0].task.priority(), 100);
    }

    #[test]
    fn test_linear_scheduler_with_no_workers() {
        let mut scheduler: LinearScheduler<MockTask> = setup_scheduler(&HashMap::new());

        let tasks = vec![
            create_spread_task(),
            create_worker_affinity_task(&Arc::from("worker1"), true),
        ];

        scheduler.enqueue_tasks(tasks);
        let result = scheduler.get_schedulable_tasks();

        assert_eq!(result.len(), 0);
        assert_eq!(scheduler.num_pending_tasks(), 2);
    }
}<|MERGE_RESOLUTION|>--- conflicted
+++ resolved
@@ -1,25 +1,15 @@
 use std::collections::{BinaryHeap, HashMap};
 
-<<<<<<< HEAD
-use super::{SchedulableTask, ScheduledTask, Scheduler, WorkerSnapshot};
-use crate::scheduling::{
-    task::{SchedulingStrategy, Task},
-=======
 use super::{PendingTask, ScheduledTask, Scheduler, WorkerSnapshot};
 use crate::scheduling::{
-    task::{Task, TaskResourceRequest},
->>>>>>> ac05bb80
+    task::{SchedulingStrategy, Task, TaskDetails, TaskResourceRequest},
     worker::WorkerId,
 };
 
 #[allow(dead_code)]
 pub(super) struct LinearScheduler<T: Task> {
     worker_snapshots: HashMap<WorkerId, WorkerSnapshot>,
-<<<<<<< HEAD
-    pending_tasks: BinaryHeap<SchedulableTask<T>>,
-=======
     pending_tasks: BinaryHeap<PendingTask<T>>,
->>>>>>> ac05bb80
 }
 
 impl<T: Task> Default for LinearScheduler<T> {
@@ -34,53 +24,59 @@
         Self {
             worker_snapshots: HashMap::new(),
             pending_tasks: BinaryHeap::new(),
-<<<<<<< HEAD
-        }
-    }
-
-    // Spread scheduling: Schedule task to the first worker with available slots
-    fn try_schedule_spread_task(&self) -> Option<WorkerId> {
+        }
+    }
+
+    fn try_schedule_spread_task(&self, task: &T) -> Option<WorkerId> {
         self.worker_snapshots
             .iter()
-            .find(|(_, worker)| worker.active_task_ids.len() < worker.num_cpus)
+            .filter(|(_, worker)| worker.can_schedule_task(task))
+            .max_by_key(|(_, worker)| {
+                (worker.available_num_cpus() + worker.available_num_gpus()) as usize
+            })
             .map(|(id, _)| id.clone())
     }
 
-    // Soft worker affinity scheduling: Schedule task to the worker if it has capacity
-    // Otherwise, try to schedule to any worker with capacity
-    fn try_schedule_soft_worker_affinity_task(&self, worker_id: &WorkerId) -> Option<WorkerId> {
-        if let Some(worker) = self.worker_snapshots.get(worker_id) {
-            if worker.active_task_ids.len() < worker.num_cpus {
-                return Some(worker.worker_id.clone());
+    fn try_schedule_worker_affinity_task(
+        &self,
+        task: &T,
+        worker_id: &WorkerId,
+        soft: bool,
+    ) -> Option<WorkerId> {
+        if let Some(worker) = self.worker_snapshots.get(worker_id)
+            && worker.can_schedule_task(task)
+        {
+            return Some(worker.worker_id.clone());
+        }
+        // Fallback to spread scheduling if soft is true
+        if soft {
+            self.try_schedule_spread_task(task)
+        } else {
+            None
+        }
+    }
+
+    fn try_schedule_task(&self, task: &PendingTask<T>) -> Option<WorkerId> {
+        match task.strategy() {
+            SchedulingStrategy::Spread => self.try_schedule_spread_task(&task.task),
+            SchedulingStrategy::WorkerAffinity { worker_id, soft } => {
+                self.try_schedule_worker_affinity_task(&task.task, worker_id, *soft)
             }
         }
-        self.worker_snapshots
-            .iter()
-            .find(|(_, worker)| worker.active_task_ids.len() < worker.num_cpus)
-            .map(|(id, _)| id.clone())
-    }
-
-    // Hard worker affinity scheduling: Schedule task to the worker if it has capacity
-    // Otherwise, return None
-    fn try_schedule_hard_worker_affinity_task(&self, worker_id: &WorkerId) -> Option<WorkerId> {
-        if let Some(worker) = self.worker_snapshots.get(worker_id) {
-            if worker.active_task_ids.len() < worker.num_cpus {
-                return Some(worker.worker_id.clone());
-            }
-        }
-        None
-    }
-
-    fn try_schedule_task(&self, task: &SchedulableTask<T>) -> Option<WorkerId> {
-        match task.strategy() {
-            SchedulingStrategy::Spread => self.try_schedule_spread_task(),
-            SchedulingStrategy::WorkerAffinity { worker_id, soft } => match soft {
-                true => self.try_schedule_soft_worker_affinity_task(worker_id),
-                false => self.try_schedule_hard_worker_affinity_task(worker_id),
-            },
-=======
->>>>>>> ac05bb80
-        }
+    }
+
+    fn needs_autoscaling(&self) -> bool {
+        // If there are no pending tasks, we don't need to autoscale
+        if self.pending_tasks.is_empty() {
+            return false;
+        }
+
+        // If there are no workers, we need to autoscale
+        if self.worker_snapshots.is_empty() {
+            return true;
+        }
+
+        false
     }
 }
 
@@ -98,17 +94,16 @@
         }
     }
 
-<<<<<<< HEAD
-    fn enqueue_tasks(&mut self, tasks: Vec<SchedulableTask<T>>) {
+    fn enqueue_tasks(&mut self, tasks: Vec<PendingTask<T>>) {
         self.pending_tasks.extend(tasks);
     }
 
-    fn get_schedulable_tasks(&mut self) -> Vec<ScheduledTask<T>> {
+    fn schedule_tasks(&mut self) -> Vec<ScheduledTask<T>> {
         // Check if any worker has active tasks
         let has_active_tasks = self
             .worker_snapshots
             .values()
-            .any(|worker| !worker.active_task_ids.is_empty());
+            .any(|worker| !worker.active_task_details.is_empty());
 
         // If there are active tasks, don't schedule any new ones
         if has_active_tasks {
@@ -124,9 +119,10 @@
                 self.worker_snapshots
                     .get_mut(&worker_id)
                     .unwrap()
-                    .active_task_ids
-                    .insert(task.task_id().clone());
-                scheduled.push(ScheduledTask { task, worker_id });
+                    .active_task_details
+                    .insert(task.task_context(), TaskDetails::from(&task.task));
+                scheduled.push(ScheduledTask::new(task, worker_id));
+                // Only schedule one task
                 break;
             } else {
                 unscheduled.push(task);
@@ -137,32 +133,25 @@
         self.pending_tasks.extend(unscheduled);
         scheduled
     }
-=======
-    fn enqueue_tasks(&mut self, _tasks: Vec<PendingTask<T>>) {
-        todo!("FLOTILLA_MS1: Implement enqueue_tasks for linear scheduler")
-    }
-
-    fn schedule_tasks(&mut self) -> Vec<ScheduledTask<T>> {
-        todo!("FLOTILLA_MS1: Implement get_schedulable_tasks for linear scheduler")
-    }
 
     fn num_pending_tasks(&self) -> usize {
         self.pending_tasks.len()
     }
 
     fn get_autoscaling_request(&mut self) -> Option<Vec<TaskResourceRequest>> {
-        todo!("FLOTILLA_MS1: Implement get_autoscaling_request for linear scheduler")
-    }
-}
->>>>>>> ac05bb80
-
-    fn num_pending_tasks(&self) -> usize {
-        self.pending_tasks.len()
+        // If we need to autoscale, return the resource requests of the pending tasks
+        let needs_autoscaling = self.needs_autoscaling();
+        needs_autoscaling.then(|| {
+            self.pending_tasks
+                .iter()
+                .next()
+                .map(|task| vec![task.task.resource_request().clone()])
+                .unwrap_or_default()
+        })
     }
 }
 #[cfg(test)]
 mod tests {
-<<<<<<< HEAD
     use std::sync::Arc;
 
     use super::*;
@@ -174,8 +163,6 @@
         task::tests::{MockTask, MockTaskBuilder},
     };
 
-=======
->>>>>>> ac05bb80
     #[test]
     fn test_linear_scheduler_spread_scheduling() {
         let worker_1: WorkerId = Arc::from("worker1");
@@ -192,33 +179,33 @@
 
         // Create tasks with Spread strategy
         let tasks = vec![
-            create_spread_task(),
-            create_spread_task(),
-            create_spread_task(),
+            create_spread_task(Some(1)),
+            create_spread_task(Some(2)),
+            create_spread_task(Some(3)),
         ];
 
         // Enqueue and schedule tasks
         scheduler.enqueue_tasks(tasks);
-        let result = scheduler.get_schedulable_tasks();
+        let result = scheduler.schedule_tasks();
 
         // Only one task should be scheduled because of linear scheduling
         assert_eq!(result.len(), 1);
         assert_eq!(scheduler.num_pending_tasks(), 2);
 
         // Try to schedule more tasks - should fail because one task is already running
-        let result = scheduler.get_schedulable_tasks();
+        let result = scheduler.schedule_tasks();
         assert_eq!(result.len(), 0);
         assert_eq!(scheduler.num_pending_tasks(), 2);
 
         // Update worker state to reflect that the workers are all idle
         let worker_snapshots = workers
             .values()
-            .map(|worker| WorkerSnapshot::from_worker(worker))
+            .map(|worker| WorkerSnapshot::from(worker))
             .collect::<Vec<_>>();
         scheduler.update_worker_state(&worker_snapshots);
 
         // Now we should be able to schedule another task
-        let result = scheduler.get_schedulable_tasks();
+        let result = scheduler.schedule_tasks();
         assert_eq!(result.len(), 1);
         assert_eq!(scheduler.num_pending_tasks(), 1);
     }
@@ -239,12 +226,12 @@
 
         // Create tasks with soft Node Affinity strategies
         let tasks = vec![
-            create_worker_affinity_task(&worker_1, true),
-            create_worker_affinity_task(&worker_2, true),
+            create_worker_affinity_task(&worker_1, true, Some(1)),
+            create_worker_affinity_task(&worker_2, true, Some(2)),
         ];
 
         scheduler.enqueue_tasks(tasks);
-        let result = scheduler.get_schedulable_tasks();
+        let result = scheduler.schedule_tasks();
 
         // Only one task should be scheduled
         assert_eq!(result.len(), 1);
@@ -257,18 +244,18 @@
             panic!("Task should have worker affinity strategy");
         }
 
-        let result = scheduler.get_schedulable_tasks();
+        let result = scheduler.schedule_tasks();
         assert_eq!(result.len(), 0);
         assert_eq!(scheduler.num_pending_tasks(), 1);
 
         // Update worker state to reflect that the workers are all idle
         let worker_snapshots = workers
             .values()
-            .map(|worker| WorkerSnapshot::from_worker(worker))
+            .map(|worker| WorkerSnapshot::from(worker))
             .collect::<Vec<_>>();
         scheduler.update_worker_state(&worker_snapshots);
 
-        let result = scheduler.get_schedulable_tasks();
+        let result = scheduler.schedule_tasks();
         assert_eq!(result.len(), 1);
         assert_eq!(scheduler.num_pending_tasks(), 0);
 
@@ -295,13 +282,13 @@
 
         // Create tasks with hard Node Affinity strategies
         let tasks = vec![
-            create_worker_affinity_task(&worker_1, false),
-            create_worker_affinity_task(&worker_2, false),
-            create_worker_affinity_task(&worker_3, false),
+            create_worker_affinity_task(&worker_1, false, Some(1)),
+            create_worker_affinity_task(&worker_2, false, Some(2)),
+            create_worker_affinity_task(&worker_3, false, Some(3)),
         ];
 
         scheduler.enqueue_tasks(tasks);
-        let result = scheduler.get_schedulable_tasks();
+        let result = scheduler.schedule_tasks();
 
         // Only one task should be scheduled
         assert_eq!(result.len(), 1);
@@ -314,18 +301,18 @@
             panic!("Task should have worker affinity strategy");
         }
 
-        let result = scheduler.get_schedulable_tasks();
+        let result = scheduler.schedule_tasks();
         assert_eq!(result.len(), 0);
         assert_eq!(scheduler.num_pending_tasks(), 2);
 
         // Update worker state to reflect that the workers are all idle
         let worker_snapshots = workers
             .values()
-            .map(|worker| WorkerSnapshot::from_worker(worker))
+            .map(|worker| WorkerSnapshot::from(worker))
             .collect::<Vec<_>>();
         scheduler.update_worker_state(&worker_snapshots);
 
-        let result = scheduler.get_schedulable_tasks();
+        let result = scheduler.schedule_tasks();
         assert_eq!(result.len(), 1);
         assert_eq!(scheduler.num_pending_tasks(), 1);
 
@@ -348,6 +335,7 @@
         // Add a low priority task
         let low_priority_task = create_schedulable_task(
             MockTaskBuilder::default()
+                .with_task_id(1)
                 .with_priority(1)
                 .with_scheduling_strategy(SchedulingStrategy::Spread)
                 .build(),
@@ -358,16 +346,17 @@
         let high_priority_task = create_schedulable_task(
             MockTaskBuilder::default()
                 .with_priority(100)
+                .with_task_id(2)
                 .with_scheduling_strategy(SchedulingStrategy::Spread)
                 .build(),
         );
         scheduler.enqueue_tasks(vec![high_priority_task]);
 
         // The high priority task should be scheduled first
-        let result = scheduler.get_schedulable_tasks();
-        assert_eq!(result.len(), 1);
-        assert_eq!(scheduler.num_pending_tasks(), 1);
-        assert_eq!(result[0].task.priority(), 100);
+        let result = scheduler.schedule_tasks();
+        assert_eq!(result.len(), 1);
+        assert_eq!(scheduler.num_pending_tasks(), 1);
+        assert_eq!(result[0].task.task_id(), 2);
     }
 
     #[test]
@@ -375,12 +364,12 @@
         let mut scheduler: LinearScheduler<MockTask> = setup_scheduler(&HashMap::new());
 
         let tasks = vec![
-            create_spread_task(),
-            create_worker_affinity_task(&Arc::from("worker1"), true),
+            create_spread_task(Some(1)),
+            create_worker_affinity_task(&Arc::from("worker1"), true, Some(2)),
         ];
 
         scheduler.enqueue_tasks(tasks);
-        let result = scheduler.get_schedulable_tasks();
+        let result = scheduler.schedule_tasks();
 
         assert_eq!(result.len(), 0);
         assert_eq!(scheduler.num_pending_tasks(), 2);
