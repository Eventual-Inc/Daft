--- conflicted
+++ resolved
@@ -7,15 +7,12 @@
 pub(super) struct LinearScheduler<T: Task> {
     worker_snapshots: HashMap<WorkerId, WorkerSnapshot>,
     pending_tasks: BinaryHeap<SchedulableTask<T>>,
-<<<<<<< HEAD
-=======
 }
 
 impl<T: Task> Default for LinearScheduler<T> {
     fn default() -> Self {
         Self::new()
     }
->>>>>>> 9dd1399f
 }
 
 #[allow(dead_code)]
@@ -29,13 +26,6 @@
 }
 
 impl<T: Task> Scheduler<T> for LinearScheduler<T> {
-<<<<<<< HEAD
-    fn num_pending_tasks(&self) -> usize {
-        self.pending_tasks.len()
-    }
-
-=======
->>>>>>> 9dd1399f
     fn update_worker_state(&mut self, worker_snapshots: &[WorkerSnapshot]) {
         for worker_snapshot in worker_snapshots {
             if let Some(existing_snapshot) =
