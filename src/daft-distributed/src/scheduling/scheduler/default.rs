--- conflicted
+++ resolved
@@ -18,16 +18,6 @@
     }
 }
 
-<<<<<<< HEAD
-impl<T: Task> Default for DefaultScheduler<T> {
-    fn default() -> Self {
-        Self::new()
-    }
-}
-
-#[allow(dead_code)]
-=======
->>>>>>> ac05bb80
 impl<T: Task> DefaultScheduler<T> {
     pub fn new() -> Self {
         let threshold = Self::get_threshold_from_env().unwrap_or(1.25);
@@ -47,51 +37,6 @@
         }
     }
 
-<<<<<<< HEAD
-    // Spread scheduling: Schedule tasks to the worker with the most available slots
-    // TODO: Change the approach to instead spread based on tasks of the same 'type', i.e. from the same pipeline node.
-    fn try_schedule_spread_task(&self) -> Option<WorkerId> {
-        let mut worker_id = None;
-        let mut max_available_slots = 0;
-
-        for (id, worker) in &self.worker_snapshots {
-            let available_slots = worker.num_cpus - worker.active_task_ids.len();
-            if available_slots > max_available_slots {
-                max_available_slots = available_slots;
-                worker_id = Some(id.clone());
-            }
-        }
-        worker_id
-    }
-
-    // Soft worker affinity scheduling: Schedule task to the worker if it has capacity
-    // Otherwise, try to schedule to any worker with capacity
-    fn try_schedule_soft_worker_affinity_task(&self, worker_id: &WorkerId) -> Option<WorkerId> {
-        if let Some(worker) = self.worker_snapshots.get(worker_id) {
-            if worker.active_task_ids.len() < worker.num_cpus {
-                return Some(worker.worker_id.clone());
-            }
-        }
-        let mut worker_id = None;
-        for (id, slots) in &self.worker_snapshots {
-            if slots.active_task_ids.len() < slots.num_cpus {
-                worker_id = Some(id.clone());
-                break;
-            }
-        }
-        worker_id
-    }
-
-    // Hard worker affinity scheduling: Schedule task to the worker if it has capacity
-    // Otherwise, return None
-    fn try_schedule_hard_worker_affinity_task(&self, worker_id: &WorkerId) -> Option<WorkerId> {
-        if let Some(worker) = self.worker_snapshots.get(worker_id) {
-            if worker.active_task_ids.len() < worker.num_cpus {
-                return Some(worker.worker_id.clone());
-            }
-        }
-        None
-=======
     fn get_threshold_from_env() -> Option<f64> {
         std::env::var("DAFT_AUTOSCALING_THRESHOLD")
             .ok()
@@ -129,23 +74,14 @@
         } else {
             None
         }
->>>>>>> ac05bb80
     }
 
     fn try_schedule_task(&self, task: &PendingTask<T>) -> Option<WorkerId> {
         match task.strategy() {
-<<<<<<< HEAD
-            SchedulingStrategy::Spread => self.try_schedule_spread_task(),
-            SchedulingStrategy::WorkerAffinity { worker_id, soft } => match soft {
-                true => self.try_schedule_soft_worker_affinity_task(worker_id),
-                false => self.try_schedule_hard_worker_affinity_task(worker_id),
-            },
-=======
             SchedulingStrategy::Spread => self.try_schedule_spread_task(&task.task),
             SchedulingStrategy::WorkerAffinity { worker_id, soft } => {
                 self.try_schedule_worker_affinity_task(&task.task, worker_id, *soft)
             }
->>>>>>> ac05bb80
         }
     }
 
@@ -189,17 +125,10 @@
             if let Some(worker_id) = self.try_schedule_task(&task) {
                 self.worker_snapshots
                     .get_mut(&worker_id)
-<<<<<<< HEAD
-                    .unwrap()
-                    .active_task_ids
-                    .insert(task.task_id().clone());
-                scheduled.push(ScheduledTask { task, worker_id });
-=======
                     .expect("Worker should be present in DefaultScheduler")
                     .active_task_details
                     .insert(task.task_context(), TaskDetails::from(&task.task));
                 scheduled.push(ScheduledTask::new(task, worker_id));
->>>>>>> ac05bb80
             } else {
                 unscheduled.push(task);
             }
@@ -229,53 +158,33 @@
                 .collect()
         })
     }
-
-    fn num_pending_tasks(&self) -> usize {
-        self.pending_tasks.len()
-    }
 }
 
 #[cfg(test)]
 mod tests {
     use std::sync::Arc;
 
-<<<<<<< HEAD
-=======
     use common_resource_request::ResourceRequest;
 
->>>>>>> ac05bb80
     use super::*;
     use crate::scheduling::{
         scheduler::test_utils::{
             create_schedulable_task, create_spread_task, create_worker_affinity_task,
             setup_scheduler, setup_workers,
         },
-<<<<<<< HEAD
-        task::tests::{MockTask, MockTaskBuilder},
-=======
         tests::{MockTask, MockTaskBuilder},
->>>>>>> ac05bb80
         worker::tests::MockWorker,
     };
 
     #[test]
-<<<<<<< HEAD
-    fn test_default_scheduler_spread_scheduling() {
-=======
     fn test_default_scheduler_spread_scheduling_homogeneous_workers() {
->>>>>>> ac05bb80
         let worker_1: WorkerId = Arc::from("worker1");
         let worker_2: WorkerId = Arc::from("worker2");
         let worker_3: WorkerId = Arc::from("worker3");
 
         let workers = setup_workers(&[
-<<<<<<< HEAD
-            (worker_1.clone(), 1), // 1 slot available
-            (worker_2.clone(), 2), // 2 slots available
-=======
             (worker_1.clone(), 3), // 3 slots available
             (worker_2.clone(), 3), // 3 slots available
->>>>>>> ac05bb80
             (worker_3.clone(), 3), // 3 slots available
         ]);
 
@@ -283,24 +192,14 @@
 
         // Create tasks with Spread strategy
         let initial_tasks = vec![
-<<<<<<< HEAD
-            create_spread_task(),
-            create_spread_task(),
-            create_spread_task(),
-=======
             create_spread_task(Some(1)),
             create_spread_task(Some(2)),
             create_spread_task(Some(3)),
->>>>>>> ac05bb80
         ];
 
         // Enqueue and schedule tasks
         scheduler.enqueue_tasks(initial_tasks);
-<<<<<<< HEAD
-        let result = scheduler.get_schedulable_tasks();
-=======
-        let result = scheduler.schedule_tasks();
->>>>>>> ac05bb80
+        let result = scheduler.schedule_tasks();
 
         // All tasks should be scheduled because there is enough capacity
         assert_eq!(result.len(), 3);
@@ -314,28 +213,6 @@
                 .or_insert(0) += 1;
         }
 
-<<<<<<< HEAD
-        // Verify distribution - worker3 should have 2 tasks (most slots), worker2 should have 1 task, worker1 should have 0 tasks
-        assert_eq!(*worker_task_counts.get(&worker_3).unwrap(), 2);
-        assert_eq!(*worker_task_counts.get(&worker_2).unwrap(), 1);
-        assert_eq!(worker_task_counts.get(&worker_1), None);
-
-        // Add 3 more tasks with Spread strategy
-        let second_round_tasks = vec![
-            create_spread_task(),
-            create_spread_task(),
-            create_spread_task(),
-        ];
-        scheduler.enqueue_tasks(second_round_tasks);
-
-        let result = scheduler.get_schedulable_tasks();
-
-        // All tasks should be scheduled
-        assert_eq!(result.len(), 3);
-        assert_eq!(scheduler.num_pending_tasks(), 0);
-
-        // Count tasks per worker for the second batch
-=======
         // Verify distribution - worker3 should have 1 task (most slots), worker2 should have 1 task, worker1 should have 1 task
         assert_eq!(*worker_task_counts.get(&worker_3).unwrap(), 1);
         assert_eq!(*worker_task_counts.get(&worker_2).unwrap(), 1);
@@ -372,7 +249,6 @@
         assert_eq!(scheduler.num_pending_tasks(), 0);
 
         // Count tasks per worker
->>>>>>> ac05bb80
         let mut worker_task_counts: HashMap<&WorkerId, usize> = HashMap::new();
         for scheduled_task in &result {
             *worker_task_counts
@@ -380,31 +256,10 @@
                 .or_insert(0) += 1;
         }
 
-<<<<<<< HEAD
-        // Verify distribution - each worker should have 1 task since they all have 1 slot available
-        assert_eq!(*worker_task_counts.get(&worker_3).unwrap(), 1);
-        assert_eq!(*worker_task_counts.get(&worker_2).unwrap(), 1);
-        assert_eq!(*worker_task_counts.get(&worker_1).unwrap(), 1);
-
-        // Add 3 more tasks with Spread strategy
-        let third_round_tasks = vec![
-            create_spread_task(),
-            create_spread_task(),
-            create_spread_task(),
-        ];
-        scheduler.enqueue_tasks(third_round_tasks);
-
-        let result = scheduler.get_schedulable_tasks();
-
-        // No tasks should be scheduled because all workers are at capacity
-        assert_eq!(result.len(), 0);
-        assert_eq!(scheduler.num_pending_tasks(), 3);
-=======
         // Verify distribution - worker3 should have 2 tasks (most slots), worker2 should have 1 task, worker1 should have 0 tasks
         assert_eq!(*worker_task_counts.get(&worker_3).unwrap(), 2);
         assert_eq!(*worker_task_counts.get(&worker_2).unwrap(), 1);
         assert!(worker_task_counts.get(&worker_1).is_none());
->>>>>>> ac05bb80
     }
 
     #[test]
@@ -423,32 +278,19 @@
 
         // Create tasks with Node Affinity strategies
         let tasks = vec![
-<<<<<<< HEAD
-            create_worker_affinity_task(&worker_1, true), // should go to worker 1
-            create_worker_affinity_task(&worker_2, true), // should go to worker 2
-        ];
-
-        scheduler.enqueue_tasks(tasks);
-        let result = scheduler.get_schedulable_tasks();
-=======
             create_worker_affinity_task(&worker_1, true, Some(1)), // should go to worker 1
             create_worker_affinity_task(&worker_2, true, Some(2)), // should go to worker 2
         ];
 
         scheduler.enqueue_tasks(tasks);
         let result = scheduler.schedule_tasks();
->>>>>>> ac05bb80
 
         // 2 tasks should be scheduled
         assert_eq!(result.len(), 2);
         assert_eq!(scheduler.num_pending_tasks(), 0);
         for scheduled_task in &result {
             if let SchedulingStrategy::WorkerAffinity { worker_id, .. } =
-<<<<<<< HEAD
-                &scheduled_task.task.strategy()
-=======
                 &scheduled_task.task().strategy()
->>>>>>> ac05bb80
             {
                 assert_eq!(scheduled_task.worker_id, *worker_id);
             }
@@ -460,15 +302,6 @@
         // worker3: 2 slots available
         // Regardless of which worker the task is affinity to, it should go to worker 3
         let tasks = vec![
-<<<<<<< HEAD
-            create_worker_affinity_task(&worker_1, true),
-            create_worker_affinity_task(&worker_2, true),
-            create_worker_affinity_task(&worker_3, true),
-        ];
-
-        scheduler.enqueue_tasks(tasks);
-        let result = scheduler.get_schedulable_tasks();
-=======
             create_worker_affinity_task(&worker_1, true, Some(3)),
             create_worker_affinity_task(&worker_2, true, Some(4)),
             create_worker_affinity_task(&worker_3, true, Some(5)),
@@ -476,7 +309,6 @@
 
         scheduler.enqueue_tasks(tasks);
         let result = scheduler.schedule_tasks();
->>>>>>> ac05bb80
 
         // Only 2 tasks should be scheduled, because worker 3 has 2 slots available
         assert_eq!(result.len(), 2);
@@ -491,13 +323,6 @@
         let worker_1: WorkerId = Arc::from("worker1");
         let worker_2: WorkerId = Arc::from("worker2");
         let worker_3: WorkerId = Arc::from("worker3");
-<<<<<<< HEAD
-
-        let workers = setup_workers(&[
-            (worker_1.clone(), 1), // 1 slot available
-            (worker_2.clone(), 2), // 2 slots available
-            (worker_3.clone(), 3), // 3 slots available
-=======
 
         let workers = setup_workers(&[
             (worker_1.clone(), 1), // 1 slot available
@@ -562,68 +387,10 @@
         let workers = setup_workers(&[
             (worker_1.clone(), 1), // 1 slot available
             (worker_2.clone(), 1), // 1 slot available
->>>>>>> ac05bb80
-        ]);
-
-        let mut scheduler: DefaultScheduler<MockTask> = setup_scheduler(&workers);
-
-<<<<<<< HEAD
-        // Create tasks with Node Affinity strategies
-        let tasks = vec![
-            create_worker_affinity_task(&worker_1, false),
-            create_worker_affinity_task(&worker_2, false),
-            create_worker_affinity_task(&worker_3, false),
-        ];
-
-        scheduler.enqueue_tasks(tasks);
-        let scheduled_tasks = scheduler.get_schedulable_tasks();
-
-        // 3 tasks should be scheduled, 1 for each worker
-        assert_eq!(scheduled_tasks.len(), 3);
-        assert_eq!(scheduler.num_pending_tasks(), 0);
-        for scheduled_task in &scheduled_tasks {
-            if let SchedulingStrategy::WorkerAffinity { worker_id, .. } =
-                &scheduled_task.task.strategy()
-            {
-                assert_eq!(scheduled_task.worker_id, *worker_id);
-            } else {
-                panic!("Task should have worker affinity strategy");
-            }
-        }
-
-        // Create tasks again
-        let tasks = vec![
-            create_worker_affinity_task(&worker_1, false), // should not be scheduled
-            create_worker_affinity_task(&worker_2, false),
-            create_worker_affinity_task(&worker_3, false),
-        ];
-
-        scheduler.enqueue_tasks(tasks);
-        let scheduled_tasks = scheduler.get_schedulable_tasks();
-
-        // worker 1 should not be available, worker 2 should have 1 slot available, worker 3 should have 2 slots available
-        assert_eq!(scheduled_tasks.len(), 2);
-        assert_eq!(scheduler.num_pending_tasks(), 1);
-        for scheduled_task in &scheduled_tasks {
-            if let SchedulingStrategy::WorkerAffinity { worker_id, .. } =
-                &scheduled_task.task.strategy()
-            {
-                assert_eq!(scheduled_task.worker_id, *worker_id);
-            } else {
-                panic!("Task should have worker affinity strategy");
-            }
-        }
-    }
-
-    #[test]
-    fn test_default_scheduler_with_priority_scheduling() {
-        let worker_1: WorkerId = Arc::from("worker1");
-        let worker_2: WorkerId = Arc::from("worker2");
-
-        let workers = setup_workers(&[
-            (worker_1.clone(), 1), // 1 slot available
-            (worker_2.clone(), 1), // 1 slot available
-=======
+        ]);
+
+        let mut scheduler: DefaultScheduler<MockTask> = setup_scheduler(&workers);
+
         // Add a lot of low priority tasks
         let tasks = (0..100)
             .map(|_| create_schedulable_task(MockTaskBuilder::default().with_priority(1).build()))
@@ -669,46 +436,10 @@
             (worker_1.clone(), 1), // 1 slot available
             (worker_2.clone(), 2), // 2 slots available
             (worker_3.clone(), 3), // 3 slots available
->>>>>>> ac05bb80
-        ]);
-
-        let mut scheduler: DefaultScheduler<MockTask> = setup_scheduler(&workers);
-
-<<<<<<< HEAD
-        // Add a lot of low priority tasks
-        let tasks = (0..100)
-            .map(|_| create_schedulable_task(MockTaskBuilder::default().with_priority(1).build()))
-            .collect();
-
-        scheduler.enqueue_tasks(tasks);
-        let result = scheduler.get_schedulable_tasks();
-
-        // Only 2 tasks should be scheduled (one per worker)
-        assert_eq!(result.len(), 2);
-        assert_eq!(scheduler.num_pending_tasks(), 98);
-
-        // Add a high-priority task
-        let high_priority_task =
-            create_schedulable_task(MockTaskBuilder::default().with_priority(100).build());
-        scheduler.enqueue_tasks(vec![high_priority_task]);
-
-        // The high-priority task should not be scheduled because worker1 is full
-        let result = scheduler.get_schedulable_tasks();
-        assert_eq!(result.len(), 0);
-        assert_eq!(scheduler.num_pending_tasks(), 99);
-
-        // Update scheduler state to add a new worker with 1 slot available
-        let worker_3: WorkerId = Arc::from("worker3");
-        let new_worker = MockWorker::new(worker_3.clone(), 1);
-        let new_worker_snapshot = WorkerSnapshot::from_worker(&new_worker);
-        scheduler.update_worker_state(&[new_worker_snapshot]);
-
-        // The high-priority task should now be scheduled to the new worker
-        let result = scheduler.get_schedulable_tasks();
-        assert_eq!(result.len(), 1);
-        assert_eq!(scheduler.num_pending_tasks(), 98);
-        assert_eq!(result[0].worker_id, worker_3);
-=======
+        ]);
+
+        let mut scheduler: DefaultScheduler<MockTask> = setup_scheduler(&workers);
+
         let tasks = vec![
             create_schedulable_task(
                 MockTaskBuilder::default()
@@ -750,7 +481,6 @@
                 assert_eq!(scheduled_task.task().task_id(), 3);
             }
         }
->>>>>>> ac05bb80
     }
 
     // TODO: This test currently fails because the scheduler is currently not optimal, we should fix this by using a bin packing algorithm.
@@ -765,8 +495,6 @@
     // 2. Task 2 (2 CPUs) to worker 2 or 3 (2 slots available)
     // 3. Task 3 (3 CPUs) is unscheduled (no worker has 3 slots available)
     #[test]
-<<<<<<< HEAD
-=======
     #[ignore]
     fn test_default_scheduler_with_resource_request_scheduling_small_tasks_first() {
         let worker_1: WorkerId = Arc::from("worker1");
@@ -825,22 +553,10 @@
     }
 
     #[test]
->>>>>>> ac05bb80
     fn test_scheduling_with_empty_workers() {
         let mut scheduler: DefaultScheduler<MockTask> = setup_scheduler(&HashMap::new());
 
         let tasks = vec![
-<<<<<<< HEAD
-            create_spread_task(),
-            create_worker_affinity_task(&Arc::from("worker1"), true),
-        ];
-
-        scheduler.enqueue_tasks(tasks);
-        let result = scheduler.get_schedulable_tasks();
-
-        assert_eq!(result.len(), 0);
-        assert_eq!(scheduler.num_pending_tasks(), 2);
-=======
             create_spread_task(Some(1)),
             create_worker_affinity_task(&Arc::from("worker1"), true, Some(1)),
         ];
@@ -966,6 +682,5 @@
 
         // Should not request autoscaling
         assert!(scheduler.get_autoscaling_request().is_none());
->>>>>>> ac05bb80
     }
 }