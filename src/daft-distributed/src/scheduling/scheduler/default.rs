use std::collections::{BinaryHeap, HashMap};

use super::{SchedulableTask, ScheduledTask, Scheduler, WorkerSnapshot};
use crate::scheduling::{
    task::{SchedulingStrategy, Task, TaskDetails},
    worker::WorkerId,
};

#[allow(dead_code)]
pub(super) struct DefaultScheduler<T: Task> {
    pending_tasks: BinaryHeap<SchedulableTask<T>>,
    worker_snapshots: HashMap<WorkerId, WorkerSnapshot>,
}

impl<T: Task> Default for DefaultScheduler<T> {
    fn default() -> Self {
        Self::new()
    }
}

#[allow(dead_code)]
impl<T: Task> DefaultScheduler<T> {
    pub fn new() -> Self {
        Self {
            pending_tasks: BinaryHeap::new(),
            worker_snapshots: HashMap::new(),
        }
    }
<<<<<<< HEAD

    // Spread scheduling: Schedule tasks to the worker with the most available slots
    // TODO: Change the approach to instead spread based on tasks of the same 'type', i.e. from the same pipeline node.
    fn try_schedule_spread_task(&self) -> Option<WorkerId> {
        let mut worker_id = None;
        let mut max_available_slots = 0;

        for (id, worker) in &self.worker_snapshots {
            let available_slots = worker.num_cpus - worker.active_task_ids.len();
            if available_slots > max_available_slots {
                max_available_slots = available_slots;
                worker_id = Some(id.clone());
            }
        }
        worker_id
    }

    // Soft worker affinity scheduling: Schedule task to the worker if it has capacity
    // Otherwise, try to schedule to any worker with capacity
    fn try_schedule_soft_worker_affinity_task(&self, worker_id: &WorkerId) -> Option<WorkerId> {
        if let Some(worker) = self.worker_snapshots.get(worker_id) {
            if worker.active_task_ids.len() < worker.num_cpus {
                return Some(worker.worker_id.clone());
            }
        }
        let mut worker_id = None;
        for (id, slots) in &self.worker_snapshots {
            if slots.active_task_ids.len() < slots.num_cpus {
                worker_id = Some(id.clone());
                break;
            }
        }
        worker_id
    }

    // Hard worker affinity scheduling: Schedule task to the worker if it has capacity
    // Otherwise, return None
    fn try_schedule_hard_worker_affinity_task(&self, worker_id: &WorkerId) -> Option<WorkerId> {
        if let Some(worker) = self.worker_snapshots.get(worker_id) {
            if worker.active_task_ids.len() < worker.num_cpus {
                return Some(worker.worker_id.clone());
            }
        }
        None
=======

    // Spread scheduling: Schedule tasks to the worker with the most available slots, to
    // TODO: Change the approach to instead spread based on tasks of the same 'type', i.e. from the same pipeline node.
    fn try_schedule_spread_task(&self, task: &T) -> Option<WorkerId> {
        self.worker_snapshots
            .iter()
            .filter(|(_, worker)| worker.available_num_cpus() >= task.resource_request().num_cpus())
            .max_by_key(|(_, worker)| worker.available_num_cpus())
            .map(|(id, _)| id.clone())
    }

    // Soft worker affinity scheduling: Schedule task to the worker if it has capacity
    // Otherwise, fallback to spread scheduling
    fn try_schedule_worker_affinity_task(
        &self,
        task: &T,
        worker_id: &WorkerId,
        soft: bool,
    ) -> Option<WorkerId> {
        if let Some(worker) = self.worker_snapshots.get(worker_id) {
            if worker.available_num_cpus() >= task.resource_request().num_cpus() {
                return Some(worker.worker_id.clone());
            }
        }
        // Fallback to spread scheduling if soft is true
        if soft {
            self.try_schedule_spread_task(task)
        } else {
            None
        }
>>>>>>> de7f0cae
    }

    fn try_schedule_task(&self, task: &SchedulableTask<T>) -> Option<WorkerId> {
        match task.strategy() {
<<<<<<< HEAD
            SchedulingStrategy::Spread => self.try_schedule_spread_task(),
            SchedulingStrategy::WorkerAffinity { worker_id, soft } => match soft {
                true => self.try_schedule_soft_worker_affinity_task(worker_id),
                false => self.try_schedule_hard_worker_affinity_task(worker_id),
            },
=======
            SchedulingStrategy::Spread => self.try_schedule_spread_task(&task.task),
            SchedulingStrategy::WorkerAffinity { worker_id, soft } => {
                self.try_schedule_worker_affinity_task(&task.task, worker_id, *soft)
            }
>>>>>>> de7f0cae
        }
    }
}

impl<T: Task> Scheduler<T> for DefaultScheduler<T> {
    fn enqueue_tasks(&mut self, tasks: Vec<SchedulableTask<T>>) {
        self.pending_tasks.extend(tasks);
    }

    // TODO: Currently, workers are never given more tasks than they can handle (based on resources)
    // However, this can cause the scheduler to have too many pending tasks, creating a bottleneck in scheduling.
    // Potentially, we should allow workers to maintain a backlog queue of tasks, and automatically run them when they have capacity.
    // Key thing is that this should be profiled and tested.
    fn get_schedulable_tasks(&mut self) -> Vec<ScheduledTask<T>> {
        let mut scheduled = Vec::new();
        let mut unscheduled = Vec::new();
        while let Some(task) = self.pending_tasks.pop() {
            if let Some(worker_id) = self.try_schedule_task(&task) {
                self.worker_snapshots
                    .get_mut(&worker_id)
<<<<<<< HEAD
                    .unwrap()
                    .active_task_ids
                    .insert(task.task_id().clone());
=======
                    .expect("Worker should be present in DefaultScheduler")
                    .active_task_details
                    .insert(task.task_id().clone(), TaskDetails::from(&task.task));
>>>>>>> de7f0cae
                scheduled.push(ScheduledTask { task, worker_id });
            } else {
                unscheduled.push(task);
            }
        }
        self.pending_tasks.extend(unscheduled);
        scheduled
    }

    fn update_worker_state(&mut self, worker_snapshots: &[WorkerSnapshot]) {
        for worker_snapshot in worker_snapshots {
            if let Some(existing_snapshot) =
                self.worker_snapshots.get_mut(&worker_snapshot.worker_id)
            {
                *existing_snapshot = worker_snapshot.clone();
            } else {
                self.worker_snapshots
                    .insert(worker_snapshot.worker_id.clone(), worker_snapshot.clone());
            }
        }
    }

    fn num_pending_tasks(&self) -> usize {
        self.pending_tasks.len()
    }
}

#[cfg(test)]
mod tests {
    use std::sync::Arc;
<<<<<<< HEAD
=======

    use common_resource_request::ResourceRequest;

    use super::*;
    use crate::scheduling::{
        scheduler::test_utils::{
            create_schedulable_task, create_spread_task, create_worker_affinity_task,
            setup_scheduler, setup_workers,
        },
        task::tests::{MockTask, MockTaskBuilder},
        worker::tests::MockWorker,
    };
    #[test]
    fn test_default_scheduler_spread_scheduling_homogeneous_workers() {
        let worker_1: WorkerId = Arc::from("worker1");
        let worker_2: WorkerId = Arc::from("worker2");
        let worker_3: WorkerId = Arc::from("worker3");

        let workers = setup_workers(&[
            (worker_1.clone(), 3), // 3 slots available
            (worker_2.clone(), 3), // 3 slots available
            (worker_3.clone(), 3), // 3 slots available
        ]);

        let mut scheduler: DefaultScheduler<MockTask> = setup_scheduler(&workers);

        // Create tasks with Spread strategy
        let initial_tasks = vec![
            create_spread_task(),
            create_spread_task(),
            create_spread_task(),
        ];

        // Enqueue and schedule tasks
        scheduler.enqueue_tasks(initial_tasks);
        let result = scheduler.get_schedulable_tasks();

        // All tasks should be scheduled because there is enough capacity
        assert_eq!(result.len(), 3);
        assert_eq!(scheduler.num_pending_tasks(), 0);

        // Count tasks per worker
        let mut worker_task_counts: HashMap<&WorkerId, usize> = HashMap::new();
        for scheduled_task in &result {
            *worker_task_counts
                .entry(&scheduled_task.worker_id)
                .or_insert(0) += 1;
        }

        // Verify distribution - worker3 should have 1 task (most slots), worker2 should have 1 task, worker1 should have 1 task
        assert_eq!(*worker_task_counts.get(&worker_3).unwrap(), 1);
        assert_eq!(*worker_task_counts.get(&worker_2).unwrap(), 1);
        assert_eq!(*worker_task_counts.get(&worker_1).unwrap(), 1);
    }
>>>>>>> de7f0cae

    use super::*;
    use crate::scheduling::{
        scheduler::test_utils::{
            create_schedulable_task, create_spread_task, create_worker_affinity_task,
            setup_scheduler,
        },
        task::tests::{MockTask, MockTaskBuilder},
        worker::tests::{setup_workers, MockWorker},
    };
    #[test]
<<<<<<< HEAD
    fn test_default_scheduler_spread_scheduling() {
=======
    fn test_default_scheduler_spread_scheduling_heterogeneous_workers() {
>>>>>>> de7f0cae
        let worker_1: WorkerId = Arc::from("worker1");
        let worker_2: WorkerId = Arc::from("worker2");
        let worker_3: WorkerId = Arc::from("worker3");

        let workers = setup_workers(&[
            (worker_1.clone(), 1), // 1 slot available
            (worker_2.clone(), 2), // 2 slots available
            (worker_3.clone(), 3), // 3 slots available
        ]);

        let mut scheduler: DefaultScheduler<MockTask> = setup_scheduler(&workers);

        // Create tasks with Spread strategy
        let initial_tasks = vec![
            create_spread_task(),
            create_spread_task(),
            create_spread_task(),
        ];

        // Enqueue and schedule tasks
        scheduler.enqueue_tasks(initial_tasks);
        let result = scheduler.get_schedulable_tasks();

        // All tasks should be scheduled because there is enough capacity
        assert_eq!(result.len(), 3);
        assert_eq!(scheduler.num_pending_tasks(), 0);

        // Count tasks per worker
        let mut worker_task_counts: HashMap<&WorkerId, usize> = HashMap::new();
        for scheduled_task in &result {
            *worker_task_counts
                .entry(&scheduled_task.worker_id)
                .or_insert(0) += 1;
        }

        // Verify distribution - worker3 should have 2 tasks (most slots), worker2 should have 1 task, worker1 should have 0 tasks
        assert_eq!(*worker_task_counts.get(&worker_3).unwrap(), 2);
        assert_eq!(*worker_task_counts.get(&worker_2).unwrap(), 1);
<<<<<<< HEAD
        assert_eq!(worker_task_counts.get(&worker_1), None);

        // Add 3 more tasks with Spread strategy
        let second_round_tasks = vec![
            create_spread_task(),
            create_spread_task(),
            create_spread_task(),
        ];
        scheduler.enqueue_tasks(second_round_tasks);

        let result = scheduler.get_schedulable_tasks();

        // All tasks should be scheduled
        assert_eq!(result.len(), 3);
        assert_eq!(scheduler.num_pending_tasks(), 0);

        // Count tasks per worker for the second batch
        let mut worker_task_counts: HashMap<&WorkerId, usize> = HashMap::new();
        for scheduled_task in &result {
            *worker_task_counts
                .entry(&scheduled_task.worker_id)
                .or_insert(0) += 1;
        }

        // Verify distribution - each worker should have 1 task since they all have 1 slot available
        assert_eq!(*worker_task_counts.get(&worker_3).unwrap(), 1);
        assert_eq!(*worker_task_counts.get(&worker_2).unwrap(), 1);
        assert_eq!(*worker_task_counts.get(&worker_1).unwrap(), 1);

        // Add 3 more tasks with Spread strategy
        let third_round_tasks = vec![
            create_spread_task(),
            create_spread_task(),
            create_spread_task(),
        ];
        scheduler.enqueue_tasks(third_round_tasks);

        let result = scheduler.get_schedulable_tasks();

        // No tasks should be scheduled because all workers are at capacity
        assert_eq!(result.len(), 0);
        assert_eq!(scheduler.num_pending_tasks(), 3);
=======
        assert!(worker_task_counts.get(&worker_1).is_none());
>>>>>>> de7f0cae
    }

    #[test]
    fn test_default_scheduler_soft_node_affinity_scheduling() {
        let worker_1: WorkerId = Arc::from("worker1");
        let worker_2: WorkerId = Arc::from("worker2");
        let worker_3: WorkerId = Arc::from("worker3");

        let workers = setup_workers(&[
            (worker_1.clone(), 1), // 1 slot available
            (worker_2.clone(), 1), // 1 slot available
            (worker_3.clone(), 2), // 2 slots available
        ]);

        let mut scheduler: DefaultScheduler<MockTask> = setup_scheduler(&workers);

        // Create tasks with Node Affinity strategies
        let tasks = vec![
            create_worker_affinity_task(&worker_1, true), // should go to worker 1
            create_worker_affinity_task(&worker_2, true), // should go to worker 2
        ];

        scheduler.enqueue_tasks(tasks);
        let result = scheduler.get_schedulable_tasks();

        // 2 tasks should be scheduled
        assert_eq!(result.len(), 2);
        assert_eq!(scheduler.num_pending_tasks(), 0);
        for scheduled_task in &result {
            if let SchedulingStrategy::WorkerAffinity { worker_id, .. } =
                &scheduled_task.task.strategy()
            {
                assert_eq!(scheduled_task.worker_id, *worker_id);
            }
        }

        // Create tasks again, now the worker snapshots are:
        // worker1: 0 slots available
        // worker2: 0 slots available
        // worker3: 2 slots available
        // Regardless of which worker the task is affinity to, it should go to worker 3
        let tasks = vec![
            create_worker_affinity_task(&worker_1, true),
            create_worker_affinity_task(&worker_2, true),
            create_worker_affinity_task(&worker_3, true),
        ];

        scheduler.enqueue_tasks(tasks);
        let result = scheduler.get_schedulable_tasks();

        // Only 2 tasks should be scheduled, because worker 3 has 2 slots available
        assert_eq!(result.len(), 2);
        assert_eq!(scheduler.num_pending_tasks(), 1);
        for scheduled_task in &result {
            assert_eq!(scheduled_task.worker_id, worker_3);
        }
    }

    #[test]
    fn test_default_scheduler_hard_node_affinity_scheduling() {
        let worker_1: WorkerId = Arc::from("worker1");
        let worker_2: WorkerId = Arc::from("worker2");
        let worker_3: WorkerId = Arc::from("worker3");
<<<<<<< HEAD

        let workers = setup_workers(&[
            (worker_1.clone(), 1), // 1 slot available
            (worker_2.clone(), 2), // 2 slots available
            (worker_3.clone(), 3), // 3 slots available
=======

        let workers = setup_workers(&[
            (worker_1.clone(), 1), // 1 slot available
            (worker_2.clone(), 2), // 2 slots available
            (worker_3.clone(), 3), // 3 slots available
        ]);

        let mut scheduler: DefaultScheduler<MockTask> = setup_scheduler(&workers);

        // Create tasks with Node Affinity strategies
        let tasks = vec![
            create_worker_affinity_task(&worker_1, false),
            create_worker_affinity_task(&worker_2, false),
            create_worker_affinity_task(&worker_3, false),
        ];

        scheduler.enqueue_tasks(tasks);
        let scheduled_tasks = scheduler.get_schedulable_tasks();

        // 3 tasks should be scheduled, 1 for each worker
        assert_eq!(scheduled_tasks.len(), 3);
        assert_eq!(scheduler.num_pending_tasks(), 0);
        for scheduled_task in &scheduled_tasks {
            if let SchedulingStrategy::WorkerAffinity { worker_id, .. } =
                &scheduled_task.task.strategy()
            {
                assert_eq!(scheduled_task.worker_id, *worker_id);
            } else {
                panic!("Task should have worker affinity strategy");
            }
        }

        // Create tasks again
        let tasks = vec![
            create_worker_affinity_task(&worker_1, false), // should not be scheduled
            create_worker_affinity_task(&worker_2, false),
            create_worker_affinity_task(&worker_3, false),
        ];

        scheduler.enqueue_tasks(tasks);
        let scheduled_tasks = scheduler.get_schedulable_tasks();

        // worker 1 should not be available, worker 2 should have 1 slot available, worker 3 should have 2 slots available
        assert_eq!(scheduled_tasks.len(), 2);
        assert_eq!(scheduler.num_pending_tasks(), 1);
        for scheduled_task in &scheduled_tasks {
            if let SchedulingStrategy::WorkerAffinity { worker_id, .. } =
                &scheduled_task.task.strategy()
            {
                assert_eq!(scheduled_task.worker_id, *worker_id);
            } else {
                panic!("Task should have worker affinity strategy");
            }
        }
    }

    #[test]
    fn test_default_scheduler_with_priority_scheduling() {
        let worker_1: WorkerId = Arc::from("worker1");
        let worker_2: WorkerId = Arc::from("worker2");

        let workers = setup_workers(&[
            (worker_1.clone(), 1), // 1 slot available
            (worker_2.clone(), 1), // 1 slot available
>>>>>>> de7f0cae
        ]);

        let mut scheduler: DefaultScheduler<MockTask> = setup_scheduler(&workers);

<<<<<<< HEAD
        // Create tasks with Node Affinity strategies
        let tasks = vec![
            create_worker_affinity_task(&worker_1, false),
            create_worker_affinity_task(&worker_2, false),
            create_worker_affinity_task(&worker_3, false),
        ];

        scheduler.enqueue_tasks(tasks);
        let scheduled_tasks = scheduler.get_schedulable_tasks();

        // 3 tasks should be scheduled, 1 for each worker
        assert_eq!(scheduled_tasks.len(), 3);
        assert_eq!(scheduler.num_pending_tasks(), 0);
        for scheduled_task in &scheduled_tasks {
            if let SchedulingStrategy::WorkerAffinity { worker_id, .. } =
                &scheduled_task.task.strategy()
            {
                assert_eq!(scheduled_task.worker_id, *worker_id);
            } else {
                panic!("Task should have worker affinity strategy");
            }
        }

        // Create tasks again
        let tasks = vec![
            create_worker_affinity_task(&worker_1, false), // should not be scheduled
            create_worker_affinity_task(&worker_2, false),
            create_worker_affinity_task(&worker_3, false),
        ];

        scheduler.enqueue_tasks(tasks);
        let scheduled_tasks = scheduler.get_schedulable_tasks();

        // worker 1 should not be available, worker 2 should have 1 slot available, worker 3 should have 2 slots available
        assert_eq!(scheduled_tasks.len(), 2);
        assert_eq!(scheduler.num_pending_tasks(), 1);
        for scheduled_task in &scheduled_tasks {
            if let SchedulingStrategy::WorkerAffinity { worker_id, .. } =
                &scheduled_task.task.strategy()
            {
                assert_eq!(scheduled_task.worker_id, *worker_id);
            } else {
                panic!("Task should have worker affinity strategy");
            }
        }
    }

    #[test]
    fn test_default_scheduler_with_priority_scheduling() {
        let worker_1: WorkerId = Arc::from("worker1");
        let worker_2: WorkerId = Arc::from("worker2");

        let workers = setup_workers(&[
            (worker_1.clone(), 1), // 1 slot available
            (worker_2.clone(), 1), // 1 slot available
=======
        // Add a lot of low priority tasks
        let tasks = (0..100)
            .map(|_| create_schedulable_task(MockTaskBuilder::default().with_priority(1).build()))
            .collect();

        scheduler.enqueue_tasks(tasks);
        let result = scheduler.get_schedulable_tasks();

        // Only 2 tasks should be scheduled (one per worker)
        assert_eq!(result.len(), 2);
        assert_eq!(scheduler.num_pending_tasks(), 98);

        // Add a high-priority task
        let high_priority_task =
            create_schedulable_task(MockTaskBuilder::default().with_priority(100).build());
        scheduler.enqueue_tasks(vec![high_priority_task]);

        // The high-priority task should not be scheduled because worker1 is full
        let result = scheduler.get_schedulable_tasks();
        assert_eq!(result.len(), 0);
        assert_eq!(scheduler.num_pending_tasks(), 99);

        // Update scheduler state to add a new worker with 1 slot available
        let worker_3: WorkerId = Arc::from("worker3");
        let new_worker = MockWorker::new(worker_3.clone(), 1);
        let new_worker_snapshot = WorkerSnapshot::from(&new_worker);
        scheduler.update_worker_state(&[new_worker_snapshot]);

        // The high-priority task should now be scheduled to the new worker
        let result = scheduler.get_schedulable_tasks();
        assert_eq!(result.len(), 1);
        assert_eq!(scheduler.num_pending_tasks(), 98);
        assert_eq!(result[0].worker_id, worker_3);
    }

    #[test]
    fn test_default_scheduler_with_resource_request_scheduling_big_tasks_first() {
        let worker_1: WorkerId = Arc::from("worker1");
        let worker_2: WorkerId = Arc::from("worker2");
        let worker_3: WorkerId = Arc::from("worker3");

        let workers = setup_workers(&[
            (worker_1.clone(), 1), // 1 slot available
            (worker_2.clone(), 2), // 2 slots available
            (worker_3.clone(), 3), // 3 slots available
>>>>>>> de7f0cae
        ]);

        let mut scheduler: DefaultScheduler<MockTask> = setup_scheduler(&workers);

<<<<<<< HEAD
        // Add a lot of low priority tasks
        let tasks = (0..100)
            .map(|_| create_schedulable_task(MockTaskBuilder::default().with_priority(1).build()))
            .collect();
=======
        let tasks = vec![
            create_schedulable_task(
                MockTaskBuilder::default()
                    .with_task_id(Arc::from("task3"))
                    .with_resource_request(
                        ResourceRequest::try_new_internal(Some(3.0), None, None).unwrap(), // 3 CPUs
                    )
                    .build(),
            ),
            create_schedulable_task(
                MockTaskBuilder::default()
                    .with_task_id(Arc::from("task2"))
                    .with_resource_request(
                        ResourceRequest::try_new_internal(Some(2.0), None, None).unwrap(), // 2 CPUs
                    )
                    .build(),
            ),
            create_schedulable_task(
                MockTaskBuilder::default()
                    .with_task_id(Arc::from("task1"))
                    .with_resource_request(
                        ResourceRequest::try_new_internal(Some(1.0), None, None).unwrap(), // 1 CPU
                    )
                    .build(),
            ),
        ];
>>>>>>> de7f0cae

        scheduler.enqueue_tasks(tasks);
        let result = scheduler.get_schedulable_tasks();

<<<<<<< HEAD
        // Only 2 tasks should be scheduled (one per worker)
        assert_eq!(result.len(), 2);
        assert_eq!(scheduler.num_pending_tasks(), 98);

        // Add a high-priority task
        let high_priority_task =
            create_schedulable_task(MockTaskBuilder::default().with_priority(100).build());
        scheduler.enqueue_tasks(vec![high_priority_task]);

        // The high-priority task should not be scheduled because worker1 is full
        let result = scheduler.get_schedulable_tasks();
        assert_eq!(result.len(), 0);
        assert_eq!(scheduler.num_pending_tasks(), 99);

        // Update scheduler state to add a new worker with 1 slot available
        let worker_3: WorkerId = Arc::from("worker3");
        let new_worker = MockWorker::new(worker_3.clone(), 1);
        let new_worker_snapshot = WorkerSnapshot::from_worker(&new_worker);
        scheduler.update_worker_state(&[new_worker_snapshot]);

        // The high-priority task should now be scheduled to the new worker
        let result = scheduler.get_schedulable_tasks();
        assert_eq!(result.len(), 1);
        assert_eq!(scheduler.num_pending_tasks(), 98);
        assert_eq!(result[0].worker_id, worker_3);
=======
        assert_eq!(result.len(), 3);
        assert_eq!(scheduler.num_pending_tasks(), 0);
        for scheduled_task in &result {
            if scheduled_task.worker_id == worker_1 {
                assert_eq!(scheduled_task.task.task_id().to_string(), "task1");
            } else if scheduled_task.worker_id == worker_2 {
                assert_eq!(scheduled_task.task.task_id().to_string(), "task2");
            } else if scheduled_task.worker_id == worker_3 {
                assert_eq!(scheduled_task.task.task_id().to_string(), "task3");
            }
        }
>>>>>>> de7f0cae
    }

    // TODO: This test currently fails because the scheduler is currently not optimal, we should fix this by using a bin packing algorithm.
    // In this test case, we have 3 workers with 1, 2, and 3 slots available, and 3 tasks requesting 1, 2, and 3 CPUs.
    // In the ideal case, the scheduler should schedule the tasks in the following order:
    // 1. Task 1 (1 CPU) to worker 1 (1 slot available)
    // 2. Task 2 (2 CPUs) to worker 2 (2 slots available)
    // 3. Task 3 (3 CPUs) to worker 3 (3 slots available)
    // However, the scheduler currently schedules the tasks simply by picking the worker with the most available slots.
    // This results in the following schedule:
    // 1. Task 1 (1 CPU) to worker 3 (3 slots available)
    // 2. Task 2 (2 CPUs) to worker 2 or 3 (2 slots available)
    // 3. Task 3 (3 CPUs) is unscheduled (no worker has 3 slots available)
    #[test]
<<<<<<< HEAD
=======
    #[ignore]
    fn test_default_scheduler_with_resource_request_scheduling_small_tasks_first() {
        let worker_1: WorkerId = Arc::from("worker1");
        let worker_2: WorkerId = Arc::from("worker2");
        let worker_3: WorkerId = Arc::from("worker3");

        let workers = setup_workers(&[
            (worker_1.clone(), 1), // 1 slot available
            (worker_2.clone(), 2), // 2 slots available
            (worker_3.clone(), 3), // 3 slots available
        ]);

        let mut scheduler: DefaultScheduler<MockTask> = setup_scheduler(&workers);

        let tasks = vec![
            create_schedulable_task(
                MockTaskBuilder::default()
                    .with_task_id(Arc::from("task1"))
                    .with_resource_request(
                        ResourceRequest::try_new_internal(Some(1.0), None, None).unwrap(), // 1 CPU
                    )
                    .build(),
            ),
            create_schedulable_task(
                MockTaskBuilder::default()
                    .with_task_id(Arc::from("task2"))
                    .with_resource_request(
                        ResourceRequest::try_new_internal(Some(2.0), None, None).unwrap(), // 2 CPUs
                    )
                    .build(),
            ),
            create_schedulable_task(
                MockTaskBuilder::default()
                    .with_task_id(Arc::from("task3"))
                    .with_resource_request(
                        ResourceRequest::try_new_internal(Some(3.0), None, None).unwrap(), // 3 CPUs
                    )
                    .build(),
            ),
        ];

        scheduler.enqueue_tasks(tasks);
        let result = scheduler.get_schedulable_tasks();

        assert_eq!(result.len(), 3);
        assert_eq!(scheduler.num_pending_tasks(), 0);
        for scheduled_task in &result {
            if scheduled_task.worker_id == worker_1 {
                assert_eq!(scheduled_task.task.task_id().to_string(), "task1");
            } else if scheduled_task.worker_id == worker_2 {
                assert_eq!(scheduled_task.task.task_id().to_string(), "task2");
            } else if scheduled_task.worker_id == worker_3 {
                assert_eq!(scheduled_task.task.task_id().to_string(), "task3");
            }
        }
    }

    #[test]
>>>>>>> de7f0cae
    fn test_scheduling_with_empty_workers() {
        let mut scheduler: DefaultScheduler<MockTask> = setup_scheduler(&HashMap::new());

        let tasks = vec![
            create_spread_task(),
            create_worker_affinity_task(&Arc::from("worker1"), true),
        ];

        scheduler.enqueue_tasks(tasks);
        let result = scheduler.get_schedulable_tasks();

        assert_eq!(result.len(), 0);
        assert_eq!(scheduler.num_pending_tasks(), 2);
    }
}<|MERGE_RESOLUTION|>--- conflicted
+++ resolved
@@ -26,52 +26,6 @@
             worker_snapshots: HashMap::new(),
         }
     }
-<<<<<<< HEAD
-
-    // Spread scheduling: Schedule tasks to the worker with the most available slots
-    // TODO: Change the approach to instead spread based on tasks of the same 'type', i.e. from the same pipeline node.
-    fn try_schedule_spread_task(&self) -> Option<WorkerId> {
-        let mut worker_id = None;
-        let mut max_available_slots = 0;
-
-        for (id, worker) in &self.worker_snapshots {
-            let available_slots = worker.num_cpus - worker.active_task_ids.len();
-            if available_slots > max_available_slots {
-                max_available_slots = available_slots;
-                worker_id = Some(id.clone());
-            }
-        }
-        worker_id
-    }
-
-    // Soft worker affinity scheduling: Schedule task to the worker if it has capacity
-    // Otherwise, try to schedule to any worker with capacity
-    fn try_schedule_soft_worker_affinity_task(&self, worker_id: &WorkerId) -> Option<WorkerId> {
-        if let Some(worker) = self.worker_snapshots.get(worker_id) {
-            if worker.active_task_ids.len() < worker.num_cpus {
-                return Some(worker.worker_id.clone());
-            }
-        }
-        let mut worker_id = None;
-        for (id, slots) in &self.worker_snapshots {
-            if slots.active_task_ids.len() < slots.num_cpus {
-                worker_id = Some(id.clone());
-                break;
-            }
-        }
-        worker_id
-    }
-
-    // Hard worker affinity scheduling: Schedule task to the worker if it has capacity
-    // Otherwise, return None
-    fn try_schedule_hard_worker_affinity_task(&self, worker_id: &WorkerId) -> Option<WorkerId> {
-        if let Some(worker) = self.worker_snapshots.get(worker_id) {
-            if worker.active_task_ids.len() < worker.num_cpus {
-                return Some(worker.worker_id.clone());
-            }
-        }
-        None
-=======
 
     // Spread scheduling: Schedule tasks to the worker with the most available slots, to
     // TODO: Change the approach to instead spread based on tasks of the same 'type', i.e. from the same pipeline node.
@@ -102,23 +56,14 @@
         } else {
             None
         }
->>>>>>> de7f0cae
     }
 
     fn try_schedule_task(&self, task: &SchedulableTask<T>) -> Option<WorkerId> {
         match task.strategy() {
-<<<<<<< HEAD
-            SchedulingStrategy::Spread => self.try_schedule_spread_task(),
-            SchedulingStrategy::WorkerAffinity { worker_id, soft } => match soft {
-                true => self.try_schedule_soft_worker_affinity_task(worker_id),
-                false => self.try_schedule_hard_worker_affinity_task(worker_id),
-            },
-=======
             SchedulingStrategy::Spread => self.try_schedule_spread_task(&task.task),
             SchedulingStrategy::WorkerAffinity { worker_id, soft } => {
                 self.try_schedule_worker_affinity_task(&task.task, worker_id, *soft)
             }
->>>>>>> de7f0cae
         }
     }
 }
@@ -139,15 +84,9 @@
             if let Some(worker_id) = self.try_schedule_task(&task) {
                 self.worker_snapshots
                     .get_mut(&worker_id)
-<<<<<<< HEAD
-                    .unwrap()
-                    .active_task_ids
-                    .insert(task.task_id().clone());
-=======
                     .expect("Worker should be present in DefaultScheduler")
                     .active_task_details
                     .insert(task.task_id().clone(), TaskDetails::from(&task.task));
->>>>>>> de7f0cae
                 scheduled.push(ScheduledTask { task, worker_id });
             } else {
                 unscheduled.push(task);
@@ -178,8 +117,6 @@
 #[cfg(test)]
 mod tests {
     use std::sync::Arc;
-<<<<<<< HEAD
-=======
 
     use common_resource_request::ResourceRequest;
 
@@ -234,23 +171,9 @@
         assert_eq!(*worker_task_counts.get(&worker_2).unwrap(), 1);
         assert_eq!(*worker_task_counts.get(&worker_1).unwrap(), 1);
     }
->>>>>>> de7f0cae
-
-    use super::*;
-    use crate::scheduling::{
-        scheduler::test_utils::{
-            create_schedulable_task, create_spread_task, create_worker_affinity_task,
-            setup_scheduler,
-        },
-        task::tests::{MockTask, MockTaskBuilder},
-        worker::tests::{setup_workers, MockWorker},
-    };
-    #[test]
-<<<<<<< HEAD
-    fn test_default_scheduler_spread_scheduling() {
-=======
+
+    #[test]
     fn test_default_scheduler_spread_scheduling_heterogeneous_workers() {
->>>>>>> de7f0cae
         let worker_1: WorkerId = Arc::from("worker1");
         let worker_2: WorkerId = Arc::from("worker2");
         let worker_3: WorkerId = Arc::from("worker3");
@@ -289,52 +212,7 @@
         // Verify distribution - worker3 should have 2 tasks (most slots), worker2 should have 1 task, worker1 should have 0 tasks
         assert_eq!(*worker_task_counts.get(&worker_3).unwrap(), 2);
         assert_eq!(*worker_task_counts.get(&worker_2).unwrap(), 1);
-<<<<<<< HEAD
-        assert_eq!(worker_task_counts.get(&worker_1), None);
-
-        // Add 3 more tasks with Spread strategy
-        let second_round_tasks = vec![
-            create_spread_task(),
-            create_spread_task(),
-            create_spread_task(),
-        ];
-        scheduler.enqueue_tasks(second_round_tasks);
-
-        let result = scheduler.get_schedulable_tasks();
-
-        // All tasks should be scheduled
-        assert_eq!(result.len(), 3);
-        assert_eq!(scheduler.num_pending_tasks(), 0);
-
-        // Count tasks per worker for the second batch
-        let mut worker_task_counts: HashMap<&WorkerId, usize> = HashMap::new();
-        for scheduled_task in &result {
-            *worker_task_counts
-                .entry(&scheduled_task.worker_id)
-                .or_insert(0) += 1;
-        }
-
-        // Verify distribution - each worker should have 1 task since they all have 1 slot available
-        assert_eq!(*worker_task_counts.get(&worker_3).unwrap(), 1);
-        assert_eq!(*worker_task_counts.get(&worker_2).unwrap(), 1);
-        assert_eq!(*worker_task_counts.get(&worker_1).unwrap(), 1);
-
-        // Add 3 more tasks with Spread strategy
-        let third_round_tasks = vec![
-            create_spread_task(),
-            create_spread_task(),
-            create_spread_task(),
-        ];
-        scheduler.enqueue_tasks(third_round_tasks);
-
-        let result = scheduler.get_schedulable_tasks();
-
-        // No tasks should be scheduled because all workers are at capacity
-        assert_eq!(result.len(), 0);
-        assert_eq!(scheduler.num_pending_tasks(), 3);
-=======
         assert!(worker_task_counts.get(&worker_1).is_none());
->>>>>>> de7f0cae
     }
 
     #[test]
@@ -398,13 +276,6 @@
         let worker_1: WorkerId = Arc::from("worker1");
         let worker_2: WorkerId = Arc::from("worker2");
         let worker_3: WorkerId = Arc::from("worker3");
-<<<<<<< HEAD
-
-        let workers = setup_workers(&[
-            (worker_1.clone(), 1), // 1 slot available
-            (worker_2.clone(), 2), // 2 slots available
-            (worker_3.clone(), 3), // 3 slots available
-=======
 
         let workers = setup_workers(&[
             (worker_1.clone(), 1), // 1 slot available
@@ -469,68 +340,10 @@
         let workers = setup_workers(&[
             (worker_1.clone(), 1), // 1 slot available
             (worker_2.clone(), 1), // 1 slot available
->>>>>>> de7f0cae
-        ]);
-
-        let mut scheduler: DefaultScheduler<MockTask> = setup_scheduler(&workers);
-
-<<<<<<< HEAD
-        // Create tasks with Node Affinity strategies
-        let tasks = vec![
-            create_worker_affinity_task(&worker_1, false),
-            create_worker_affinity_task(&worker_2, false),
-            create_worker_affinity_task(&worker_3, false),
-        ];
-
-        scheduler.enqueue_tasks(tasks);
-        let scheduled_tasks = scheduler.get_schedulable_tasks();
-
-        // 3 tasks should be scheduled, 1 for each worker
-        assert_eq!(scheduled_tasks.len(), 3);
-        assert_eq!(scheduler.num_pending_tasks(), 0);
-        for scheduled_task in &scheduled_tasks {
-            if let SchedulingStrategy::WorkerAffinity { worker_id, .. } =
-                &scheduled_task.task.strategy()
-            {
-                assert_eq!(scheduled_task.worker_id, *worker_id);
-            } else {
-                panic!("Task should have worker affinity strategy");
-            }
-        }
-
-        // Create tasks again
-        let tasks = vec![
-            create_worker_affinity_task(&worker_1, false), // should not be scheduled
-            create_worker_affinity_task(&worker_2, false),
-            create_worker_affinity_task(&worker_3, false),
-        ];
-
-        scheduler.enqueue_tasks(tasks);
-        let scheduled_tasks = scheduler.get_schedulable_tasks();
-
-        // worker 1 should not be available, worker 2 should have 1 slot available, worker 3 should have 2 slots available
-        assert_eq!(scheduled_tasks.len(), 2);
-        assert_eq!(scheduler.num_pending_tasks(), 1);
-        for scheduled_task in &scheduled_tasks {
-            if let SchedulingStrategy::WorkerAffinity { worker_id, .. } =
-                &scheduled_task.task.strategy()
-            {
-                assert_eq!(scheduled_task.worker_id, *worker_id);
-            } else {
-                panic!("Task should have worker affinity strategy");
-            }
-        }
-    }
-
-    #[test]
-    fn test_default_scheduler_with_priority_scheduling() {
-        let worker_1: WorkerId = Arc::from("worker1");
-        let worker_2: WorkerId = Arc::from("worker2");
-
-        let workers = setup_workers(&[
-            (worker_1.clone(), 1), // 1 slot available
-            (worker_2.clone(), 1), // 1 slot available
-=======
+        ]);
+
+        let mut scheduler: DefaultScheduler<MockTask> = setup_scheduler(&workers);
+
         // Add a lot of low priority tasks
         let tasks = (0..100)
             .map(|_| create_schedulable_task(MockTaskBuilder::default().with_priority(1).build()))
@@ -576,17 +389,10 @@
             (worker_1.clone(), 1), // 1 slot available
             (worker_2.clone(), 2), // 2 slots available
             (worker_3.clone(), 3), // 3 slots available
->>>>>>> de7f0cae
-        ]);
-
-        let mut scheduler: DefaultScheduler<MockTask> = setup_scheduler(&workers);
-
-<<<<<<< HEAD
-        // Add a lot of low priority tasks
-        let tasks = (0..100)
-            .map(|_| create_schedulable_task(MockTaskBuilder::default().with_priority(1).build()))
-            .collect();
-=======
+        ]);
+
+        let mut scheduler: DefaultScheduler<MockTask> = setup_scheduler(&workers);
+
         let tasks = vec![
             create_schedulable_task(
                 MockTaskBuilder::default()
@@ -613,38 +419,10 @@
                     .build(),
             ),
         ];
->>>>>>> de7f0cae
-
-        scheduler.enqueue_tasks(tasks);
-        let result = scheduler.get_schedulable_tasks();
-
-<<<<<<< HEAD
-        // Only 2 tasks should be scheduled (one per worker)
-        assert_eq!(result.len(), 2);
-        assert_eq!(scheduler.num_pending_tasks(), 98);
-
-        // Add a high-priority task
-        let high_priority_task =
-            create_schedulable_task(MockTaskBuilder::default().with_priority(100).build());
-        scheduler.enqueue_tasks(vec![high_priority_task]);
-
-        // The high-priority task should not be scheduled because worker1 is full
-        let result = scheduler.get_schedulable_tasks();
-        assert_eq!(result.len(), 0);
-        assert_eq!(scheduler.num_pending_tasks(), 99);
-
-        // Update scheduler state to add a new worker with 1 slot available
-        let worker_3: WorkerId = Arc::from("worker3");
-        let new_worker = MockWorker::new(worker_3.clone(), 1);
-        let new_worker_snapshot = WorkerSnapshot::from_worker(&new_worker);
-        scheduler.update_worker_state(&[new_worker_snapshot]);
-
-        // The high-priority task should now be scheduled to the new worker
-        let result = scheduler.get_schedulable_tasks();
-        assert_eq!(result.len(), 1);
-        assert_eq!(scheduler.num_pending_tasks(), 98);
-        assert_eq!(result[0].worker_id, worker_3);
-=======
+
+        scheduler.enqueue_tasks(tasks);
+        let result = scheduler.get_schedulable_tasks();
+
         assert_eq!(result.len(), 3);
         assert_eq!(scheduler.num_pending_tasks(), 0);
         for scheduled_task in &result {
@@ -656,7 +434,6 @@
                 assert_eq!(scheduled_task.task.task_id().to_string(), "task3");
             }
         }
->>>>>>> de7f0cae
     }
 
     // TODO: This test currently fails because the scheduler is currently not optimal, we should fix this by using a bin packing algorithm.
@@ -671,8 +448,6 @@
     // 2. Task 2 (2 CPUs) to worker 2 or 3 (2 slots available)
     // 3. Task 3 (3 CPUs) is unscheduled (no worker has 3 slots available)
     #[test]
-<<<<<<< HEAD
-=======
     #[ignore]
     fn test_default_scheduler_with_resource_request_scheduling_small_tasks_first() {
         let worker_1: WorkerId = Arc::from("worker1");
@@ -731,7 +506,6 @@
     }
 
     #[test]
->>>>>>> de7f0cae
     fn test_scheduling_with_empty_workers() {
         let mut scheduler: DefaultScheduler<MockTask> = setup_scheduler(&HashMap::new());
 
