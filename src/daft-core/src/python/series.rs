--- conflicted
+++ resolved
@@ -20,17 +20,12 @@
     count_mode::CountMode,
     datatypes::{DataType, Field, FileArray},
     lit::Literal,
-<<<<<<< HEAD
+    prelude::PythonArray,
     series::{self, IntoSeries, Series, from_lit::combine_lit_types},
     utils::{
         arrow::{cast_array_for_daft_if_needed, cast_array_from_daft_if_needed},
         supertype::try_get_collection_supertype,
     },
-=======
-    prelude::PythonArray,
-    series::{self, IntoSeries, Series},
-    utils::arrow::{cast_array_for_daft_if_needed, cast_array_from_daft_if_needed},
->>>>>>> 5079c9a3
 };
 
 #[pyclass]
@@ -82,7 +77,6 @@
     }
 
     #[staticmethod]
-<<<<<<< HEAD
     #[pyo3(signature = (list, name=None, dtype=None))]
     pub fn from_pylist(
         list: &Bound<PyList>,
@@ -120,10 +114,6 @@
 
             (literals_with_supertype, supertype)
         };
-=======
-    pub fn from_pylist(name: &str, pylist: Bound<PyAny>, dtype: PyDataType) -> PyResult<Self> {
-        let vec_pyobj: Vec<Bound<PyAny>> = pylist.extract()?;
->>>>>>> 5079c9a3
 
         let mut series = Series::from_literals(literals)?.cast(&dtype)?;
         if let Some(name) = name {
