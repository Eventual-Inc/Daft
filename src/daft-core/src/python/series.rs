--- conflicted
+++ resolved
@@ -14,12 +14,7 @@
         DataArray,
     },
     count_mode::CountMode,
-<<<<<<< HEAD
     datatypes::{DataType, Field, ImageMode, PythonType},
-    ffi,
-=======
-    datatypes::{DataType, Field, ImageFormat, ImageMode, PythonType},
->>>>>>> e5185e1a
     series::{self, IntoSeries, Series},
     utils::arrow::{cast_array_for_daft_if_needed, cast_array_from_daft_if_needed},
 };
