use pyo3::prelude::*;
pub mod series;

pub use series::PySeries;

<<<<<<< HEAD
pub fn register_modules(parent: &Bound<PyModule>) -> PyResult<()> {
    parent.add_class::<series::PySeries>()?;
    parent.add_class::<datatype::PyDataType>()?;
    parent.add_class::<datatype::PyTimeUnit>()?;
    parent.add_class::<schema::PySchema>()?;
    parent.add_class::<field::PyField>()?;
    parent.add_class::<ImageMode>()?;
    parent.add_class::<ImageFormat>()?;
=======
pub use daft_schema::python::{field::PyField, schema::PySchema, PyDataType, PyTimeUnit};
>>>>>>> 3e2d25b7

pub fn register_modules(py: Python, parent: &PyModule) -> PyResult<()> {
    parent.add_class::<series::PySeries>()?;
    daft_schema::python::register_modules(py, parent)?;
    Ok(())
}<|MERGE_RESOLUTION|>--- conflicted
+++ resolved
@@ -3,21 +3,10 @@
 
 pub use series::PySeries;
 
-<<<<<<< HEAD
+pub use daft_schema::python::{field::PyField, schema::PySchema, PyDataType, PyTimeUnit};
+
 pub fn register_modules(parent: &Bound<PyModule>) -> PyResult<()> {
     parent.add_class::<series::PySeries>()?;
-    parent.add_class::<datatype::PyDataType>()?;
-    parent.add_class::<datatype::PyTimeUnit>()?;
-    parent.add_class::<schema::PySchema>()?;
-    parent.add_class::<field::PyField>()?;
-    parent.add_class::<ImageMode>()?;
-    parent.add_class::<ImageFormat>()?;
-=======
-pub use daft_schema::python::{field::PyField, schema::PySchema, PyDataType, PyTimeUnit};
->>>>>>> 3e2d25b7
-
-pub fn register_modules(py: Python, parent: &PyModule) -> PyResult<()> {
-    parent.add_class::<series::PySeries>()?;
-    daft_schema::python::register_modules(py, parent)?;
+    daft_schema::python::register_modules(parent)?;
     Ok(())
 }