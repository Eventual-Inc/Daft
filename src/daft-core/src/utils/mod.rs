--- conflicted
+++ resolved
@@ -13,45 +13,4 @@
             }
         }
     };
-<<<<<<< HEAD
-}
-
-#[macro_export]
-macro_rules! impl_bincode_py_state_serialization {
-    ($ty:ty) => {
-        #[cfg(feature = "python")]
-        #[pyo3::pymethods]
-        impl $ty {
-            pub fn __reduce__(
-                &self,
-                py: pyo3::Python,
-            ) -> pyo3::PyResult<(pyo3::PyObject, pyo3::PyObject)> {
-                use pyo3::PyTypeInfo;
-
-                Ok((
-                    Self::type_object(py)
-                        .getattr("_from_serialized")?
-                        .to_object(py),
-                    (pyo3::types::PyBytes::new(
-                        py,
-                        &$crate::utils::bincode::serialize(&self).unwrap(),
-                    )
-                    .to_object(py),)
-                        .to_object(py),
-                ))
-            }
-
-            #[staticmethod]
-            pub fn _from_serialized(
-                py: pyo3::Python,
-                serialized: pyo3::PyObject,
-            ) -> pyo3::PyResult<Self> {
-                serialized
-                    .extract::<&pyo3::types::PyBytes>(py)
-                    .map(|s| $crate::utils::bincode::deserialize(s.as_bytes()).unwrap())
-            }
-        }
-    };
-=======
->>>>>>> a72321c4
 }