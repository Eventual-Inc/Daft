<<<<<<< HEAD
use crate::{
    array::{
        growable::{make_growable, Growable},
        DataArray, ListArray,
    },
    prelude::Utf8Type,
};
=======
>>>>>>> 76666694
use arrow2::{bitmap::utils::SlicesIterator, offset::OffsetsBuffer, types::Index};
use common_error::DaftResult;

use super::{as_arrow::AsArrow, DaftConcatAggable};
use crate::array::{
    growable::{make_growable, Growable},
    ListArray,
};

#[cfg(feature = "python")]
impl DaftConcatAggable for crate::datatypes::PythonArray {
    type Output = DaftResult<Self>;
    fn concat(&self) -> Self::Output {
        use pyo3::{prelude::*, types::PyList};

        use crate::array::pseudo_arrow::PseudoArrowArray;

        let pyobj_vec = self.as_arrow().to_pyobj_vec();

        let pylist: Py<PyList> = Python::with_gil(|py| -> PyResult<Py<PyList>> {
            let pylist: Py<PyList> = PyList::empty_bound(py).into();
            for pyobj in pyobj_vec {
                if !pyobj.is_none(py) {
                    pylist.call_method1(py, pyo3::intern!(py, "extend"), (pyobj,))?;
                }
            }
            Ok(pylist)
        })?;
        let arrow_array = PseudoArrowArray::<PyObject>::from_pyobj_vec(vec![pylist.into()]);
        Self::new(self.field().clone().into(), Box::new(arrow_array))
    }
    fn grouped_concat(&self, groups: &super::GroupIndices) -> Self::Output {
        use pyo3::{prelude::*, types::PyList};

        use crate::array::pseudo_arrow::PseudoArrowArray;

        let mut result_pylists: Vec<PyObject> = Vec::with_capacity(groups.len());

        Python::with_gil(|py| -> DaftResult<()> {
            for group in groups {
                let indices_as_array = crate::datatypes::UInt64Array::from(("", group.clone()));
                let group_pyobjs = self.take(&indices_as_array)?.as_arrow().to_pyobj_vec();
                let pylist: Py<PyList> = PyList::empty_bound(py).into();
                for pyobj in group_pyobjs {
                    if !pyobj.is_none(py) {
                        pylist.call_method1(py, pyo3::intern!(py, "extend"), (pyobj,))?;
                    }
                }
                result_pylists.push(pylist.into());
            }
            Ok(())
        })?;

        let arrow_array = PseudoArrowArray::<PyObject>::from_pyobj_vec(result_pylists);
        Self::new(self.field().clone().into(), Box::new(arrow_array))
    }
}

impl DaftConcatAggable for ListArray {
    type Output = DaftResult<Self>;
    fn concat(&self) -> Self::Output {
        if self.null_count() == 0 {
            let new_offsets = OffsetsBuffer::<i64>::try_from(vec![0, *self.offsets().last()])?;
            return Ok(ListArray::new(
                self.field.clone(),
                self.flat_child.clone(),
                new_offsets,
                None,
            ));
        }

        // Only the all-null case leads to a null result. If any single element is non-null (e.g. an empty list []),
        // The concat will successfully return a single non-null element.
        let new_validity = match self.validity() {
            Some(validity) if validity.unset_bits() == self.len() => {
                Some(arrow2::bitmap::Bitmap::from(vec![false]))
            }
            _ => None,
        };

        // Re-grow the child, dropping elements where the parent is null
        let mut child_growable: Box<dyn Growable> = make_growable(
            self.flat_child.name(),
            self.flat_child.data_type(),
            vec![&self.flat_child],
            true,
            self.flat_child.len(), // Conservatively reserve a capacity == full size of the child
        );
        for (start_valid, len_valid) in SlicesIterator::new(self.validity().unwrap()) {
            let child_start = self.offsets().start_end(start_valid).0;
            let child_end = self.offsets().start_end(start_valid + len_valid - 1).1;
            child_growable.extend(0, child_start, child_end - child_start);
        }
        let new_child = child_growable.build()?;
        let new_offsets = OffsetsBuffer::<i64>::try_from(vec![0, new_child.len() as i64])?;

        Ok(ListArray::new(
            self.field.clone(),
            new_child,
            new_offsets,
            new_validity,
        ))
    }

    fn grouped_concat(&self, groups: &super::GroupIndices) -> Self::Output {
        let all_valid = self.null_count() == 0;

        let mut child_array_growable: Box<dyn Growable> = make_growable(
            self.flat_child.name(),
            self.child_data_type(),
            vec![&self.flat_child],
            false,
            self.flat_child.len(),
        );

        let mut group_lens: Vec<usize> = vec![];
        let mut group_valids: Vec<bool> = vec![];
        for group in groups {
            let mut group_valid = false;
            let mut group_len: usize = 0;
            for idx in group {
                if all_valid || self.is_valid(idx.to_usize()) {
                    let (start, end) = self.offsets().start_end(*idx as usize);
                    let len = end - start;
                    child_array_growable.extend(0, start, len);
                    group_len += len;
                    group_valid = true;
                }
            }
            group_valids.push(group_valid);
            group_lens.push(if group_valid { group_len } else { 0 });
        }
        let new_offsets = arrow2::offset::Offsets::try_from_lengths(group_lens.iter().copied())?;
        let new_validities = if all_valid {
            None
        } else {
            Some(arrow2::bitmap::Bitmap::from(group_valids))
        };

        Ok(ListArray::new(
            self.field.clone(),
            child_array_growable.build()?,
            new_offsets.into(),
            new_validities,
        ))
    }
}

impl DaftConcatAggable for DataArray<Utf8Type> {
    type Output = DaftResult<Self>;

    fn concat(&self) -> Self::Output {
        let mut concat_result = String::new();

        for idx in 0..self.len() {
            if self.get(idx).is_some() {
                let x = self.get(idx).unwrap().to_string();
                concat_result.push_str(&x);
            }
        }
        let result_box = Box::new(arrow2::array::Utf8Array::<i64>::from_slice([concat_result]));

        DataArray::new(self.field().clone().into(), result_box)
    }

    fn grouped_concat(&self, groups: &super::GroupIndices) -> Self::Output {
        let mut result_data = vec![];
        for group in groups {
            let mut group_res = String::new();
            for idx in group {
                let ind: usize = idx.to_usize();
                if self.get(ind).is_some() {
                    let x = self.get(ind).unwrap().to_string();
                    group_res.push_str(&x);
                }
            }
            result_data.push(group_res);
        }

        let result_box = Box::new(arrow2::array::Utf8Array::<i64>::from_slice(result_data));

        DataArray::new(self.field().clone().into(), result_box)
    }
}

#[cfg(test)]
mod test {
    use std::iter::repeat;

    use common_error::DaftResult;

    use crate::{
        array::{ops::DaftConcatAggable, ListArray},
        datatypes::{DataType, Field, Int64Array},
        series::IntoSeries,
    };

    #[test]
    fn test_list_concat_agg_all_null() -> DaftResult<()> {
        // [None, None, None]
        let list_array = ListArray::new(
            Field::new("foo", DataType::List(Box::new(DataType::Int64))),
            Int64Array::from((
                "item",
                Box::new(arrow2::array::Int64Array::from_iter([].iter())),
            ))
            .into_series(),
            arrow2::offset::OffsetsBuffer::<i64>::try_from(vec![0, 0, 0, 0])?,
            Some(arrow2::bitmap::Bitmap::from_iter(repeat(false).take(3))),
        );

        // Expected: [None]
        let concatted = list_array.concat()?;
        assert_eq!(concatted.len(), 1);
        assert_eq!(
            concatted.validity(),
            Some(&arrow2::bitmap::Bitmap::from_iter(repeat(false).take(1)))
        );
        Ok(())
    }

    #[test]
    fn test_list_concat_agg_with_nulls() -> DaftResult<()> {
        // [[0], [1, 1], [2, None], [None], [], None, None]
        let list_array = ListArray::new(
            Field::new("foo", DataType::List(Box::new(DataType::Int64))),
            Int64Array::from((
                "item",
                Box::new(arrow2::array::Int64Array::from_iter(
                    [Some(0), Some(1), Some(1), Some(2), None, None, Some(10000)].iter(),
                )),
            ))
            .into_series(),
            arrow2::offset::OffsetsBuffer::<i64>::try_from(vec![0, 1, 3, 5, 6, 6, 6, 7])?,
            Some(arrow2::bitmap::Bitmap::from(vec![
                true, true, true, true, true, false, false,
            ])),
        );

        // Expected: [[0, 1, 1, 2, None, None]]
        let concatted = list_array.concat()?;
        assert_eq!(concatted.len(), 1);
        assert_eq!(concatted.validity(), None);
        let element = concatted.get(0).unwrap();
        assert_eq!(
            element
                .downcast::<Int64Array>()
                .unwrap()
                .into_iter()
                .collect::<Vec<Option<&i64>>>(),
            vec![Some(&0), Some(&1), Some(&1), Some(&2), None, None]
        );
        Ok(())
    }

    #[test]
    fn test_grouped_list_concat_agg() -> DaftResult<()> {
        // [[0], [0, 0], [1, None], [None], [2, None], None, None, None]
        //  |  group0 |  |     group1    |  | group 2     |  group 3   |
        let list_array = ListArray::new(
            Field::new("foo", DataType::List(Box::new(DataType::Int64))),
            Int64Array::from((
                "item",
                Box::new(arrow2::array::Int64Array::from_iter(
                    [
                        Some(0),
                        Some(0),
                        Some(0),
                        Some(1),
                        None,
                        None,
                        Some(2),
                        None,
                        Some(1000),
                    ]
                    .iter(),
                )),
            ))
            .into_series(),
            arrow2::offset::OffsetsBuffer::<i64>::try_from(vec![0, 1, 3, 5, 6, 8, 8, 8, 9])?,
            Some(arrow2::bitmap::Bitmap::from(vec![
                true, true, true, true, true, false, false, false,
            ])),
        );

        let concatted =
            list_array.grouped_concat(&vec![vec![0, 1], vec![2, 3], vec![4, 5], vec![6, 7]])?;

        // Expected: [[0, 0, 0], [1, None, None], [2, None], None]
        assert_eq!(concatted.len(), 4);
        assert_eq!(
            concatted.validity(),
            Some(&arrow2::bitmap::Bitmap::from(vec![true, true, true, false]))
        );

        let element_0 = concatted.get(0).unwrap();
        assert_eq!(
            element_0
                .downcast::<Int64Array>()
                .unwrap()
                .into_iter()
                .collect::<Vec<Option<&i64>>>(),
            vec![Some(&0), Some(&0), Some(&0)]
        );

        let element_1 = concatted.get(1).unwrap();
        assert_eq!(
            element_1
                .downcast::<Int64Array>()
                .unwrap()
                .into_iter()
                .collect::<Vec<Option<&i64>>>(),
            vec![Some(&1), None, None]
        );

        let element_2 = concatted.get(2).unwrap();
        assert_eq!(
            element_2
                .downcast::<Int64Array>()
                .unwrap()
                .into_iter()
                .collect::<Vec<Option<&i64>>>(),
            vec![Some(&2), None]
        );

        let element_3 = concatted.get(3);
        assert!(element_3.is_none());
        Ok(())
    }
}<|MERGE_RESOLUTION|>--- conflicted
+++ resolved
@@ -1,20 +1,13 @@
-<<<<<<< HEAD
+use arrow2::{bitmap::utils::SlicesIterator, offset::OffsetsBuffer, types::Index};
+use common_error::DaftResult;
+
+use super::{as_arrow::AsArrow, DaftConcatAggable};
 use crate::{
     array::{
         growable::{make_growable, Growable},
         DataArray, ListArray,
     },
     prelude::Utf8Type,
-};
-=======
->>>>>>> 76666694
-use arrow2::{bitmap::utils::SlicesIterator, offset::OffsetsBuffer, types::Index};
-use common_error::DaftResult;
-
-use super::{as_arrow::AsArrow, DaftConcatAggable};
-use crate::array::{
-    growable::{make_growable, Growable},
-    ListArray,
 };
 
 #[cfg(feature = "python")]
