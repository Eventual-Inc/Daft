<<<<<<< HEAD
use crate::{datatypes::logical::FileArray, lit::Literal, prelude::*};
=======
use common_image::Image;

use crate::{array::ops::image::AsImageObj, lit::Literal, prelude::*};

fn map_or_null<T, U, F>(o: Option<T>, f: F) -> Literal
where
    F: FnOnce(U) -> Literal,
    U: From<T>,
{
    match o {
        Some(v) => f(v.into()),
        None => Literal::Null,
    }
}
>>>>>>> a05ad3cd

impl NullArray {
    pub fn get_lit(&self, idx: usize) -> Literal {
        assert!(
            idx < self.len(),
            "Out of bounds: {} vs len: {}",
            idx,
            self.len()
        );

        Literal::Null
    }
}

impl StructArray {
    pub fn get_lit(&self, idx: usize) -> Literal {
        assert!(
            idx < self.len(),
            "Out of bounds: {} vs len: {}",
            idx,
            self.len()
        );

        if self.is_valid(idx) {
            Literal::Struct(
                self.children
                    .iter()
                    .map(|child| (child.field().clone(), child.get_lit(idx)))
                    .collect(),
            )
        } else {
            Literal::Null
        }
    }
}

#[cfg(feature = "python")]
impl PythonArray {
    pub fn get_lit(&self, idx: usize) -> Literal {
        use pyo3::prelude::*;

        assert!(
            idx < self.len(),
            "Out of bounds: {} vs len: {}",
            idx,
            self.len()
        );

        let v = self.get(idx);
        if Python::with_gil(|py| v.is_none(py)) {
            Literal::Null
        } else {
            Literal::Python(v.into())
        }
    }
}

impl TensorArray {
    pub fn get_lit(&self, idx: usize) -> Literal {
        assert!(
            idx < self.len(),
            "Out of bounds: {} vs len: {}",
            idx,
            self.len()
        );

        if self.physical.is_valid(idx)
            && let (Some(data), Some(shape)) =
                (self.data_array().get(idx), self.shape_array().get(idx))
        {
            let shape = shape.u64().unwrap().as_arrow().values().to_vec();
            Literal::Tensor { data, shape }
        } else {
            Literal::Null
        }
    }
}

impl SparseTensorArray {
    pub fn get_lit(&self, idx: usize) -> Literal {
        assert!(
            idx < self.len(),
            "Out of bounds: {} vs len: {}",
            idx,
            self.len()
        );

        let indices_offset = match self.data_type() {
            DataType::SparseTensor(_, indices_offset) => *indices_offset,
            dtype => unreachable!("Unexpected data type for SparseTensorArray: {dtype}"),
        };

        if self.physical.is_valid(idx)
            && let (Some(values), Some(indices), Some(shape)) = (
                self.values_array().get(idx),
                self.indices_array().get(idx),
                self.shape_array().get(idx),
            )
        {
            let indices = indices.u64().unwrap().as_arrow().values().to_vec();
            let shape = shape.u64().unwrap().as_arrow().values().to_vec();

            Literal::SparseTensor {
                values,
                indices,
                shape,
                indices_offset,
            }
        } else {
            Literal::Null
        }
    }
}

impl FixedShapeSparseTensorArray {
    pub fn get_lit(&self, idx: usize) -> Literal {
        assert!(
            idx < self.len(),
            "Out of bounds: {} vs len: {}",
            idx,
            self.len()
        );

        let (shape, indices_offset) = match self.data_type() {
            DataType::FixedShapeSparseTensor(_, shape, indices_offset) => {
                (shape.clone(), *indices_offset)
            }
            dtype => unreachable!("Unexpected data type for FixedShapeSparseTensorArray: {dtype}",),
        };

        if self.physical.is_valid(idx)
            && let (Some(values), Some(indices)) =
                (self.values_array().get(idx), self.indices_array().get(idx))
        {
            let indices = indices.u64().unwrap().as_arrow().values().to_vec();

            Literal::SparseTensor {
                values,
                indices,
                shape,
                indices_offset,
            }
        } else {
            Literal::Null
        }
    }
}

impl MapArray {
    pub fn get_lit(&self, idx: usize) -> Literal {
        assert!(
            idx < self.len(),
            "Out of bounds: {} vs len: {}",
            idx,
            self.len()
        );

        map_or_null(self.get(idx), |entry: Series| {
            let entry = entry.struct_().unwrap();
            let keys = entry.get("key").unwrap();
            let values = entry.get("value").unwrap();

            Literal::Map { keys, values }
        })
    }
}

impl ExtensionArray {
    pub fn get_lit(&self, _: usize) -> Literal {
        unimplemented!("Extension array cannot be converted into Daft literal")
    }
}

macro_rules! impl_array_get_lit {
    ($type:ty, $variant:ident) => {
        impl $type {
            pub fn get_lit(&self, idx: usize) -> Literal {
                assert!(
                    idx < self.len(),
                    "Out of bounds: {} vs len: {}",
                    idx,
                    self.len()
                );
                map_or_null(self.get(idx), Literal::$variant)
            }
        }
    };

    ($type:ty, $dtype:pat => $mapper:expr) => {
        impl $type {
            pub fn get_lit(&self, idx: usize) -> Literal {
                assert!(
                    idx < self.len(),
                    "Out of bounds: {} vs len: {}",
                    idx,
                    self.len()
                );

                match self.data_type() {
                    $dtype => map_or_null(self.get(idx), $mapper),
                    other => {
                        unreachable!("Unexpected data type for {}: {}", stringify!($type), other)
                    }
                }
            }
        }
    };
}

macro_rules! impl_image_array_get_lit {
    ($type:ty) => {
        impl $type {
            pub fn get_lit(&self, idx: usize) -> Literal {
                assert!(
                    idx < self.len(),
                    "Out of bounds: {} vs len: {}",
                    idx,
                    self.len()
                );

                map_or_null(self.as_image_obj(idx), |obj| Literal::Image(Image(obj)))
            }
        }
    };
}

impl_array_get_lit!(BooleanArray, Boolean);
impl_array_get_lit!(BinaryArray, Binary);
impl_array_get_lit!(FixedSizeBinaryArray, Binary);
impl_array_get_lit!(Int8Array, Int8);
impl_array_get_lit!(Int16Array, Int16);
impl_array_get_lit!(Int32Array, Int32);
impl_array_get_lit!(Int64Array, Int64);
impl_array_get_lit!(UInt8Array, UInt8);
impl_array_get_lit!(UInt16Array, UInt16);
impl_array_get_lit!(UInt32Array, UInt32);
impl_array_get_lit!(UInt64Array, UInt64);
impl_array_get_lit!(Float32Array, Float32);
impl_array_get_lit!(Float64Array, Float64);
impl_array_get_lit!(Utf8Array, Utf8);
impl_array_get_lit!(IntervalArray, Interval);
impl_array_get_lit!(DateArray, Date);
impl_array_get_lit!(ListArray, List);
<<<<<<< HEAD
impl FixedSizeListArray {
    pub fn get_lit(&self, idx: usize) -> Literal {
        assert!(
            idx < self.len(),
            "Out of bounds: {} vs len: {}",
            idx,
            self.len()
        );
        map_or_null(self.get(idx), Literal::List)
    }
}
=======
impl_array_get_lit!(FixedSizeListArray, List);
impl_array_get_lit!(EmbeddingArray, Embedding);
>>>>>>> a05ad3cd

impl_array_get_lit!(Decimal128Array, DataType::Decimal128(precision, scale) => |v| Literal::Decimal(v, *precision as _, *scale as _));
impl_array_get_lit!(TimestampArray, DataType::Timestamp(tu, tz) => |v| Literal::Timestamp(v, *tu, tz.clone()));
impl_array_get_lit!(TimeArray, DataType::Time(tu) => |v| Literal::Time(v, *tu));
impl_array_get_lit!(DurationArray, DataType::Duration(tu) => |v| Literal::Duration(v, *tu));
impl_array_get_lit!(FixedShapeTensorArray, DataType::FixedShapeTensor(_, shape) => |data| Literal::Tensor { data, shape: shape.clone() });

<<<<<<< HEAD
unimplemented_get_lit!(ExtensionArray);
unimplemented_get_lit!(ImageArray);
unimplemented_get_lit!(FixedShapeImageArray);
unimplemented_get_lit!(TensorArray);
unimplemented_get_lit!(EmbeddingArray);
unimplemented_get_lit!(FixedShapeTensorArray);
unimplemented_get_lit!(SparseTensorArray);
unimplemented_get_lit!(FixedShapeSparseTensorArray);
unimplemented_get_lit!(MapArray);
impl FileArray {
    pub fn get_lit(&self, idx: usize) -> Literal {
        assert!(
            idx < self.len(),
            "Out of bounds: {} vs len: {}",
            idx,
            self.len()
        );
        map_or_null(self.get(idx), Literal::File)
    }
}
=======
impl_image_array_get_lit!(ImageArray);
impl_image_array_get_lit!(FixedShapeImageArray);
>>>>>>> a05ad3cd
<|MERGE_RESOLUTION|>--- conflicted
+++ resolved
@@ -1,9 +1,8 @@
-<<<<<<< HEAD
-use crate::{datatypes::logical::FileArray, lit::Literal, prelude::*};
-=======
 use common_image::Image;
 
-use crate::{array::ops::image::AsImageObj, lit::Literal, prelude::*};
+use crate::{
+    array::ops::image::AsImageObj, datatypes::logical::FileArray, lit::Literal, prelude::*,
+};
 
 fn map_or_null<T, U, F>(o: Option<T>, f: F) -> Literal
 where
@@ -15,7 +14,6 @@
         None => Literal::Null,
     }
 }
->>>>>>> a05ad3cd
 
 impl NullArray {
     pub fn get_lit(&self, idx: usize) -> Literal {
@@ -259,22 +257,8 @@
 impl_array_get_lit!(IntervalArray, Interval);
 impl_array_get_lit!(DateArray, Date);
 impl_array_get_lit!(ListArray, List);
-<<<<<<< HEAD
-impl FixedSizeListArray {
-    pub fn get_lit(&self, idx: usize) -> Literal {
-        assert!(
-            idx < self.len(),
-            "Out of bounds: {} vs len: {}",
-            idx,
-            self.len()
-        );
-        map_or_null(self.get(idx), Literal::List)
-    }
-}
-=======
 impl_array_get_lit!(FixedSizeListArray, List);
 impl_array_get_lit!(EmbeddingArray, Embedding);
->>>>>>> a05ad3cd
 
 impl_array_get_lit!(Decimal128Array, DataType::Decimal128(precision, scale) => |v| Literal::Decimal(v, *precision as _, *scale as _));
 impl_array_get_lit!(TimestampArray, DataType::Timestamp(tu, tz) => |v| Literal::Timestamp(v, *tu, tz.clone()));
@@ -282,28 +266,17 @@
 impl_array_get_lit!(DurationArray, DataType::Duration(tu) => |v| Literal::Duration(v, *tu));
 impl_array_get_lit!(FixedShapeTensorArray, DataType::FixedShapeTensor(_, shape) => |data| Literal::Tensor { data, shape: shape.clone() });
 
-<<<<<<< HEAD
-unimplemented_get_lit!(ExtensionArray);
-unimplemented_get_lit!(ImageArray);
-unimplemented_get_lit!(FixedShapeImageArray);
-unimplemented_get_lit!(TensorArray);
-unimplemented_get_lit!(EmbeddingArray);
-unimplemented_get_lit!(FixedShapeTensorArray);
-unimplemented_get_lit!(SparseTensorArray);
-unimplemented_get_lit!(FixedShapeSparseTensorArray);
-unimplemented_get_lit!(MapArray);
-impl FileArray {
-    pub fn get_lit(&self, idx: usize) -> Literal {
-        assert!(
-            idx < self.len(),
-            "Out of bounds: {} vs len: {}",
-            idx,
-            self.len()
-        );
-        map_or_null(self.get(idx), Literal::File)
-    }
-}
-=======
 impl_image_array_get_lit!(ImageArray);
 impl_image_array_get_lit!(FixedShapeImageArray);
->>>>>>> a05ad3cd
+
+impl FileArray {
+    pub fn get_lit(&self, idx: usize) -> Literal {
+        assert!(
+            idx < self.len(),
+            "Out of bounds: {} vs len: {}",
+            idx,
+            self.len()
+        );
+        map_or_null(self.get(idx), Literal::File)
+    }
+}