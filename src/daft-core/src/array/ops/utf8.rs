use std::borrow::Cow;

use crate::{
    array::{DataArray, ListArray},
    datatypes::{
        BooleanArray, DaftIntegerType, DaftNumericType, DaftPhysicalType, Field, Int64Array,
        UInt64Array, Utf8Array,
    },
    DataType, Series,
};
use arrow2::array::Array;

use common_error::{DaftError, DaftResult};
use itertools::Itertools;
use num_traits::NumCast;

use super::{as_arrow::AsArrow, full::FullNull};

enum BroadcastedStrIter<'a> {
    Repeat(std::iter::Take<std::iter::Repeat<Option<&'a str>>>),
    NonRepeat(
        arrow2::bitmap::utils::ZipValidity<
            &'a str,
            arrow2::array::ArrayValuesIter<'a, arrow2::array::Utf8Array<i64>>,
            arrow2::bitmap::utils::BitmapIter<'a>,
        >,
    ),
}

impl<'a> Iterator for BroadcastedStrIter<'a> {
    type Item = Option<&'a str>;

    fn next(&mut self) -> Option<Self::Item> {
        match self {
            BroadcastedStrIter::Repeat(iter) => iter.next(),
            BroadcastedStrIter::NonRepeat(iter) => iter.next(),
        }
    }
}

fn create_broadcasted_str_iter(arr: &Utf8Array, len: usize) -> BroadcastedStrIter<'_> {
    if arr.len() == 1 {
        BroadcastedStrIter::Repeat(std::iter::repeat(arr.get(0)).take(len))
    } else {
        BroadcastedStrIter::NonRepeat(arr.as_arrow().iter())
    }
}

/// Parse inputs for string operations.
/// Returns a tuple of (is_full_null, expected_size).
fn parse_inputs<T>(
    self_arr: &Utf8Array,
    other_arrs: &[&DataArray<T>],
) -> Result<(bool, usize), String>
where
    T: DaftPhysicalType,
{
    let input_length = self_arr.len();
    let other_lengths = other_arrs.iter().map(|arr| arr.len()).collect::<Vec<_>>();

    // Parse the expected `result_len` from the length of the input and other arguments
    let result_len = if input_length == 0 {
        // Empty input: expect empty output
        0
    } else if other_lengths.iter().all(|&x| x == input_length) {
        // All lengths matching: expect non-broadcasted length
        input_length
    } else if let [broadcasted_len] = std::iter::once(&input_length)
        .chain(other_lengths.iter())
        .filter(|&&x| x != 1)
        .sorted()
        .dedup()
        .collect::<Vec<&usize>>()
        .as_slice()
    {
        // All non-unit lengths match: expect broadcast
        **broadcasted_len
    } else {
        let invalid_length_str = itertools::Itertools::join(
            &mut std::iter::once(&input_length)
                .chain(other_lengths.iter())
                .map(|x| x.to_string()),
            ", ",
        );
        return Err(format!("Inputs have invalid lengths: {invalid_length_str}"));
    };

    // check if any array has all nulls
    if other_arrs.iter().any(|arr| arr.null_count() == arr.len())
        || self_arr.null_count() == self_arr.len()
    {
        return Ok((true, result_len));
    }

    Ok((false, result_len))
}

fn split_array_on_literal<'a>(
    arr_iter: impl Iterator<Item = Option<&'a str>>,
    pattern_iter: impl Iterator<Item = Option<&'a str>>,
    splits: &mut arrow2::array::MutableUtf8Array<i64>,
    offsets: &mut arrow2::offset::Offsets<i64>,
    validity: &mut arrow2::bitmap::MutableBitmap,
) -> DaftResult<()> {
    for (val, pat) in arr_iter.zip(pattern_iter) {
        let mut num_splits = 0i64;
        match (val, pat) {
            (Some(val), Some(pat)) => {
                for split in val.split(pat) {
                    splits.push(Some(split));
                    num_splits += 1;
                }
                validity.push(true);
            }
            (_, _) => {
                validity.push(false);
            }
        }
        offsets.try_push(num_splits)?;
    }
    Ok(())
}

fn split_array_on_regex<'a>(
    arr_iter: impl Iterator<Item = Option<&'a str>>,
    regex_iter: impl Iterator<Item = Option<Result<regex::Regex, regex::Error>>>,
    splits: &mut arrow2::array::MutableUtf8Array<i64>,
    offsets: &mut arrow2::offset::Offsets<i64>,
    validity: &mut arrow2::bitmap::MutableBitmap,
) -> DaftResult<()> {
    for (val, re) in arr_iter.zip(regex_iter) {
        let mut num_splits = 0i64;
        match (val, re) {
            (Some(val), Some(re)) => {
                for split in re?.split(val) {
                    splits.push(Some(split));
                    num_splits += 1;
                }
                validity.push(true);
            }
            (_, _) => {
                validity.push(false);
            }
        }
        offsets.try_push(num_splits)?;
    }
    Ok(())
}

fn regex_extract_first_match<'a>(
    arr_iter: impl Iterator<Item = Option<&'a str>>,
    regex_iter: impl Iterator<Item = Option<Result<regex::Regex, regex::Error>>>,
    index: usize,
    name: &str,
) -> DaftResult<Utf8Array> {
    let arrow_result = arr_iter
        .zip(regex_iter)
        .map(|(val, re)| match (val, re) {
            (Some(val), Some(re)) => {
                // https://docs.rs/regex/latest/regex/struct.Regex.html#method.captures
                // regex::find is faster than regex::captures but only returns the full match, not the capture groups.
                // So, use regex::find if index == 0, otherwise use regex::captures.
                if index == 0 {
                    Ok(re?.find(val).map(|m| m.as_str()))
                } else {
                    Ok(re?
                        .captures(val)
                        .and_then(|captures| captures.get(index))
                        .map(|m| m.as_str()))
                }
            }
            _ => Ok(None),
        })
        .collect::<DaftResult<arrow2::array::Utf8Array<i64>>>();

    Ok(Utf8Array::from((name, Box::new(arrow_result?))))
}

fn regex_extract_all_matches<'a>(
    arr_iter: impl Iterator<Item = Option<&'a str>>,
    regex_iter: impl Iterator<Item = Option<Result<regex::Regex, regex::Error>>>,
    index: usize,
    len: usize,
    name: &str,
) -> DaftResult<ListArray> {
    let mut matches = arrow2::array::MutableUtf8Array::new();
    let mut offsets = arrow2::offset::Offsets::new();
    let mut validity = arrow2::bitmap::MutableBitmap::with_capacity(len);

    for (val, re) in arr_iter.zip(regex_iter) {
        let mut num_matches = 0i64;
        match (val, re) {
            (Some(val), Some(re)) => {
                // https://docs.rs/regex/latest/regex/struct.Regex.html#method.captures_iter
                // regex::find_iter is faster than regex::captures_iter but only returns the full match, not the capture groups.
                // So, use regex::find_iter if index == 0, otherwise use regex::captures.
                if index == 0 {
                    for m in re?.find_iter(val) {
                        matches.push(Some(m.as_str()));
                        num_matches += 1;
                    }
                } else {
                    for captures in re?.captures_iter(val) {
                        if let Some(capture) = captures.get(index) {
                            matches.push(Some(capture.as_str()));
                            num_matches += 1;
                        }
                    }
                }
                validity.push(true);
            }
            (_, _) => {
                validity.push(false);
            }
        }
        offsets.try_push(num_matches)?;
    }

    let matches: arrow2::array::Utf8Array<i64> = matches.into();
    let offsets: arrow2::offset::OffsetsBuffer<i64> = offsets.into();
    let validity: Option<arrow2::bitmap::Bitmap> = match validity.unset_bits() {
        0 => None,
        _ => Some(validity.into()),
    };
    let flat_child = Series::try_from(("matches", matches.to_boxed()))?;

    Ok(ListArray::new(
        Field::new(name, DataType::List(Box::new(DataType::Utf8))),
        flat_child,
        offsets,
        validity,
    ))
}

fn regex_replace<'a>(
    arr_iter: impl Iterator<Item = Option<&'a str>>,
    regex_iter: impl Iterator<Item = Option<Result<regex::Regex, regex::Error>>>,
    replacement_iter: impl Iterator<Item = Option<&'a str>>,
    name: &str,
) -> DaftResult<Utf8Array> {
    let arrow_result = arr_iter
        .zip(regex_iter)
        .zip(replacement_iter)
        .map(|((val, re), replacement)| match (val, re, replacement) {
            (Some(val), Some(re), Some(replacement)) => Ok(Some(re?.replace_all(val, replacement))),
            _ => Ok(None),
        })
        .collect::<DaftResult<arrow2::array::Utf8Array<i64>>>();

    Ok(Utf8Array::from((name, Box::new(arrow_result?))))
}

fn replace_on_literal<'a>(
    arr_iter: impl Iterator<Item = Option<&'a str>>,
    pattern_iter: impl Iterator<Item = Option<&'a str>>,
    replacement_iter: impl Iterator<Item = Option<&'a str>>,
    name: &str,
) -> DaftResult<Utf8Array> {
    let arrow_result = arr_iter
        .zip(pattern_iter)
        .zip(replacement_iter)
        .map(|((val, pat), replacement)| match (val, pat, replacement) {
            (Some(val), Some(pat), Some(replacement)) => Ok(Some(val.replace(pat, replacement))),
            _ => Ok(None),
        })
        .collect::<DaftResult<arrow2::array::Utf8Array<i64>>>();

    Ok(Utf8Array::from((name, Box::new(arrow_result?))))
}

impl Utf8Array {
    pub fn endswith(&self, pattern: &Utf8Array) -> DaftResult<BooleanArray> {
        self.binary_broadcasted_compare(
            pattern,
            |data: &str, pat: &str| Ok(data.ends_with(pat)),
            "endswith",
        )
    }

    pub fn startswith(&self, pattern: &Utf8Array) -> DaftResult<BooleanArray> {
        self.binary_broadcasted_compare(
            pattern,
            |data: &str, pat: &str| Ok(data.starts_with(pat)),
            "startswith",
        )
    }

    pub fn contains(&self, pattern: &Utf8Array) -> DaftResult<BooleanArray> {
        self.binary_broadcasted_compare(
            pattern,
            |data: &str, pat: &str| Ok(data.contains(pat)),
            "contains",
        )
    }

    pub fn match_(&self, pattern: &Utf8Array) -> DaftResult<BooleanArray> {
        if pattern.len() == 1 {
            let pattern_scalar_value = pattern.get(0);
            return match pattern_scalar_value {
                None => Ok(BooleanArray::full_null(
                    self.name(),
                    &DataType::Boolean,
                    self.len(),
                )),
                Some(pattern_v) => {
                    let re = regex::Regex::new(pattern_v)?;
                    let arrow_result: arrow2::array::BooleanArray = self
                        .as_arrow()
                        .into_iter()
                        .map(|self_v| Some(re.is_match(self_v?)))
                        .collect();
                    Ok(BooleanArray::from((self.name(), arrow_result)))
                }
            };
        }

        self.binary_broadcasted_compare(
            pattern,
            |data: &str, pat: &str| Ok(regex::Regex::new(pat)?.is_match(data)),
            "match",
        )
    }

    pub fn split(&self, pattern: &Utf8Array, regex: bool) -> DaftResult<ListArray> {
        let (is_full_null, expected_size) = parse_inputs(self, &[pattern])
            .map_err(|e| DaftError::ValueError(format!("Error in split: {e}")))?;
        if is_full_null {
            return Ok(ListArray::full_null(
                self.name(),
                &DataType::List(Box::new(DataType::Utf8)),
                expected_size,
            ));
        }
        if expected_size == 0 {
            return Ok(ListArray::empty(
                self.name(),
                &DataType::List(Box::new(DataType::Utf8)),
            ));
        }

        let self_arrow = self.as_arrow();
        let buffer_len = self_arrow.values().len();
        // This will overallocate by pattern_len * N_i, where N_i is the number of pattern occurrences in the ith string in arr_iter.
        let mut splits = arrow2::array::MutableUtf8Array::with_capacity(buffer_len);
        let mut offsets = arrow2::offset::Offsets::new();
        let mut validity = arrow2::bitmap::MutableBitmap::with_capacity(self.len());

        let self_iter = create_broadcasted_str_iter(self, expected_size);
        match (regex, pattern.len()) {
            (true, 1) => {
                let regex = regex::Regex::new(pattern.get(0).unwrap());
                let regex_iter = std::iter::repeat(Some(regex)).take(expected_size);
                split_array_on_regex(
                    self_iter,
                    regex_iter,
                    &mut splits,
                    &mut offsets,
                    &mut validity,
                )?
            }
            (true, _) => {
                let regex_iter = pattern
                    .as_arrow()
                    .iter()
                    .map(|pat| pat.map(regex::Regex::new));
                split_array_on_regex(
                    self_iter,
                    regex_iter,
                    &mut splits,
                    &mut offsets,
                    &mut validity,
                )?
            }
            (false, _) => {
                let pattern_iter = create_broadcasted_str_iter(pattern, expected_size);
                split_array_on_literal(
                    self_iter,
                    pattern_iter,
                    &mut splits,
                    &mut offsets,
                    &mut validity,
                )?
            }
        }
        // Shrink splits capacity to current length, since we will have overallocated if any of the patterns actually occurred in the strings.
        splits.shrink_to_fit();
        let splits: arrow2::array::Utf8Array<i64> = splits.into();
        let offsets: arrow2::offset::OffsetsBuffer<i64> = offsets.into();
        let validity: Option<arrow2::bitmap::Bitmap> = match validity.unset_bits() {
            0 => None,
            _ => Some(validity.into()),
        };
        let flat_child = Series::try_from(("splits", splits.to_boxed()))?;
        let result = ListArray::new(
            Field::new(self.name(), DataType::List(Box::new(DataType::Utf8))),
            flat_child,
            offsets,
            validity,
        );
        assert_eq!(result.len(), expected_size);
        Ok(result)
    }

    pub fn extract(&self, pattern: &Utf8Array, index: usize) -> DaftResult<Utf8Array> {
        let (is_full_null, expected_size) = parse_inputs(self, &[pattern])
            .map_err(|e| DaftError::ValueError(format!("Error in extract: {e}")))?;
        if is_full_null {
            return Ok(Utf8Array::full_null(
                self.name(),
                &DataType::Utf8,
                expected_size,
            ));
        }
        if expected_size == 0 {
            return Ok(Utf8Array::empty(self.name(), &DataType::Utf8));
        }

        let self_iter = create_broadcasted_str_iter(self, expected_size);
        let result = match pattern.len() {
            1 => {
                let regex = regex::Regex::new(pattern.get(0).unwrap());
                let regex_iter = std::iter::repeat(Some(regex)).take(expected_size);
                regex_extract_first_match(self_iter, regex_iter, index, self.name())?
            }
            _ => {
                let regex_iter = pattern
                    .as_arrow()
                    .iter()
                    .map(|pat| pat.map(regex::Regex::new));
                regex_extract_first_match(self_iter, regex_iter, index, self.name())?
            }
        };
        assert_eq!(result.len(), expected_size);
        Ok(result)
    }

    pub fn extract_all(&self, pattern: &Utf8Array, index: usize) -> DaftResult<ListArray> {
        let (is_full_null, expected_size) = parse_inputs(self, &[pattern])
            .map_err(|e| DaftError::ValueError(format!("Error in extract_all: {e}")))?;
        if is_full_null {
            return Ok(ListArray::full_null(
                self.name(),
                &DataType::List(Box::new(DataType::Utf8)),
                expected_size,
            ));
        }
        if expected_size == 0 {
            return Ok(ListArray::empty(
                self.name(),
                &DataType::List(Box::new(DataType::Utf8)),
            ));
        }

        let self_iter = create_broadcasted_str_iter(self, expected_size);
        let result = match pattern.len() {
            1 => {
                let regex = regex::Regex::new(pattern.get(0).unwrap());
                let regex_iter = std::iter::repeat(Some(regex)).take(expected_size);
                regex_extract_all_matches(self_iter, regex_iter, index, expected_size, self.name())?
            }
            _ => {
                let regex_iter = pattern
                    .as_arrow()
                    .iter()
                    .map(|pat| pat.map(regex::Regex::new));
                regex_extract_all_matches(self_iter, regex_iter, index, expected_size, self.name())?
            }
        };
        assert_eq!(result.len(), expected_size);
        Ok(result)
    }

    pub fn replace(
        &self,
        pattern: &Utf8Array,
        replacement: &Utf8Array,
        regex: bool,
    ) -> DaftResult<Utf8Array> {
        let (is_full_null, expected_size) = parse_inputs(self, &[pattern, replacement])
            .map_err(|e| DaftError::ValueError(format!("Error in replace: {e}")))?;
        if is_full_null {
            return Ok(Utf8Array::full_null(
                self.name(),
                &DataType::Utf8,
                expected_size,
            ));
        }
        if expected_size == 0 {
            return Ok(Utf8Array::empty(self.name(), &DataType::Utf8));
        }

        let self_iter = create_broadcasted_str_iter(self, expected_size);
        let replacement_iter = create_broadcasted_str_iter(replacement, expected_size);

        let result = match (regex, pattern.len()) {
            (true, 1) => {
                let regex = regex::Regex::new(pattern.get(0).unwrap());
                let regex_iter = std::iter::repeat(Some(regex)).take(expected_size);
                regex_replace(self_iter, regex_iter, replacement_iter, self.name())?
            }
            (true, _) => {
                let regex_iter = pattern
                    .as_arrow()
                    .iter()
                    .map(|pat| pat.map(regex::Regex::new));
                regex_replace(self_iter, regex_iter, replacement_iter, self.name())?
            }
            (false, _) => {
                let pattern_iter = create_broadcasted_str_iter(pattern, expected_size);
                replace_on_literal(self_iter, pattern_iter, replacement_iter, self.name())?
            }
        };
        assert_eq!(result.len(), expected_size);
        Ok(result)
    }

    pub fn length(&self) -> DaftResult<UInt64Array> {
        let self_arrow = self.as_arrow();
        let arrow_result = self_arrow
            .iter()
            .map(|val| {
                let v = val?;
                Some(v.len() as u64)
            })
            .collect::<arrow2::array::UInt64Array>()
            .with_validity(self_arrow.validity().cloned());
        Ok(UInt64Array::from((self.name(), Box::new(arrow_result))))
    }

    pub fn lower(&self) -> DaftResult<Utf8Array> {
        self.unary_broadcasted_op(|val| val.to_lowercase().into())
    }

    pub fn upper(&self) -> DaftResult<Utf8Array> {
        self.unary_broadcasted_op(|val| val.to_uppercase().into())
    }

    pub fn lstrip(&self) -> DaftResult<Utf8Array> {
        self.unary_broadcasted_op(|val| val.trim_start().into())
    }

    pub fn rstrip(&self) -> DaftResult<Utf8Array> {
        self.unary_broadcasted_op(|val| val.trim_end().into())
    }

    pub fn reverse(&self) -> DaftResult<Utf8Array> {
        self.unary_broadcasted_op(|val| val.chars().rev().collect::<String>().into())
    }

    pub fn capitalize(&self) -> DaftResult<Utf8Array> {
        self.unary_broadcasted_op(|val| {
            let mut chars = val.chars();
            match chars.next() {
                None => "".into(),
                Some(first) => {
                    let first_char_uppercased = first.to_uppercase();
                    let mut res = String::with_capacity(val.len());
                    res.extend(first_char_uppercased);
                    res.extend(chars.flat_map(|c| c.to_lowercase()));
                    res.into()
                }
            }
        })
    }

    pub fn find(&self, substr: &Utf8Array) -> DaftResult<Int64Array> {
        let (is_full_null, expected_size) = parse_inputs(self, &[substr])
            .map_err(|e| DaftError::ValueError(format!("Error in find: {e}")))?;
        if is_full_null {
            return Ok(Int64Array::full_null(
                self.name(),
                &DataType::Int64,
                expected_size,
            ));
        }
        if expected_size == 0 {
            return Ok(Int64Array::empty(self.name(), &DataType::Int64));
        }

        let self_iter = create_broadcasted_str_iter(self, expected_size);
        let substr_iter = create_broadcasted_str_iter(substr, expected_size);
        let arrow_result = self_iter
            .zip(substr_iter)
            .map(|(val, substr)| match (val, substr) {
                (Some(val), Some(substr)) => {
                    Some(val.find(substr).map(|pos| pos as i64).unwrap_or(-1))
                }
                _ => None,
            })
            .collect::<arrow2::array::Int64Array>();

        let result = Int64Array::from((self.name(), Box::new(arrow_result)));
        assert_eq!(result.len(), expected_size);
        Ok(result)
    }

    pub fn left<I>(&self, nchars: &DataArray<I>) -> DaftResult<Utf8Array>
    where
        I: DaftIntegerType,
        <I as DaftNumericType>::Native: Ord,
    {
        let (is_full_null, expected_size) = parse_inputs(self, &[nchars])
            .map_err(|e| DaftError::ValueError(format!("Error in left: {e}")))?;
        if is_full_null {
            return Ok(Utf8Array::full_null(
                self.name(),
                &DataType::Utf8,
                expected_size,
            ));
        }
        if expected_size == 0 {
            return Ok(Utf8Array::empty(self.name(), &DataType::Utf8));
        }

        fn left_most_chars(val: &str, n: usize) -> &str {
            if n == 0 || val.is_empty() {
                ""
            } else {
                val.char_indices().nth(n).map_or(val, |(i, _)| &val[..i])
            }
        }

        let self_iter = create_broadcasted_str_iter(self, expected_size);
        let result = match nchars.len() {
            1 => {
                let n = nchars.get(0).unwrap();
                let n: usize = NumCast::from(n).ok_or_else(|| {
                    DaftError::ComputeError(format!(
                        "Error in left: failed to cast rhs as usize {n}"
                    ))
                })?;
                let arrow_result = self_iter
                    .map(|val| Some(left_most_chars(val?, n)))
                    .collect::<arrow2::array::Utf8Array<i64>>();
                Utf8Array::from((self.name(), Box::new(arrow_result)))
            }
            _ => {
                let arrow_result = self_iter
                    .zip(nchars.as_arrow().iter())
                    .map(|(val, n)| match (val, n) {
                        (Some(val), Some(nchar)) => {
                            let nchar: usize = NumCast::from(*nchar).ok_or_else(|| {
                                DaftError::ComputeError(format!(
                                    "Error in left: failed to cast rhs as usize {nchar}"
                                ))
                            })?;
                            Ok(Some(left_most_chars(val, nchar)))
                        }
                        _ => Ok(None),
                    })
                    .collect::<DaftResult<arrow2::array::Utf8Array<i64>>>()?;

                Utf8Array::from((self.name(), Box::new(arrow_result)))
            }
        };
        assert_eq!(result.len(), expected_size);
        Ok(result)
    }

    pub fn right<I>(&self, nchars: &DataArray<I>) -> DaftResult<Utf8Array>
    where
        I: DaftIntegerType,
        <I as DaftNumericType>::Native: Ord,
    {
        let (is_full_null, expected_size) = parse_inputs(self, &[nchars])
            .map_err(|e| DaftError::ValueError(format!("Error in right: {e}")))?;
        if is_full_null {
            return Ok(Utf8Array::full_null(
                self.name(),
                &DataType::Utf8,
                expected_size,
            ));
        }
        if expected_size == 0 {
            return Ok(Utf8Array::empty(self.name(), &DataType::Utf8));
        }

        fn right_most_chars(val: &str, nchar: usize) -> &str {
            if nchar == 0 || val.is_empty() {
                ""
            } else {
                let skip = val.chars().count().saturating_sub(nchar);
                val.char_indices().nth(skip).map_or(val, |(i, _)| &val[i..])
            }
        }

        let self_iter = create_broadcasted_str_iter(self, expected_size);
        let result = match nchars.len() {
            1 => {
                let n = nchars.get(0).unwrap();
                let n: usize = NumCast::from(n).ok_or_else(|| {
                    DaftError::ComputeError(format!(
                        "Error in right: failed to cast rhs as usize {n}"
                    ))
                })?;
                let arrow_result = self_iter
                    .map(|val| Some(right_most_chars(val?, n)))
                    .collect::<arrow2::array::Utf8Array<i64>>();
                Utf8Array::from((self.name(), Box::new(arrow_result)))
            }
            _ => {
                let arrow_result = self_iter
                    .zip(nchars.as_arrow().iter())
                    .map(|(val, n)| match (val, n) {
                        (Some(val), Some(nchar)) => {
                            let nchar: usize = NumCast::from(*nchar).ok_or_else(|| {
                                DaftError::ComputeError(format!(
                                    "Error in right: failed to cast rhs as usize {nchar}"
                                ))
                            })?;
                            Ok(Some(right_most_chars(val, nchar)))
                        }
                        _ => Ok(None),
                    })
                    .collect::<DaftResult<arrow2::array::Utf8Array<i64>>>()?;

                Utf8Array::from((self.name(), Box::new(arrow_result)))
            }
        };
        assert_eq!(result.len(), expected_size);
        Ok(result)
    }

<<<<<<< HEAD
    pub fn rpad<I>(&self, length: &DataArray<I>, padchar: &Utf8Array) -> DaftResult<Utf8Array>
=======
    pub fn repeat<I>(&self, n: &DataArray<I>) -> DaftResult<Utf8Array>
>>>>>>> 6adb152b
    where
        I: DaftIntegerType,
        <I as DaftNumericType>::Native: Ord,
    {
<<<<<<< HEAD
        let input_length = self.len();
        let other_lengths = [length.len(), padchar.len()];

        // Parse the expected `result_len` from the length of the input and other arguments
        let expected_size = if input_length == 0 {
            // Empty input: expect empty output
            0
        } else if other_lengths.iter().all(|&x| x == input_length) {
            // All lengths matching: expect non-broadcasted length
            input_length
        } else if let [broadcasted_len] = std::iter::once(&input_length)
            .chain(other_lengths.iter())
            .filter(|&&x| x != 1)
            .sorted()
            .dedup()
            .collect::<Vec<&usize>>()
            .as_slice()
        {
            // All non-unit lengths match: expect broadcast
            **broadcasted_len
        } else {
            let invalid_length_str = itertools::Itertools::join(
                &mut std::iter::once(&input_length)
                    .chain(other_lengths.iter())
                    .map(|x| x.to_string()),
                ", ",
            );
            return Err(DaftError::ValueError(format!(
                "Inputs have invalid lengths: {invalid_length_str}"
            )))?;
        };

        // check if any array has all nulls
        if self.null_count() == self.len()
            || length.null_count() == length.len()
            || padchar.null_count() == padchar.len()
        {
=======
        let (is_full_null, expected_size) = parse_inputs(self, &[n])
            .map_err(|e| DaftError::ValueError(format!("Error in repeat: {e}")))?;
        if is_full_null {
>>>>>>> 6adb152b
            return Ok(Utf8Array::full_null(
                self.name(),
                &DataType::Utf8,
                expected_size,
            ));
        }
<<<<<<< HEAD

        fn rpad_str(val: &str, length: usize, fillchar: &str) -> DaftResult<String> {
            if val.chars().count() >= length {
                return Ok(val.chars().take(length).collect());
            }
            let fillchar = if fillchar.is_empty() {
                return Err(DaftError::ComputeError(
                    "Error in rpad: empty pad character".to_string(),
                ));
            } else if fillchar.chars().count() > 1 {
                return Err(DaftError::ComputeError(format!(
                    "Error in rpad: {} is not a valid pad character",
                    fillchar.len()
                )));
            } else {
                fillchar.chars().next().unwrap()
            };
            let fillchar =
                std::iter::repeat(fillchar).take(length.saturating_sub(val.chars().count()));
            Ok(val.chars().chain(fillchar).collect())
        }

        let self_iter = create_broadcasted_str_iter(self, expected_size);
        let padchar_iter = create_broadcasted_str_iter(padchar, expected_size);
        let result = match length.len() {
            1 => {
                let len = length.get(0).unwrap();
                let len: usize = NumCast::from(len).ok_or_else(|| {
                    DaftError::ComputeError(format!(
                        "Error in rpad: failed to cast length as usize {len}"
                    ))
                })?;
                let arrow_result = self_iter
                    .zip(padchar_iter)
                    .map(|(val, padchar)| match (val, padchar) {
                        (Some(val), Some(padchar)) => Ok(Some(rpad_str(val, len, padchar)?)),
                        _ => Ok(None),
                    })
                    .collect::<DaftResult<arrow2::array::Utf8Array<i64>>>()?;

                Utf8Array::from((self.name(), Box::new(arrow_result)))
            }
            _ => {
                let length_iter = length.as_arrow().iter();
                let arrow_result = self_iter
                    .zip(length_iter)
                    .zip(padchar_iter)
                    .map(|((val, len), padchar)| match (val, len, padchar) {
                        (Some(val), Some(len), Some(padchar)) => {
                            let len: usize = NumCast::from(*len).ok_or_else(|| {
                                DaftError::ComputeError(format!(
                                    "Error in rpad: failed to cast length as usize {len}"
                                ))
                            })?;
                            Ok(Some(rpad_str(val, len, padchar)?))
=======
        if expected_size == 0 {
            return Ok(Utf8Array::empty(self.name(), &DataType::Utf8));
        }

        let self_iter = create_broadcasted_str_iter(self, expected_size);
        let result = match n.len() {
            1 => {
                let n = n.get(0).unwrap();
                let n: usize = NumCast::from(n).ok_or_else(|| {
                    DaftError::ComputeError(format!(
                        "Error in repeat: failed to cast rhs as usize {n}"
                    ))
                })?;
                let arrow_result = self_iter
                    .map(|val| Some(val?.repeat(n)))
                    .collect::<arrow2::array::Utf8Array<i64>>();
                Utf8Array::from((self.name(), Box::new(arrow_result)))
            }
            _ => {
                let arrow_result = self_iter
                    .zip(n.as_arrow().iter())
                    .map(|(val, n)| match (val, n) {
                        (Some(val), Some(n)) => {
                            let n: usize = NumCast::from(*n).ok_or_else(|| {
                                DaftError::ComputeError(format!(
                                    "Error in repeat: failed to cast rhs as usize {n}"
                                ))
                            })?;
                            Ok(Some(val.repeat(n)))
>>>>>>> 6adb152b
                        }
                        _ => Ok(None),
                    })
                    .collect::<DaftResult<arrow2::array::Utf8Array<i64>>>()?;

                Utf8Array::from((self.name(), Box::new(arrow_result)))
            }
        };
<<<<<<< HEAD

        assert_eq!(result.len(), expected_size);
        Ok(result)
    }

    pub fn lpad<I>(&self, length: &DataArray<I>, padchar: &Utf8Array) -> DaftResult<Utf8Array>
    where
        I: DaftIntegerType,
        <I as DaftNumericType>::Native: Ord,
    {
        let input_length = self.len();
        let other_lengths = [length.len(), padchar.len()];

        // Parse the expected `result_len` from the length of the input and other arguments
        let expected_size = if input_length == 0 {
            // Empty input: expect empty output
            0
        } else if other_lengths.iter().all(|&x| x == input_length) {
            // All lengths matching: expect non-broadcasted length
            input_length
        } else if let [broadcasted_len] = std::iter::once(&input_length)
            .chain(other_lengths.iter())
            .filter(|&&x| x != 1)
            .sorted()
            .dedup()
            .collect::<Vec<&usize>>()
            .as_slice()
        {
            // All non-unit lengths match: expect broadcast
            **broadcasted_len
        } else {
            let invalid_length_str = itertools::Itertools::join(
                &mut std::iter::once(&input_length)
                    .chain(other_lengths.iter())
                    .map(|x| x.to_string()),
                ", ",
            );
            return Err(DaftError::ValueError(format!(
                "Inputs have invalid lengths: {invalid_length_str}"
            )))?;
        };

        // check if any array has all nulls
        if self.null_count() == self.len()
            || length.null_count() == length.len()
            || padchar.null_count() == padchar.len()
        {
            return Ok(Utf8Array::full_null(
                self.name(),
                &DataType::Utf8,
                expected_size,
            ));
        }

        fn lpad_str(val: &str, length: usize, fillchar: &str) -> DaftResult<String> {
            if val.chars().count() >= length {
                return Ok(val.chars().take(length).collect());
            }
            let fillchar = if fillchar.is_empty() {
                return Err(DaftError::ComputeError(
                    "Error in lpad: empty pad character".to_string(),
                ));
            } else if fillchar.chars().count() > 1 {
                return Err(DaftError::ComputeError(format!(
                    "Error in lpad: {} is not a valid pad character",
                    fillchar.len()
                )));
            } else {
                fillchar.chars().next().unwrap()
            };
            let fillchar =
                std::iter::repeat(fillchar).take(length.saturating_sub(val.chars().count()));
            Ok(fillchar.chain(val.chars()).collect())
        }

        let self_iter = create_broadcasted_str_iter(self, expected_size);
        let padchar_iter = create_broadcasted_str_iter(padchar, expected_size);
        let result = match length.len() {
            1 => {
                let len = length.get(0).unwrap();
                let len: usize = NumCast::from(len).ok_or_else(|| {
                    DaftError::ComputeError(format!(
                        "Error in lpad: failed to cast length as usize {len}"
                    ))
                })?;
                let arrow_result = self_iter
                    .zip(padchar_iter)
                    .map(|(val, padchar)| match (val, padchar) {
                        (Some(val), Some(padchar)) => Ok(Some(lpad_str(val, len, padchar)?)),
                        _ => Ok(None),
                    })
                    .collect::<DaftResult<arrow2::array::Utf8Array<i64>>>()?;

                Utf8Array::from((self.name(), Box::new(arrow_result)))
            }
            _ => {
                let length_iter = length.as_arrow().iter();
                let arrow_result = self_iter
                    .zip(length_iter)
                    .zip(padchar_iter)
                    .map(|((val, len), padchar)| match (val, len, padchar) {
                        (Some(val), Some(len), Some(padchar)) => {
                            let len: usize = NumCast::from(*len).ok_or_else(|| {
                                DaftError::ComputeError(format!(
                                    "Error in lpad: failed to cast length as usize {len}"
                                ))
                            })?;
                            Ok(Some(lpad_str(val, len, padchar)?))
                        }
                        _ => Ok(None),
                    })
                    .collect::<DaftResult<arrow2::array::Utf8Array<i64>>>()?;

                Utf8Array::from((self.name(), Box::new(arrow_result)))
            }
        };

=======
>>>>>>> 6adb152b
        assert_eq!(result.len(), expected_size);
        Ok(result)
    }

    fn binary_broadcasted_compare<ScalarKernel>(
        &self,
        other: &Self,
        operation: ScalarKernel,
        op_name: &str,
    ) -> DaftResult<BooleanArray>
    where
        ScalarKernel: Fn(&str, &str) -> DaftResult<bool>,
    {
        let (is_full_null, expected_size) = parse_inputs(self, &[other])
            .map_err(|e| DaftError::ValueError(format!("Error in {op_name}: {e}")))?;
        if is_full_null {
            return Ok(BooleanArray::full_null(
                self.name(),
                &DataType::Boolean,
                expected_size,
            ));
        }
        if expected_size == 0 {
            return Ok(BooleanArray::empty(self.name(), &DataType::Boolean));
        }

        let self_iter = create_broadcasted_str_iter(self, expected_size);
        let other_iter = create_broadcasted_str_iter(other, expected_size);
        let arrow_result = self_iter
            .zip(other_iter)
            .map(|(self_v, other_v)| match (self_v, other_v) {
                (Some(self_v), Some(other_v)) => operation(self_v, other_v).map(Some),
                _ => Ok(None),
            })
            .collect::<DaftResult<arrow2::array::BooleanArray>>();

        let result = BooleanArray::from((self.name(), arrow_result?));
        assert_eq!(result.len(), expected_size);
        Ok(result)
    }

    fn unary_broadcasted_op<ScalarKernel>(&self, operation: ScalarKernel) -> DaftResult<Utf8Array>
    where
        ScalarKernel: Fn(&str) -> Cow<'_, str>,
    {
        let self_arrow = self.as_arrow();
        let arrow_result = self_arrow
            .iter()
            .map(|val| Some(operation(val?)))
            .collect::<arrow2::array::Utf8Array<i64>>()
            .with_validity(self_arrow.validity().cloned());
        Ok(Utf8Array::from((self.name(), Box::new(arrow_result))))
    }
}

#[cfg(test)]
mod tests {
    use super::*;

    #[test]
    fn check_endswith_utf_arrays_broadcast() -> DaftResult<()> {
        let data = Utf8Array::from((
            "data",
            Box::new(arrow2::array::Utf8Array::<i64>::from(vec![
                "x_foo".into(),
                "y_foo".into(),
                "z_bar".into(),
            ])),
        ));
        let pattern = Utf8Array::from((
            "pattern",
            Box::new(arrow2::array::Utf8Array::<i64>::from(vec!["foo".into()])),
        ));
        let result = &data.endswith(&pattern)?;
        assert_eq!(result.len(), 3);
        assert!(result.as_arrow().value(0));
        assert!(result.as_arrow().value(1));
        assert!(!result.as_arrow().value(2));
        Ok(())
    }

    #[test]
    fn check_endswith_utf_arrays() -> DaftResult<()> {
        let data = Utf8Array::from((
            "data",
            Box::new(arrow2::array::Utf8Array::<i64>::from(vec![
                "x_foo".into(),
                "y_foo".into(),
                "z_bar".into(),
            ])),
        ));
        let pattern = Utf8Array::from((
            "pattern",
            Box::new(arrow2::array::Utf8Array::<i64>::from(vec![
                "foo".into(),
                "wrong".into(),
                "bar".into(),
            ])),
        ));
        let result = &data.endswith(&pattern)?;
        assert_eq!(result.len(), 3);
        assert!(result.as_arrow().value(0));
        assert!(!result.as_arrow().value(1));
        assert!(result.as_arrow().value(2));
        Ok(())
    }
}<|MERGE_RESOLUTION|>--- conflicted
+++ resolved
@@ -721,16 +721,68 @@
         Ok(result)
     }
 
-<<<<<<< HEAD
-    pub fn rpad<I>(&self, length: &DataArray<I>, padchar: &Utf8Array) -> DaftResult<Utf8Array>
-=======
     pub fn repeat<I>(&self, n: &DataArray<I>) -> DaftResult<Utf8Array>
->>>>>>> 6adb152b
     where
         I: DaftIntegerType,
         <I as DaftNumericType>::Native: Ord,
     {
-<<<<<<< HEAD
+        let (is_full_null, expected_size) = parse_inputs(self, &[n])
+            .map_err(|e| DaftError::ValueError(format!("Error in repeat: {e}")))?;
+        if is_full_null {
+            return Ok(Utf8Array::full_null(
+                self.name(),
+                &DataType::Utf8,
+                expected_size,
+            ));
+        }
+
+        if expected_size == 0 {
+            return Ok(Utf8Array::empty(self.name(), &DataType::Utf8));
+        }
+
+        let self_iter = create_broadcasted_str_iter(self, expected_size);
+        let result = match n.len() {
+            1 => {
+                let n = n.get(0).unwrap();
+                let n: usize = NumCast::from(n).ok_or_else(|| {
+                    DaftError::ComputeError(format!(
+                        "Error in repeat: failed to cast rhs as usize {n}"
+                    ))
+                })?;
+                let arrow_result = self_iter
+                    .map(|val| Some(val?.repeat(n)))
+                    .collect::<arrow2::array::Utf8Array<i64>>();
+                Utf8Array::from((self.name(), Box::new(arrow_result)))
+            }
+            _ => {
+                let arrow_result = self_iter
+                    .zip(n.as_arrow().iter())
+                    .map(|(val, n)| match (val, n) {
+                        (Some(val), Some(n)) => {
+                            let n: usize = NumCast::from(*n).ok_or_else(|| {
+                                DaftError::ComputeError(format!(
+                                    "Error in repeat: failed to cast rhs as usize {n}"
+                                ))
+                            })?;
+                            Ok(Some(val.repeat(n)))
+                        }
+                        _ => Ok(None),
+                    })
+                    .collect::<DaftResult<arrow2::array::Utf8Array<i64>>>()?;
+
+                Utf8Array::from((self.name(), Box::new(arrow_result)))
+            }
+        };
+
+        assert_eq!(result.len(), expected_size);
+        Ok(result)
+    }
+
+    pub fn rpad<I>(&self, length: &DataArray<I>, padchar: &Utf8Array) -> DaftResult<Utf8Array>
+    where
+        I: DaftIntegerType,
+        <I as DaftNumericType>::Native: Ord,
+    {
         let input_length = self.len();
         let other_lengths = [length.len(), padchar.len()];
 
@@ -768,18 +820,12 @@
             || length.null_count() == length.len()
             || padchar.null_count() == padchar.len()
         {
-=======
-        let (is_full_null, expected_size) = parse_inputs(self, &[n])
-            .map_err(|e| DaftError::ValueError(format!("Error in repeat: {e}")))?;
-        if is_full_null {
->>>>>>> 6adb152b
             return Ok(Utf8Array::full_null(
                 self.name(),
                 &DataType::Utf8,
                 expected_size,
             ));
         }
-<<<<<<< HEAD
 
         fn rpad_str(val: &str, length: usize, fillchar: &str) -> DaftResult<String> {
             if val.chars().count() >= length {
@@ -835,37 +881,6 @@
                                 ))
                             })?;
                             Ok(Some(rpad_str(val, len, padchar)?))
-=======
-        if expected_size == 0 {
-            return Ok(Utf8Array::empty(self.name(), &DataType::Utf8));
-        }
-
-        let self_iter = create_broadcasted_str_iter(self, expected_size);
-        let result = match n.len() {
-            1 => {
-                let n = n.get(0).unwrap();
-                let n: usize = NumCast::from(n).ok_or_else(|| {
-                    DaftError::ComputeError(format!(
-                        "Error in repeat: failed to cast rhs as usize {n}"
-                    ))
-                })?;
-                let arrow_result = self_iter
-                    .map(|val| Some(val?.repeat(n)))
-                    .collect::<arrow2::array::Utf8Array<i64>>();
-                Utf8Array::from((self.name(), Box::new(arrow_result)))
-            }
-            _ => {
-                let arrow_result = self_iter
-                    .zip(n.as_arrow().iter())
-                    .map(|(val, n)| match (val, n) {
-                        (Some(val), Some(n)) => {
-                            let n: usize = NumCast::from(*n).ok_or_else(|| {
-                                DaftError::ComputeError(format!(
-                                    "Error in repeat: failed to cast rhs as usize {n}"
-                                ))
-                            })?;
-                            Ok(Some(val.repeat(n)))
->>>>>>> 6adb152b
                         }
                         _ => Ok(None),
                     })
@@ -874,7 +889,6 @@
                 Utf8Array::from((self.name(), Box::new(arrow_result)))
             }
         };
-<<<<<<< HEAD
 
         assert_eq!(result.len(), expected_size);
         Ok(result)
@@ -992,8 +1006,6 @@
             }
         };
 
-=======
->>>>>>> 6adb152b
         assert_eq!(result.len(), expected_size);
         Ok(result)
     }
