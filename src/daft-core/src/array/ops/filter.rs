--- conflicted
+++ resolved
@@ -18,41 +18,6 @@
     }
 }
 
-<<<<<<< HEAD
-=======
-fn generic_filter<Arr>(
-    arr: &Arr,
-    mask: &BooleanArray,
-    arr_name: &str,
-    arr_dtype: &DataType,
-) -> DaftResult<Arr>
-where
-    Arr: FullNull + Clone + GrowableArray + DaftArrayType,
-{
-    let keep_bitmap = match mask.as_arrow2().validity() {
-        None => Cow::Borrowed(mask.as_arrow2().values()),
-        Some(validity) => Cow::Owned(mask.as_arrow2().values() & validity),
-    };
-
-    let num_invalid = keep_bitmap.as_ref().unset_bits();
-    if num_invalid == 0 {
-        return Ok(arr.clone());
-    } else if num_invalid == mask.len() {
-        return Ok(Arr::empty(arr_name, arr_dtype));
-    }
-
-    let slice_iter = SlicesIterator::new(keep_bitmap.as_ref());
-    let mut growable =
-        Arr::make_growable(arr_name, arr_dtype, vec![arr], false, slice_iter.slots());
-
-    for (start_keep, len_keep) in slice_iter {
-        growable.extend(0, start_keep, len_keep);
-    }
-
-    Ok(growable.build()?.downcast::<Arr>()?.clone())
-}
-
->>>>>>> 301a295d
 impl ListArray {
     pub fn filter(&self, mask: &BooleanArray) -> DaftResult<Self> {
         let arrow_arr = self.to_arrow();
