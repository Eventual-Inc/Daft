--- conflicted
+++ resolved
@@ -43,11 +43,8 @@
 mod minhash;
 mod null;
 mod pairwise;
-<<<<<<< HEAD
 mod pow;
-=======
 mod product;
->>>>>>> 88ea033b
 mod repr;
 mod round;
 mod search_sorted;
