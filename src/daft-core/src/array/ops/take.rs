--- conflicted
+++ resolved
@@ -1,11 +1,7 @@
 use std::sync::Arc;
 
 use common_error::DaftResult;
-use daft_arrow::{
-    array::MutableFixedSizeBinaryArray,
-    buffer::Buffer,
-    types::Index,
-};
+use daft_arrow::{array::MutableFixedSizeBinaryArray, buffer::Buffer, types::Index};
 
 use super::{as_arrow::AsArrow, from_arrow::FromArrow};
 #[cfg(feature = "python")]
@@ -21,11 +17,7 @@
     T: DaftNumericType,
 {
     pub fn take(&self, idx: &UInt64Array) -> DaftResult<Self> {
-<<<<<<< HEAD
-        let result = daft_arrow::compute::take::take(self.data(), idx.as_arrow())?;
-=======
         let result = daft_arrow::compute::take::take(self.data(), idx.as_arrow2())?;
->>>>>>> 301a295d
         Self::try_from((self.field.clone(), result))
     }
 }
@@ -35,11 +27,7 @@
     ($ArrayT:ty) => {
         impl $ArrayT {
             pub fn take(&self, idx: &UInt64Array) -> DaftResult<Self> {
-<<<<<<< HEAD
-                let result = daft_arrow::compute::take::take(self.data(), idx.as_arrow())?;
-=======
                 let result = daft_arrow::compute::take::take(self.data(), idx.as_arrow2())?;
->>>>>>> 301a295d
                 Self::try_from((self.field.clone(), result))
             }
         }
@@ -89,19 +77,9 @@
 
 impl FixedSizeBinaryArray {
     pub fn take(&self, idx: &UInt64Array) -> DaftResult<Self> {
-<<<<<<< HEAD
-        let arrow_array = self.as_arrow();
+        let arrow_array = self.as_arrow2();
         let size = arrow_array.size();
         let mut mutable = MutableFixedSizeBinaryArray::with_capacity(size, idx.len());
-=======
-        let mut growable = Self::make_growable(
-            self.name(),
-            self.data_type(),
-            vec![self],
-            idx.data().null_count() > 0,
-            idx.len(),
-        );
->>>>>>> 301a295d
 
         for i in idx {
             match i {
@@ -131,7 +109,6 @@
 #[cfg(feature = "python")]
 impl PythonArray {
     pub fn take(&self, idx: &UInt64Array) -> DaftResult<Self> {
-<<<<<<< HEAD
         use pyo3::Python;
 
         let mut values = Vec::with_capacity(idx.len());
@@ -164,23 +141,6 @@
                             }
                         }
                     }
-=======
-        let mut growable = Self::make_growable(
-            self.name(),
-            self.data_type(),
-            vec![self],
-            idx.data().null_count() > 0,
-            idx.len(),
-        );
-
-        for i in idx {
-            match i {
-                None => {
-                    growable.add_nulls(1);
-                }
-                Some(i) => {
-                    growable.extend(0, i.to_usize(), 1);
->>>>>>> 301a295d
                 }
             }
         });
@@ -195,75 +155,17 @@
 
 impl FixedSizeListArray {
     pub fn take(&self, idx: &UInt64Array) -> DaftResult<Self> {
-<<<<<<< HEAD
-        let arrow_arr = self.to_arrow();
-        let result = daft_arrow::compute::take::take(arrow_arr.as_ref(), idx.as_arrow())?;
+        let arrow_arr = self.to_arrow2();
+        let result = daft_arrow::compute::take::take(arrow_arr.as_ref(), idx.as_arrow2())?;
         Self::from_arrow(self.field().clone().into(), result)
-=======
-        let mut growable = Self::make_growable(
-            self.name(),
-            self.data_type(),
-            vec![self],
-            idx.data().null_count() > 0,
-            idx.len(),
-        );
-
-        for i in idx {
-            match i {
-                None => {
-                    growable.add_nulls(1);
-                }
-                Some(i) => {
-                    growable.extend(0, i.to_usize(), 1);
-                }
-            }
-        }
-
-        Ok(growable.build()?.downcast::<Self>()?.clone())
->>>>>>> 301a295d
     }
 }
 
 impl ListArray {
     pub fn take(&self, idx: &UInt64Array) -> DaftResult<Self> {
-<<<<<<< HEAD
-        let arrow_arr = self.to_arrow();
-        let result = daft_arrow::compute::take::take(arrow_arr.as_ref(), idx.as_arrow())?;
+        let arrow_arr = self.to_arrow2();
+        let result = daft_arrow::compute::take::take(arrow_arr.as_ref(), idx.as_arrow2())?;
         Self::from_arrow(self.field().clone().into(), result)
-=======
-        let child_capacity = idx
-            .as_arrow2()
-            .iter()
-            .map(|idx| match idx {
-                None => 0,
-                Some(idx) => {
-                    let (start, end) = self.offsets().start_end(idx.to_usize());
-                    end - start
-                }
-            })
-            .sum();
-        let mut growable = <Self as GrowableArray>::GrowableType::new(
-            self.name(),
-            self.data_type(),
-            vec![self],
-            idx.data().null_count() > 0,
-            idx.len(),
-            child_capacity,
-        );
-
-        for i in idx {
-            match i {
-                None => {
-                    growable.add_nulls(1);
-                }
-                Some(i) => {
-                    growable.extend(0, i.to_usize(), 1);
-                }
-            }
-        }
-
-        Ok(growable.build()?.downcast::<Self>()?.clone())
->>>>>>> 301a295d
     }
 }
 
