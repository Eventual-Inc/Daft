use crate::{
<<<<<<< HEAD
    array::{
        growable::{Growable, GrowableArray},
        DataArray, FixedSizeListArray, ListArray, StructArray,
    },
    datatypes::{
        logical::{
            DateArray, Decimal128Array, DurationArray, EmbeddingArray, FixedShapeImageArray,
            FixedShapeSparseTensorArray, FixedShapeTensorArray, ImageArray, MapArray,
            SparseTensorArray, TensorArray, TimeArray, TimestampArray,
        },
        BinaryArray, BooleanArray, DaftIntegerType, DaftNumericType, ExtensionArray,
        FixedSizeBinaryArray, NullArray, Utf8Array,
    },
    DataType,
=======
    array::growable::{Growable, GrowableArray},
    array::prelude::*,
    datatypes::prelude::*,
>>>>>>> 6594d872
};
use arrow2::types::Index;
use common_error::DaftResult;

use super::as_arrow::AsArrow;

impl<T> DataArray<T>
where
    T: DaftNumericType,
{
    pub fn take<I>(&self, idx: &DataArray<I>) -> DaftResult<Self>
    where
        I: DaftIntegerType,
        <I as DaftNumericType>::Native: arrow2::types::Index,
    {
        let result = arrow2::compute::take::take(self.data(), idx.as_arrow())?;
        Self::try_from((self.field.clone(), result))
    }
}

// Default implementations of take op for DataArray and LogicalArray.
macro_rules! impl_dataarray_take {
    ($ArrayT:ty) => {
        impl $ArrayT {
            pub fn take<I>(&self, idx: &DataArray<I>) -> DaftResult<Self>
            where
                I: DaftIntegerType,
                <I as DaftNumericType>::Native: arrow2::types::Index,
            {
                let result = arrow2::compute::take::take(self.data(), idx.as_arrow())?;
                Self::try_from((self.field.clone(), result))
            }
        }
    };
}

macro_rules! impl_logicalarray_take {
    ($ArrayT:ty) => {
        impl $ArrayT {
            pub fn take<I>(&self, idx: &DataArray<I>) -> DaftResult<Self>
            where
                I: DaftIntegerType,
                <I as DaftNumericType>::Native: arrow2::types::Index,
            {
                let new_array = self.physical.take(idx)?;
                Ok(Self::new(self.field.clone(), new_array))
            }
        }
    };
}

impl_dataarray_take!(Utf8Array);
impl_dataarray_take!(BooleanArray);
impl_dataarray_take!(BinaryArray);
impl_dataarray_take!(NullArray);
impl_dataarray_take!(ExtensionArray);
impl_logicalarray_take!(Decimal128Array);
impl_logicalarray_take!(DateArray);
impl_logicalarray_take!(TimeArray);
impl_logicalarray_take!(DurationArray);
impl_logicalarray_take!(TimestampArray);
impl_logicalarray_take!(EmbeddingArray);
impl_logicalarray_take!(ImageArray);
impl_logicalarray_take!(FixedShapeImageArray);
impl_logicalarray_take!(TensorArray);
impl_logicalarray_take!(SparseTensorArray);
impl_logicalarray_take!(FixedShapeSparseTensorArray);
impl_logicalarray_take!(FixedShapeTensorArray);
impl_logicalarray_take!(MapArray);

impl FixedSizeBinaryArray {
    pub fn take<I>(&self, idx: &DataArray<I>) -> DaftResult<Self>
    where
        I: DaftIntegerType,
        <I as DaftNumericType>::Native: arrow2::types::Index,
    {
        let mut growable = FixedSizeBinaryArray::make_growable(
            self.name(),
            self.data_type(),
            vec![self],
            idx.data().null_count() > 0,
            idx.len(),
        );

        for i in idx {
            match i {
                None => {
                    growable.add_nulls(1);
                }
                Some(i) => {
                    growable.extend(0, i.to_usize(), 1);
                }
            }
        }

        Ok(growable
            .build()?
            .downcast::<FixedSizeBinaryArray>()?
            .clone())
    }
}

#[cfg(feature = "python")]
impl crate::datatypes::PythonArray {
    pub fn take<I>(&self, idx: &DataArray<I>) -> DaftResult<Self>
    where
        I: DaftIntegerType,
        <I as DaftNumericType>::Native: arrow2::types::Index,
    {
        use crate::array::pseudo_arrow::PseudoArrowArray;
        use crate::datatypes::PythonType;

        use arrow2::array::Array;
        use pyo3::prelude::*;

        let indices = idx.as_arrow();

        let old_values = self.as_arrow().values();

        // Execute take on the data values, ignoring validity.
        let new_values: Vec<PyObject> = {
            let py_none = Python::with_gil(|py: Python| py.None());

            indices
                .iter()
                .map(|maybe_idx| match maybe_idx {
                    Some(idx) => old_values[arrow2::types::Index::to_usize(idx)].clone(),
                    None => py_none.clone(),
                })
                .collect()
        };

        // Execute take on the validity bitmap using arrow2::compute.
        let new_validity = {
            self.as_arrow()
                .validity()
                .map(|old_validity| {
                    let old_validity_array = {
                        &arrow2::array::BooleanArray::new(
                            arrow2::datatypes::DataType::Boolean,
                            old_validity.clone(),
                            None,
                        )
                    };
                    arrow2::compute::take::take(old_validity_array, indices)
                })
                .transpose()?
                .map(|new_validity_dynarray| {
                    let new_validity_iter = new_validity_dynarray
                        .as_any()
                        .downcast_ref::<arrow2::array::BooleanArray>()
                        .unwrap()
                        .iter();
                    arrow2::bitmap::Bitmap::from_iter(
                        new_validity_iter.map(|valid| valid.unwrap_or(false)),
                    )
                })
        };

        let arrow_array: Box<dyn arrow2::array::Array> =
            Box::new(PseudoArrowArray::new(new_values.into(), new_validity));

        DataArray::<PythonType>::new(self.field().clone().into(), arrow_array)
    }
}

impl FixedSizeListArray {
    pub fn take<I>(&self, idx: &DataArray<I>) -> DaftResult<Self>
    where
        I: DaftIntegerType,
        <I as DaftNumericType>::Native: arrow2::types::Index,
    {
        let mut growable = FixedSizeListArray::make_growable(
            self.name(),
            self.data_type(),
            vec![self],
            idx.data().null_count() > 0,
            idx.len(),
        );

        for i in idx {
            match i {
                None => {
                    growable.add_nulls(1);
                }
                Some(i) => {
                    growable.extend(0, i.to_usize(), 1);
                }
            }
        }

        Ok(growable.build()?.downcast::<FixedSizeListArray>()?.clone())
    }
}

impl ListArray {
    pub fn take<I>(&self, idx: &DataArray<I>) -> DaftResult<Self>
    where
        I: DaftIntegerType,
        <I as DaftNumericType>::Native: arrow2::types::Index,
    {
        let child_capacity = idx
            .as_arrow()
            .iter()
            .map(|idx| match idx {
                None => 0,
                Some(idx) => {
                    let (start, end) = self.offsets().start_end(idx.to_usize());
                    end - start
                }
            })
            .sum();
        let mut growable = <ListArray as GrowableArray>::GrowableType::new(
            self.name(),
            self.data_type(),
            vec![self],
            idx.data().null_count() > 0,
            idx.len(),
            child_capacity,
        );

        for i in idx {
            match i {
                None => {
                    growable.add_nulls(1);
                }
                Some(i) => {
                    growable.extend(0, i.to_usize(), 1);
                }
            }
        }

        Ok(growable.build()?.downcast::<ListArray>()?.clone())
    }
}

impl StructArray {
    pub fn take<I>(&self, idx: &DataArray<I>) -> DaftResult<Self>
    where
        I: DaftIntegerType,
        <I as DaftNumericType>::Native: arrow2::types::Index,
    {
        let idx_as_u64 = idx.cast(&DataType::UInt64)?;
        let taken_validity = self.validity().map(|v| {
            arrow2::bitmap::Bitmap::from_iter(idx.into_iter().map(|i| match i {
                None => false,
                Some(i) => v.get_bit(i.to_usize()),
            }))
        });
        Ok(Self::new(
            self.field.clone(),
            self.children
                .iter()
                .map(|c| c.take(&idx_as_u64))
                .collect::<DaftResult<Vec<_>>>()?,
            taken_validity,
        ))
    }
}<|MERGE_RESOLUTION|>--- conflicted
+++ resolved
@@ -1,24 +1,7 @@
 use crate::{
-<<<<<<< HEAD
-    array::{
-        growable::{Growable, GrowableArray},
-        DataArray, FixedSizeListArray, ListArray, StructArray,
-    },
-    datatypes::{
-        logical::{
-            DateArray, Decimal128Array, DurationArray, EmbeddingArray, FixedShapeImageArray,
-            FixedShapeSparseTensorArray, FixedShapeTensorArray, ImageArray, MapArray,
-            SparseTensorArray, TensorArray, TimeArray, TimestampArray,
-        },
-        BinaryArray, BooleanArray, DaftIntegerType, DaftNumericType, ExtensionArray,
-        FixedSizeBinaryArray, NullArray, Utf8Array,
-    },
-    DataType,
-=======
     array::growable::{Growable, GrowableArray},
     array::prelude::*,
     datatypes::prelude::*,
->>>>>>> 6594d872
 };
 use arrow2::types::Index;
 use common_error::DaftResult;
