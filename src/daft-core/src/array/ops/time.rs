--- conflicted
+++ resolved
@@ -156,11 +156,7 @@
         let DataType::Timestamp(timeunit, tz) = self.data_type() else {
             unreachable!("Timestamp array must have Timestamp datatype")
         };
-<<<<<<< HEAD
         let tu = *timeunit;
-=======
-        let tu = timeunit.to_arrow2();
->>>>>>> 8e6a573e
         let epoch_date = NaiveDate::from_ymd_opt(1970, 1, 1).unwrap();
         let date_arrow = match tz {
             Some(tz) => {
@@ -214,11 +210,7 @@
         let DataType::Timestamp(timeunit, tz) = self.data_type() else {
             unreachable!("Timestamp array must have Timestamp datatype")
         };
-<<<<<<< HEAD
         let tu = *timeunit;
-=======
-        let tu = timeunit.to_arrow2();
->>>>>>> 8e6a573e
         if !matches!(
             timeunit_for_cast,
             TimeUnit::Microseconds | TimeUnit::Nanoseconds
@@ -306,13 +298,7 @@
             // We can calculate this by taking the modulo of the timestamp with the duration.
             match tz {
                 Some(tz) => {
-<<<<<<< HEAD
                     let original_dt = daft_schema::time_unit::timestamp_to_datetime(ts, tu, &tz);
-=======
-                    let tu_arrow = tu.to_arrow2();
-                    let original_dt =
-                        daft_arrow::temporal_conversions::timestamp_to_datetime(ts, tu_arrow, &tz);
->>>>>>> 8e6a573e
                     let naive_ts = match tu {
                         TimeUnit::Seconds => original_dt.naive_local().and_utc().timestamp(),
                         TimeUnit::Milliseconds => {
@@ -513,21 +499,15 @@
 
     pub fn unix_date(&self) -> DaftResult<UInt64Array> {
         const UNIX_EPOCH_DATE: NaiveDate = NaiveDateTime::UNIX_EPOCH.date();
-<<<<<<< HEAD
         let DataType::Timestamp(tu, tz) = self.data_type() else {
             unreachable!("TimestampArray must have Timestamp datatype")
-=======
-        let (tu, tz) = match self.data_type() {
-            DataType::Timestamp(time_unit, tz) => (time_unit.to_arrow2(), tz.clone()),
-            _ => unreachable!("TimestampArray must have Timestamp datatype"),
->>>>>>> 8e6a573e
         };
         let unix_seconds_arr =
             self.physical
                 .as_arrow()
                 .clone()
                 .to(daft_arrow::datatypes::DataType::Timestamp(
-                    tu.to_arrow(),
+                    tu.to_arrow2(),
                     tz.clone(),
                 ));
         let date_arrow = unix_seconds_arr
@@ -564,14 +544,8 @@
 impl TimeArray {
     pub fn hour(&self) -> DaftResult<UInt32Array> {
         let physical = self.physical.as_arrow();
-<<<<<<< HEAD
         let DataType::Time(time_unit) = self.data_type() else {
             unreachable!("TimeArray must have Time datatype");
-=======
-        let tu = match self.data_type() {
-            DataType::Time(time_unit) => time_unit.to_arrow2(),
-            _ => unreachable!("TimeArray must have Time datatype"),
->>>>>>> 8e6a573e
         };
 
         let date_arrow = physical
@@ -597,14 +571,8 @@
 
     pub fn minute(&self) -> DaftResult<UInt32Array> {
         let physical = self.physical.as_arrow();
-<<<<<<< HEAD
         let DataType::Time(time_unit) = self.data_type() else {
             unreachable!("TimeArray must have Time datatype");
-=======
-        let tu = match self.data_type() {
-            DataType::Time(time_unit) => time_unit.to_arrow2(),
-            _ => unreachable!("TimeArray must have Time datatype"),
->>>>>>> 8e6a573e
         };
 
         let date_arrow = physical
@@ -630,14 +598,8 @@
 
     pub fn second(&self) -> DaftResult<UInt32Array> {
         let physical = self.physical.as_arrow();
-<<<<<<< HEAD
         let DataType::Time(time_unit) = self.data_type() else {
             unreachable!("TimeArray must have Time datatype")
-=======
-        let tu = match self.data_type() {
-            DataType::Time(time_unit) => time_unit.to_arrow2(),
-            _ => unreachable!("TimeArray must have Time datatype"),
->>>>>>> 8e6a573e
         };
 
         let date_arrow = physical
@@ -664,14 +626,8 @@
     pub fn millisecond(&self) -> DaftResult<UInt32Array> {
         const NANOS_PER_MILLI: u32 = 1_000_000;
         let physical = self.physical.as_arrow();
-<<<<<<< HEAD
         let DataType::Time(time_unit) = self.data_type() else {
             unreachable!("TimeArray must have Time datatype");
-=======
-        let tu = match self.data_type() {
-            DataType::Time(time_unit) => time_unit.to_arrow2(),
-            _ => unreachable!("TimeArray must have Time datatype"),
->>>>>>> 8e6a573e
         };
 
         let date_arrow = physical
@@ -698,14 +654,8 @@
     pub fn microsecond(&self) -> DaftResult<UInt32Array> {
         const NANOS_PER_MICRO: u32 = 1_000;
         let physical = self.physical.as_arrow();
-<<<<<<< HEAD
         let DataType::Time(time_unit) = self.data_type() else {
             unreachable!("TimeArray must have Time datatype");
-=======
-        let tu = match self.data_type() {
-            DataType::Time(time_unit) => time_unit.to_arrow2(),
-            _ => unreachable!("TimeArray must have Time datatype"),
->>>>>>> 8e6a573e
         };
 
         let date_arrow = physical
@@ -731,14 +681,8 @@
 
     pub fn nanosecond(&self) -> DaftResult<UInt32Array> {
         let physical = self.physical.as_arrow();
-<<<<<<< HEAD
         let DataType::Time(time_unit) = self.data_type() else {
             unreachable!("TimeArray must have Time datatype");
-=======
-        let tu = match self.data_type() {
-            DataType::Time(time_unit) => time_unit.to_arrow2(),
-            _ => unreachable!("TimeArray must have Time datatype"),
->>>>>>> 8e6a573e
         };
 
         let date_arrow = physical
