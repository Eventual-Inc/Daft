use std::{
    iter::repeat,
    ops::{Div, Mul},
    sync::Arc,
};

<<<<<<< HEAD
=======
use super::as_arrow::AsArrow;
use crate::{
    array::{
        growable::make_growable,
        image_array::ImageArraySidecarData,
        ops::{from_arrow::FromArrow, full::FullNull},
        DataArray, FixedSizeListArray, ListArray, StructArray,
    },
    datatypes::{
        logical::{
            DateArray, Decimal128Array, DurationArray, EmbeddingArray, FixedShapeImageArray,
            FixedShapeTensorArray, ImageArray, LogicalArray, MapArray, TensorArray, TimeArray,
            TimestampArray,
        },
        DaftArrayType, DaftArrowBackedType, DaftLogicalType, DataType, Field, ImageMode,
        Int32Array, Int64Array, NullArray, TimeUnit, UInt64Array, Utf8Array,
    },
    series::{IntoSeries, Series},
    utils::display::display_time64,
};

use common_error::{DaftError, DaftResult};

>>>>>>> 4ddc2830
use arrow2::{
    array::Array,
    bitmap::utils::SlicesIterator,
    compute::{
        self,
        cast::{can_cast_types, cast, CastOptions},
    },
    offset::Offsets,
};
use common_error::{DaftError, DaftResult};
use indexmap::IndexMap;
#[cfg(feature = "python")]
use {
    crate::array::pseudo_arrow::PseudoArrowArray,
    crate::datatypes::PythonArray,
    crate::with_match_numeric_daft_types,
    common_arrow_ffi as ffi,
    ndarray::IntoDimension,
    num_traits::{NumCast, ToPrimitive},
    numpy::{PyArray3, PyReadonlyArrayDyn, PyUntypedArrayMethods},
    pyo3::prelude::*,
    std::iter,
};

<<<<<<< HEAD
use super::as_arrow::AsArrow;
use crate::{
    array::{
        growable::make_growable,
        image_array::ImageArraySidecarData,
        ops::{from_arrow::FromArrow, full::FullNull},
        DataArray, FixedSizeListArray, ListArray, StructArray,
    },
    datatypes::{
        logical::{
            DateArray, Decimal128Array, DurationArray, EmbeddingArray, FixedShapeImageArray,
            FixedShapeTensorArray, ImageArray, LogicalArray, LogicalArrayImpl, MapArray,
            TensorArray, TimeArray, TimestampArray,
        },
        DaftArrayType, DaftArrowBackedType, DaftLogicalType, DataType, Field, ImageMode,
        Int32Array, Int64Array, TimeUnit, UInt64Array, Utf8Array,
    },
    series::{IntoSeries, Series},
    utils::display::display_time64,
    with_match_daft_logical_primitive_types,
};

fn arrow_logical_cast<T>(
    to_cast: &LogicalArrayImpl<T, DataArray<T::PhysicalType>>,
    dtype: &DataType,
) -> DaftResult<Series>
where
    T: DaftLogicalType,
    T::PhysicalType: DaftArrowBackedType,
{
    // Cast from LogicalArray to the target DataType
    // using Arrow's casting mechanisms.

    // Note that Arrow Logical->Logical direct casts (what this method exposes)
    // have different behaviour than Arrow Logical->Physical->Logical casts.

    let source_dtype = to_cast.data_type();
    let source_arrow_type = source_dtype.to_arrow()?;
    let target_arrow_type = dtype.to_arrow()?;

    // Get the result of the Arrow Logical->Target cast.
    let result_arrow_array = {
        // First, get corresponding Arrow LogicalArray of source DataArray
        let source_arrow_array = match source_dtype {
            // Wrapped primitives
            DataType::Decimal128(..)
            | DataType::Date
            | DataType::Timestamp(..)
            | DataType::Duration(..)
            | DataType::Time(..) => {
                with_match_daft_logical_primitive_types!(source_dtype, |$T| {
                    use arrow2::array::Array;
                    to_cast
                        .physical
                        .data()
                        .as_any()
                        .downcast_ref::<arrow2::array::PrimitiveArray<$T>>()
                        .unwrap()
                        .clone()
                        .to(source_arrow_type)
                        .to_boxed()
                })
            }
            _ => cast(
                to_cast.physical.data(),
                &source_arrow_type,
                CastOptions {
                    wrapped: true,
                    partial: false,
                },
            )?,
        };

        // Then, cast source Arrow LogicalArray to target Arrow LogicalArray.

        cast(
            source_arrow_array.as_ref(),
            &target_arrow_type,
            CastOptions {
                wrapped: true,
                partial: false,
            },
        )?
    };

    // If the target type is also Logical, get the Arrow Physical.
    let result_arrow_physical_array = {
        if dtype.is_logical() {
            let target_physical_type = dtype.to_physical().to_arrow()?;
            match dtype {
                // Primitive wrapper types: change the arrow2 array's type field to primitive
                DataType::Decimal128(..)
                | DataType::Date
                | DataType::Timestamp(..)
                | DataType::Duration(..)
                | DataType::Time(..) => {
                    with_match_daft_logical_primitive_types!(dtype, |$P| {
                        use arrow2::array::Array;
                        result_arrow_array
                            .as_any()
                            .downcast_ref::<arrow2::array::PrimitiveArray<$P>>()
                            .unwrap()
                            .clone()
                            .to(target_physical_type)
                            .to_boxed()
                    })
                }
                _ => cast(
                    result_arrow_array.as_ref(),
                    &target_physical_type,
                    CastOptions {
                        wrapped: true,
                        partial: false,
                    },
                )?,
            }
        } else {
            result_arrow_array
        }
    };

    let new_field = Arc::new(Field::new(to_cast.name(), dtype.clone()));
    Series::from_arrow(new_field, result_arrow_physical_array)
}

fn arrow_cast<T>(to_cast: &DataArray<T>, dtype: &DataType) -> DaftResult<Series>
where
    T: DaftArrowBackedType,
{
    // Cast from DataArray to the target DataType
    // by using Arrow's casting mechanisms.

    if !dtype.is_arrow() || !to_cast.data_type().is_arrow() {
        return Err(DaftError::TypeError(format!(
            "Can not cast {:?} to type: {:?}: not convertible to Arrow",
            to_cast.data_type(),
            dtype
        )));
    }
    let target_physical_type = dtype.to_physical();
    let target_arrow_type = dtype.to_arrow()?;
    let target_arrow_physical_type = target_physical_type.to_arrow()?;
    let self_physical_type = to_cast.data_type().to_physical();
    let self_arrow_type = to_cast.data_type().to_arrow()?;
    let self_physical_arrow_type = self_physical_type.to_arrow()?;

    let result_array = if target_arrow_physical_type == target_arrow_type {
        if !can_cast_types(&self_arrow_type, &target_arrow_type) {
            return Err(DaftError::TypeError(format!(
                "can not cast {:?} to type: {:?}: Arrow types not castable, {:?}, {:?}",
                to_cast.data_type(),
                dtype,
                self_arrow_type,
                target_arrow_type,
            )));
        }
        cast(
            to_cast.data(),
            &target_arrow_type,
            CastOptions {
                wrapped: true,
                partial: false,
            },
        )?
    } else if can_cast_types(&self_arrow_type, &target_arrow_type) {
        // Cast from logical Arrow2 type to logical Arrow2 type.
        cast(
            to_cast.data(),
            &target_arrow_type,
            CastOptions {
                wrapped: true,
                partial: false,
            },
        )?
    } else if can_cast_types(&self_physical_arrow_type, &target_arrow_physical_type) {
        // Cast from physical Arrow2 type to physical Arrow2 type.
        cast(
            to_cast.data(),
            &target_arrow_physical_type,
            CastOptions {
                wrapped: true,
                partial: false,
            },
        )?
    } else {
        return Err(DaftError::TypeError(format!(
            "can not cast {:?} to type: {:?}: Arrow types not castable.\n{:?}, {:?},\nPhysical types: {:?}, {:?}",
            to_cast.data_type(),
            dtype,
            self_arrow_type,
            target_arrow_type,
            self_physical_arrow_type,
            target_arrow_physical_type,
        )));
    };

    let new_field = Arc::new(Field::new(to_cast.name(), dtype.clone()));
    Series::from_arrow(new_field, result_array)
}

=======
>>>>>>> 4ddc2830
impl<T> DataArray<T>
where
    T: DaftArrowBackedType,
{
    pub fn cast(&self, dtype: &DataType) -> DaftResult<Series> {
        match dtype {
            #[cfg(feature = "python")]
            DataType::Python => {
                use pyo3::prelude::*;

                use crate::python::PySeries;
                // Convert something to Python.

                // Use the existing logic on the Python side of the PyO3 layer
                // to create a Python list out of this series.
                let old_pyseries =
                    PySeries::from(Series::try_from((self.name(), self.data.clone()))?);

                let new_pyseries: PySeries = Python::with_gil(|py| -> PyResult<PySeries> {
                    PyModule::import_bound(py, pyo3::intern!(py, "daft.series"))?
                        .getattr(pyo3::intern!(py, "Series"))?
                        .getattr(pyo3::intern!(py, "_from_pyseries"))?
                        .call1((old_pyseries,))?
                        .call_method0(pyo3::intern!(py, "_cast_to_python"))?
                        .getattr(pyo3::intern!(py, "_series"))?
                        .extract()
                })?;
                Ok(new_pyseries.into())
            }
            _ => {
                // Cast from DataArray to the target DataType
                // by using Arrow's casting mechanisms.

                if !dtype.is_arrow() || !self.data_type().is_arrow() {
                    return Err(DaftError::TypeError(format!(
                        "Can not cast {:?} to type: {:?}: not convertible to Arrow",
                        self.data_type(),
                        dtype
                    )));
                }
                let target_physical_type = dtype.to_physical();
                let target_arrow_type = dtype.to_arrow()?;
                let target_arrow_physical_type = target_physical_type.to_arrow()?;
                let self_physical_type = self.data_type().to_physical();
                let self_arrow_type = self.data_type().to_arrow()?;
                let self_physical_arrow_type = self_physical_type.to_arrow()?;

                let result_array = if target_arrow_physical_type == target_arrow_type {
                    if !can_cast_types(&self_arrow_type, &target_arrow_type) {
                        return Err(DaftError::TypeError(format!(
                            "can not cast {:?} to type: {:?}: Arrow types not castable, {:?}, {:?}",
                            self.data_type(),
                            dtype,
                            self_arrow_type,
                            target_arrow_type,
                        )));
                    }
                    cast(
                        self.data(),
                        &target_arrow_type,
                        CastOptions {
                            wrapped: true,
                            partial: false,
                        },
                    )?
                } else if can_cast_types(&self_arrow_type, &target_arrow_type) {
                    // Cast from logical Arrow2 type to logical Arrow2 type.
                    cast(
                        self.data(),
                        &target_arrow_type,
                        CastOptions {
                            wrapped: true,
                            partial: false,
                        },
                    )?
                } else if can_cast_types(&self_physical_arrow_type, &target_arrow_physical_type) {
                    // Cast from physical Arrow2 type to physical Arrow2 type.
                    cast(
                        self.data(),
                        &target_arrow_physical_type,
                        CastOptions {
                            wrapped: true,
                            partial: false,
                        },
                    )?
                } else {
                    return Err(DaftError::TypeError(format!(
                        "can not cast {:?} to type: {:?}: Arrow types not castable.\n{:?}, {:?},\nPhysical types: {:?}, {:?}",
                        self.data_type(),
                        dtype,
                        self_arrow_type,
                        target_arrow_type,
                        self_physical_arrow_type,
                        target_arrow_physical_type,
                    )));
                };

                let new_field = Arc::new(Field::new(self.name(), dtype.clone()));
                Series::from_arrow(new_field, result_array)
            }
        }
    }
}

impl DateArray {
    pub fn cast(&self, dtype: &DataType) -> DaftResult<Series> {
        match dtype {
            DataType::Null => {
                Ok(NullArray::full_null(self.name(), dtype, self.len()).into_series())
            }
            DataType::Date => Ok(self.clone().into_series()),
            DataType::Utf8 => {
                let date_array = self
                    .as_arrow()
                    .clone()
                    .to(arrow2::datatypes::DataType::Date32);
                // TODO: we should move this into our own strftime kernel
                let year_array = compute::temporal::year(&date_array)?;
                let month_array = compute::temporal::month(&date_array)?;
                let day_array = compute::temporal::day(&date_array)?;
                let date_str: arrow2::array::Utf8Array<i64> = year_array
                    .iter()
                    .zip(month_array.iter())
                    .zip(day_array.iter())
                    .map(|((y, m), d)| match (y, m, d) {
                        (None, _, _) | (_, None, _) | (_, _, None) => None,
                        (Some(y), Some(m), Some(d)) => Some(format!("{y}-{m}-{d}")),
                    })
                    .collect();
                Ok(Utf8Array::from((self.name(), Box::new(date_str))).into_series())
            }
            DataType::Timestamp(tu, _) => {
                let days_to_unit: i64 = match tu {
                    TimeUnit::Nanoseconds => 24 * 3_600_000_000_000,
                    TimeUnit::Microseconds => 24 * 3_600_000_000,
                    TimeUnit::Milliseconds => 24 * 3_600_000,
                    TimeUnit::Seconds => 24 * 3_600,
                };

                let units_per_day = Int64Array::from(("units", vec![days_to_unit])).into_series();
                let unit_since_epoch = ((&self.physical.clone().into_series()) * &units_per_day)?;
                unit_since_epoch.cast(dtype)
            }
            dtype if dtype.is_numeric() => self.physical.cast(dtype),
            #[cfg(feature = "python")]
            DataType::Python => cast_logical_to_python_array(self, dtype),
            _ => Err(DaftError::TypeError(format!(
                "Cannot cast Date to {}",
                dtype
            ))),
        }
    }
}

/// Formats a naive timestamp to a string in the format "%Y-%m-%d %H:%M:%S%.f".
/// Example: 2021-01-01 00:00:00
/// See https://docs.rs/chrono/latest/chrono/format/strftime/index.html for format string options.
pub(crate) fn timestamp_to_str_naive(val: i64, unit: &TimeUnit) -> String {
    let chrono_ts = arrow2::temporal_conversions::timestamp_to_naive_datetime(val, unit.to_arrow());
    let format_str = "%Y-%m-%d %H:%M:%S%.f";
    chrono_ts.format(format_str).to_string()
}

/// Formats a timestamp with an offset to a string in the format "%Y-%m-%d %H:%M:%S%.f %:z".
/// Example: 2021-01-01 00:00:00 -07:00
/// See https://docs.rs/chrono/latest/chrono/format/strftime/index.html for format string options.
pub(crate) fn timestamp_to_str_offset(
    val: i64,
    unit: &TimeUnit,
    offset: &chrono::FixedOffset,
) -> String {
    let chrono_ts =
        arrow2::temporal_conversions::timestamp_to_datetime(val, unit.to_arrow(), offset);
    let format_str = "%Y-%m-%d %H:%M:%S%.f %:z";
    chrono_ts.format(format_str).to_string()
}

/// Formats a timestamp with a timezone to a string in the format "%Y-%m-%d %H:%M:%S%.f %Z".
/// Example: 2021-01-01 00:00:00 PST
/// See https://docs.rs/chrono/latest/chrono/format/strftime/index.html for format string options.
pub(crate) fn timestamp_to_str_tz(val: i64, unit: &TimeUnit, tz: &chrono_tz::Tz) -> String {
    let chrono_ts = arrow2::temporal_conversions::timestamp_to_datetime(val, unit.to_arrow(), tz);
    let format_str = "%Y-%m-%d %H:%M:%S%.f %Z";
    chrono_ts.format(format_str).to_string()
}

impl TimestampArray {
    pub fn cast(&self, dtype: &DataType) -> DaftResult<Series> {
        match dtype {
            DataType::Null => {
                Ok(NullArray::full_null(self.name(), dtype, self.len()).into_series())
            }
            DataType::Timestamp(tu, _) => {
                let self_tu = match self.data_type() {
                    DataType::Timestamp(tu, _) => tu,
                    _ => panic!("Wrong dtype for TimestampArray: {}", self.data_type()),
                };
                let physical = match self_tu.cmp(tu) {
                    std::cmp::Ordering::Equal => self.physical.clone(),
                    std::cmp::Ordering::Greater => {
                        let factor = tu.to_scale_factor() / self_tu.to_scale_factor();
                        self.physical
                            .mul(&Int64Array::from(("factor", vec![factor])))?
                    }
                    std::cmp::Ordering::Less => {
                        let factor = self_tu.to_scale_factor() / tu.to_scale_factor();
                        self.physical
                            .div(&Int64Array::from(("factor", vec![factor])))?
                    }
                };
                Ok(
                    TimestampArray::new(Field::new(self.name(), dtype.clone()), physical)
                        .into_series(),
                )
            }
            DataType::Date => Ok(self.date()?.into_series()),
            DataType::Time(tu) => Ok(self.time(tu)?.into_series()),
            DataType::Utf8 => {
                let DataType::Timestamp(unit, timezone) = self.data_type() else {
                    panic!("Wrong dtype for TimestampArray: {}", self.data_type())
                };

                let str_array: arrow2::array::Utf8Array<i64> = timezone.as_ref().map_or_else(
                    || {
                        self.as_arrow()
                            .iter()
                            .map(|val| val.map(|val| timestamp_to_str_naive(*val, unit)))
                            .collect()
                    },
                    |timezone| {
                        if let Ok(offset) = arrow2::temporal_conversions::parse_offset(timezone) {
                            self.as_arrow()
                                .iter()
                                .map(|val| {
                                    val.map(|val| timestamp_to_str_offset(*val, unit, &offset))
                                })
                                .collect()
                        } else if let Ok(tz) =
                            arrow2::temporal_conversions::parse_offset_tz(timezone)
                        {
                            self.as_arrow()
                                .iter()
                                .map(|val| val.map(|val| timestamp_to_str_tz(*val, unit, &tz)))
                                .collect()
                        } else {
                            panic!("Unable to parse timezone string {}", timezone)
                        }
                    },
                );

                Ok(Utf8Array::from((self.name(), Box::new(str_array))).into_series())
            }
            dtype if dtype.is_numeric() => self.physical.cast(dtype),
            #[cfg(feature = "python")]
            DataType::Python => cast_logical_to_python_array(self, dtype),
            _ => Err(DaftError::TypeError(format!(
                "Cannot cast Timestamp to {}",
                dtype
            ))),
        }
    }
}

impl TimeArray {
    pub fn cast(&self, dtype: &DataType) -> DaftResult<Series> {
        match dtype {
            DataType::Null => {
                Ok(NullArray::full_null(self.name(), dtype, self.len()).into_series())
            }
            DataType::Time(tu) => {
                let self_tu = match self.data_type() {
                    DataType::Time(tu) => tu,
                    _ => panic!("Wrong dtype for TimeArray: {}", self.data_type()),
                };
                let physical = match self_tu.cmp(tu) {
                    std::cmp::Ordering::Equal => self.physical.clone(),
                    std::cmp::Ordering::Greater => {
                        let factor = tu.to_scale_factor() / self_tu.to_scale_factor();
                        self.physical
                            .mul(&Int64Array::from(("factor", vec![factor])))?
                    }
                    std::cmp::Ordering::Less => {
                        let factor = self_tu.to_scale_factor() / tu.to_scale_factor();
                        self.physical
                            .div(&Int64Array::from(("factor", vec![factor])))?
                    }
                };
                Ok(TimeArray::new(Field::new(self.name(), dtype.clone()), physical).into_series())
            }
            DataType::Utf8 => {
                let time_array = self.as_arrow();
                let time_str: arrow2::array::Utf8Array<i64> = time_array
                    .iter()
                    .map(|val| {
                        val.map(|val| {
                            let DataType::Time(unit) = &self.field.dtype else {
                                panic!("Wrong dtype for TimeArray: {}", self.field.dtype)
                            };
                            display_time64(*val, unit)
                        })
                    })
                    .collect();
                Ok(Utf8Array::from((self.name(), Box::new(time_str))).into_series())
            }
            dtype if dtype.is_numeric() => self.physical.cast(dtype),
            #[cfg(feature = "python")]
            DataType::Python => cast_logical_to_python_array(self, dtype),
            _ => Err(DaftError::TypeError(format!(
                "Cannot cast Time to {}",
                dtype
            ))),
        }
    }
}

impl DurationArray {
    pub fn cast(&self, dtype: &DataType) -> DaftResult<Series> {
        match dtype {
            DataType::Null => {
                Ok(NullArray::full_null(self.name(), dtype, self.len()).into_series())
            }
            dtype if dtype == self.data_type() => Ok(self.clone().into_series()),
            dtype if dtype.is_numeric() => self.physical.cast(dtype),
            DataType::Int64 => Ok(self.physical.clone().into_series()),
            #[cfg(feature = "python")]
            DataType::Python => cast_logical_to_python_array(self, dtype),
            _ => Err(DaftError::TypeError(format!(
                "Cannot cast Duration to {}",
                dtype
            ))),
        }
    }

    pub fn cast_to_days(&self) -> DaftResult<Int32Array> {
        let tu = match self.data_type() {
            DataType::Duration(tu) => tu,
            _ => panic!("Wrong dtype for DurationArray: {}", self.data_type()),
        };
        let days = match tu {
            TimeUnit::Seconds => self
                .physical
                .div(&Int64Array::from(("SecondsInDay", vec![60 * 60 * 24])))?,
            TimeUnit::Milliseconds => self.physical.div(&Int64Array::from((
                "MillisecondsInDay",
                vec![1_000 * 60 * 60 * 24],
            )))?,
            TimeUnit::Microseconds => self.physical.div(&Int64Array::from((
                "MicrosecondsInDay",
                vec![1_000_000 * 60 * 60 * 24],
            )))?,
            TimeUnit::Nanoseconds => self.physical.div(&Int64Array::from((
                "NanosecondsInDay",
                vec![1_000_000_000 * 60 * 60 * 24],
            )))?,
        };
        let days_i32 = cast(
            days.data(),
            &arrow2::datatypes::DataType::Int32,
            CastOptions {
                wrapped: true,
                partial: false,
            },
        )?;
        Int32Array::from_arrow(Field::new(self.name(), DataType::Int32).into(), days_i32)
    }
}

impl Decimal128Array {
    pub fn cast(&self, dtype: &DataType) -> DaftResult<Series> {
        match dtype {
            #[cfg(feature = "python")]
            DataType::Python => cast_logical_to_python_array(self, dtype),
            DataType::Int128 => Ok(self.physical.clone().into_series()),
            dtype if dtype.is_numeric() => self.physical.cast(dtype),
            DataType::Decimal128(_, _) => {
                // Use the arrow2 Decimal128 casting logic.
                let target_arrow_type = dtype.to_arrow()?;
                let arrow_decimal_array = self
                    .as_arrow()
                    .clone()
                    .to(self.data_type().to_arrow()?)
                    .to_boxed();
                let casted_arrow_array = cast(
                    arrow_decimal_array.as_ref(),
                    &target_arrow_type,
                    CastOptions {
                        wrapped: true,
                        partial: false,
                    },
                )?;

                let new_field = Arc::new(Field::new(self.name(), dtype.clone()));
                Series::from_arrow(new_field, casted_arrow_array)
            }
            _ => Err(DaftError::TypeError(format!(
                "Cannot cast Decimal128 to {}",
                dtype
            ))),
        }
    }
}

#[cfg(feature = "python")]
macro_rules! pycast_then_arrowcast {
    ($self:expr, $daft_type:expr, $pytype_str:expr) => {
        {
            let old_pyseries = PySeries::from($self.clone().into_series());

            let new_pyseries = Python::with_gil(|py| -> PyResult<PySeries> {
                let old_daft_series = {
                    PyModule::import_bound(py, pyo3::intern!(py, "daft.series"))?
                        .getattr(pyo3::intern!(py, "Series"))?
                        .getattr(pyo3::intern!(py, "_from_pyseries"))?
                        .call1((old_pyseries,))?
                };

                let py_type_fn = {
                    PyModule::import_bound(py, pyo3::intern!(py, "builtins"))?
                        .getattr(pyo3::intern!(py, $pytype_str))?
                };

                old_daft_series
                    .call_method1(
                        (pyo3::intern!(py, "_pycast_to_pynative")),
                        (py_type_fn,),
                    )?
                    .getattr(pyo3::intern!(py, "_series"))?
                    .extract()
            })?;

            let new_series: Series = new_pyseries.into();

            if new_series.data_type() == &DataType::Python {
                panic!("After casting, we expected an Arrow data type castable to {}, but got Python type again", $daft_type)
            }
            return new_series.cast(&$daft_type);
        }
    }
}

#[cfg(feature = "python")]
fn append_values_from_numpy<
    Tgt: numpy::Element + NumCast + ToPrimitive + arrow2::types::NativeType,
>(
    py: Python,
    pyarray: Bound<PyAny>,
    index: usize,
    from_numpy_dtype_fn: &Bound<PyAny>,
    enforce_dtype: Option<&DataType>,
    values_vec: &mut Vec<Tgt>,
    shapes_vec: &mut Vec<u64>,
) -> DaftResult<(usize, usize)> {
    use std::num::Wrapping;

    use daft_schema::python::PyDataType;

    let np_dtype = pyarray.getattr(pyo3::intern!(py, "dtype"))?;

    let datatype = from_numpy_dtype_fn
        .call1((np_dtype,))?
        .getattr(pyo3::intern!(py, "_dtype"))?
        .extract::<PyDataType>()?;
    let datatype = datatype.dtype;
    if let Some(enforce_dtype) = enforce_dtype {
        if enforce_dtype != &datatype {
            return Err(DaftError::ValueError(format!(
                "Expected Numpy array to be of type: {enforce_dtype} but is {datatype} at index: {index}",
            )));
        }
    }
    if !datatype.is_numeric() {
        return Err(DaftError::ValueError(format!(
            "Numpy array has unsupported type {} at index: {index}",
            datatype
        )));
    }
    with_match_numeric_daft_types!(datatype, |$N| {
        type Src = <$N as DaftNumericType>::Native;
        let pyarray: PyReadonlyArrayDyn<'_, Src> = pyarray.extract()?;
        // All of the conditions given in the ndarray::ArrayView::from_shape_ptr() docstring must be met in order to do
        // the pyarray.as_array conversion: https://docs.rs/ndarray/0.15.6/ndarray/type.ArrayView.html#method.from_shape_ptr
        // Relevant:
        //  1. Must have non-negative strides.

        // TODO(Clark): Double-check that we're covering all bases here for this unsafe handoff.
        if pyarray.strides().iter().any(|s| *s < 0) {
            return Err(DaftError::ValueError(format!(
                "we only support numpy arrays with non-negative strides, but got {:?} at index: {}",
                pyarray.strides(), index
            )));
        }

        let pyarray = pyarray.as_array();
        let owned_arr;
        // Create 1D slice from potentially non-contiguous and non-C-order arrays.
        // This will only create a copy if the ndarray is non-contiguous.
        let sl: &[Src] = match pyarray.as_slice_memory_order() {
            Some(sl) => sl,
            None => {
                owned_arr = pyarray.to_owned();
                owned_arr.as_slice_memory_order().unwrap()
            }
        };
        values_vec.extend(sl.iter().map(|v| <Wrapping<Tgt> as NumCast>::from(*v).unwrap().0));
        shapes_vec.extend(pyarray.shape().iter().map(|v| *v as u64));
        Ok((sl.len(), pyarray.shape().len()))
    })
}

type ArrayPayload<Tgt> = (
    Vec<Tgt>,
    Option<Vec<i64>>,
    Option<Vec<u64>>,
    Option<Vec<i64>>,
);

#[cfg(feature = "python")]
fn extract_python_to_vec<
    Tgt: numpy::Element + NumCast + ToPrimitive + arrow2::types::NativeType,
>(
    py: Python,
    python_objects: &PythonArray,
    child_dtype: &DataType,
    enforce_dtype: Option<&DataType>,
    list_size: Option<usize>,
    shape_size: Option<usize>,
) -> DaftResult<ArrayPayload<Tgt>> {
    use std::num::Wrapping;

    let mut values_vec: Vec<Tgt> =
        Vec::with_capacity(list_size.unwrap_or(0) * python_objects.len());

    let mut offsets_vec: Vec<i64> = vec![];
    let mut shapes_vec: Vec<u64> = vec![];
    let mut shape_offsets_vec: Vec<i64> = vec![];

    if list_size.is_none() {
        offsets_vec.reserve(python_objects.len() + 1);
        offsets_vec.push(0);
        shape_offsets_vec.reserve(python_objects.len() + 1);
        shape_offsets_vec.push(0);
    }

    let from_numpy_dtype = {
        PyModule::import_bound(py, pyo3::intern!(py, "daft.datatype"))?
            .getattr(pyo3::intern!(py, "DataType"))?
            .getattr(pyo3::intern!(py, "from_numpy_dtype"))?
    };

    let builtins = PyModule::import_bound(py, pyo3::intern!(py, "builtins"))?;

    let py_type_fn = match child_dtype {
        dtype if dtype.is_integer() => Ok(builtins.getattr(pyo3::intern!(py, "int"))?),
        dtype if dtype.is_floating() => Ok(builtins.getattr(pyo3::intern!(py, "float"))?),
        dtype => Err(DaftError::ValueError(format!(
            "We only support numeric types when converting to List or FixedSizeList, got {dtype}"
        ))),
    }?;

    let py_memory_view = py
        .import_bound(pyo3::intern!(py, "builtins"))?
        .getattr(pyo3::intern!(py, "memoryview"))?;

    // TODO: use this to extract our the image mode
    // let py_pil_image_type = py
    //     .import("PIL.Image")
    //     .and_then(|m| m.getattr(pyo3::intern!(py, "Image")));

    for (i, object) in python_objects.as_arrow().iter().enumerate() {
        if let Some(object) = object {
            let object = object.bind(py);

            let supports_buffer_protocol = py_memory_view.call1((object,)).is_ok();
            let supports_array_interface_protocol =
                object.hasattr(pyo3::intern!(py, "__array_interface__"))?;
            let supports_array_protocol = object.hasattr(pyo3::intern!(py, "__array__"))?;

            if supports_buffer_protocol
                || supports_array_interface_protocol
                || supports_array_protocol
            {
                // Path if object supports buffer/array protocols.
                let np_as_array_fn = py
                    .import_bound(pyo3::intern!(py, "numpy"))?
                    .getattr(pyo3::intern!(py, "asarray"))?;
                let pyarray = np_as_array_fn.call1((object,))?;
                let (num_values, shape_size) = append_values_from_numpy(
                    py,
                    pyarray,
                    i,
                    &from_numpy_dtype,
                    enforce_dtype,
                    &mut values_vec,
                    &mut shapes_vec,
                )?;
                if let Some(list_size) = list_size {
                    if num_values != list_size {
                        return Err(DaftError::ValueError(format!(
                                "Expected Array-like Object to have {list_size} elements but got {} at index {}",
                                num_values, i
                            )));
                    }
                } else {
                    offsets_vec.push(offsets_vec.last().unwrap() + num_values as i64);
                    shape_offsets_vec.push(shape_offsets_vec.last().unwrap() + shape_size as i64);
                }
            } else {
                // Path if object does not support buffer/array protocols.
                // Try a best-effort conversion of the elements.
                let pyiter = object.iter();
                if let Ok(pyiter) = pyiter {
                    // has an iter
                    let casted_iter = pyiter.map(|v| v.and_then(|f| py_type_fn.call1((f,))));
                    let collected = if child_dtype.is_integer() {
                        let int_iter = casted_iter
                            .map(|v| v.and_then(|v| v.extract::<i64>()))
                            .map(|v| {
                                v.and_then(|v| {
                                    <Wrapping<Tgt> as NumCast>::from(v).ok_or(
                                        DaftError::ComputeError(format!(
                                            "Could not convert pyint to i64 at index {i}"
                                        ))
                                        .into(),
                                    )
                                })
                            })
                            .map(|v| v.map(|v| v.0));

                        int_iter.collect::<PyResult<Vec<_>>>()
                    } else if child_dtype.is_floating() {
                        let float_iter = casted_iter
                            .map(|v| v.and_then(|v| v.extract::<f64>()))
                            .map(|v| {
                                v.and_then(|v| {
                                    <Wrapping<Tgt> as NumCast>::from(v).ok_or(
                                        DaftError::ComputeError(
                                            "Could not convert pyfloat to f64".into(),
                                        )
                                        .into(),
                                    )
                                })
                            })
                            .map(|v| v.map(|v| v.0));
                        float_iter.collect::<PyResult<Vec<_>>>()
                    } else {
                        unreachable!(
                            "dtype should either be int or float at this point; this is a bug"
                        );
                    };

                    if collected.is_err() {
                        log::warn!("Could not convert python object to list at index: {i} for input series: {}", python_objects.name())
                    }
                    let collected: Vec<Tgt> = collected?;
                    if let Some(list_size) = list_size {
                        if collected.len() != list_size {
                            return Err(DaftError::ValueError(format!(
                                "Expected Array-like Object to have {list_size} elements but got {} at index {}",
                                collected.len(), i
                            )));
                        }
                    } else {
                        let offset = offsets_vec.last().unwrap() + collected.len() as i64;
                        offsets_vec.push(offset);
                        shapes_vec.extend(vec![1]);
                        shape_offsets_vec.push(1i64);
                    }
                    values_vec.extend_from_slice(collected.as_slice());
                } else {
                    return Err(DaftError::ValueError(format!(
                        "Python Object is neither array-like or an iterable at index {}. Can not convert to a list. object type: {}",
                        i, object.getattr(pyo3::intern!(py, "__class__"))?)));
                }
            }
        } else if let Some(list_size) = list_size {
            values_vec.extend(iter::repeat(Tgt::default()).take(list_size));
        } else {
            let offset = offsets_vec.last().unwrap();
            offsets_vec.push(*offset);
            if let Some(shape_size) = shape_size {
                shapes_vec.extend(iter::repeat(1).take(shape_size));
                shape_offsets_vec.push(shape_offsets_vec.last().unwrap() + shape_size as i64);
            } else {
                shape_offsets_vec.push(*shape_offsets_vec.last().unwrap());
            }
        }
    }
    if list_size.is_some() {
        Ok((values_vec, None, None, None))
    } else {
        Ok((
            values_vec,
            Some(offsets_vec),
            Some(shapes_vec),
            Some(shape_offsets_vec),
        ))
    }
}

#[cfg(feature = "python")]
fn extract_python_like_to_fixed_size_list<
    Tgt: numpy::Element + NumCast + ToPrimitive + arrow2::types::NativeType,
>(
    py: Python,
    python_objects: &PythonArray,
    child_dtype: &DataType,
    list_size: usize,
) -> DaftResult<FixedSizeListArray> {
    let (values_vec, _, _, _) =
        extract_python_to_vec::<Tgt>(py, python_objects, child_dtype, None, Some(list_size), None)?;

    let values_array: Box<dyn arrow2::array::Array> =
        Box::new(arrow2::array::PrimitiveArray::from_vec(values_vec));

    let inner_dtype = child_dtype.to_arrow()?;
    let list_dtype = arrow2::datatypes::DataType::FixedSizeList(
        Box::new(arrow2::datatypes::Field::new("item", inner_dtype, true)),
        list_size,
    );
    let daft_type = (&list_dtype).into();

    let list_array = arrow2::array::FixedSizeListArray::new(
        list_dtype,
        values_array,
        python_objects.as_arrow().validity().cloned(),
    );

    FixedSizeListArray::from_arrow(
        Arc::new(Field::new(python_objects.name(), daft_type)),
        Box::new(list_array),
    )
}

#[cfg(feature = "python")]
fn extract_python_like_to_list<
    Tgt: numpy::Element + NumCast + ToPrimitive + arrow2::types::NativeType,
>(
    py: Python,
    python_objects: &PythonArray,
    child_dtype: &DataType,
) -> DaftResult<ListArray> {
    let (values_vec, offsets, _, _) =
        extract_python_to_vec::<Tgt>(py, python_objects, child_dtype, None, None, None)?;

    let offsets = offsets.expect("Offsets should but non-None for dynamic list");

    let values_array: Box<dyn arrow2::array::Array> =
        Box::new(arrow2::array::PrimitiveArray::from_vec(values_vec));

    let inner_dtype = child_dtype.to_arrow()?;

    let list_dtype = arrow2::datatypes::DataType::LargeList(Box::new(
        arrow2::datatypes::Field::new("item", inner_dtype, true),
    ));

    let daft_type = (&list_dtype).into();

    let list_arrow_array = arrow2::array::ListArray::new(
        list_dtype,
        arrow2::offset::OffsetsBuffer::try_from(offsets)?,
        values_array,
        python_objects.as_arrow().validity().cloned(),
    );

    ListArray::from_arrow(
        Arc::new(Field::new(python_objects.name(), daft_type)),
        Box::new(list_arrow_array),
    )
}

#[cfg(feature = "python")]
fn extract_python_like_to_image_array<
    Tgt: numpy::Element + NumCast + ToPrimitive + arrow2::types::NativeType,
>(
    py: Python,
    python_objects: &PythonArray,
    dtype: &DataType,
    child_dtype: &DataType,
    mode_from_dtype: Option<ImageMode>,
) -> DaftResult<ImageArray> {
    // 3 dimensions - height x width x channel.

    let shape_size = 3;
    let (values_vec, offsets, shapes, shape_offsets) = extract_python_to_vec::<Tgt>(
        py,
        python_objects,
        child_dtype,
        Some(child_dtype),
        None,
        Some(shape_size),
    )?;

    let offsets = offsets.expect("Offsets should but non-None for image struct array");
    let shapes = shapes.expect("Shapes should be non-None for image struct array");
    let shape_offsets =
        shape_offsets.expect("Shape offsets should be non-None for image struct array");

    let validity = python_objects.as_arrow().validity();

    let num_rows = offsets.len() - 1;

    let mut channels = Vec::<u16>::with_capacity(num_rows);
    let mut heights = Vec::<u32>::with_capacity(num_rows);
    let mut widths = Vec::<u32>::with_capacity(num_rows);
    let mut modes = Vec::<u8>::with_capacity(num_rows);
    for i in 0..num_rows {
        let is_valid = validity.map_or(true, |v| v.get_bit(i));
        if !is_valid {
            // Handle invalid row by populating dummy data.
            channels.push(1);
            heights.push(1);
            widths.push(1);
            modes.push(mode_from_dtype.unwrap_or(ImageMode::L) as u8);
            continue;
        }
        let shape_start = shape_offsets[i] as usize;
        let shape_end = shape_offsets[i + 1] as usize;
        let shape = &mut shapes[shape_start..shape_end].to_owned();
        if shape.len() == shape_size - 1 {
            shape.push(1);
        } else if shape.len() != shape_size {
            return Err(DaftError::ValueError(format!(
                "Image expected to have {} dimensions, but has {}. Image shape = {:?}",
                shape_size,
                shape.len(),
                shape,
            )));
        }
        assert!(shape.len() == shape_size);
        heights.push(
            shape[0]
                .try_into()
                .expect("Image height should fit into a uint16"),
        );
        widths.push(
            shape[1]
                .try_into()
                .expect("Image width should fit into a uint16"),
        );
        channels.push(
            shape[2]
                .try_into()
                .expect("Number of channels should fit into a uint8"),
        );

        modes.push(mode_from_dtype.unwrap_or(ImageMode::try_from_num_channels(
            shape[2].try_into().unwrap(),
            child_dtype,
        )?) as u8);
    }
    ImageArray::from_vecs(
        python_objects.name(),
        dtype.clone(),
        values_vec,
        offsets,
        ImageArraySidecarData {
            channels,
            heights,
            widths,
            modes,
            validity: validity.cloned(),
        },
    )
}

#[cfg(feature = "python")]
fn extract_python_like_to_tensor_array<
    Tgt: numpy::Element + NumCast + ToPrimitive + arrow2::types::NativeType,
>(
    py: Python,
    python_objects: &PythonArray,
    dtype: &DataType,
    child_dtype: &DataType,
) -> DaftResult<TensorArray> {
    let (data, offsets, shapes, shape_offsets) = extract_python_to_vec::<Tgt>(
        py,
        python_objects,
        child_dtype,
        Some(child_dtype),
        None,
        None,
    )?;

    let offsets = offsets.expect("Offsets should but non-None for image struct array");
    let shapes = shapes.expect("Shapes should be non-None for image struct array");
    let shape_offsets =
        shape_offsets.expect("Shape offsets should be non-None for image struct array");

    let validity = python_objects.as_arrow().validity();

    let name = python_objects.name();
    if data.is_empty() {
        // Create an all-null array if the data array is empty.
        let physical_type = dtype.to_physical();
        let struct_array = StructArray::empty(name, &physical_type);
        return Ok(TensorArray::new(
            Field::new(name, dtype.clone()),
            struct_array,
        ));
    }
    let offsets = arrow2::offset::OffsetsBuffer::try_from(offsets)?;
    let arrow_dtype: arrow2::datatypes::DataType = Tgt::PRIMITIVE.into();

    let data_dtype = arrow2::datatypes::DataType::LargeList(Box::new(
        arrow2::datatypes::Field::new("data", arrow_dtype, true),
    ));
    let data_array = Box::new(arrow2::array::ListArray::<i64>::new(
        data_dtype,
        offsets,
        Box::new(arrow2::array::PrimitiveArray::from_vec(data)),
        validity.cloned(),
    ));
    let shapes_dtype = arrow2::datatypes::DataType::LargeList(Box::new(
        arrow2::datatypes::Field::new("shape", arrow2::datatypes::DataType::UInt64, true),
    ));
    let shape_offsets = arrow2::offset::OffsetsBuffer::try_from(shape_offsets)?;
    let shapes_array = Box::new(arrow2::array::ListArray::<i64>::new(
        shapes_dtype,
        shape_offsets,
        Box::new(arrow2::array::PrimitiveArray::from_vec(shapes)),
        validity.cloned(),
    ));
    let physical_type = dtype.to_physical();

    let struct_array = StructArray::new(
        Field::new(name, physical_type),
        vec![
            ListArray::from_arrow(
                Arc::new(Field::new("data", data_array.data_type().into())),
                data_array,
            )?
            .into_series(),
            ListArray::from_arrow(
                Arc::new(Field::new("shape", shapes_array.data_type().into())),
                shapes_array,
            )?
            .into_series(),
        ],
        validity.cloned(),
    );
    Ok(TensorArray::new(
        Field::new(name, dtype.clone()),
        struct_array,
    ))
}

#[cfg(feature = "python")]
impl PythonArray {
    pub fn cast(&self, dtype: &DataType) -> DaftResult<Series> {
        use pyo3::prelude::*;

        use crate::python::PySeries;
        match dtype {
            DataType::Python => Ok(self.clone().into_series()),

            DataType::Null => {
                // (Follow Arrow cast behaviour: turn all elements into Null.)
                let null_array = crate::datatypes::NullArray::full_null(
                    self.name(),
                    &DataType::Null,
                    self.len(),
                );
                Ok(null_array.into_series())
            }
            DataType::Boolean => pycast_then_arrowcast!(self, DataType::Boolean, "bool"),
            DataType::Binary => pycast_then_arrowcast!(self, DataType::Binary, "bytes"),
            DataType::FixedSizeBinary(size) => {
                pycast_then_arrowcast!(self, DataType::FixedSizeBinary(*size), "fixed_size_bytes")
            }
            DataType::Utf8 => pycast_then_arrowcast!(self, DataType::Utf8, "str"),
            dt @ DataType::UInt8
            | dt @ DataType::UInt16
            | dt @ DataType::UInt32
            | dt @ DataType::UInt64
            | dt @ DataType::Int8
            | dt @ DataType::Int16
            | dt @ DataType::Int32
            | dt @ DataType::Int64 => pycast_then_arrowcast!(self, dt, "int"),
            // DataType::Float16 => todo!(),
            dt @ DataType::Float32 | dt @ DataType::Float64 => {
                pycast_then_arrowcast!(self, dt, "float")
            }
            DataType::List(child_dtype) => {
                if !child_dtype.is_numeric() {
                    return Err(DaftError::ValueError(format!(
                        "We can only convert numeric python types to List, got {}",
                        child_dtype
                    )));
                }
                with_match_numeric_daft_types!(child_dtype.as_ref(), |$T| {
                    type Tgt = <$T as DaftNumericType>::Native;
                    pyo3::Python::with_gil(|py| {
                        let result = extract_python_like_to_list::<Tgt>(py, self, child_dtype.as_ref())?;
                        Ok(result.into_series())
                    })
                })
            }
            DataType::FixedSizeList(child_dtype, size) => {
                if !child_dtype.is_numeric() {
                    return Err(DaftError::ValueError(format!(
                        "We can only convert numeric python types to FixedSizeList, got {}",
                        child_dtype,
                    )));
                }
                with_match_numeric_daft_types!(child_dtype.as_ref(), |$T| {
                    type Tgt = <$T as DaftNumericType>::Native;
                    pyo3::Python::with_gil(|py| {
                        let result = extract_python_like_to_fixed_size_list::<Tgt>(py, self, child_dtype.as_ref(), *size)?;
                        Ok(result.into_series())
                    })
                })
            }
            DataType::Struct(_) => unimplemented!(),
            DataType::Embedding(..) => {
                let result = self.cast(&dtype.to_physical())?;
                let embedding_array = EmbeddingArray::new(
                    Field::new(self.name(), dtype.clone()),
                    result.fixed_size_list()?.clone(),
                );
                Ok(embedding_array.into_series())
            }
            DataType::Image(mode) => {
                let inner_dtype = mode.map_or(DataType::UInt8, |m| m.get_dtype());
                with_match_numeric_daft_types!(inner_dtype, |$T| {
                    type Tgt = <$T as DaftNumericType>::Native;
                    pyo3::Python::with_gil(|py| {
                        let result = extract_python_like_to_image_array::<Tgt>(py, self, dtype, &inner_dtype, *mode)?;
                        Ok(result.into_series())
                    })
                })
            }
            DataType::FixedShapeImage(..) => {
                let result = self.cast(&dtype.to_physical())?;
                let image_array = FixedShapeImageArray::new(
                    Field::new(self.name(), dtype.clone()),
                    result.fixed_size_list()?.clone(),
                );
                Ok(image_array.into_series())
            }
            DataType::Tensor(inner_dtype) => {
                with_match_numeric_daft_types!(**inner_dtype, |$T| {
                    type Tgt = <$T as DaftNumericType>::Native;
                    pyo3::Python::with_gil(|py| {
                        let result = extract_python_like_to_tensor_array::<Tgt>(py, self, dtype, &inner_dtype)?;
                        Ok(result.into_series())
                    })
                })
            }
            DataType::FixedShapeTensor(..) => {
                let result = self.cast(&dtype.to_physical())?;
                let tensor_array = FixedShapeTensorArray::new(
                    Field::new(self.name(), dtype.clone()),
                    result.fixed_size_list()?.clone(),
                );
                Ok(tensor_array.into_series())
            }
            // TODO: Add implementations for these types
            // DataType::Timestamp(_, _) => $self.timestamp().unwrap().$method($($args),*),
            dt => unimplemented!("dtype {:?} not supported", dt),
        }
    }
}

impl EmbeddingArray {
    pub fn cast(&self, dtype: &DataType) -> DaftResult<Series> {
        match (dtype, self.data_type()) {
            #[cfg(feature = "python")]
            (DataType::Python, DataType::Embedding(_, size)) => Python::with_gil(|py| {
                let physical_arrow = self.physical.flat_child.to_arrow();
                let shape = (self.len(), *size);
                let pyarrow = py.import_bound(pyo3::intern!(py, "pyarrow"))?;
                // Only go through FFI layer once instead of for every embedding.
                // We create an ndarray view on the entire embeddings array
                // buffer sans the validity mask, and then create a subndarray view
                // for each embedding ndarray in the PythonArray.
                let py_array = ffi::to_py_array(py, physical_arrow.with_validity(None), &pyarrow)?
                    .call_method1(pyo3::intern!(py, "to_numpy"), (false,))?
                    .call_method1(pyo3::intern!(py, "reshape"), (shape,))?;
                let ndarrays = py_array
                    .iter()?
                    .map(|a| a.unwrap().unbind())
                    .collect::<Vec<_>>();
                let values_array =
                    PseudoArrowArray::new(ndarrays.into(), self.physical.validity().cloned());
                Ok(PythonArray::new(
                    Field::new(self.name(), dtype.clone()).into(),
                    values_array.to_boxed(),
                )?
                .into_series())
            }),
            (DataType::Tensor(_), DataType::Embedding(inner_dtype, size)) => {
                let image_shape = vec![*size as u64];
                let fixed_shape_tensor_dtype =
                    DataType::FixedShapeTensor(Box::new(inner_dtype.as_ref().clone()), image_shape);
                let fixed_shape_tensor_array = self.cast(&fixed_shape_tensor_dtype)?;
                let fixed_shape_tensor_array =
                    fixed_shape_tensor_array.downcast::<FixedShapeTensorArray>()?;
                fixed_shape_tensor_array.cast(dtype)
            }
            // NOTE(Clark): Casting to FixedShapeTensor is supported by the physical array cast.
            (_, _) => self.physical.cast(dtype),
        }
    }
}

impl ImageArray {
    pub fn cast(&self, dtype: &DataType) -> DaftResult<Series> {
        match dtype {
            #[cfg(feature = "python")]
            DataType::Python => Python::with_gil(|py| {
                let mut ndarrays = Vec::with_capacity(self.len());
                let da = self.data_array();
                let ca = self.channel_array();
                let ha = self.height_array();
                let wa = self.width_array();
                let pyarrow = py.import_bound(pyo3::intern!(py, "pyarrow"))?;
                for i in 0..da.len() {
                    let element = da.get(i);
                    let shape = (
                        ha.value(i) as usize,
                        wa.value(i) as usize,
                        ca.value(i) as usize,
                    );
                    let py_array = match element {
                        Some(element) => ffi::to_py_array(py, element.to_arrow(), &pyarrow)?
                            .call_method1(pyo3::intern!(py, "to_numpy"), (false,))?
                            .call_method1(pyo3::intern!(py, "reshape"), (shape,))?,
                        None => PyArray3::<u8>::zeros_bound(py, shape.into_dimension(), false)
                            .into_any(),
                    };
                    ndarrays.push(py_array.unbind());
                }
                let values_array =
                    PseudoArrowArray::new(ndarrays.into(), self.physical.validity().cloned());
                Ok(PythonArray::new(
                    Field::new(self.name(), dtype.clone()).into(),
                    values_array.to_boxed(),
                )?
                .into_series())
            }),
            DataType::FixedShapeImage(mode, height, width) => {
                let num_channels = mode.num_channels();
                let image_shape = vec![*height as u64, *width as u64, num_channels as u64];
                let fixed_shape_tensor_dtype =
                    DataType::FixedShapeTensor(Box::new(mode.get_dtype()), image_shape);
                let fixed_shape_tensor_array =
                    self.cast(&fixed_shape_tensor_dtype).or_else(|e| {
                        if num_channels == 1 {
                            // Fall back to height x width shape if unit channel.
                            self.cast(&DataType::FixedShapeTensor(
                                Box::new(mode.get_dtype()),
                                vec![*height as u64, *width as u64],
                            ))
                            .or(Err(e))
                        } else {
                            Err(e)
                        }
                    })?;
                let fixed_shape_tensor_array =
                    fixed_shape_tensor_array.downcast::<FixedShapeTensorArray>()?;
                fixed_shape_tensor_array.cast(dtype)
            }
            DataType::Tensor(_) => {
                let ndim = 3;
                let mut shapes = Vec::with_capacity(ndim * self.len());
                let shape_offsets = (0..=ndim * self.len())
                    .step_by(ndim)
                    .map(|v| v as i64)
                    .collect::<Vec<i64>>();
                let validity = self.physical.validity();
                let data_array = self.data_array();
                let ca = self.channel_array();
                let ha = self.height_array();
                let wa = self.width_array();
                for i in 0..self.len() {
                    shapes.push(ha.value(i) as u64);
                    shapes.push(wa.value(i) as u64);
                    shapes.push(ca.value(i) as u64);
                }
                let shapes_dtype = DataType::List(Box::new(DataType::UInt64));
                let shape_offsets = arrow2::offset::OffsetsBuffer::try_from(shape_offsets)?;
                let shapes_array = ListArray::new(
                    Field::new("shape", shapes_dtype),
                    UInt64Array::from((
                        "shape",
                        Box::new(arrow2::array::PrimitiveArray::from_vec(shapes)),
                    ))
                    .into_series(),
                    shape_offsets,
                    validity.cloned(),
                );

                let physical_type = dtype.to_physical();

                let struct_array = StructArray::new(
                    Field::new(self.name(), physical_type),
                    vec![data_array.clone().into_series(), shapes_array.into_series()],
                    validity.cloned(),
                );
                Ok(
                    TensorArray::new(Field::new(self.name(), dtype.clone()), struct_array)
                        .into_series(),
                )
            }
            DataType::FixedShapeTensor(inner_dtype, _) => {
                let tensor_dtype = DataType::Tensor(inner_dtype.clone());
                let tensor_array = self.cast(&tensor_dtype)?;
                let tensor_array = tensor_array.downcast::<TensorArray>()?;
                tensor_array.cast(dtype)
            }
            _ => self.physical.cast(dtype),
        }
    }
}

impl FixedShapeImageArray {
    pub fn cast(&self, dtype: &DataType) -> DaftResult<Series> {
        match (dtype, self.data_type()) {
            #[cfg(feature = "python")]
            (DataType::Python, DataType::FixedShapeImage(mode, height, width)) => {
                let physical_arrow = self.physical.flat_child.to_arrow();
                pyo3::Python::with_gil(|py| {
                    let shape = (
                        self.len(),
                        *height as usize,
                        *width as usize,
                        mode.num_channels() as usize,
                    );
                    let pyarrow = py.import_bound(pyo3::intern!(py, "pyarrow"))?;
                    // Only go through FFI layer once instead of for every image.
                    // We create an (N, H, W, C) ndarray view on the entire image array
                    // buffer sans the validity mask, and then create a subndarray view
                    // for each image ndarray in the PythonArray.
                    let py_array =
                        ffi::to_py_array(py, physical_arrow.with_validity(None), &pyarrow)?
                            .call_method1(pyo3::intern!(py, "to_numpy"), (false,))?
                            .call_method1(pyo3::intern!(py, "reshape"), (shape,))?;
                    let ndarrays = py_array
                        .iter()?
                        .map(|a| a.unwrap().unbind())
                        .collect::<Vec<_>>();
                    let values_array =
                        PseudoArrowArray::new(ndarrays.into(), self.physical.validity().cloned());
                    Ok(PythonArray::new(
                        Field::new(self.name(), dtype.clone()).into(),
                        values_array.to_boxed(),
                    )?
                    .into_series())
                })
            }
            (DataType::Tensor(_), DataType::FixedShapeImage(mode, height, width)) => {
                let num_channels = mode.num_channels();
                let image_shape = vec![*height as u64, *width as u64, num_channels as u64];
                let fixed_shape_tensor_dtype =
                    DataType::FixedShapeTensor(Box::new(mode.get_dtype()), image_shape);
                let fixed_shape_tensor_array =
                    self.cast(&fixed_shape_tensor_dtype).or_else(|e| {
                        if num_channels == 1 {
                            // Fall back to height x width shape if unit channel.
                            self.cast(&DataType::FixedShapeTensor(
                                Box::new(mode.get_dtype()),
                                vec![*height as u64, *width as u64],
                            ))
                            .or(Err(e))
                        } else {
                            Err(e)
                        }
                    })?;
                let fixed_shape_tensor_array =
                    fixed_shape_tensor_array.downcast::<FixedShapeTensorArray>()?;
                fixed_shape_tensor_array.cast(dtype)
            }
            (DataType::Image(_), DataType::FixedShapeImage(mode, _, _)) => {
                let tensor_dtype = DataType::Tensor(Box::new(mode.get_dtype()));
                let tensor_array = self.cast(&tensor_dtype)?;
                let tensor_array = tensor_array.downcast::<TensorArray>()?;
                tensor_array.cast(dtype)
            }
            // NOTE(Clark): Casting to FixedShapeTensor is supported by the physical array cast.
            (_, _) => self.physical.cast(dtype),
        }
    }
}

impl TensorArray {
    pub fn cast(&self, dtype: &DataType) -> DaftResult<Series> {
        match dtype {
            #[cfg(feature = "python")]
            DataType::Python => Python::with_gil(|py| {
                let mut ndarrays = Vec::with_capacity(self.len());
                let da = self.data_array();
                let sa = self.shape_array();
                let pyarrow = py.import_bound(pyo3::intern!(py, "pyarrow"))?;
                for (arrow_array, shape_array) in (0..self.len()).map(|i| (da.get(i), sa.get(i))) {
                    if let (Some(arrow_array), Some(shape_array)) = (arrow_array, shape_array) {
                        let shape_array = shape_array.u64().unwrap().as_arrow();
                        let shape = shape_array.values().to_vec();
                        let py_array = ffi::to_py_array(py, arrow_array.to_arrow(), &pyarrow)?
                            .call_method1(pyo3::intern!(py, "to_numpy"), (false,))?
                            .call_method1(pyo3::intern!(py, "reshape"), (shape,))?;
                        ndarrays.push(py_array.unbind());
                    } else {
                        ndarrays.push(py.None())
                    }
                }
                let values_array =
                    PseudoArrowArray::new(ndarrays.into(), self.physical.validity().cloned());
                Ok(PythonArray::new(
                    Field::new(self.name(), dtype.clone()).into(),
                    values_array.to_boxed(),
                )?
                .into_series())
            }),
            DataType::FixedShapeTensor(inner_dtype, shape) => {
                let da = self.data_array();
                let sa = self.shape_array();
                if !(0..self.len()).map(|i| sa.get(i)).all(|s| {
                    s.map_or(true, |s| {
                        s.u64()
                            .unwrap()
                            .as_arrow()
                            .iter()
                            .eq(shape.iter().map(Some))
                    })
                }) {
                    return Err(DaftError::TypeError(format!(
                        "Can not cast Tensor array to FixedShapeTensor array with type {:?}: Tensor array has shapes different than {:?};",
                        dtype,
                        shape,
                    )));
                }
                let size = shape.iter().product::<u64>() as usize;

                let result = da.cast(&DataType::FixedSizeList(
                    Box::new(inner_dtype.as_ref().clone()),
                    size,
                ))?;
                let tensor_array = FixedShapeTensorArray::new(
                    Field::new(self.name(), dtype.clone()),
                    result.fixed_size_list().unwrap().clone(),
                );
                Ok(tensor_array.into_series())
            }
            DataType::Image(mode) => {
                let sa = self.shape_array();
                if !(0..self.len()).map(|i| sa.get(i)).all(|s| {
                    s.map_or(true, |s| {
                        if s.len() != 3 && s.len() != 2 {
                            // Images must have 2 or 3 dimensions: height x width or height x width x channel.
                            // If image is 2 dimensions, 8-bit grayscale is assumed.
                            return false;
                        }
                        if let Some(mode) = mode
                            && s.u64().unwrap().as_arrow().get(s.len() - 1).unwrap()
                                != mode.num_channels() as u64
                        {
                            // If type-level mode is defined, each image must have the implied number of channels.
                            return false;
                        }
                        true
                    })
                }) {
                    return Err(DaftError::TypeError(format!(
                        "Can not cast Tensor array to Image array with type {:?}: Tensor array shapes are not compatible",
                        dtype,
                    )));
                }
                let num_rows = self.len();
                let mut channels = Vec::<u16>::with_capacity(num_rows);
                let mut heights = Vec::<u32>::with_capacity(num_rows);
                let mut widths = Vec::<u32>::with_capacity(num_rows);
                let mut modes = Vec::<u8>::with_capacity(num_rows);
                let da = self.data_array();
                let validity = da.validity();
                for i in 0..num_rows {
                    let is_valid = validity.map_or(true, |v| v.get_bit(i));
                    if !is_valid {
                        // Handle invalid row by populating dummy data.
                        channels.push(1);
                        heights.push(1);
                        widths.push(1);
                        modes.push(mode.unwrap_or(ImageMode::L) as u8);
                        continue;
                    }
                    let shape = sa.get(i).unwrap();
                    let shape = shape.u64().unwrap().as_arrow();
                    assert!(shape.validity().map_or(true, |v| v.iter().all(|b| b)));
                    let mut shape = shape.values().to_vec();
                    if shape.len() == 2 {
                        // Add unit channel dimension to grayscale height x width image.
                        shape.push(1);
                    }
                    if shape.len() != 3 {
                        return Err(DaftError::ValueError(format!(
                            "Image expected to have {} dimensions, but has {}. Image shape = {:?}",
                            3,
                            shape.len(),
                            shape,
                        )));
                    }
                    heights.push(
                        shape[0]
                            .try_into()
                            .expect("Image height should fit into a uint16"),
                    );
                    widths.push(
                        shape[1]
                            .try_into()
                            .expect("Image width should fit into a uint16"),
                    );
                    channels.push(
                        shape[2]
                            .try_into()
                            .expect("Number of channels should fit into a uint8"),
                    );

                    modes.push(mode.unwrap_or(ImageMode::try_from_num_channels(
                        shape[2].try_into().unwrap(),
                        &DataType::UInt8,
                    )?) as u8);
                }
                Ok(ImageArray::from_list_array(
                    self.name(),
                    dtype.clone(),
                    da.clone(),
                    ImageArraySidecarData {
                        channels,
                        heights,
                        widths,
                        modes,
                        validity: validity.cloned(),
                    },
                )?
                .into_series())
            }
            DataType::FixedShapeImage(mode, height, width) => {
                let num_channels = mode.num_channels();
                let image_shape = vec![*height as u64, *width as u64, num_channels as u64];
                let fixed_shape_tensor_dtype =
                    DataType::FixedShapeTensor(Box::new(mode.get_dtype()), image_shape);
                let fixed_shape_tensor_array =
                    self.cast(&fixed_shape_tensor_dtype).or_else(|e| {
                        if num_channels == 1 {
                            // Fall back to height x width shape if unit channel.
                            self.cast(&DataType::FixedShapeTensor(
                                Box::new(mode.get_dtype()),
                                vec![*height as u64, *width as u64],
                            ))
                            .or(Err(e))
                        } else {
                            Err(e)
                        }
                    })?;
                let fixed_shape_tensor_array =
                    fixed_shape_tensor_array.downcast::<FixedShapeTensorArray>()?;
                fixed_shape_tensor_array.cast(dtype)
            }
            _ => self.physical.cast(dtype),
        }
    }
}

impl FixedShapeTensorArray {
    pub fn cast(&self, dtype: &DataType) -> DaftResult<Series> {
        match (dtype, self.data_type()) {
            #[cfg(feature = "python")]
            (DataType::Python, DataType::FixedShapeTensor(_, shape)) => {
                let physical_arrow = self.physical.flat_child.to_arrow();
                pyo3::Python::with_gil(|py| {
                    let pyarrow = py.import_bound(pyo3::intern!(py, "pyarrow"))?;
                    let mut np_shape: Vec<u64> = vec![self.len() as u64];
                    np_shape.extend(shape);
                    // Only go through FFI layer once instead of for every tensor element.
                    // We create an (N, [shape..]) ndarray view on the entire tensor array buffer
                    // sans the validity mask, and then create a subndarray view for each ndarray
                    // element in the PythonArray.
                    let py_array =
                        ffi::to_py_array(py, physical_arrow.with_validity(None), &pyarrow)?
                            .call_method1(pyo3::intern!(py, "to_numpy"), (false,))?
                            .call_method1(pyo3::intern!(py, "reshape"), (np_shape,))?;
                    let ndarrays = py_array
                        .iter()?
                        .map(|a| a.unwrap().unbind())
                        .collect::<Vec<_>>();
                    let values_array =
                        PseudoArrowArray::new(ndarrays.into(), self.physical.validity().cloned());
                    Ok(PythonArray::new(
                        Field::new(self.name(), dtype.clone()).into(),
                        values_array.to_boxed(),
                    )?
                    .into_series())
                })
            }
            (DataType::Tensor(_), DataType::FixedShapeTensor(inner_dtype, tensor_shape)) => {
                let ndim = tensor_shape.len();
                let shapes = tensor_shape
                    .iter()
                    .cycle()
                    .copied()
                    .take(ndim * self.len())
                    .collect();
                let shape_offsets = (0..=ndim * self.len())
                    .step_by(ndim)
                    .map(|v| v as i64)
                    .collect::<Vec<i64>>();

                let physical_arr = &self.physical;
                let validity = self.physical.validity();

                // FixedSizeList -> List
                let list_arr = physical_arr
                    .cast(&DataType::List(Box::new(inner_dtype.as_ref().clone())))?
                    .rename("data");

                // List -> Struct
                let shape_offsets = arrow2::offset::OffsetsBuffer::try_from(shape_offsets)?;
                let shapes_array = ListArray::new(
                    Field::new("shape", DataType::List(Box::new(DataType::UInt64))),
                    Series::try_from((
                        "shape",
                        Box::new(arrow2::array::PrimitiveArray::from_vec(shapes))
                            as Box<dyn arrow2::array::Array>,
                    ))?,
                    shape_offsets,
                    validity.cloned(),
                );
                let physical_type = dtype.to_physical();
                let struct_array = StructArray::new(
                    Field::new(self.name(), physical_type),
                    vec![list_arr, shapes_array.into_series()],
                    validity.cloned(),
                );
                Ok(
                    TensorArray::new(Field::new(self.name(), dtype.clone()), struct_array)
                        .into_series(),
                )
            }
            // NOTE(Clark): Casting to FixedShapeImage is supported by the physical array cast.
            (_, _) => self.physical.cast(dtype),
        }
    }
}

impl FixedSizeListArray {
    pub fn cast(&self, dtype: &DataType) -> DaftResult<Series> {
        match dtype {
            DataType::FixedSizeList(child_dtype, size) => {
                if size != &self.fixed_element_len() {
                    return Err(DaftError::ValueError(format!(
                        "Cannot cast from FixedSizeListSeries with size {} to size: {}",
                        self.fixed_element_len(),
                        size
                    )));
                }
                let casted_child = self.flat_child.cast(child_dtype.as_ref())?;
                Ok(FixedSizeListArray::new(
                    Field::new(self.name().to_string(), dtype.clone()),
                    casted_child,
                    self.validity().cloned(),
                )
                .into_series())
            }
            DataType::List(child_dtype) => {
                let element_size = self.fixed_element_len();
                let casted_child = self.flat_child.cast(child_dtype.as_ref())?;
                let offsets = Offsets::try_from_iter(repeat(element_size).take(self.len()))?;
                Ok(ListArray::new(
                    Field::new(self.name().to_string(), dtype.clone()),
                    casted_child,
                    offsets.into(),
                    self.validity().cloned(),
                )
                .into_series())
            }
            DataType::FixedShapeTensor(child_datatype, shape) => {
                if child_datatype.as_ref() != self.child_data_type() {
                    return Err(DaftError::TypeError(format!(
                        "Cannot cast {} to {}: mismatched child type",
                        self.data_type(),
                        dtype
                    )));
                }
                if shape.iter().product::<u64>() != (self.fixed_element_len() as u64) {
                    return Err(DaftError::TypeError(format!(
                        "Cannot cast {} to {}: mismatch in element sizes",
                        self.data_type(),
                        dtype
                    )));
                }
                Ok(FixedShapeTensorArray::new(
                    Field::new(self.name().to_string(), dtype.clone()),
                    self.clone(),
                )
                .into_series())
            }
            DataType::FixedShapeImage(mode, h, w) => {
                if (h * w * mode.num_channels() as u32) as u64 != self.fixed_element_len() as u64 {
                    return Err(DaftError::TypeError(format!(
                        "Cannot cast {} to {}: mismatch in element sizes",
                        self.data_type(),
                        dtype
                    )));
                }
                Ok(FixedShapeImageArray::new(
                    Field::new(self.name().to_string(), dtype.clone()),
                    self.clone(),
                )
                .into_series())
            }
            _ => unimplemented!("FixedSizeList casting not implemented for dtype: {}", dtype),
        }
    }
}

impl ListArray {
    pub fn cast(&self, dtype: &DataType) -> DaftResult<Series> {
        match dtype {
            DataType::List(child_dtype) => Ok(ListArray::new(
                Field::new(self.name(), dtype.clone()),
                self.flat_child.cast(child_dtype.as_ref())?,
                self.offsets().clone(),
                self.validity().cloned(),
            )
            .into_series()),
            DataType::FixedSizeList(child_dtype, size) => {
                // Validate lengths of elements are equal to `size`
                let lengths_ok = match self.validity() {
                    None => self.offsets().lengths().all(|l| l == *size),
                    Some(validity) => self
                        .offsets()
                        .lengths()
                        .zip(validity)
                        .all(|(l, valid)| (l == 0 && !valid) || l == *size),
                };
                if !lengths_ok {
                    return Err(DaftError::ComputeError(format!(
                        "Cannot cast List to FixedSizeList because not all elements have sizes: {}",
                        size
                    )));
                }

                // Cast child
                let mut casted_child = self.flat_child.cast(child_dtype.as_ref())?;
                // Build a FixedSizeListArray
                match self.validity() {
                    // All valid, easy conversion -- everything is correctly sized and valid
                    None => {
                        // Slice child to match offsets if necessary
                        if casted_child.len() / size > self.len() {
                            casted_child = casted_child.slice(
                                *self.offsets().first() as usize,
                                *self.offsets().last() as usize,
                            )?;
                        }
                        Ok(FixedSizeListArray::new(
                            Field::new(self.name(), dtype.clone()),
                            casted_child.clone(),
                            None,
                        )
                        .into_series())
                    }
                    // Some invalids, we need to insert nulls into the child
                    Some(validity) => {
                        let mut child_growable = make_growable(
                            "item",
                            child_dtype.as_ref(),
                            vec![&casted_child],
                            true,
                            self.validity()
                                .map_or(self.len() * size, |v| v.len() * size),
                        );

                        let mut invalid_ptr = 0;
                        for (start, len) in SlicesIterator::new(validity) {
                            child_growable.add_nulls((start - invalid_ptr) * size);
                            let child_start = self.offsets().start_end(start).0;
                            child_growable.extend(0, child_start, len * size);
                            invalid_ptr = start + len;
                        }
                        child_growable.add_nulls((self.len() - invalid_ptr) * size);

                        Ok(FixedSizeListArray::new(
                            Field::new(self.name(), dtype.clone()),
                            child_growable.build()?,
                            self.validity().cloned(),
                        )
                        .into_series())
                    }
                }
            }
            DataType::Map(..) => Ok(MapArray::new(
                Field::new(self.name(), dtype.clone()),
                self.clone(),
            )
            .into_series()),
            DataType::Embedding(..) => {
                let result = self.cast(&dtype.to_physical())?;
                let embedding_array = EmbeddingArray::new(
                    Field::new(self.name(), dtype.clone()),
                    result.fixed_size_list()?.clone(),
                );
                Ok(embedding_array.into_series())
            }
            _ => unimplemented!("List casting not implemented for dtype: {}", dtype),
        }
    }
}

impl MapArray {
    pub fn cast(&self, dtype: &DataType) -> DaftResult<Series> {
        self.physical.cast(dtype)
    }
}

impl StructArray {
    pub fn cast(&self, dtype: &DataType) -> DaftResult<Series> {
        match (self.data_type(), dtype) {
            (DataType::Struct(self_fields), DataType::Struct(other_fields)) => {
                let self_field_names_to_idx: IndexMap<&str, usize> = IndexMap::from_iter(
                    self_fields
                        .iter()
                        .enumerate()
                        .map(|(i, f)| (f.name.as_str(), i)),
                );
                let casted_series = other_fields
                    .iter()
                    .map(
                        |field| match self_field_names_to_idx.get(field.name.as_str()) {
                            None => Ok(Series::full_null(
                                field.name.as_str(),
                                &field.dtype,
                                self.len(),
                            )),
                            Some(field_idx) => self.children[*field_idx].cast(&field.dtype),
                        },
                    )
                    .collect::<DaftResult<Vec<Series>>>();
                Ok(StructArray::new(
                    Field::new(self.name(), dtype.clone()),
                    casted_series?,
                    self.validity().cloned(),
                )
                .into_series())
            }
            (DataType::Struct(..), DataType::Tensor(..)) => {
                let casted_struct_array =
                    self.cast(&dtype.to_physical())?.struct_().unwrap().clone();
                Ok(
                    TensorArray::new(Field::new(self.name(), dtype.clone()), casted_struct_array)
                        .into_series(),
                )
            }
            (DataType::Struct(..), DataType::Image(..)) => {
                let casted_struct_array =
                    self.cast(&dtype.to_physical())?.struct_().unwrap().clone();
                Ok(
                    ImageArray::new(Field::new(self.name(), dtype.clone()), casted_struct_array)
                        .into_series(),
                )
            }
            _ => unimplemented!(
                "Daft casting from {} to {} not implemented",
                self.data_type(),
                dtype
            ),
        }
    }
}

#[cfg(feature = "python")]
fn cast_logical_to_python_array<T>(array: &LogicalArray<T>, dtype: &DataType) -> DaftResult<Series>
where
    T: DaftLogicalType,
    T::PhysicalType: DaftArrowBackedType,
    LogicalArray<T>: AsArrow,
    <LogicalArray<T> as AsArrow>::Output: arrow2::array::Array,
{
    Python::with_gil(|py| {
        let arrow_dtype = array.data_type().to_arrow()?;
        let arrow_array = array.as_arrow().to_type(arrow_dtype).with_validity(None);
        let pyarrow = py.import_bound(pyo3::intern!(py, "pyarrow"))?;
        let py_array: Vec<PyObject> = ffi::to_py_array(py, arrow_array.to_boxed(), &pyarrow)?
            .call_method0(pyo3::intern!(py, "to_pylist"))?
            .extract()?;
        let values_array =
            PseudoArrowArray::new(py_array.into(), array.as_arrow().validity().cloned());
        Ok(PythonArray::new(
            Field::new(array.name(), dtype.clone()).into(),
            values_array.to_boxed(),
        )?
        .into_series())
    })
}<|MERGE_RESOLUTION|>--- conflicted
+++ resolved
@@ -4,32 +4,6 @@
     sync::Arc,
 };
 
-<<<<<<< HEAD
-=======
-use super::as_arrow::AsArrow;
-use crate::{
-    array::{
-        growable::make_growable,
-        image_array::ImageArraySidecarData,
-        ops::{from_arrow::FromArrow, full::FullNull},
-        DataArray, FixedSizeListArray, ListArray, StructArray,
-    },
-    datatypes::{
-        logical::{
-            DateArray, Decimal128Array, DurationArray, EmbeddingArray, FixedShapeImageArray,
-            FixedShapeTensorArray, ImageArray, LogicalArray, MapArray, TensorArray, TimeArray,
-            TimestampArray,
-        },
-        DaftArrayType, DaftArrowBackedType, DaftLogicalType, DataType, Field, ImageMode,
-        Int32Array, Int64Array, NullArray, TimeUnit, UInt64Array, Utf8Array,
-    },
-    series::{IntoSeries, Series},
-    utils::display::display_time64,
-};
-
-use common_error::{DaftError, DaftResult};
-
->>>>>>> 4ddc2830
 use arrow2::{
     array::Array,
     bitmap::utils::SlicesIterator,
@@ -54,7 +28,6 @@
     std::iter,
 };
 
-<<<<<<< HEAD
 use super::as_arrow::AsArrow;
 use crate::{
     array::{
@@ -66,197 +39,16 @@
     datatypes::{
         logical::{
             DateArray, Decimal128Array, DurationArray, EmbeddingArray, FixedShapeImageArray,
-            FixedShapeTensorArray, ImageArray, LogicalArray, LogicalArrayImpl, MapArray,
-            TensorArray, TimeArray, TimestampArray,
+            FixedShapeTensorArray, ImageArray, LogicalArray, MapArray, TensorArray, TimeArray,
+            TimestampArray,
         },
         DaftArrayType, DaftArrowBackedType, DaftLogicalType, DataType, Field, ImageMode,
-        Int32Array, Int64Array, TimeUnit, UInt64Array, Utf8Array,
+        Int32Array, Int64Array, NullArray, TimeUnit, UInt64Array, Utf8Array,
     },
     series::{IntoSeries, Series},
     utils::display::display_time64,
-    with_match_daft_logical_primitive_types,
 };
 
-fn arrow_logical_cast<T>(
-    to_cast: &LogicalArrayImpl<T, DataArray<T::PhysicalType>>,
-    dtype: &DataType,
-) -> DaftResult<Series>
-where
-    T: DaftLogicalType,
-    T::PhysicalType: DaftArrowBackedType,
-{
-    // Cast from LogicalArray to the target DataType
-    // using Arrow's casting mechanisms.
-
-    // Note that Arrow Logical->Logical direct casts (what this method exposes)
-    // have different behaviour than Arrow Logical->Physical->Logical casts.
-
-    let source_dtype = to_cast.data_type();
-    let source_arrow_type = source_dtype.to_arrow()?;
-    let target_arrow_type = dtype.to_arrow()?;
-
-    // Get the result of the Arrow Logical->Target cast.
-    let result_arrow_array = {
-        // First, get corresponding Arrow LogicalArray of source DataArray
-        let source_arrow_array = match source_dtype {
-            // Wrapped primitives
-            DataType::Decimal128(..)
-            | DataType::Date
-            | DataType::Timestamp(..)
-            | DataType::Duration(..)
-            | DataType::Time(..) => {
-                with_match_daft_logical_primitive_types!(source_dtype, |$T| {
-                    use arrow2::array::Array;
-                    to_cast
-                        .physical
-                        .data()
-                        .as_any()
-                        .downcast_ref::<arrow2::array::PrimitiveArray<$T>>()
-                        .unwrap()
-                        .clone()
-                        .to(source_arrow_type)
-                        .to_boxed()
-                })
-            }
-            _ => cast(
-                to_cast.physical.data(),
-                &source_arrow_type,
-                CastOptions {
-                    wrapped: true,
-                    partial: false,
-                },
-            )?,
-        };
-
-        // Then, cast source Arrow LogicalArray to target Arrow LogicalArray.
-
-        cast(
-            source_arrow_array.as_ref(),
-            &target_arrow_type,
-            CastOptions {
-                wrapped: true,
-                partial: false,
-            },
-        )?
-    };
-
-    // If the target type is also Logical, get the Arrow Physical.
-    let result_arrow_physical_array = {
-        if dtype.is_logical() {
-            let target_physical_type = dtype.to_physical().to_arrow()?;
-            match dtype {
-                // Primitive wrapper types: change the arrow2 array's type field to primitive
-                DataType::Decimal128(..)
-                | DataType::Date
-                | DataType::Timestamp(..)
-                | DataType::Duration(..)
-                | DataType::Time(..) => {
-                    with_match_daft_logical_primitive_types!(dtype, |$P| {
-                        use arrow2::array::Array;
-                        result_arrow_array
-                            .as_any()
-                            .downcast_ref::<arrow2::array::PrimitiveArray<$P>>()
-                            .unwrap()
-                            .clone()
-                            .to(target_physical_type)
-                            .to_boxed()
-                    })
-                }
-                _ => cast(
-                    result_arrow_array.as_ref(),
-                    &target_physical_type,
-                    CastOptions {
-                        wrapped: true,
-                        partial: false,
-                    },
-                )?,
-            }
-        } else {
-            result_arrow_array
-        }
-    };
-
-    let new_field = Arc::new(Field::new(to_cast.name(), dtype.clone()));
-    Series::from_arrow(new_field, result_arrow_physical_array)
-}
-
-fn arrow_cast<T>(to_cast: &DataArray<T>, dtype: &DataType) -> DaftResult<Series>
-where
-    T: DaftArrowBackedType,
-{
-    // Cast from DataArray to the target DataType
-    // by using Arrow's casting mechanisms.
-
-    if !dtype.is_arrow() || !to_cast.data_type().is_arrow() {
-        return Err(DaftError::TypeError(format!(
-            "Can not cast {:?} to type: {:?}: not convertible to Arrow",
-            to_cast.data_type(),
-            dtype
-        )));
-    }
-    let target_physical_type = dtype.to_physical();
-    let target_arrow_type = dtype.to_arrow()?;
-    let target_arrow_physical_type = target_physical_type.to_arrow()?;
-    let self_physical_type = to_cast.data_type().to_physical();
-    let self_arrow_type = to_cast.data_type().to_arrow()?;
-    let self_physical_arrow_type = self_physical_type.to_arrow()?;
-
-    let result_array = if target_arrow_physical_type == target_arrow_type {
-        if !can_cast_types(&self_arrow_type, &target_arrow_type) {
-            return Err(DaftError::TypeError(format!(
-                "can not cast {:?} to type: {:?}: Arrow types not castable, {:?}, {:?}",
-                to_cast.data_type(),
-                dtype,
-                self_arrow_type,
-                target_arrow_type,
-            )));
-        }
-        cast(
-            to_cast.data(),
-            &target_arrow_type,
-            CastOptions {
-                wrapped: true,
-                partial: false,
-            },
-        )?
-    } else if can_cast_types(&self_arrow_type, &target_arrow_type) {
-        // Cast from logical Arrow2 type to logical Arrow2 type.
-        cast(
-            to_cast.data(),
-            &target_arrow_type,
-            CastOptions {
-                wrapped: true,
-                partial: false,
-            },
-        )?
-    } else if can_cast_types(&self_physical_arrow_type, &target_arrow_physical_type) {
-        // Cast from physical Arrow2 type to physical Arrow2 type.
-        cast(
-            to_cast.data(),
-            &target_arrow_physical_type,
-            CastOptions {
-                wrapped: true,
-                partial: false,
-            },
-        )?
-    } else {
-        return Err(DaftError::TypeError(format!(
-            "can not cast {:?} to type: {:?}: Arrow types not castable.\n{:?}, {:?},\nPhysical types: {:?}, {:?}",
-            to_cast.data_type(),
-            dtype,
-            self_arrow_type,
-            target_arrow_type,
-            self_physical_arrow_type,
-            target_arrow_physical_type,
-        )));
-    };
-
-    let new_field = Arc::new(Field::new(to_cast.name(), dtype.clone()));
-    Series::from_arrow(new_field, result_array)
-}
-
-=======
->>>>>>> 4ddc2830
 impl<T> DataArray<T>
 where
     T: DaftArrowBackedType,
