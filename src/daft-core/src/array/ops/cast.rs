--- conflicted
+++ resolved
@@ -4,12 +4,8 @@
 use crate::{
     array::{
         growable::make_growable,
-<<<<<<< HEAD
-        ops::{from_arrow::FromArrow, full::FullNull, image::ImageArraySidecarData, DaftCompare},
-=======
         image_array::ImageArraySidecarData,
-        ops::{from_arrow::FromArrow, full::FullNull},
->>>>>>> 6594d872
+        ops::{from_arrow::FromArrow, full::FullNull, DaftCompare},
         DataArray, FixedSizeListArray, ListArray, StructArray,
     },
     datatypes::{
@@ -22,13 +18,8 @@
         Int32Array, Int64Array, TimeUnit, UInt64Array, Utf8Array,
     },
     series::{IntoSeries, Series},
-<<<<<<< HEAD
-    utils::display_table::display_time64,
+    utils::display::display_time64,
     with_match_daft_logical_primitive_types, with_match_numeric_daft_types,
-=======
-    utils::display::display_time64,
-    with_match_daft_logical_primitive_types,
->>>>>>> 6594d872
 };
 
 use common_error::{DaftError, DaftResult};
@@ -48,12 +39,7 @@
 use {
     crate::array::pseudo_arrow::PseudoArrowArray,
     crate::datatypes::PythonArray,
-<<<<<<< HEAD
-    crate::ffi,
-=======
-    crate::with_match_numeric_daft_types,
     common_arrow_ffi as ffi,
->>>>>>> 6594d872
     ndarray::IntoDimension,
     num_traits::{NumCast, ToPrimitive},
     numpy::{PyArray3, PyReadonlyArrayDyn, PyUntypedArrayMethods},
