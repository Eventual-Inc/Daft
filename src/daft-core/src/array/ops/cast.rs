--- conflicted
+++ resolved
@@ -1,32 +1,7 @@
-<<<<<<< HEAD
-use std::{iter::repeat, ops::Div, sync::Arc};
-
-use super::as_arrow::AsArrow;
-use crate::{
-    array::{
-        growable::make_growable,
-        image_array::ImageArraySidecarData,
-        ops::{from_arrow::FromArrow, full::FullNull, DaftCompare},
-        DataArray, FixedSizeListArray, ListArray, StructArray,
-    },
-    datatypes::{
-        logical::{
-            DateArray, Decimal128Array, DurationArray, EmbeddingArray, FixedShapeImageArray,
-            FixedShapeSparseTensorArray, FixedShapeTensorArray, ImageArray, LogicalArray,
-            LogicalArrayImpl, MapArray, SparseTensorArray, TensorArray, TimeArray, TimestampArray,
-        },
-        DaftArrayType, DaftArrowBackedType, DaftLogicalType, DataType, Field, ImageMode,
-        Int32Array, Int64Array, TimeUnit, UInt64Array, Utf8Array,
-    },
-    series::{IntoSeries, Series},
-    utils::display::display_time64,
-    with_match_daft_logical_primitive_types, with_match_numeric_daft_types,
-=======
 use std::{
     iter::repeat,
     ops::{Div, Mul},
     sync::Arc,
->>>>>>> b0f31e3b
 };
 
 use arrow2::{
@@ -57,20 +32,21 @@
     array::{
         growable::make_growable,
         image_array::ImageArraySidecarData,
-        ops::{from_arrow::FromArrow, full::FullNull},
+        ops::{from_arrow::FromArrow, full::FullNull, DaftCompare},
         DataArray, FixedSizeListArray, ListArray, StructArray,
     },
     datatypes::{
         logical::{
             DateArray, Decimal128Array, DurationArray, EmbeddingArray, FixedShapeImageArray,
-            FixedShapeTensorArray, ImageArray, LogicalArray, MapArray, TensorArray, TimeArray,
-            TimestampArray,
+            FixedShapeSparseTensorArray, FixedShapeTensorArray, ImageArray, LogicalArray, MapArray,
+            SparseTensorArray, TensorArray, TimeArray, TimestampArray,
         },
         DaftArrayType, DaftArrowBackedType, DaftLogicalType, DataType, Field, ImageMode,
         Int32Array, Int64Array, NullArray, TimeUnit, UInt64Array, Utf8Array,
     },
     series::{IntoSeries, Series},
     utils::display::display_time64,
+    with_match_numeric_daft_types,
 };
 
 impl<T> DataArray<T>
