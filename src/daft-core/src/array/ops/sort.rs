--- conflicted
+++ resolved
@@ -73,11 +73,7 @@
     <T as DaftNumericType>::Native: Ord,
 {
     pub fn argsort(&self, descending: bool, nulls_first: bool) -> DaftResult<UInt64Array> {
-<<<<<<< HEAD
-        let arrow_array = self.as_arrow();
-=======
-        let arrow_array = self.as_arrow2();
->>>>>>> 301a295d
+        let arrow_array = self.as_arrow2();
 
         let result = crate::array::ops::arrow::sort::primitive::indices::indices_sorted_unstable_by::<
             T::Native,
@@ -93,15 +89,7 @@
         descending: &[bool],
         nulls_first: &[bool],
     ) -> DaftResult<UInt64Array> {
-<<<<<<< HEAD
-        let arrow_array = self.as_arrow();
-=======
-        let arrow_array = self.as_arrow2();
->>>>>>> 301a295d
-        let first_desc = *descending.first().unwrap();
-        let first_nulls_first = *nulls_first.first().unwrap();
-
-        let others_cmp = build_multi_array_compare(others, &descending[1..], &nulls_first[1..])?;
+        let arrow_array = self.as_arrow2();
 
         let values = arrow_array.values().as_slice();
 
@@ -165,11 +153,7 @@
 
 impl Float32Array {
     pub fn argsort(&self, descending: bool, nulls_first: bool) -> DaftResult<UInt64Array> {
-<<<<<<< HEAD
-        let arrow_array = self.as_arrow();
-=======
-        let arrow_array = self.as_arrow2();
->>>>>>> 301a295d
+        let arrow_array = self.as_arrow2();
 
         let result = crate::array::ops::arrow::sort::primitive::indices::indices_sorted_unstable_by::<
             f32,
@@ -185,15 +169,7 @@
         descending: &[bool],
         nulls_first: &[bool],
     ) -> DaftResult<UInt64Array> {
-<<<<<<< HEAD
-        let arrow_array = self.as_arrow();
-=======
-        let arrow_array = self.as_arrow2();
->>>>>>> 301a295d
-        let first_desc = *descending.first().unwrap();
-        let first_nulls_first = *nulls_first.first().unwrap();
-
-        let others_cmp = build_multi_array_compare(others, &descending[1..], &nulls_first[1..])?;
+        let arrow_array = self.as_arrow2();
 
         let values = arrow_array.values().as_slice();
 
@@ -257,11 +233,7 @@
 
 impl Float64Array {
     pub fn argsort(&self, descending: bool, nulls_first: bool) -> DaftResult<UInt64Array> {
-<<<<<<< HEAD
-        let arrow_array = self.as_arrow();
-=======
-        let arrow_array = self.as_arrow2();
->>>>>>> 301a295d
+        let arrow_array = self.as_arrow2();
 
         let result = crate::array::ops::arrow::sort::primitive::indices::indices_sorted_unstable_by::<
             f64,
@@ -277,15 +249,7 @@
         descending: &[bool],
         nulls_first: &[bool],
     ) -> DaftResult<UInt64Array> {
-<<<<<<< HEAD
-        let arrow_array = self.as_arrow();
-=======
-        let arrow_array = self.as_arrow2();
->>>>>>> 301a295d
-        let first_desc = *descending.first().unwrap();
-        let first_nulls_first = *nulls_first.first().unwrap();
-
-        let others_cmp = build_multi_array_compare(others, &descending[1..], &nulls_first[1..])?;
+        let arrow_array = self.as_arrow2();
 
         let values = arrow_array.values().as_slice();
 
@@ -349,11 +313,7 @@
 
 impl Decimal128Array {
     pub fn argsort(&self, descending: bool, nulls_first: bool) -> DaftResult<UInt64Array> {
-<<<<<<< HEAD
-        let arrow_array = self.as_arrow();
-=======
-        let arrow_array = self.as_arrow2();
->>>>>>> 301a295d
+        let arrow_array = self.as_arrow2();
 
         let result = crate::array::ops::arrow::sort::primitive::indices::indices_sorted_unstable_by::<
             i128,
@@ -369,11 +329,7 @@
         descending: &[bool],
         nulls_first: &[bool],
     ) -> DaftResult<UInt64Array> {
-<<<<<<< HEAD
-        let arrow_array = self.as_arrow();
-=======
-        let arrow_array = self.as_arrow2();
->>>>>>> 301a295d
+        let arrow_array = self.as_arrow2();
         let first_desc = *descending.first().unwrap();
         let first_nulls_first = *nulls_first.first().unwrap();
 
