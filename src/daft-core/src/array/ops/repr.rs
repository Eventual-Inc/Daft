--- conflicted
+++ resolved
@@ -1,9 +1,5 @@
-<<<<<<< HEAD
-=======
-use base64::Engine;
 use common_display::table_display::StrValue;
 
->>>>>>> e5185e1a
 use crate::{
     array::{DataArray, FixedSizeListArray, ListArray, StructArray},
     datatypes::DataType,
