--- conflicted
+++ resolved
@@ -52,20 +52,10 @@
             physical_field.dtype
         );
 
-<<<<<<< HEAD
-        if let Ok(arrow_dtype) = field.dtype.to_physical().to_arrow() {
-            assert!(
-                arrow_dtype.eq(data.data_type()),
-                "expected {:?}, got {:?} when creating a new DataArray",
-                arrow_dtype,
-                data.data_type()
-            );
-=======
         if let Ok(expected_arrow_physical_type) = physical_field.dtype.to_arrow() {
             let arrow_data_type = arrow_array.data_type();
 
-            if &expected_arrow_physical_type != arrow_data_type {
-                panic!(
+            assert!(!(&expected_arrow_physical_type != arrow_data_type), 
                     "Mismatch between expected and actual Arrow types for DataArray.\n\
                 Field name: {}\n\
                 Logical type: {}\n\
@@ -82,8 +72,6 @@
                     expected_arrow_physical_type,
                     arrow_data_type
                 );
-            }
->>>>>>> 98dbadb2
         }
 
         Ok(Self {
