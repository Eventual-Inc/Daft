--- conflicted
+++ resolved
@@ -49,19 +49,11 @@
 impl TryFrom<(&str, Box<dyn arrow2::array::Array>)> for Series {
     type Error = DaftError;
 
-<<<<<<< HEAD
-    fn try_from(item: (&str, Box<dyn arrow2::array::Array>)) -> DaftResult<Self> {
-        let (name, array) = item;
-        let source_arrow_type = array.data_type();
-        let dtype: DataType = source_arrow_type.into();
-        let field = Arc::new(Field::new(name, dtype));
-=======
     fn try_from((name, array): (&str, Box<dyn arrow2::array::Array>)) -> DaftResult<Self> {
         let source_arrow_type: &ArrowDataType = array.data_type();
         let dtype = DaftDataType::from(source_arrow_type);
 
-        let field = Arc::new(Field::new(name, dtype.clone()));
->>>>>>> 98dbadb2
+        let field = Arc::new(Field::new(name, dtype));
         Self::try_from_field_and_arrow_array(field, array)
     }
 }
@@ -101,7 +93,7 @@
                 key: Box::new(DataType::Utf8),
                 value: Box::new(DataType::Date),
             },
-        )
+        );
     }
 
     #[test]
