--- conflicted
+++ resolved
@@ -9,12 +9,6 @@
     with_match_numeric_daft_types,
 };
 
-<<<<<<< HEAD
-#[cfg(feature = "python")]
-use crate::series::utils::python_fn::py_between_op_utilfn;
-
-=======
->>>>>>> 2ae875fe
 impl Series {
     pub fn between(&self, lower: &Series, upper: &Series) -> DaftResult<Series> {
         let (_output_type, _intermediate, lower_comp_type) = InferDataType::from(self.data_type())
