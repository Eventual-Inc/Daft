use crate::series::Series;
use common_error::{DaftError, DaftResult};

use crate::datatypes::*;
use crate::series::array_impl::IntoSeries;

impl Series {
    pub fn utf8_endswith(&self, pattern: &Series) -> DaftResult<Series> {
        match self.data_type() {
            DataType::Utf8 => Ok(self.utf8()?.endswith(pattern.utf8()?)?.into_series()),
            dt => Err(DaftError::TypeError(format!(
                "Endswith not implemented for type {dt}"
            ))),
        }
    }

    pub fn utf8_startswith(&self, pattern: &Series) -> DaftResult<Series> {
        match self.data_type() {
            DataType::Utf8 => Ok(self.utf8()?.startswith(pattern.utf8()?)?.into_series()),
            dt => Err(DaftError::TypeError(format!(
                "Startswith not implemented for type {dt}"
            ))),
        }
    }

    pub fn utf8_contains(&self, pattern: &Series) -> DaftResult<Series> {
        match self.data_type() {
            DataType::Utf8 => Ok(self.utf8()?.contains(pattern.utf8()?)?.into_series()),
            dt => Err(DaftError::TypeError(format!(
                "Contains not implemented for type {dt}"
            ))),
        }
    }

    pub fn utf8_match(&self, pattern: &Series) -> DaftResult<Series> {
        match self.data_type() {
            DataType::Utf8 => Ok(self.utf8()?.match_(pattern.utf8()?)?.into_series()),
            dt => Err(DaftError::TypeError(format!(
                "Match not implemented for type {dt}"
            ))),
        }
    }

    pub fn utf8_split(&self, pattern: &Series, regex: bool) -> DaftResult<Series> {
        match self.data_type() {
            DataType::Utf8 => Ok(self.utf8()?.split(pattern.utf8()?, regex)?.into_series()),
            dt => Err(DaftError::TypeError(format!(
                "Split not implemented for type {dt}"
            ))),
        }
    }

    pub fn utf8_extract(&self, pattern: &Series, index: usize) -> DaftResult<Series> {
        match self.data_type() {
            DataType::Utf8 => Ok(self.utf8()?.extract(pattern.utf8()?, index)?.into_series()),
            dt => Err(DaftError::TypeError(format!(
                "Extract not implemented for type {dt}"
            ))),
        }
    }

    pub fn utf8_extract_all(&self, pattern: &Series, index: usize) -> DaftResult<Series> {
        match self.data_type() {
            DataType::Utf8 => Ok(self
                .utf8()?
                .extract_all(pattern.utf8()?, index)?
                .into_series()),
            dt => Err(DaftError::TypeError(format!(
                "ExtractAll not implemented for type {dt}"
            ))),
        }
    }

    pub fn utf8_replace(
        &self,
        pattern: &Series,
        replacement: &Series,
        regex: bool,
    ) -> DaftResult<Series> {
        match self.data_type() {
            DataType::Utf8 => Ok(self
                .utf8()?
                .replace(pattern.utf8()?, replacement.utf8()?, regex)?
                .into_series()),
            dt => Err(DaftError::TypeError(format!(
                "Replace not implemented for type {dt}"
            ))),
        }
    }

    pub fn utf8_length(&self) -> DaftResult<Series> {
        match self.data_type() {
            DataType::Utf8 => Ok(self.utf8()?.length()?.into_series()),
            DataType::Null => Ok(self.clone()),
            dt => Err(DaftError::TypeError(format!(
                "Length not implemented for type {dt}"
            ))),
        }
    }

    pub fn utf8_lower(&self) -> DaftResult<Series> {
        match self.data_type() {
            DataType::Utf8 => Ok(self.utf8()?.lower()?.into_series()),
            DataType::Null => Ok(self.clone()),
            dt => Err(DaftError::TypeError(format!(
                "Lower not implemented for type {dt}"
            ))),
        }
    }

    pub fn utf8_upper(&self) -> DaftResult<Series> {
        match self.data_type() {
            DataType::Utf8 => Ok(self.utf8()?.upper()?.into_series()),
            DataType::Null => Ok(self.clone()),
            dt => Err(DaftError::TypeError(format!(
                "Upper not implemented for type {dt}"
            ))),
        }
    }

    pub fn utf8_lstrip(&self) -> DaftResult<Series> {
        match self.data_type() {
            DataType::Utf8 => Ok(self.utf8()?.lstrip()?.into_series()),
            DataType::Null => Ok(self.clone()),
            dt => Err(DaftError::TypeError(format!(
                "Lstrip not implemented for type {dt}"
            ))),
        }
    }

    pub fn utf8_rstrip(&self) -> DaftResult<Series> {
        match self.data_type() {
            DataType::Utf8 => Ok(self.utf8()?.rstrip()?.into_series()),
            DataType::Null => Ok(self.clone()),
            dt => Err(DaftError::TypeError(format!(
                "Rstrip not implemented for type {dt}"
            ))),
        }
    }

    pub fn utf8_reverse(&self) -> DaftResult<Series> {
        match self.data_type() {
            DataType::Utf8 => Ok(self.utf8()?.reverse()?.into_series()),
            DataType::Null => Ok(self.clone()),
            dt => Err(DaftError::TypeError(format!(
                "Reverse not implemented for type {dt}"
            ))),
        }
    }

    pub fn utf8_capitalize(&self) -> DaftResult<Series> {
        match self.data_type() {
            DataType::Utf8 => Ok(self.utf8()?.capitalize()?.into_series()),
            DataType::Null => Ok(self.clone()),
            dt => Err(DaftError::TypeError(format!(
                "Capitalize not implemented for type {dt}"
            ))),
        }
    }

    pub fn utf8_left(&self, nchars: &Series) -> DaftResult<Series> {
        match (self.data_type(), nchars.data_type()) {
            (DataType::Utf8, DataType::UInt32) => {
                Ok(self.utf8()?.left(nchars.u32()?)?.into_series())
            }
            (DataType::Utf8, DataType::Int32) => {
                Ok(self.utf8()?.left(nchars.i32()?)?.into_series())
            }
            (DataType::Utf8, DataType::UInt64) => {
                Ok(self.utf8()?.left(nchars.u64()?)?.into_series())
            }
            (DataType::Utf8, DataType::Int64) => {
                Ok(self.utf8()?.left(nchars.i64()?)?.into_series())
            }
            (DataType::Utf8, DataType::Int8) => Ok(self.utf8()?.left(nchars.i8()?)?.into_series()),
            (DataType::Utf8, DataType::UInt8) => Ok(self.utf8()?.left(nchars.u8()?)?.into_series()),
            (DataType::Utf8, DataType::Int16) => {
                Ok(self.utf8()?.left(nchars.i16()?)?.into_series())
            }
            (DataType::Utf8, DataType::UInt16) => {
                Ok(self.utf8()?.left(nchars.u16()?)?.into_series())
            }
            (DataType::Utf8, DataType::Int128) => {
                Ok(self.utf8()?.left(nchars.i128()?)?.into_series())
            }
            (DataType::Null, dt) if dt.is_integer() => Ok(self.clone()),
            (DataType::Utf8, dt) => Err(DaftError::TypeError(format!(
                "Left not implemented for nchar type {dt}"
            ))),
            (dt, _) => Err(DaftError::TypeError(format!(
                "Left not implemented for type {dt}"
            ))),
        }
    }

    pub fn utf8_right(&self, nchars: &Series) -> DaftResult<Series> {
        match (self.data_type(), nchars.data_type()) {
            (DataType::Utf8, DataType::UInt32) => {
                Ok(self.utf8()?.right(nchars.u32()?)?.into_series())
            }
            (DataType::Utf8, DataType::Int32) => {
                Ok(self.utf8()?.right(nchars.i32()?)?.into_series())
            }
            (DataType::Utf8, DataType::UInt64) => {
                Ok(self.utf8()?.right(nchars.u64()?)?.into_series())
            }
            (DataType::Utf8, DataType::Int64) => {
                Ok(self.utf8()?.right(nchars.i64()?)?.into_series())
            }
            (DataType::Utf8, DataType::Int8) => Ok(self.utf8()?.right(nchars.i8()?)?.into_series()),
            (DataType::Utf8, DataType::UInt8) => {
                Ok(self.utf8()?.right(nchars.u8()?)?.into_series())
            }
            (DataType::Utf8, DataType::Int16) => {
                Ok(self.utf8()?.right(nchars.i16()?)?.into_series())
            }
            (DataType::Utf8, DataType::UInt16) => {
                Ok(self.utf8()?.right(nchars.u16()?)?.into_series())
            }
            (DataType::Utf8, DataType::Int128) => {
                Ok(self.utf8()?.right(nchars.i128()?)?.into_series())
            }
            (DataType::Null, dt) if dt.is_integer() => Ok(self.clone()),
            (DataType::Utf8, dt) => Err(DaftError::TypeError(format!(
                "Right not implemented for nchar type {dt}"
            ))),
            (dt, _) => Err(DaftError::TypeError(format!(
                "Right not implemented for type {dt}"
            ))),
        }
    }

    pub fn utf8_find(&self, substr: &Series) -> DaftResult<Series> {
        match self.data_type() {
            DataType::Utf8 => Ok(self.utf8()?.find(substr.utf8()?)?.into_series()),
            dt => Err(DaftError::TypeError(format!(
                "Find not implemented for type {dt}"
            ))),
        }
    }

<<<<<<< HEAD
    pub fn utf8_rpad(&self, length: &Series, pad: &Series) -> DaftResult<Series> {
        match (self.data_type(), length.data_type(), pad.data_type()) {
            (DataType::Utf8, DataType::UInt32, DataType::Utf8) => {
                Ok(self.utf8()?.rpad(length.u32()?, pad.utf8()?)?.into_series())
            }
            (DataType::Utf8, DataType::Int32, DataType::Utf8) => {
                Ok(self.utf8()?.rpad(length.i32()?, pad.utf8()?)?.into_series())
            }
            (DataType::Utf8, DataType::UInt64, DataType::Utf8) => {
                Ok(self.utf8()?.rpad(length.u64()?, pad.utf8()?)?.into_series())
            }
            (DataType::Utf8, DataType::Int64, DataType::Utf8) => {
                Ok(self.utf8()?.rpad(length.i64()?, pad.utf8()?)?.into_series())
            }
            (DataType::Utf8, DataType::Int8, DataType::Utf8) => {
                Ok(self.utf8()?.rpad(length.i8()?, pad.utf8()?)?.into_series())
            }
            (DataType::Utf8, DataType::UInt8, DataType::Utf8) => {
                Ok(self.utf8()?.rpad(length.u8()?, pad.utf8()?)?.into_series())
            }
            (DataType::Utf8, DataType::Int16, DataType::Utf8) => {
                Ok(self.utf8()?.rpad(length.i16()?, pad.utf8()?)?.into_series())
            }
            (DataType::Utf8, DataType::UInt16, DataType::Utf8) => {
                Ok(self.utf8()?.rpad(length.u16()?, pad.utf8()?)?.into_series())
            }
            (DataType::Utf8, DataType::Int128, DataType::Utf8) => Ok(self
                .utf8()?
                .rpad(length.i128()?, pad.utf8()?)?
                .into_series()),
            (DataType::Null, dt, _) if dt.is_integer() => Ok(self.clone()),
            (DataType::Utf8, dt, _) => Err(DaftError::TypeError(format!(
                "Rpad not implemented for length type {dt}"
            ))),
            (dt, _, _) => Err(DaftError::TypeError(format!(
                "Rpad not implemented for type {dt}"
            ))),
        }
    }

    pub fn utf8_lpad(&self, length: &Series, pad: &Series) -> DaftResult<Series> {
        match (self.data_type(), length.data_type(), pad.data_type()) {
            (DataType::Utf8, DataType::UInt32, DataType::Utf8) => {
                Ok(self.utf8()?.lpad(length.u32()?, pad.utf8()?)?.into_series())
            }
            (DataType::Utf8, DataType::Int32, DataType::Utf8) => {
                Ok(self.utf8()?.lpad(length.i32()?, pad.utf8()?)?.into_series())
            }
            (DataType::Utf8, DataType::UInt64, DataType::Utf8) => {
                Ok(self.utf8()?.lpad(length.u64()?, pad.utf8()?)?.into_series())
            }
            (DataType::Utf8, DataType::Int64, DataType::Utf8) => {
                Ok(self.utf8()?.lpad(length.i64()?, pad.utf8()?)?.into_series())
            }
            (DataType::Utf8, DataType::Int8, DataType::Utf8) => {
                Ok(self.utf8()?.lpad(length.i8()?, pad.utf8()?)?.into_series())
            }
            (DataType::Utf8, DataType::UInt8, DataType::Utf8) => {
                Ok(self.utf8()?.lpad(length.u8()?, pad.utf8()?)?.into_series())
            }
            (DataType::Utf8, DataType::Int16, DataType::Utf8) => {
                Ok(self.utf8()?.lpad(length.i16()?, pad.utf8()?)?.into_series())
            }
            (DataType::Utf8, DataType::UInt16, DataType::Utf8) => {
                Ok(self.utf8()?.lpad(length.u16()?, pad.utf8()?)?.into_series())
            }
            (DataType::Utf8, DataType::Int128, DataType::Utf8) => Ok(self
                .utf8()?
                .lpad(length.i128()?, pad.utf8()?)?
                .into_series()),
            (DataType::Null, dt, _) if dt.is_integer() => Ok(self.clone()),
            (DataType::Utf8, dt, _) => Err(DaftError::TypeError(format!(
                "Lpad not implemented for length type {dt}"
            ))),
            (dt, _, _) => Err(DaftError::TypeError(format!(
                "Lpad not implemented for type {dt}"
=======
    pub fn utf8_repeat(&self, n: &Series) -> DaftResult<Series> {
        match (self.data_type(), n.data_type()) {
            (DataType::Utf8, DataType::UInt32) => Ok(self.utf8()?.repeat(n.u32()?)?.into_series()),
            (DataType::Utf8, DataType::Int32) => Ok(self.utf8()?.repeat(n.i32()?)?.into_series()),
            (DataType::Utf8, DataType::UInt64) => Ok(self.utf8()?.repeat(n.u64()?)?.into_series()),
            (DataType::Utf8, DataType::Int64) => Ok(self.utf8()?.repeat(n.i64()?)?.into_series()),
            (DataType::Utf8, DataType::Int8) => Ok(self.utf8()?.repeat(n.i8()?)?.into_series()),
            (DataType::Utf8, DataType::UInt8) => Ok(self.utf8()?.repeat(n.u8()?)?.into_series()),
            (DataType::Utf8, DataType::Int16) => Ok(self.utf8()?.repeat(n.i16()?)?.into_series()),
            (DataType::Utf8, DataType::UInt16) => Ok(self.utf8()?.repeat(n.u16()?)?.into_series()),
            (DataType::Utf8, DataType::Int128) => Ok(self.utf8()?.repeat(n.i128()?)?.into_series()),
            (DataType::Null, dt) if dt.is_integer() => Ok(self.clone()),
            (DataType::Utf8, dt) => Err(DaftError::TypeError(format!(
                "Repeat not implemented for nchar type {dt}"
            ))),
            (dt, _) => Err(DaftError::TypeError(format!(
                "Repeat not implemented for type {dt}"
>>>>>>> 6adb152b
            ))),
        }
    }
}<|MERGE_RESOLUTION|>--- conflicted
+++ resolved
@@ -239,7 +239,6 @@
         }
     }
 
-<<<<<<< HEAD
     pub fn utf8_rpad(&self, length: &Series, pad: &Series) -> DaftResult<Series> {
         match (self.data_type(), length.data_type(), pad.data_type()) {
             (DataType::Utf8, DataType::UInt32, DataType::Utf8) => {
@@ -316,7 +315,10 @@
             ))),
             (dt, _, _) => Err(DaftError::TypeError(format!(
                 "Lpad not implemented for type {dt}"
-=======
+            ))),
+        }
+    }
+
     pub fn utf8_repeat(&self, n: &Series) -> DaftResult<Series> {
         match (self.data_type(), n.data_type()) {
             (DataType::Utf8, DataType::UInt32) => Ok(self.utf8()?.repeat(n.u32()?)?.into_series()),
@@ -334,7 +336,6 @@
             ))),
             (dt, _) => Err(DaftError::TypeError(format!(
                 "Repeat not implemented for type {dt}"
->>>>>>> 6adb152b
             ))),
         }
     }
