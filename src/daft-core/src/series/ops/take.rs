--- conflicted
+++ resolved
@@ -24,15 +24,6 @@
         self.inner.take(idx)
     }
 
-<<<<<<< HEAD
-    pub fn str_value(&self, idx: usize) -> DaftResult<String> {
-        self.inner.str_value(idx)
-=======
-    pub fn html_value(&self, idx: usize) -> String {
-        self.inner.html_value(idx)
->>>>>>> e5185e1a
-    }
-
     pub fn to_str_values(&self) -> DaftResult<Self> {
         let iter =
             IndexRange::new(0i64, self.len() as i64).map(|i| Some(self.str_value(i as usize)));
