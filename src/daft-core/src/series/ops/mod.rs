--- conflicted
+++ resolved
@@ -29,11 +29,8 @@
 pub mod partitioning;
 pub mod round;
 pub mod search_sorted;
-<<<<<<< HEAD
+pub mod sign;
 pub mod sketch_quantile;
-=======
-pub mod sign;
->>>>>>> 3f05becb
 pub mod sort;
 pub mod struct_;
 pub mod take;
