use common_error::DaftResult;

use super::Series;
use crate::utils::supertype::try_get_supertype;

pub mod abs;
pub mod agg;
pub mod arithmetic;
pub mod between;
pub mod broadcast;
pub mod cast;
pub mod cbrt;
pub mod ceil;
pub mod comparison;
pub mod concat;
pub mod downcast;
mod exp;
pub mod filter;
pub mod float;
pub mod floor;
pub mod groups;
pub mod hash;
pub mod if_else;
pub mod is_in;
pub mod len;
pub mod list;
pub mod log;
pub mod logical;
pub mod map;
pub mod minhash;
pub mod not;
pub mod null;
pub mod partitioning;
pub mod repeat;
pub mod round;
pub mod search_sorted;
pub mod shift;
pub mod sign;
pub mod sketch_percentile;
pub mod sort;
pub mod sqrt;
pub mod struct_;
pub mod take;
pub mod time;
mod trigonometry;
pub mod utf8;

pub fn cast_series_to_supertype(series: &[&Series]) -> DaftResult<Vec<Series>> {
    let supertype = series
        .iter()
        .map(|s| s.data_type().clone())
        .try_reduce(|l, r| try_get_supertype(&l, &r))?
        .unwrap();

    series.iter().map(|s| s.cast(&supertype)).collect()
<<<<<<< HEAD
=======
}

#[cfg(feature = "python")]
macro_rules! py_binary_op_utilfn {
    ($lhs:expr, $rhs:expr, $pyoperator:expr, $utilfn:expr) => {{
        use pyo3::prelude::*;

        use crate::{datatypes::DataType, python::PySeries};

        let lhs = $lhs.cast(&DataType::Python)?;
        let rhs = $rhs.cast(&DataType::Python)?;

        let (lhs, rhs) = match (lhs.len(), rhs.len()) {
            (a, b) if a == b => (lhs, rhs),
            (a, 1) => (lhs, rhs.broadcast(a)?),
            (1, b) => (lhs.broadcast(b)?, rhs),
            (a, b) => panic!("Cannot apply operation on arrays of different lengths: {a} vs {b}"),
        };

        let left_pylist = PySeries::from(lhs.clone()).to_pylist()?;
        let right_pylist = PySeries::from(rhs.clone()).to_pylist()?;

        let result_series: Series = Python::with_gil(|py| -> PyResult<PySeries> {
            let py_operator = PyModule::import_bound(py, pyo3::intern!(py, "operator"))?
                .getattr(pyo3::intern!(py, $pyoperator))?;

            let result_pylist = PyModule::import_bound(py, pyo3::intern!(py, "daft.utils"))?
                .getattr(pyo3::intern!(py, $utilfn))?
                .call1((py_operator, left_pylist, right_pylist))?;

            PyModule::import_bound(py, pyo3::intern!(py, "daft.series"))?
                .getattr(pyo3::intern!(py, "Series"))?
                .getattr(pyo3::intern!(py, "from_pylist"))?
                .call1((result_pylist, lhs.name(), pyo3::intern!(py, "disallow")))?
                .getattr(pyo3::intern!(py, "_series"))?
                .extract()
        })?
        .into();

        result_series
    }};
}
#[cfg(feature = "python")]
pub(super) use py_binary_op_utilfn;

#[cfg(feature = "python")]
pub(super) fn py_membership_op_utilfn(lhs: &Series, rhs: &Series) -> DaftResult<Series> {
    use pyo3::prelude::*;

    use crate::{datatypes::DataType, python::PySeries};

    let lhs_casted = lhs.cast(&DataType::Python)?;
    let rhs_casted = rhs.cast(&DataType::Python)?;

    let left_pylist = PySeries::from(lhs_casted.clone()).to_pylist()?;
    let right_pylist = PySeries::from(rhs_casted.clone()).to_pylist()?;

    let result_series: Series = Python::with_gil(|py| -> PyResult<PySeries> {
        let result_pylist = PyModule::import_bound(py, pyo3::intern!(py, "daft.utils"))?
            .getattr(pyo3::intern!(py, "python_list_membership_check"))?
            .call1((left_pylist, right_pylist))?;

        PyModule::import_bound(py, pyo3::intern!(py, "daft.series"))?
            .getattr(pyo3::intern!(py, "Series"))?
            .getattr(pyo3::intern!(py, "from_pylist"))?
            .call1((
                result_pylist,
                lhs_casted.name(),
                pyo3::intern!(py, "disallow"),
            ))?
            .getattr(pyo3::intern!(py, "_series"))?
            .extract()
    })?
    .into();

    Ok(result_series)
}

#[cfg(feature = "python")]
pub(super) fn py_between_op_utilfn(
    value: &Series,
    lower: &Series,
    upper: &Series,
) -> DaftResult<Series> {
    use pyo3::prelude::*;

    use crate::{datatypes::DataType, python::PySeries};

    let value_casted = value.cast(&DataType::Python)?;
    let lower_casted = lower.cast(&DataType::Python)?;
    let upper_casted = upper.cast(&DataType::Python)?;

    let (value_casted, lower_casted, upper_casted) =
        match (value_casted.len(), lower_casted.len(), upper_casted.len()) {
            (a, b, c) if a == b && b == c => (value_casted, lower_casted, upper_casted),
            (1, a, b) if a == b => (value_casted.broadcast(a)?, lower_casted, upper_casted),
            (a, 1, b) if a == b => (value_casted, lower_casted.broadcast(a)?, upper_casted),
            (a, b, 1) if a == b => (value_casted, lower_casted, upper_casted.broadcast(a)?),
            (a, 1, 1) => (
                value_casted,
                lower_casted.broadcast(a)?,
                upper_casted.broadcast(a)?,
            ),
            (1, a, 1) => (
                value_casted.broadcast(a)?,
                lower_casted,
                upper_casted.broadcast(a)?,
            ),
            (1, 1, a) => (
                value_casted.broadcast(a)?,
                lower_casted.broadcast(a)?,
                upper_casted,
            ),
            (a, b, c) => {
                panic!("Cannot apply operation on arrays of different lengths: {a} vs {b} vs {c}")
            }
        };

    let value_pylist = PySeries::from(value_casted.clone()).to_pylist()?;
    let lower_pylist = PySeries::from(lower_casted.clone()).to_pylist()?;
    let upper_pylist = PySeries::from(upper_casted.clone()).to_pylist()?;

    let result_series: Series = Python::with_gil(|py| -> PyResult<PySeries> {
        let result_pylist = PyModule::import_bound(py, pyo3::intern!(py, "daft.utils"))?
            .getattr(pyo3::intern!(py, "python_list_between_check"))?
            .call1((value_pylist, lower_pylist, upper_pylist))?;

        PyModule::import_bound(py, pyo3::intern!(py, "daft.series"))?
            .getattr(pyo3::intern!(py, "Series"))?
            .getattr(pyo3::intern!(py, "from_pylist"))?
            .call1((
                result_pylist,
                value_casted.name(),
                pyo3::intern!(py, "disallow"),
            ))?
            .getattr(pyo3::intern!(py, "_series"))?
            .extract()
    })?
    .into();

    Ok(result_series)
>>>>>>> 2ae875fe
}<|MERGE_RESOLUTION|>--- conflicted
+++ resolved
@@ -53,8 +53,6 @@
         .unwrap();
 
     series.iter().map(|s| s.cast(&supertype)).collect()
-<<<<<<< HEAD
-=======
 }
 
 #[cfg(feature = "python")]
@@ -196,5 +194,4 @@
     .into();
 
     Ok(result_series)
->>>>>>> 2ae875fe
 }