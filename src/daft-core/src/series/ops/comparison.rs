--- conflicted
+++ resolved
@@ -1,23 +1,16 @@
-<<<<<<< HEAD
 use std::borrow::Cow;
-=======
+
 use common_error::DaftResult;
->>>>>>> 2ae875fe
+use daft_schema::prelude::DataType;
 
+#[cfg(feature = "python")]
+use crate::series::utils::python_fn::run_python_binary_bool_operator;
 use crate::{
     array::ops::DaftCompare,
     datatypes::{BooleanArray, InferDataType},
     series::Series,
     with_match_comparable_daft_types,
 };
-<<<<<<< HEAD
-use common_error::DaftResult;
-use daft_schema::dtype::DataType;
-
-#[cfg(feature = "python")]
-use crate::series::utils::python_fn::run_python_binary_bool_operator;
-=======
->>>>>>> 2ae875fe
 
 macro_rules! impl_compare_method {
     ($fname:ident, $pyoperator:expr) => {
