--- conflicted
+++ resolved
@@ -9,12 +9,6 @@
     with_match_comparable_daft_types,
 };
 
-<<<<<<< HEAD
-#[cfg(feature = "python")]
-use crate::series::utils::python_fn::py_membership_op_utilfn;
-
-=======
->>>>>>> 2ae875fe
 fn default(name: &str, size: usize) -> DaftResult<Series> {
     Ok(BooleanArray::from((name, vec![false; size].as_slice())).into_series())
 }
