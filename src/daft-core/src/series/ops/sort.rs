use common_error::{DaftError, DaftResult};

use crate::{prelude::UInt64Array, series::Series, with_match_comparable_daft_types};

impl Series {
    pub fn argsort(&self, descending: bool, nulls_first: bool) -> DaftResult<UInt64Array> {
        let series = self.as_physical()?;
        with_match_comparable_daft_types!(series.data_type(), |$T| {
            let downcasted = series.downcast::<<$T as DaftDataType>::ArrayType>()?;
<<<<<<< HEAD
            Ok(downcasted.argsort(descending, nulls_first)?.into_series())
=======
            downcasted.argsort(descending, nulls_first)
>>>>>>> 301a295d
        })
    }

    pub fn argsort_multikey(
        sort_keys: &[Self],
        descending: &[bool],
        nulls_first: &[bool],
    ) -> DaftResult<UInt64Array> {
        if sort_keys.len() != descending.len() {
            return Err(DaftError::ValueError(format!(
                "sort_keys and descending length must match, got {} vs {}",
                sort_keys.len(),
                descending.len()
            )));
        }

        if sort_keys.len() == 1 {
            return sort_keys
                .first()
                .unwrap()
                .argsort(*descending.first().unwrap(), *nulls_first.first().unwrap());
        }

        let first = sort_keys.first().unwrap().as_physical()?;
        with_match_comparable_daft_types!(first.data_type(), |$T| {
            let downcasted = first.downcast::<<$T as DaftDataType>::ArrayType>()?;
<<<<<<< HEAD
            let result = downcasted.argsort_multikey(&sort_keys[1..], descending, nulls_first)?;
            Ok(result.into_series())
=======
            downcasted.argsort_multikey(&sort_keys[1..], descending, nulls_first)
>>>>>>> 301a295d
        })
    }

    pub fn sort(&self, descending: bool, nulls_first: bool) -> DaftResult<Self> {
        self.inner.sort(descending, nulls_first)
    }
}<|MERGE_RESOLUTION|>--- conflicted
+++ resolved
@@ -7,11 +7,7 @@
         let series = self.as_physical()?;
         with_match_comparable_daft_types!(series.data_type(), |$T| {
             let downcasted = series.downcast::<<$T as DaftDataType>::ArrayType>()?;
-<<<<<<< HEAD
-            Ok(downcasted.argsort(descending, nulls_first)?.into_series())
-=======
             downcasted.argsort(descending, nulls_first)
->>>>>>> 301a295d
         })
     }
 
@@ -38,12 +34,7 @@
         let first = sort_keys.first().unwrap().as_physical()?;
         with_match_comparable_daft_types!(first.data_type(), |$T| {
             let downcasted = first.downcast::<<$T as DaftDataType>::ArrayType>()?;
-<<<<<<< HEAD
-            let result = downcasted.argsort_multikey(&sort_keys[1..], descending, nulls_first)?;
-            Ok(result.into_series())
-=======
             downcasted.argsort_multikey(&sort_keys[1..], descending, nulls_first)
->>>>>>> 301a295d
         })
     }
 
