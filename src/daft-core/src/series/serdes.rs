use std::{borrow::Cow, sync::Arc};

use arrow2::offset::OffsetsBuffer;
use logical::GeometryArray;
use serde::{de::Visitor, Deserializer};

use crate::{
    array::{
        ops::{as_arrow::AsArrow, full::FullNull},
        ListArray, StructArray,
    },
    datatypes::{
        logical::{
            DateArray, Decimal128Array, DurationArray, EmbeddingArray, FixedShapeImageArray,
            FixedShapeSparseTensorArray, FixedShapeTensorArray, ImageArray, MapArray,
            SparseTensorArray, TensorArray, TimeArray, TimestampArray,
        },
        *,
    },
    series::{IntoSeries, Series},
    with_match_daft_types,
};

impl serde::Serialize for Series {
    fn serialize<S>(&self, serializer: S) -> Result<S::Ok, S::Error>
    where
        S: serde::Serializer,
    {
        with_match_daft_types!(self.data_type(), |$T| {
            let array = self.downcast::<<$T as DaftDataType>::ArrayType>().unwrap();
            array.serialize(serializer)
        })
    }
}

impl<'d> serde::Deserialize<'d> for Series {
    fn deserialize<D>(deserializer: D) -> Result<Self, D::Error>
    where
        D: Deserializer<'d>,
    {
        const EXPECTED_KEYS: &[&str] = &["field", "values"];

        struct SeriesVisitor;

        impl<'d> Visitor<'d> for SeriesVisitor {
            type Value = Series;

            fn expecting(&self, formatter: &mut std::fmt::Formatter) -> std::fmt::Result {
                formatter.write_str("struct {field: <field>, values: <values array>}")
            }

            fn visit_map<A>(self, mut map: A) -> Result<Self::Value, A::Error>
            where
                A: serde::de::MapAccess<'d>,
            {
                let mut field: Option<Field> = None;
                let mut values_set = false;
                while let Some(key) = map.next_key::<Cow<str>>()? {
                    match key.as_ref() {
                        "field" => {
                            field = Some(map.next_value()?);
                        }
                        "values" => {
                            values_set = true;
                            break;
                        }
                        unknown => {
                            return Err(serde::de::Error::unknown_field(unknown, EXPECTED_KEYS))
                        }
                    }
                }
                if !values_set {
                    return Err(serde::de::Error::missing_field("values"));
                }
                let field = field.ok_or_else(|| serde::de::Error::missing_field("name"))?;
                match &field.dtype {
                    DataType::Null => Ok(NullArray::full_null(
                        &field.name,
                        &field.dtype,
                        map.next_value::<usize>()?,
                    )
                    .into_series()),
                    DataType::Boolean => Ok(BooleanArray::from((
                        field.name.as_str(),
                        map.next_value::<Vec<Option<bool>>>()?.as_slice(),
                    ))
                    .into_series()),
                    DataType::Int8 => Ok(Int8Array::from_iter(
                        field.name.as_str(),
                        map.next_value::<Vec<Option<i8>>>()?.into_iter(),
                    )
                    .into_series()),
                    DataType::Int16 => Ok(Int16Array::from_iter(
                        field.name.as_str(),
                        map.next_value::<Vec<Option<i16>>>()?.into_iter(),
                    )
                    .into_series()),
                    DataType::Int32 => Ok(Int32Array::from_iter(
                        field.name.as_str(),
                        map.next_value::<Vec<Option<i32>>>()?.into_iter(),
                    )
                    .into_series()),
                    DataType::Int64 => Ok(Int64Array::from_iter(
                        field.name.as_str(),
                        map.next_value::<Vec<Option<i64>>>()?.into_iter(),
                    )
                    .into_series()),
                    DataType::Int128 => Ok(Int128Array::from_iter(
                        field.name.as_str(),
                        map.next_value::<Vec<Option<i128>>>()?.into_iter(),
                    )
                    .into_series()),
                    DataType::UInt8 => Ok(UInt8Array::from_iter(
                        field.name.as_str(),
                        map.next_value::<Vec<Option<u8>>>()?.into_iter(),
                    )
                    .into_series()),
                    DataType::UInt16 => Ok(UInt16Array::from_iter(
                        field.name.as_str(),
                        map.next_value::<Vec<Option<u16>>>()?.into_iter(),
                    )
                    .into_series()),
                    DataType::UInt32 => Ok(UInt32Array::from_iter(
                        field.name.as_str(),
                        map.next_value::<Vec<Option<u32>>>()?.into_iter(),
                    )
                    .into_series()),
                    DataType::UInt64 => Ok(UInt64Array::from_iter(
                        field.name.as_str(),
                        map.next_value::<Vec<Option<u64>>>()?.into_iter(),
                    )
                    .into_series()),
                    DataType::Float32 => Ok(Float32Array::from_iter(
                        field.name.as_str(),
                        map.next_value::<Vec<Option<f32>>>()?.into_iter(),
                    )
                    .into_series()),
                    DataType::Float64 => Ok(Float64Array::from_iter(
                        field.name.as_str(),
                        map.next_value::<Vec<Option<f64>>>()?.into_iter(),
                    )
                    .into_series()),
                    DataType::Utf8 => Ok(Utf8Array::from_iter(
                        field.name.as_str(),
                        map.next_value::<Vec<Option<Cow<str>>>>()?.into_iter(),
                    )
                    .into_series()),
                    DataType::Binary => Ok(BinaryArray::from_iter(
                        field.name.as_str(),
                        map.next_value::<Vec<Option<Cow<[u8]>>>>()?.into_iter(),
                    )
                    .into_series()),
                    DataType::FixedSizeBinary(size) => Ok(FixedSizeBinaryArray::from_iter(
                        field.name.as_str(),
                        map.next_value::<Vec<Option<Cow<[u8]>>>>()?.into_iter(),
                        *size,
                    )
                    .into_series()),
                    DataType::Extension(..) => {
                        let physical = map.next_value::<Series>()?;
                        let physical = physical.to_arrow();
                        let ext_array =
                            physical.convert_logical_type(field.dtype.to_arrow().unwrap());
                        Ok(ExtensionArray::new(Arc::new(field), ext_array)
                            .unwrap()
                            .into_series())
                    }
<<<<<<< HEAD
                    DataType::Geometry => {
                        let physical = map.next_value::<Series>()?;
                        Ok(GeometryArray::new(
                            Arc::new(field),
                            physical.downcast::<ListArray>().unwrap().clone(),
                        )
                        .into_series())
                    }
                    DataType::Map(..) => {
=======
                    DataType::Map { .. } => {
>>>>>>> 73ff3f37
                        let physical = map.next_value::<Series>()?;
                        Ok(MapArray::new(
                            Arc::new(field),
                            physical.downcast::<ListArray>().unwrap().clone(),
                        )
                        .into_series())
                    }
                    DataType::Struct(..) => {
                        let mut all_series = map.next_value::<Vec<Option<Series>>>()?;
                        let validity = all_series
                            .pop()
                            .ok_or_else(|| serde::de::Error::missing_field("validity"))?;
                        let children = all_series
                            .into_iter()
                            .map(|s| s.unwrap())
                            .collect::<Vec<_>>();

                        let validity = validity.map(|v| v.bool().unwrap().as_bitmap().clone());
                        Ok(StructArray::new(Arc::new(field), children, validity).into_series())
                    }
                    DataType::List(..) => {
                        let mut all_series = map.next_value::<Vec<Option<Series>>>()?;
                        let validity = all_series
                            .pop()
                            .ok_or_else(|| serde::de::Error::missing_field("validity"))?;
                        let validity = validity.map(|v| v.bool().unwrap().as_bitmap().clone());
                        let offsets_series = all_series
                            .pop()
                            .ok_or_else(|| serde::de::Error::missing_field("offsets"))?
                            .unwrap();
                        let offsets_array = offsets_series.i64().unwrap();
                        let offsets = OffsetsBuffer::<i64>::try_from(
                            offsets_array.as_arrow().values().clone(),
                        )
                        .unwrap();
                        let flat_child = all_series
                            .pop()
                            .ok_or_else(|| serde::de::Error::missing_field("flat_child"))?
                            .unwrap();
                        Ok(ListArray::new(field, flat_child, offsets, validity).into_series())
                    }
                    DataType::FixedSizeList(..) => {
                        let mut all_series = map.next_value::<Vec<Option<Series>>>()?;
                        let validity = all_series
                            .pop()
                            .ok_or_else(|| serde::de::Error::missing_field("validity"))?;
                        let flat_child = all_series
                            .pop()
                            .ok_or_else(|| serde::de::Error::missing_field("flat_child"))?
                            .unwrap();

                        let validity = validity.map(|v| v.bool().unwrap().as_bitmap().clone());
                        Ok(FixedSizeListArray::new(field, flat_child, validity).into_series())
                    }
                    DataType::Decimal128(..) => {
                        type PType = <<Decimal128Type as DaftLogicalType>::PhysicalType as DaftDataType>::ArrayType;
                        let physical = map.next_value::<Series>()?;
                        Ok(Decimal128Array::new(
                            field,
                            physical.downcast::<PType>().unwrap().clone(),
                        )
                        .into_series())
                    }
                    DataType::Timestamp(..) => {
                        type PType = <<TimestampType as DaftLogicalType>::PhysicalType as DaftDataType>::ArrayType;
                        let physical = map.next_value::<Series>()?;
                        Ok(TimestampArray::new(
                            field,
                            physical.downcast::<PType>().unwrap().clone(),
                        )
                        .into_series())
                    }
                    DataType::Date => {
                        type PType = <<DateType as DaftLogicalType>::PhysicalType as DaftDataType>::ArrayType;
                        let physical = map.next_value::<Series>()?;
                        Ok(
                            DateArray::new(field, physical.downcast::<PType>().unwrap().clone())
                                .into_series(),
                        )
                    }
                    DataType::Time(..) => {
                        type PType = <<TimeType as DaftLogicalType>::PhysicalType as DaftDataType>::ArrayType;
                        let physical = map.next_value::<Series>()?;
                        Ok(
                            TimeArray::new(field, physical.downcast::<PType>().unwrap().clone())
                                .into_series(),
                        )
                    }
                    DataType::Duration(..) => {
                        type PType = <<DurationType as DaftLogicalType>::PhysicalType as DaftDataType>::ArrayType;
                        let physical = map.next_value::<Series>()?;
                        Ok(
                            DurationArray::new(
                                field,
                                physical.downcast::<PType>().unwrap().clone(),
                            )
                            .into_series(),
                        )
                    }
                    DataType::Embedding(..) => {
                        type PType = <<EmbeddingType as DaftLogicalType>::PhysicalType as DaftDataType>::ArrayType;
                        let physical = map.next_value::<Series>()?;
                        Ok(EmbeddingArray::new(
                            field,
                            physical.downcast::<PType>().unwrap().clone(),
                        )
                        .into_series())
                    }
                    DataType::Image(..) => {
                        type PType = <<ImageType as DaftLogicalType>::PhysicalType as DaftDataType>::ArrayType;
                        let physical = map.next_value::<Series>()?;
                        Ok(
                            ImageArray::new(field, physical.downcast::<PType>().unwrap().clone())
                                .into_series(),
                        )
                    }
                    DataType::FixedShapeImage(..) => {
                        type PType = <<FixedShapeImageType as DaftLogicalType>::PhysicalType as DaftDataType>::ArrayType;
                        let physical = map.next_value::<Series>()?;
                        Ok(FixedShapeImageArray::new(
                            field,
                            physical.downcast::<PType>().unwrap().clone(),
                        )
                        .into_series())
                    }
                    DataType::FixedShapeTensor(..) => {
                        type PType = <<FixedShapeTensorType as DaftLogicalType>::PhysicalType as DaftDataType>::ArrayType;
                        let physical = map.next_value::<Series>()?;
                        Ok(FixedShapeTensorArray::new(
                            field,
                            physical.downcast::<PType>().unwrap().clone(),
                        )
                        .into_series())
                    }
                    DataType::SparseTensor(..) => {
                        type PType = <<SparseTensorType as DaftLogicalType>::PhysicalType as DaftDataType>::ArrayType;
                        let physical = map.next_value::<Series>()?;
                        Ok(SparseTensorArray::new(
                            field,
                            physical.downcast::<PType>().unwrap().clone(),
                        )
                        .into_series())
                    }
                    DataType::FixedShapeSparseTensor(..) => {
                        type PType = <<FixedShapeSparseTensorType as DaftLogicalType>::PhysicalType as DaftDataType>::ArrayType;
                        let physical = map.next_value::<Series>()?;
                        Ok(FixedShapeSparseTensorArray::new(
                            field,
                            physical.downcast::<PType>().unwrap().clone(),
                        )
                        .into_series())
                    }
                    DataType::Tensor(..) => {
                        type PType = <<TensorType as DaftLogicalType>::PhysicalType as DaftDataType>::ArrayType;
                        let physical = map.next_value::<Series>()?;
                        Ok(
                            TensorArray::new(field, physical.downcast::<PType>().unwrap().clone())
                                .into_series(),
                        )
                    }
                    #[cfg(feature = "python")]
                    DataType::Python => {
                        panic!("python deserialization not implemented for rust Serde");
                    }
                    DataType::Unknown => {
                        panic!("Unable to deserialize Unknown DataType");
                    }
                }
            }
        }
        deserializer.deserialize_map(SeriesVisitor)
    }
}<|MERGE_RESOLUTION|>--- conflicted
+++ resolved
@@ -165,7 +165,6 @@
                             .unwrap()
                             .into_series())
                     }
-<<<<<<< HEAD
                     DataType::Geometry => {
                         let physical = map.next_value::<Series>()?;
                         Ok(GeometryArray::new(
@@ -174,10 +173,7 @@
                         )
                         .into_series())
                     }
-                    DataType::Map(..) => {
-=======
                     DataType::Map { .. } => {
->>>>>>> 73ff3f37
                         let physical = map.next_value::<Series>()?;
                         Ok(MapArray::new(
                             Arc::new(field),
