use std::{borrow::Cow, sync::Arc};

use arrow2::offset::OffsetsBuffer;
use serde::{de::Visitor, Deserializer};

use crate::{
    array::{
        ops::{as_arrow::AsArrow, full::FullNull},
        ListArray, StructArray,
    },
<<<<<<< HEAD
    datatypes::logical::{
        DateArray, Decimal128Array, DurationArray, EmbeddingArray, FixedShapeImageArray,
        FixedShapeSparseTensorArray, FixedShapeTensorArray, ImageArray, MapArray,
        SparseTensorArray, TensorArray, TimeArray, TimestampArray,
=======
    datatypes::{
        logical::{
            DateArray, Decimal128Array, DurationArray, EmbeddingArray, FixedShapeImageArray,
            FixedShapeTensorArray, ImageArray, MapArray, TensorArray, TimeArray, TimestampArray,
        },
        *,
>>>>>>> b0f31e3b
    },
    series::{IntoSeries, Series},
    with_match_daft_types,
};

impl serde::Serialize for Series {
    fn serialize<S>(&self, serializer: S) -> Result<S::Ok, S::Error>
    where
        S: serde::Serializer,
    {
        with_match_daft_types!(self.data_type(), |$T| {
            let array = self.downcast::<<$T as DaftDataType>::ArrayType>().unwrap();
            array.serialize(serializer)
        })
    }
}

impl<'d> serde::Deserialize<'d> for Series {
    fn deserialize<D>(deserializer: D) -> Result<Self, D::Error>
    where
        D: Deserializer<'d>,
    {
        const EXPECTED_KEYS: &[&str] = &["field", "values"];

        struct SeriesVisitor;

        impl<'d> Visitor<'d> for SeriesVisitor {
            type Value = Series;

            fn expecting(&self, formatter: &mut std::fmt::Formatter) -> std::fmt::Result {
                formatter.write_str("struct {field: <field>, values: <values array>}")
            }

            fn visit_map<A>(self, mut map: A) -> Result<Self::Value, A::Error>
            where
                A: serde::de::MapAccess<'d>,
            {
                let mut field: Option<Field> = None;
                let mut values_set = false;
                while let Some(key) = map.next_key::<Cow<str>>()? {
                    match key.as_ref() {
                        "field" => {
                            field = Some(map.next_value()?);
                        }
                        "values" => {
                            values_set = true;
                            break;
                        }
                        unknown => {
                            return Err(serde::de::Error::unknown_field(unknown, EXPECTED_KEYS))
                        }
                    }
                }
                if !values_set {
                    return Err(serde::de::Error::missing_field("values"));
                }
                let field = field.ok_or_else(|| serde::de::Error::missing_field("name"))?;
                match &field.dtype {
                    DataType::Null => Ok(NullArray::full_null(
                        &field.name,
                        &field.dtype,
                        map.next_value::<usize>()?,
                    )
                    .into_series()),
                    DataType::Boolean => Ok(BooleanArray::from((
                        field.name.as_str(),
                        map.next_value::<Vec<Option<bool>>>()?.as_slice(),
                    ))
                    .into_series()),
                    DataType::Int8 => Ok(Int8Array::from_iter(
                        field.name.as_str(),
                        map.next_value::<Vec<Option<i8>>>()?.into_iter(),
                    )
                    .into_series()),
                    DataType::Int16 => Ok(Int16Array::from_iter(
                        field.name.as_str(),
                        map.next_value::<Vec<Option<i16>>>()?.into_iter(),
                    )
                    .into_series()),
                    DataType::Int32 => Ok(Int32Array::from_iter(
                        field.name.as_str(),
                        map.next_value::<Vec<Option<i32>>>()?.into_iter(),
                    )
                    .into_series()),
                    DataType::Int64 => Ok(Int64Array::from_iter(
                        field.name.as_str(),
                        map.next_value::<Vec<Option<i64>>>()?.into_iter(),
                    )
                    .into_series()),
                    DataType::Int128 => Ok(Int128Array::from_iter(
                        field.name.as_str(),
                        map.next_value::<Vec<Option<i128>>>()?.into_iter(),
                    )
                    .into_series()),
                    DataType::UInt8 => Ok(UInt8Array::from_iter(
                        field.name.as_str(),
                        map.next_value::<Vec<Option<u8>>>()?.into_iter(),
                    )
                    .into_series()),
                    DataType::UInt16 => Ok(UInt16Array::from_iter(
                        field.name.as_str(),
                        map.next_value::<Vec<Option<u16>>>()?.into_iter(),
                    )
                    .into_series()),
                    DataType::UInt32 => Ok(UInt32Array::from_iter(
                        field.name.as_str(),
                        map.next_value::<Vec<Option<u32>>>()?.into_iter(),
                    )
                    .into_series()),
                    DataType::UInt64 => Ok(UInt64Array::from_iter(
                        field.name.as_str(),
                        map.next_value::<Vec<Option<u64>>>()?.into_iter(),
                    )
                    .into_series()),
                    DataType::Float32 => Ok(Float32Array::from_iter(
                        field.name.as_str(),
                        map.next_value::<Vec<Option<f32>>>()?.into_iter(),
                    )
                    .into_series()),
                    DataType::Float64 => Ok(Float64Array::from_iter(
                        field.name.as_str(),
                        map.next_value::<Vec<Option<f64>>>()?.into_iter(),
                    )
                    .into_series()),
                    DataType::Utf8 => Ok(Utf8Array::from_iter(
                        field.name.as_str(),
                        map.next_value::<Vec<Option<Cow<str>>>>()?.into_iter(),
                    )
                    .into_series()),
                    DataType::Binary => Ok(BinaryArray::from_iter(
                        field.name.as_str(),
                        map.next_value::<Vec<Option<Cow<[u8]>>>>()?.into_iter(),
                    )
                    .into_series()),
                    DataType::FixedSizeBinary(size) => Ok(FixedSizeBinaryArray::from_iter(
                        field.name.as_str(),
                        map.next_value::<Vec<Option<Cow<[u8]>>>>()?.into_iter(),
                        *size,
                    )
                    .into_series()),
                    DataType::Extension(..) => {
                        let physical = map.next_value::<Series>()?;
                        let physical = physical.to_arrow();
                        let ext_array = physical.to_type(field.dtype.to_arrow().unwrap());
                        Ok(ExtensionArray::new(Arc::new(field), ext_array)
                            .unwrap()
                            .into_series())
                    }
                    DataType::Map(..) => {
                        let physical = map.next_value::<Series>()?;
                        Ok(MapArray::new(
                            Arc::new(field),
                            physical.downcast::<ListArray>().unwrap().clone(),
                        )
                        .into_series())
                    }
                    DataType::Struct(..) => {
                        let mut all_series = map.next_value::<Vec<Option<Series>>>()?;
                        let validity = all_series
                            .pop()
                            .ok_or_else(|| serde::de::Error::missing_field("validity"))?;
                        let children = all_series
                            .into_iter()
                            .map(|s| s.unwrap())
                            .collect::<Vec<_>>();

                        let validity = validity.map(|v| v.bool().unwrap().as_bitmap().clone());
                        Ok(StructArray::new(Arc::new(field), children, validity).into_series())
                    }
                    DataType::List(..) => {
                        let mut all_series = map.next_value::<Vec<Option<Series>>>()?;
                        let validity = all_series
                            .pop()
                            .ok_or_else(|| serde::de::Error::missing_field("validity"))?;
                        let validity = validity.map(|v| v.bool().unwrap().as_bitmap().clone());
                        let offsets_series = all_series
                            .pop()
                            .ok_or_else(|| serde::de::Error::missing_field("offsets"))?
                            .unwrap();
                        let offsets_array = offsets_series.i64().unwrap();
                        let offsets = OffsetsBuffer::<i64>::try_from(
                            offsets_array.as_arrow().values().clone(),
                        )
                        .unwrap();
                        let flat_child = all_series
                            .pop()
                            .ok_or_else(|| serde::de::Error::missing_field("flat_child"))?
                            .unwrap();
                        Ok(ListArray::new(field, flat_child, offsets, validity).into_series())
                    }
                    DataType::FixedSizeList(..) => {
                        let mut all_series = map.next_value::<Vec<Option<Series>>>()?;
                        let validity = all_series
                            .pop()
                            .ok_or_else(|| serde::de::Error::missing_field("validity"))?;
                        let flat_child = all_series
                            .pop()
                            .ok_or_else(|| serde::de::Error::missing_field("flat_child"))?
                            .unwrap();

                        let validity = validity.map(|v| v.bool().unwrap().as_bitmap().clone());
                        Ok(FixedSizeListArray::new(field, flat_child, validity).into_series())
                    }
                    DataType::Decimal128(..) => {
                        type PType = <<Decimal128Type as DaftLogicalType>::PhysicalType as DaftDataType>::ArrayType;
                        let physical = map.next_value::<Series>()?;
                        Ok(Decimal128Array::new(
                            field,
                            physical.downcast::<PType>().unwrap().clone(),
                        )
                        .into_series())
                    }
                    DataType::Timestamp(..) => {
                        type PType = <<TimestampType as DaftLogicalType>::PhysicalType as DaftDataType>::ArrayType;
                        let physical = map.next_value::<Series>()?;
                        Ok(TimestampArray::new(
                            field,
                            physical.downcast::<PType>().unwrap().clone(),
                        )
                        .into_series())
                    }
                    DataType::Date => {
                        type PType = <<DateType as DaftLogicalType>::PhysicalType as DaftDataType>::ArrayType;
                        let physical = map.next_value::<Series>()?;
                        Ok(
                            DateArray::new(field, physical.downcast::<PType>().unwrap().clone())
                                .into_series(),
                        )
                    }
                    DataType::Time(..) => {
                        type PType = <<TimeType as DaftLogicalType>::PhysicalType as DaftDataType>::ArrayType;
                        let physical = map.next_value::<Series>()?;
                        Ok(
                            TimeArray::new(field, physical.downcast::<PType>().unwrap().clone())
                                .into_series(),
                        )
                    }
                    DataType::Duration(..) => {
                        type PType = <<DurationType as DaftLogicalType>::PhysicalType as DaftDataType>::ArrayType;
                        let physical = map.next_value::<Series>()?;
                        Ok(
                            DurationArray::new(
                                field,
                                physical.downcast::<PType>().unwrap().clone(),
                            )
                            .into_series(),
                        )
                    }
                    DataType::Embedding(..) => {
                        type PType = <<EmbeddingType as DaftLogicalType>::PhysicalType as DaftDataType>::ArrayType;
                        let physical = map.next_value::<Series>()?;
                        Ok(EmbeddingArray::new(
                            field,
                            physical.downcast::<PType>().unwrap().clone(),
                        )
                        .into_series())
                    }
                    DataType::Image(..) => {
                        type PType = <<ImageType as DaftLogicalType>::PhysicalType as DaftDataType>::ArrayType;
                        let physical = map.next_value::<Series>()?;
                        Ok(
                            ImageArray::new(field, physical.downcast::<PType>().unwrap().clone())
                                .into_series(),
                        )
                    }
                    DataType::FixedShapeImage(..) => {
                        type PType = <<FixedShapeImageType as DaftLogicalType>::PhysicalType as DaftDataType>::ArrayType;
                        let physical = map.next_value::<Series>()?;
                        Ok(FixedShapeImageArray::new(
                            field,
                            physical.downcast::<PType>().unwrap().clone(),
                        )
                        .into_series())
                    }
                    DataType::FixedShapeTensor(..) => {
                        type PType = <<FixedShapeTensorType as DaftLogicalType>::PhysicalType as DaftDataType>::ArrayType;
                        let physical = map.next_value::<Series>()?;
                        Ok(FixedShapeTensorArray::new(
                            field,
                            physical.downcast::<PType>().unwrap().clone(),
                        )
                        .into_series())
                    }
                    DataType::SparseTensor(..) => {
                        type PType = <<SparseTensorType as DaftLogicalType>::PhysicalType as DaftDataType>::ArrayType;
                        let physical = map.next_value::<Series>()?;
                        Ok(SparseTensorArray::new(
                            field,
                            physical.downcast::<PType>().unwrap().clone(),
                        )
                        .into_series())
                    }
                    DataType::FixedShapeSparseTensor(..) => {
                        type PType = <<FixedShapeSparseTensorType as DaftLogicalType>::PhysicalType as DaftDataType>::ArrayType;
                        let physical = map.next_value::<Series>()?;
                        Ok(FixedShapeSparseTensorArray::new(
                            field,
                            physical.downcast::<PType>().unwrap().clone(),
                        )
                        .into_series())
                    }
                    DataType::Tensor(..) => {
                        type PType = <<TensorType as DaftLogicalType>::PhysicalType as DaftDataType>::ArrayType;
                        let physical = map.next_value::<Series>()?;
                        Ok(
                            TensorArray::new(field, physical.downcast::<PType>().unwrap().clone())
                                .into_series(),
                        )
                    }
                    #[cfg(feature = "python")]
                    DataType::Python => {
                        panic!("python deserialization not implemented for rust Serde");
                    }
                    DataType::Unknown => {
                        panic!("Unable to deserialize Unknown DataType");
                    }
                }
            }
        }
        deserializer.deserialize_map(SeriesVisitor)
    }
}<|MERGE_RESOLUTION|>--- conflicted
+++ resolved
@@ -8,19 +8,13 @@
         ops::{as_arrow::AsArrow, full::FullNull},
         ListArray, StructArray,
     },
-<<<<<<< HEAD
-    datatypes::logical::{
-        DateArray, Decimal128Array, DurationArray, EmbeddingArray, FixedShapeImageArray,
-        FixedShapeSparseTensorArray, FixedShapeTensorArray, ImageArray, MapArray,
-        SparseTensorArray, TensorArray, TimeArray, TimestampArray,
-=======
     datatypes::{
         logical::{
             DateArray, Decimal128Array, DurationArray, EmbeddingArray, FixedShapeImageArray,
-            FixedShapeTensorArray, ImageArray, MapArray, TensorArray, TimeArray, TimestampArray,
+            FixedShapeSparseTensorArray, FixedShapeTensorArray, ImageArray, MapArray,
+            SparseTensorArray, TensorArray, TimeArray, TimestampArray,
         },
         *,
->>>>>>> b0f31e3b
     },
     series::{IntoSeries, Series},
     with_match_daft_types,
