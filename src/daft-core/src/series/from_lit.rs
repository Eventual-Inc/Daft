--- conflicted
+++ resolved
@@ -1,13 +1,10 @@
 use common_error::{DaftError, DaftResult};
-<<<<<<< HEAD
 use common_file::{DaftFile, DaftFileType};
-
-use crate::{datatypes::logical::FileArray, prelude::*};
-=======
 use common_image::CowImage;
 
-use crate::{array::ops::image::image_array_from_img_buffers, prelude::*};
->>>>>>> a05ad3cd
+use crate::{
+    array::ops::image::image_array_from_img_buffers, datatypes::logical::FileArray, prelude::*,
+};
 
 impl TryFrom<Vec<Literal>> for Series {
     type Error = DaftError;
@@ -80,17 +77,11 @@
             DataType::Interval => from_iter_with_str!(IntervalArray, Interval),
             DataType::Float32 => from_iter_with_field!(Float32Array, Float32),
             DataType::Float64 => from_iter_with_field!(Float64Array, Float64),
-<<<<<<< HEAD
-            DataType::Decimal128 { .. } => <Decimal128Array>::from_iter(
-                field,
-                values.into_iter().map(|lit| unwrap_inner!(lit, Decimal)),
-=======
             DataType::Decimal128 { .. } => Decimal128Array::from_iter(
                 field,
                 values
                     .into_iter()
                     .map(|lit| unwrap_inner!(lit, Literal::Decimal(v, ..) => v)),
->>>>>>> a05ad3cd
             )
             .into_series(),
             DataType::Timestamp(_, _) => {
@@ -164,7 +155,6 @@
 
                 PythonArray::from(("literal", data.collect::<Vec<_>>())).into_series()
             }
-<<<<<<< HEAD
             DataType::File => {
                 let (discriminant, values) = values
                     .into_iter()
@@ -192,7 +182,6 @@
                 let sa = StructArray::new(fld, vec![discriminant, values], None);
                 FileArray::new(Field::new("literal", DataType::File), sa).into_series()
             }
-=======
             DataType::Tensor(_) => {
                 let (data, shapes) = values
                     .iter()
@@ -287,7 +276,6 @@
                 image_array_from_img_buffers("literal", &data, image_mode)?.into_series()
             }
 
->>>>>>> a05ad3cd
             DataType::FixedSizeBinary(..)
             | DataType::FixedSizeList(..)
             | DataType::Extension(..)
