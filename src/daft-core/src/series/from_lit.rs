--- conflicted
+++ resolved
@@ -347,60 +347,6 @@
 
             PythonArray::from_iter("literal", iter).into_series()
         }
-<<<<<<< HEAD
-        DataType::File(file_type) => {
-            let values = values.collect::<Vec<_>>();
-
-            let discriminant = UInt8Array::from_iter(
-                Field::new("discriminant", DataType::UInt8),
-                values
-                    .iter()
-                    .map(|(i, lit)| unwrap_inner!(lit, *i, File).map(|f| f.get_type() as u8)),
-            )
-            .into_series();
-            let validity = discriminant.validity().cloned();
-
-            let (files_and_configs, data): (Vec<_>, Vec<Option<Vec<u8>>>) = values
-                .into_iter()
-                .map(|(i, lit)| {
-                    let Some(f) = unwrap_inner!(lit, i, File) else {
-                        return ((None, None), None);
-                    };
-
-                    match f.inner {
-                        DataOrReference::Reference(file, ioconfig) => {
-                            let io_conf = ioconfig.map(|c| {
-                                bincode::serde::encode_to_vec(&c, bincode::config::legacy())
-                                    .expect("Failed to serialize IO configuration")
-                            });
-
-                            ((Some(file), io_conf), None)
-                        }
-                        DataOrReference::Data(items) => {
-                            ((None, None), Some(items.as_ref().clone()))
-                        }
-                    }
-                })
-                .unzip();
-            let (files, io_confs): (Vec<Option<String>>, Vec<_>) =
-                files_and_configs.into_iter().unzip();
-            let sa_field = Field::new("literal", DataType::File(file_type).to_physical());
-            let io_configs = BinaryArray::from_iter("io_config", io_confs.into_iter());
-            let urls = Utf8Array::from_iter("url", files.into_iter());
-            let data = BinaryArray::from_iter("data", data.into_iter());
-            let sa = StructArray::new(
-                sa_field,
-                vec![
-                    discriminant,
-                    data.into_series(),
-                    urls.into_series(),
-                    io_configs.into_series(),
-                ],
-                validity,
-            );
-            FileArray::<MediaTypeUnknown>::new(Field::new("literal", DataType::File(file_type)), sa)
-                .into_series()
-=======
         DataType::File(media_type) => {
             let iter = values
                 .map(|(i, lit)| unwrap_inner!(lit, i, File))
@@ -415,7 +361,6 @@
                         .into_series()
                 }
             }
->>>>>>> 774d5002
         }
         DataType::Tensor(_) => {
             let (data, shapes) = values
