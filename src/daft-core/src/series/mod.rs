--- conflicted
+++ resolved
@@ -3,11 +3,7 @@
 mod ops;
 mod serdes;
 mod series_like;
-<<<<<<< HEAD
 mod utils;
-use derive_more::Display;
-=======
->>>>>>> 2ae875fe
 use std::sync::Arc;
 
 pub use array_impl::IntoSeries;
