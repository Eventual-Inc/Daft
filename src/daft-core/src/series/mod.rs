mod array_impl;
mod from;
mod ops;
mod serdes;
mod series_like;
<<<<<<< HEAD
use std::{borrow::Cow, sync::Arc};

use derive_more::Display;
=======
use std::{
    fmt::{Display, Formatter, Result},
    sync::Arc,
};
>>>>>>> d30e62a3

use crate::{
    array::{
        ops::{from_arrow::FromArrow, full::FullNull, DaftCompare},
        DataArray,
    },
    datatypes::{DaftDataType, DaftNumericType, DataType, Field, FieldRef, NumericNative},
    with_match_daft_types,
};
use common_display::table_display::{make_comfy_table, StrValue};
use common_error::DaftResult;

pub use array_impl::IntoSeries;
pub use ops::cast_series_to_supertype;

pub(crate) use self::series_like::SeriesLike;

#[derive(Clone, Debug, Display)]
#[display("{}\n", self.to_comfy_table())]
pub struct Series {
    pub inner: Arc<dyn SeriesLike>,
}

impl PartialEq for Series {
    fn eq(&self, other: &Self) -> bool {
        match self.equal(other) {
            Ok(arr) => arr.into_iter().all(|x| x.unwrap_or(false)),
            Err(_) => false,
        }
    }
}

impl Series {
    pub fn to_arrow(&self) -> Box<dyn arrow2::array::Array> {
        self.inner.to_arrow()
    }

    /// Creates a Series given an Arrow [`arrow2::array::Array`]
    ///
    /// This function will check the provided [`Field`] (and all its associated potentially nested fields/dtypes) against
    /// the provided [`arrow2::array::Array`] for compatibility, and returns an error if they do not match.
    pub fn from_arrow(
        field: FieldRef,
        arrow_arr: Box<dyn arrow2::array::Array>,
    ) -> DaftResult<Self> {
        with_match_daft_types!(field.dtype, |$T| {
            Ok(<<$T as DaftDataType>::ArrayType as FromArrow>::from_arrow(field, arrow_arr)?.into_series())
        })
    }

    /// Creates a Series that is all nulls
    pub fn full_null(name: &str, dtype: &DataType, length: usize) -> Self {
        with_match_daft_types!(dtype, |$T| {
            <<$T as DaftDataType>::ArrayType as FullNull>::full_null(name, dtype, length).into_series()
        })
    }

    /// Creates an empty [`Series`]
    pub fn empty(field_name: &str, dtype: &DataType) -> Self {
        with_match_daft_types!(dtype, |$T| {
            <<$T as DaftDataType>::ArrayType as FullNull>::empty(field_name, dtype).into_series()
        })
    }

    pub fn data_type(&self) -> &DataType {
        self.inner.data_type()
    }

    pub fn to_floating_data_type(&self) -> DaftResult<DataType> {
        self.inner.data_type().to_floating_representation()
    }

    pub fn name(&self) -> &str {
        self.inner.name()
    }

    pub fn rename<S: AsRef<str>>(&self, name: S) -> Self {
        self.inner.rename(name.as_ref())
    }

    pub fn field(&self) -> &Field {
        self.inner.field()
    }
    pub fn as_physical(&self) -> DaftResult<Series> {
        let physical_dtype = self.data_type().to_physical();
        if &physical_dtype == self.data_type() {
            Ok(self.clone())
        } else {
            self.inner.cast(&physical_dtype)
        }
    }

    pub fn to_comfy_table(&self) -> comfy_table::Table {
        let field = self.field();
        let field_disp = format!("{}\n---\n{}", field.name, field.dtype);

        make_comfy_table(
            [field_disp].as_slice(),
            Some([self as &dyn StrValue].as_slice()),
            Some(self.len()),
            Some(80),
        )
    }

    pub fn with_validity(&self, validity: Option<arrow2::bitmap::Bitmap>) -> DaftResult<Series> {
        self.inner.with_validity(validity)
    }

    pub fn validity(&self) -> Option<&arrow2::bitmap::Bitmap> {
        self.inner.validity()
    }

    /// Attempts to downcast the Series to a primitive slice
    /// This will return an error if the Series is not of the physical type `T`
    /// # Example
    /// ```rust,no_run
    /// let i32_arr: &[i32] = series.try_as_slice::<i32>()?;
    ///
    /// let f64_arr: &[f64] = series.try_as_slice::<f64>()?;
    /// ```
    pub fn try_as_slice<N: NumericNative>(
        &self,
    ) -> DaftResult<&[<N::DAFTTYPE as DaftNumericType>::Native]>
    where
        N::DAFTTYPE: DaftNumericType + DaftDataType,
    {
        let data: &DataArray<N::DAFTTYPE> = self.downcast()?;
        Ok(data.as_slice())
    }
}<|MERGE_RESOLUTION|>--- conflicted
+++ resolved
@@ -3,16 +3,8 @@
 mod ops;
 mod serdes;
 mod series_like;
-<<<<<<< HEAD
-use std::{borrow::Cow, sync::Arc};
-
 use derive_more::Display;
-=======
-use std::{
-    fmt::{Display, Formatter, Result},
-    sync::Arc,
-};
->>>>>>> d30e62a3
+use std::sync::Arc;
 
 use crate::{
     array::{
