--- conflicted
+++ resolved
@@ -91,13 +91,8 @@
     #[cfg(feature = "python")]
     Python(PyObjectWrapper),
     /// TODO chore: audit struct literal vs. struct expression support.
-<<<<<<< HEAD
     Struct(IndexMap<String, Literal>),
-    File(DaftFile),
-=======
-    Struct(IndexMap<Field, Literal>),
     File(FileReference),
->>>>>>> 5079c9a3
     /// A tensor
     Tensor {
         data: Series,
