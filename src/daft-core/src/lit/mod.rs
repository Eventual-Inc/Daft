mod conversions;
mod deserializer;
#[cfg(feature = "python")]
<<<<<<< HEAD
pub(crate) mod python;
=======
mod python;

>>>>>>> a05ad3cd
use std::{
    fmt::{Display, Formatter, Result},
    hash::{Hash, Hasher},
    io::{self, Write},
};

use common_display::table_display::StrValue;
use common_error::{ensure, DaftError, DaftResult};
use common_file::DaftFile;
use common_hashable_float_wrapper::FloatWrapper;
use common_image::{CowImage, Image};
#[cfg(feature = "python")]
use common_py_serde::PyObjectWrapper;
use indexmap::IndexMap;
use itertools::Itertools;
use serde::{Deserialize, Serialize};

use crate::{
    datatypes::IntervalValue,
    prelude::*,
    utils::display::{
        display_date32, display_decimal128, display_duration, display_series_in_literal,
        display_time64, display_timestamp,
    },
};

/// Stores a literal value for queries and computations.
/// We only need to support the limited types below since those are the types that we would get from python.
#[derive(Debug, Clone, Serialize, Deserialize, PartialEq)]
pub enum Literal {
    Null,
    /// A binary true or false.
    Boolean(bool),
    /// A UTF8 encoded string type.
    Utf8(String),
    /// A raw binary array
    Binary(Vec<u8>),
    /// A 8-bit signed integer number.
    Int8(i8),
    /// A 8-bit unsigned integer number.
    UInt8(u8),
    /// A 16-bit signed integer number.
    Int16(i16),
    /// A 16-bit unsigned integer number.
    UInt16(u16),
    /// A 32-bit signed integer number.
    Int32(i32),
    /// A 32-bit unsigned integer number.
    UInt32(u32),
    /// A 64-bit signed integer number.
    Int64(i64),
    /// A 64-bit unsigned integer number.
    UInt64(u64),
    /// A [`i64`] representing a timestamp measured in [`TimeUnit`] with an optional timezone.
    ///
    /// Time is measured as a Unix epoch, counting the seconds from
    /// 00:00:00.000 on 1 January 1970, excluding leap seconds,
    /// as a 64-bit signed integer.
    ///
    /// The time zone is a string indicating the name of a time zone, one of:
    ///
    /// * As used in the Olson time zone database (the "tz database" or
    ///   "tzdata"), such as "America/New_York"
    /// * An absolute time zone offset of the form +XX:XX or -XX:XX, such as +07:30
    ///
    /// When the timezone is not specified, the timestamp is considered to have no timezone
    /// and is represented _as is_
    Timestamp(i64, TimeUnit, Option<String>),
    /// An [`i32`] representing the elapsed time since UNIX epoch (1970-01-01)
    /// in days.
    Date(i32),
    /// An [`i64`] representing a time in microseconds or nanoseconds since midnight.
    Time(i64, TimeUnit),
    /// An [`i64`] representing a measure of elapsed time. This elapsed time is a physical duration (i.e. 1s as defined in S.I.)
    Duration(i64, TimeUnit),
    /// Interval: relative elapsed time measured in (months, days, nanoseconds)
    Interval(IntervalValue),
    /// A 32-bit floating point number.
    Float32(f32),
    /// A 64-bit floating point number.
    Float64(f64),
    /// An [`i128`] representing a decimal number with the provided precision and scale.
    Decimal(i128, u8, i8),
    /// A list literal.
    List(Series),
    /// Python object.
    #[cfg(feature = "python")]
    Python(PyObjectWrapper),
    /// TODO chore: audit struct literal vs. struct expression support.
    Struct(IndexMap<Field, Literal>),
<<<<<<< HEAD
    File(DaftFile),
=======
    /// A tensor
    Tensor {
        data: Series,
        shape: Vec<u64>,
    },
    /// A sparse tensor (values, indices, shape, indices_offset)
    SparseTensor {
        values: Series,
        indices: Vec<u64>,
        shape: Vec<u64>,
        indices_offset: bool,
    },
    /// Embedding data and size
    Embedding(Series),
    /// Map keys and values
    Map {
        keys: Series,
        values: Series,
    },
    // An image buffer
    Image(Image),
>>>>>>> a05ad3cd
}

impl Eq for Literal {}

impl Hash for Literal {
    fn hash<H: Hasher>(&self, state: &mut H) {
        match self {
            Self::Null => 1.hash(state),
            Self::Boolean(bool) => bool.hash(state),
            Self::Utf8(s) => s.hash(state),
            Self::Binary(arr) => arr.hash(state),
            Self::Int8(n) => n.hash(state),
            Self::UInt8(n) => n.hash(state),
            Self::Int16(n) => n.hash(state),
            Self::UInt16(n) => n.hash(state),
            Self::Int32(n) => n.hash(state),
            Self::UInt32(n) => n.hash(state),
            Self::Int64(n) => n.hash(state),
            Self::UInt64(n) => n.hash(state),
            Self::Date(n) => n.hash(state),
            Self::Time(n, tu) => {
                n.hash(state);
                tu.hash(state);
            }
            Self::Timestamp(n, tu, tz) => {
                n.hash(state);
                tu.hash(state);
                tz.hash(state);
            }
            Self::Duration(n, tu) => {
                n.hash(state);
                tu.hash(state);
            }
            Self::Interval(n) => {
                n.hash(state);
            }
            Self::Float32(n) => FloatWrapper(*n).hash(state),
            Self::Float64(n) => FloatWrapper(*n).hash(state),
            Self::Decimal(n, precision, scale) => {
                n.hash(state);
                precision.hash(state);
                scale.hash(state);
            }
            Self::List(series) => {
                Hash::hash(series, state);
            }
            #[cfg(feature = "python")]
            Self::Python(py_obj) => py_obj.hash(state),
            Self::Struct(entries) => {
                entries.iter().for_each(|(v, f)| {
                    v.hash(state);
                    f.hash(state);
                });
            }
<<<<<<< HEAD
            Self::File(file) => file.hash(state),
=======
            Self::Tensor { data, shape } => {
                Hash::hash(data, state);
                shape.hash(state);
            }
            Self::SparseTensor {
                values,
                indices,
                shape,
                indices_offset,
            } => {
                Hash::hash(values, state);
                indices.hash(state);
                shape.hash(state);
                indices_offset.hash(state);
            }
            Self::Embedding(data) => {
                Hash::hash(data, state);
            }
            Self::Map { keys, values } => {
                Hash::hash(keys, state);
                Hash::hash(values, state);
            }
            Self::Image(image_buffer_wrapper) => {
                image_buffer_wrapper.hash(state);
            }
>>>>>>> a05ad3cd
        }
    }
}

impl Display for Literal {
    // `f` is a buffer, and this method must write the formatted string into it
    fn fmt(&self, f: &mut Formatter) -> Result {
        match self {
            Self::Null => write!(f, "Null"),
            Self::Boolean(val) => write!(f, "{val}"),
            Self::Utf8(val) => write!(f, "\"{val}\""),
            Self::Binary(val) => write!(f, "Binary[{}]", val.len()),
            Self::Int8(val) => write!(f, "{val}"),
            Self::UInt8(val) => write!(f, "{val}"),
            Self::Int16(val) => write!(f, "{val}"),
            Self::UInt16(val) => write!(f, "{val}"),
            Self::Int32(val) => write!(f, "{val}"),
            Self::UInt32(val) => write!(f, "{val}"),
            Self::Int64(val) => write!(f, "{val}"),
            Self::UInt64(val) => write!(f, "{val}"),
            Self::Date(val) => write!(f, "{}", display_date32(*val)),
            Self::Time(val, tu) => write!(f, "{}", display_time64(*val, tu)),
            Self::Timestamp(val, tu, tz) => write!(f, "{}", display_timestamp(*val, tu, tz)),
            Self::Duration(val, tu) => write!(f, "{}", display_duration(*val, tu)),
            Self::Float32(val) => write!(f, "{val:.1}"),
            Self::Float64(val) => write!(f, "{val:.1}"),
            Self::Decimal(val, precision, scale) => {
                write!(f, "{}", display_decimal128(*val, *precision, *scale))
            }
            Self::Interval(value) => write!(f, "{value}"),
            Self::List(series) => write!(f, "{}", display_series_in_literal(series)),
            #[cfg(feature = "python")]
            Self::Python(pyobj) => write!(f, "PyObject({})", {
                use pyo3::prelude::*;
                Python::with_gil(|py| pyobj.0.call_method0(py, pyo3::intern!(py, "__str__")))
                    .unwrap()
            }),
            Self::Struct(entries) => {
                write!(f, "Struct(")?;
                for (i, (field, v)) in entries.iter().enumerate() {
                    if i > 0 {
                        write!(f, ", ")?;
                    }
                    write!(f, "{}: {}", field.name, v)?;
                }
                write!(f, ")")
            }
<<<<<<< HEAD
            Self::File(DaftFile::Reference(path)) => write!(f, "File({path:?})"),
            Self::File(DaftFile::Data(bytes)) => write!(f, "File({bytes:?})"),
=======
            Self::Tensor { data, shape } => {
                write!(
                    f,
                    "Tensor({}, shape=[{:?}]",
                    display_series_in_literal(data),
                    shape
                )
            }
            Self::SparseTensor {
                values,
                indices,
                shape,
                indices_offset,
            } => {
                write!(
                    f,
                    "SparseTensor({}, indices=[{:?}], shape=[{:?}], indices_offset={}",
                    display_series_in_literal(values),
                    indices,
                    shape,
                    indices_offset
                )
            }
            Self::Embedding(data) => {
                write!(f, "Embedding{}", display_series_in_literal(data))
            }
            Self::Map { keys, values } => {
                assert_eq!(
                    keys.len(),
                    values.len(),
                    "Key and value counts should be equal in map literal"
                );

                write!(
                    f,
                    "Map({})",
                    (0..keys.len())
                        .map(|i| { format!("{}: {}", keys.str_value(i), values.str_value(i)) })
                        .join(", ")
                )
            }
            Self::Image(image_buffer_wrapper) => write!(f, "Image({image_buffer_wrapper:?})"),
>>>>>>> a05ad3cd
        }
    }
}

impl Literal {
    /// Get the data type of a literal value.
    ///
    /// When changing this, make sure it matches the datatypes covered in `TryFrom<Vec<Literal>> for Series`
    pub fn get_type(&self) -> DataType {
        match self {
            Self::Null => DataType::Null,
            Self::Boolean(_) => DataType::Boolean,
            Self::Utf8(_) => DataType::Utf8,
            Self::Binary(_) => DataType::Binary,
            Self::Int8(_) => DataType::Int8,
            Self::UInt8(_) => DataType::UInt8,
            Self::Int16(_) => DataType::Int16,
            Self::UInt16(_) => DataType::UInt16,
            Self::Int32(_) => DataType::Int32,
            Self::UInt32(_) => DataType::UInt32,
            Self::Int64(_) => DataType::Int64,
            Self::UInt64(_) => DataType::UInt64,
            Self::Date(_) => DataType::Date,
            Self::Time(_, tu) => DataType::Time(*tu),
            Self::Timestamp(_, tu, tz) => DataType::Timestamp(*tu, tz.clone()),
            Self::Duration(_, tu) => DataType::Duration(*tu),
            Self::Float32(_) => DataType::Float32,
            Self::Float64(_) => DataType::Float64,
            Self::Decimal(_, precision, scale) => {
                DataType::Decimal128(*precision as usize, *scale as usize)
            }
            Self::Interval(_) => DataType::Interval,
            Self::List(series) => DataType::List(Box::new(series.data_type().clone())),
            #[cfg(feature = "python")]
            Self::Python(_) => DataType::Python,
            Self::Struct(entries) => DataType::Struct(entries.keys().cloned().collect()),
<<<<<<< HEAD
            Self::File(_) => DataType::File,
=======
            Self::Tensor { data, .. } => DataType::Tensor(Box::new(data.data_type().clone())),
            Self::SparseTensor {
                values,
                indices_offset,
                ..
            } => DataType::SparseTensor(Box::new(values.data_type().clone()), *indices_offset),
            Self::Embedding(data) => {
                DataType::Embedding(Box::new(data.data_type().clone()), data.len())
            }
            Self::Map { keys, values } => DataType::Map {
                key: Box::new(keys.data_type().clone()),
                value: Box::new(values.data_type().clone()),
            },
            Self::Image(image_buffer_wrapper) => {
                DataType::Image(Some(CowImage::from(&image_buffer_wrapper.0).mode()))
            }
>>>>>>> a05ad3cd
        }
    }

    pub fn neg(&self) -> DaftResult<Self> {
        match self {
            Self::Int8(v) => Ok(Self::Int8(-v)),
            Self::Int16(v) => Ok(Self::Int16(-v)),
            Self::Int32(v) => Ok(Self::Int32(-v)),
            Self::Int64(v) => Ok(Self::Int64(-v)),
            Self::UInt8(v) => {
                if *v > 0 {
                    Ok(Self::Int16(-(*v as i16)))
                } else {
                    Ok(self.clone())
                }
            }
            Self::UInt16(v) => {
                if *v > 0 {
                    Ok(Self::Int32(-(*v as i32)))
                } else {
                    Ok(self.clone())
                }
            }
            Self::UInt32(v) => {
                if *v > 0 {
                    Ok(Self::Int64(-(*v as i64)))
                } else {
                    Ok(self.clone())
                }
            }
            Self::UInt64(v) => {
                if *v > 0 {
                    if *v > i64::MAX as u64 {
                        return Err(DaftError::ValueError(format!(
                            "Cannot negate UInt64 value {} as it exceeds i64::MAX",
                            v
                        )));
                    }

                    Ok(Self::Int64(-(*v as i64)))
                } else {
                    Ok(self.clone())
                }
            }
            Self::Float32(v) => Ok(Self::Float32(-v)),
            Self::Float64(v) => Ok(Self::Float64(-v)),
            Self::Decimal(v, precision, scale) => Ok(Self::Decimal(-v, *precision, *scale)),
            Self::Duration(v, tu) => Ok(Self::Duration(-v, *tu)),
            Self::Interval(v) => Ok(Self::Interval(-v)),
            _ => Err(DaftError::ValueError(format!(
                "Cannot negate literal: {:?}",
                self
            ))),
        }
    }

    pub fn display_sql<W: Write>(&self, buffer: &mut W) -> io::Result<()> {
        let display_sql_err = Err(io::Error::other("Unsupported literal for SQL translation"));
        match self {
            Self::Null => write!(buffer, "NULL"),
            Self::Boolean(val) => write!(buffer, "{}", val),
            Self::Int8(val) => write!(buffer, "{}", val),
            Self::UInt8(val) => write!(buffer, "{}", val),
            Self::Int16(val) => write!(buffer, "{}", val),
            Self::UInt16(val) => write!(buffer, "{}", val),
            Self::Int32(val) => write!(buffer, "{}", val),
            Self::UInt32(val) => write!(buffer, "{}", val),
            Self::Int64(val) => write!(buffer, "{}", val),
            Self::UInt64(val) => write!(buffer, "{}", val),
            Self::Float32(val) => write!(buffer, "{}", val),
            Self::Float64(val) => write!(buffer, "{}", val),
            Self::Utf8(val) => write!(buffer, "'{}'", val),
            Self::Date(val) => write!(buffer, "DATE '{}'", display_date32(*val)),
            Self::Timestamp(val, tu, tz) => write!(
                buffer,
                "TIMESTAMP '{}'",
                display_timestamp(*val, tu, tz).replace('T', " ")
            ),
            Self::Decimal(..)
            | Self::List(..)
            | Self::Time(..)
            | Self::Binary(..)
            | Self::Duration(..)
            | Self::Interval(..)
            | Self::Struct(..)
            | Self::Tensor { .. }
            | Self::SparseTensor { .. }
            | Self::Embedding { .. }
            | Self::Map { .. }
            | Self::Image(_) => display_sql_err,
            #[cfg(feature = "python")]
            Self::Python(..) => display_sql_err,
<<<<<<< HEAD
            Self::Struct(..) => display_sql_err,
            Self::File(_) => display_sql_err,
=======
>>>>>>> a05ad3cd
        }
    }

    /// If the liter is a boolean, return it. Otherwise, return None.
    pub fn as_bool(&self) -> Option<bool> {
        match self {
            Self::Boolean(b) => Some(*b),
            _ => None,
        }
    }

    /// If the literal is a string, return it. Otherwise, return None.
    pub fn as_str(&self) -> Option<&str> {
        match self {
            Self::Utf8(s) => Some(s),
            _ => None,
        }
    }

    /// If the literal is `Binary`, return it. Otherwise, return None.
    pub fn as_binary(&self) -> Option<&[u8]> {
        match self {
            Self::Binary(b) => Some(b),
            _ => None,
        }
    }

    /// If the literal is `Int8`, return it. Otherwise, return None.
    pub fn as_i8(&self) -> Option<i8> {
        match self {
            Self::Int8(i) => Some(*i),
            _ => None,
        }
    }

    /// If the literal is `UInt8`, return it. Otherwise, return None.
    pub fn as_u8(&self) -> Option<u8> {
        match self {
            Self::UInt8(i) => Some(*i),
            _ => None,
        }
    }

    /// If the literal is `Int16`, return it. Otherwise, return None.
    pub fn as_i16(&self) -> Option<i16> {
        match self {
            Self::Int16(i) => Some(*i),
            _ => None,
        }
    }

    /// If the literal is `UInt16`, return it. Otherwise, return None.
    pub fn as_u16(&self) -> Option<u16> {
        match self {
            Self::UInt16(i) => Some(*i),
            _ => None,
        }
    }

    /// If the literal is `Int32`, return it. Otherwise, return None.
    pub fn as_i32(&self) -> Option<i32> {
        match self {
            Self::Int32(i) => Some(*i),
            _ => None,
        }
    }

    /// If the literal is `UInt32`, return it. Otherwise, return None.
    pub fn as_u32(&self) -> Option<u32> {
        match self {
            Self::UInt32(i) => Some(*i),
            _ => None,
        }
    }

    /// If the literal is `Int64`, return it. Otherwise, return None.
    pub fn as_i64(&self) -> Option<i64> {
        match self {
            Self::Int64(i) => Some(*i),
            _ => None,
        }
    }

    /// If the literal is `UInt64`, return it. Otherwise, return None.
    pub fn as_u64(&self) -> Option<u64> {
        match self {
            Self::UInt64(i) => Some(*i),
            _ => None,
        }
    }
    pub fn try_as_usize(&self) -> DaftResult<Option<usize>> {
        match self {
            Self::Int8(i) => usize::try_from(*i).map(Some),
            Self::Int16(i) => usize::try_from(*i).map(Some),
            Self::Int32(i) => usize::try_from(*i).map(Some),
            Self::Int64(i) => usize::try_from(*i).map(Some),
            Self::UInt32(i) => Ok(Some(*i as usize)),
            Self::UInt64(i) => Ok(Some(*i as usize)),
            _ => Ok(None),
        }
        .map_err(|e| DaftError::ValueError(format!("Failed to convert literal to usize: {}", e)))
    }

    /// If the literal is `Float64`, return it. Otherwise, return None.
    pub fn as_f64(&self) -> Option<f64> {
        match self {
            Self::Float64(f) => Some(*f),
            _ => None,
        }
    }

    /// If the literal is a struct, return the reference to its map. Otherwise, return None.
    pub fn as_struct(&self) -> Option<&IndexMap<Field, Self>> {
        match self {
            Self::Struct(map) => Some(map),
            _ => None,
        }
    }

    pub fn try_from_single_value_series(s: &Series) -> DaftResult<Self> {
        ensure!(s.len() == 1, ValueError: "expected a scalar value");
        Ok(s.get_lit(0))
    }

    // =================
    //  Factory Methods
    // =================

    pub fn new_struct<I>(iter: I) -> Self
    where
        I: IntoIterator<Item = (String, Self)>,
    {
        // A "struct" literal is a strange concept, and only makes
        // sense that it predates the struct expression. The literals
        // tell us the type, so need to give before construction.
        let iter_with_types = iter
            .into_iter()
            .map(|(name, lit)| (Field::new(name, lit.get_type()), lit));
        Self::Struct(IndexMap::from_iter(iter_with_types))
    }
}

pub trait FromLiteral: Sized {
    fn try_from_literal(lit: &Literal) -> DaftResult<Self>;
}

#[cfg(test)]
mod test {
    use common_error::DaftResult;

    use super::{FromLiteral, Literal};

    #[test]
    fn test_roundtrip() -> DaftResult<()> {
        fn roundtrip<V: Into<Literal> + FromLiteral + Clone + std::fmt::Debug + PartialEq>(
            value: V,
        ) -> DaftResult<()> {
            let lit = value.clone().into();
            let deserialized = V::try_from_literal(&lit).expect("Failed to deserialize Literal");
            assert_eq!(value, deserialized);
            Ok(())
        }

        roundtrip(1i8)?;
        roundtrip(1i16)?;
        roundtrip(1i32)?;
        roundtrip(1i64)?;
        roundtrip(1u8)?;
        roundtrip(1u16)?;
        roundtrip(1u32)?;
        roundtrip(1u64)?;
        roundtrip(1f64)?;
        roundtrip("test".to_string())?;

        Ok(())
    }
}<|MERGE_RESOLUTION|>--- conflicted
+++ resolved
@@ -1,12 +1,7 @@
 mod conversions;
 mod deserializer;
 #[cfg(feature = "python")]
-<<<<<<< HEAD
 pub(crate) mod python;
-=======
-mod python;
-
->>>>>>> a05ad3cd
 use std::{
     fmt::{Display, Formatter, Result},
     hash::{Hash, Hasher},
@@ -97,9 +92,7 @@
     Python(PyObjectWrapper),
     /// TODO chore: audit struct literal vs. struct expression support.
     Struct(IndexMap<Field, Literal>),
-<<<<<<< HEAD
     File(DaftFile),
-=======
     /// A tensor
     Tensor {
         data: Series,
@@ -121,7 +114,6 @@
     },
     // An image buffer
     Image(Image),
->>>>>>> a05ad3cd
 }
 
 impl Eq for Literal {}
@@ -176,9 +168,7 @@
                     f.hash(state);
                 });
             }
-<<<<<<< HEAD
             Self::File(file) => file.hash(state),
-=======
             Self::Tensor { data, shape } => {
                 Hash::hash(data, state);
                 shape.hash(state);
@@ -204,7 +194,6 @@
             Self::Image(image_buffer_wrapper) => {
                 image_buffer_wrapper.hash(state);
             }
->>>>>>> a05ad3cd
         }
     }
 }
@@ -252,10 +241,8 @@
                 }
                 write!(f, ")")
             }
-<<<<<<< HEAD
             Self::File(DaftFile::Reference(path)) => write!(f, "File({path:?})"),
             Self::File(DaftFile::Data(bytes)) => write!(f, "File({bytes:?})"),
-=======
             Self::Tensor { data, shape } => {
                 write!(
                     f,
@@ -298,7 +285,6 @@
                 )
             }
             Self::Image(image_buffer_wrapper) => write!(f, "Image({image_buffer_wrapper:?})"),
->>>>>>> a05ad3cd
         }
     }
 }
@@ -335,9 +321,7 @@
             #[cfg(feature = "python")]
             Self::Python(_) => DataType::Python,
             Self::Struct(entries) => DataType::Struct(entries.keys().cloned().collect()),
-<<<<<<< HEAD
             Self::File(_) => DataType::File,
-=======
             Self::Tensor { data, .. } => DataType::Tensor(Box::new(data.data_type().clone())),
             Self::SparseTensor {
                 values,
@@ -354,7 +338,6 @@
             Self::Image(image_buffer_wrapper) => {
                 DataType::Image(Some(CowImage::from(&image_buffer_wrapper.0).mode()))
             }
->>>>>>> a05ad3cd
         }
     }
 
@@ -447,11 +430,7 @@
             | Self::Image(_) => display_sql_err,
             #[cfg(feature = "python")]
             Self::Python(..) => display_sql_err,
-<<<<<<< HEAD
-            Self::Struct(..) => display_sql_err,
             Self::File(_) => display_sql_err,
-=======
->>>>>>> a05ad3cd
         }
     }
 
