--- conflicted
+++ resolved
@@ -21,6 +21,7 @@
         FixedShapeTensor(..) => __with_ty__! { FixedShapeTensorType },
         FixedSizeBinary(_) => __with_ty__! { FixedSizeBinaryType },
         FixedSizeList(_, _) => __with_ty__! { FixedSizeListType },
+        Geometry => __with_ty__! { GeometryType },
         Float32 => __with_ty__! { Float32Type },
         Float64 => __with_ty__! { Float64Type },
         Image(..) => __with_ty__! { ImageType },
@@ -45,20 +46,6 @@
         Utf8 => __with_ty__! { Utf8Type },
         #[cfg(feature = "python")]
         Python => __with_ty__! { PythonType },
-<<<<<<< HEAD
-        Embedding(..) => __with_ty__! { EmbeddingType },
-        Image(..) => __with_ty__! { ImageType },
-        FixedShapeImage(..) => __with_ty__! { FixedShapeImageType },
-        Tensor(..) => __with_ty__! { TensorType },
-        FixedShapeTensor(..) => __with_ty__! { FixedShapeTensorType },
-        SparseTensor(..) => __with_ty__! { SparseTensorType },
-        FixedShapeSparseTensor(..) => __with_ty__! { FixedShapeSparseTensorType },
-        Decimal128(..) => __with_ty__! { Decimal128Type },
-        Geometry => __with_ty__! { GeometryType },
-        // Float16 => unimplemented!("Array for Float16 DataType not implemented"),
-        Unknown => unimplemented!("Array for Unknown DataType not implemented"),
-=======
->>>>>>> 73ff3f37
 
         // NOTE: We should not implement a default for match here, because this is meant to be
         // an exhaustive match across **all** Daft types.
