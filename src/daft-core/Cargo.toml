[dependencies]
<<<<<<< HEAD
arrow = "54.2.1"
arrow-buffer = "54.2.1"
=======
arrow-data = "54.2.1"
>>>>>>> 57b6462b
bincode = {workspace = true}
daft-arrow = {path = "../daft-arrow"}
chrono = {workspace = true}
chrono-tz = {workspace = true}
comfy-table = {workspace = true}
common-arrow-ffi = {path = "../common/arrow-ffi", default-features = false}
common-display = {path = "../common/display", default-features = false}
common-error = {path = "../common/error", default-features = false}
common-hashable-float-wrapper = {path = "../common/hashable-float-wrapper"}
common-image = {workspace = true}
common-io-config = {path = "../common/io-config", default-features = false}
common-ndarray = {workspace = true}
common-py-serde = {path = "../common/py-serde", default-features = false}
daft-hash = {workspace = true}
daft-minhash = {path = "../daft-minhash", default-features = false}
daft-schema = {path = "../daft-schema", default-features = false}
daft-sketch = {path = "../daft-sketch", default-features = false}
derive_more = {workspace = true}
fastrand = "2.1.0"
fnv = "1.0.7"
html-escape = {workspace = true}
hyperloglog = {path = "../hyperloglog"}
image = {workspace = true, features = [
  "gif",
  "jpeg",
  "ico",
  "png",
  "tiff",
  "webp",
  "bmp",
  "hdr"
]}
indexmap = {workspace = true, features = ["serde"]}
itertools = {workspace = true}
mur3 = "0.1.0"
num-traits = {workspace = true}
pyo3 = {workspace = true, optional = true}
rand = "0.9.1"
serde = {workspace = true}
sketches-ddsketch = {workspace = true}
xxhash-rust = {workspace = true}

[dev-dependencies]
rstest = {workspace = true}

[features]
python = [
  "common-arrow-ffi/python",
  "common-display/python",
  "common-error/python",
  "common-image/python",
  "common-io-config/python",
  "common-ndarray/python",
  "common-py-serde/python",
  "daft-schema/python",
  "dep:pyo3"
]

[lints]
workspace = true

[package]
edition = {workspace = true}
name = "daft-core"
version = {workspace = true}<|MERGE_RESOLUTION|>--- conflicted
+++ resolved
@@ -1,10 +1,7 @@
 [dependencies]
-<<<<<<< HEAD
 arrow = "54.2.1"
 arrow-buffer = "54.2.1"
-=======
 arrow-data = "54.2.1"
->>>>>>> 57b6462b
 bincode = {workspace = true}
 daft-arrow = {path = "../daft-arrow"}
 chrono = {workspace = true}
