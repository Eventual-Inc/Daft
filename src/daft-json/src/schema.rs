--- conflicted
+++ resolved
@@ -144,12 +144,8 @@
     mut reader: R,
     max_rows: Option<usize>,
     max_bytes: Option<usize>,
-<<<<<<< HEAD
     skip_empty_files: bool,
-) -> DaftResult<arrow2::datatypes::Schema>
-=======
 ) -> DaftResult<daft_arrow::datatypes::Schema>
->>>>>>> 2254fa96
 where
     R: tokio::io::AsyncBufRead + Unpin + Send,
 {
@@ -160,7 +156,7 @@
 
     if buf.is_empty() {
         if skip_empty_files {
-            // 返回空 schema
+            // return empty schema
             return Ok(arrow2::datatypes::Schema::from(vec![]));
         } else {
             return Err(super::Error::JsonDeserializationError {
