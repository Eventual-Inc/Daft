use std::{
    collections::HashMap,
    sync::{Arc, LazyLock},
};

use daft_dsl::{
    expr::window::{WindowBoundary, WindowFrame},
    functions::{ScalarFunction, ScalarUDF, FUNCTION_REGISTRY},
    Expr, ExprRef, WindowExpr, WindowSpec,
};
use daft_session::Session;
use sqlparser::ast::{
    DuplicateTreatment, Function, FunctionArg, FunctionArgExpr, FunctionArgOperator,
    FunctionArguments, WindowType,
};

use crate::{
    error::{PlannerError, SQLPlannerResult},
    modules::{
        coalesce::SQLCoalesce, hashing::SQLModuleHashing, SQLModule, SQLModuleAggs,
<<<<<<< HEAD
        SQLModuleConfig, SQLModuleMap, SQLModulePartitioning, SQLModulePython, SQLModuleSketch,
        SQLModuleStructs, SQLModuleTemporal, SQLModuleUri, SQLModuleUtf8, SQLModuleWindow,
=======
        SQLModuleConfig, SQLModuleList, SQLModuleMap, SQLModulePartitioning, SQLModulePython,
        SQLModuleSketch, SQLModuleStructs, SQLModuleTemporal, SQLModuleUtf8, SQLModuleWindow,
>>>>>>> c15ecc56
    },
    planner::SQLPlanner,
    unsupported_sql_err,
};

/// [SQL_FUNCTIONS] is a singleton that holds all the registered SQL functions.
pub(crate) static SQL_FUNCTIONS: LazyLock<SQLFunctions> = LazyLock::new(|| {
    let mut functions = SQLFunctions::new();
    functions.register::<SQLModuleAggs>();
    functions.register::<SQLModuleHashing>();
    functions.register::<SQLModuleMap>();
    functions.register::<SQLModulePartitioning>();
    functions.register::<SQLModulePython>();
    functions.register::<SQLModuleSketch>();
    functions.register::<SQLModuleStructs>();
    functions.register::<SQLModuleTemporal>();
    functions.register::<SQLModuleUtf8>();
    functions.register::<SQLModuleConfig>();
    functions.register::<SQLModuleWindow>();
    functions.add_fn("coalesce", SQLCoalesce {});
    for (name, function) in FUNCTION_REGISTRY.read().unwrap().entries() {
        functions.add_fn(name, function.clone());
    }
    functions
});

impl SQLFunction for Arc<dyn ScalarUDF> {
    fn to_expr(&self, inputs: &[FunctionArg], planner: &SQLPlanner) -> SQLPlannerResult<ExprRef> {
        let inputs = inputs
            .iter()
            .map(|input| planner.plan_function_arg(input))
            .collect::<SQLPlannerResult<Vec<_>>>()?;
        Ok(ScalarFunction {
            udf: self.clone(),
            inputs: daft_dsl::functions::FunctionArgs::try_new(inputs)?,
        }
        .into())
    }
    fn docstrings(&self, _alias: &str) -> String {
        ScalarUDF::docstring(self.as_ref()).to_string()
    }
}

/// Current feature-set
fn check_features(func: &Function) -> SQLPlannerResult<()> {
    if func.filter.is_some() {
        // <agg>(..) FILTER (WHERE ..)
        unsupported_sql_err!("Aggregation `FILTER`");
    }
    if !func.within_group.is_empty() {
        // <agg>(...) WITHIN GROUP
        unsupported_sql_err!("Aggregation `WITHIN GROUP`");
    }
    if func.null_treatment.is_some() {
        // Snowflake NULL treatment
        unsupported_sql_err!("Window function `IGNORE|RESPECT NULLS`");
    }
    if func.parameters != FunctionArguments::None {
        // ClickHouse parametric functions
        unsupported_sql_err!("Parameterized function calls");
    }
    Ok(())
}

/// [SQLFunction] extends [FunctionExpr] with basic input validation (arity-check).
pub trait SQLFunction: Send + Sync {
    /// helper function to extract the function args into a list of [ExprRef]
    /// This is used to convert unnamed arguments into [ExprRef]s.
    /// ```sql
    /// SELECT concat('hello', 'world');
    /// ```
    /// this  will be converted to: [lit("hello"), lit("world")]
    ///
    /// Using this on a function with named arguments will result in an error.
    /// ```sql
    /// SELECT concat(arg1 => 'hello', arg2 => 'world');
    /// ```
    fn args_to_expr_unnamed(
        &self,
        inputs: &[FunctionArg],
        planner: &SQLPlanner,
    ) -> SQLPlannerResult<daft_dsl::functions::FunctionArgs<ExprRef>> {
        let inputs = inputs
            .iter()
            .map(|arg| planner.plan_function_arg(arg))
            .collect::<SQLPlannerResult<Vec<_>>>()?;

        Ok(daft_dsl::functions::FunctionArgs::try_new(inputs)?)
    }

    // nit cleanup: argument consistency with SQLTableFunction
    fn to_expr(&self, inputs: &[FunctionArg], planner: &SQLPlanner) -> SQLPlannerResult<ExprRef>;

    /// Produce the docstrings for this SQL function, parametrized by an alias which is the function name to invoke this in SQL
    fn docstrings(&self, alias: &str) -> String {
        format!("{alias}: No docstring available")
    }

    /// Produce the docstrings for this SQL function, parametrized by an alias which is the function name to invoke this in SQL
    fn arg_names(&self) -> &'static [&'static str] {
        &["todo"]
    }
}

pub struct DeprecatedSQLFunction {
    pub name: &'static str,
    pub replacement: &'static str,
    pub function: &'static dyn SQLFunction,
}

impl SQLFunction for DeprecatedSQLFunction {
    fn to_expr(&self, inputs: &[FunctionArg], planner: &SQLPlanner) -> SQLPlannerResult<ExprRef> {
        eprintln!(
            "WARNING: `{}` function is deprecated. Use `{}` instead.",
            self.name, self.replacement
        );
        self.function.to_expr(inputs, planner)
    }

    fn docstrings(&self, alias: &str) -> String {
        self.function.docstrings(alias)
    }

    fn arg_names(&self) -> &'static [&'static str] {
        self.function.arg_names()
    }
}

/// TODOs
///   - Use multimap for function variants.
///   - Add more functions..
pub struct SQLFunctions {
    pub(crate) map: HashMap<String, Arc<dyn SQLFunction>>,
    pub(crate) docsmap: HashMap<String, (String, &'static [&'static str])>,
}

pub(crate) struct SQLFunctionArguments {
    pub positional: HashMap<usize, ExprRef>,
    pub named: HashMap<String, ExprRef>,
}

impl SQLFunctionArguments {
    pub fn get_positional(&self, idx: usize) -> Option<&ExprRef> {
        self.positional.get(&idx)
    }

    pub fn get_named(&self, name: &str) -> Option<&ExprRef> {
        self.named.get(name)
    }

    pub fn try_get_named<T: SQLLiteral>(&self, name: &str) -> Result<Option<T>, PlannerError> {
        self.named
            .get(name)
            .map(|expr| T::from_expr(expr))
            .transpose()
    }

    pub fn try_get_positional<T: SQLLiteral>(&self, idx: usize) -> Result<Option<T>, PlannerError> {
        self.positional
            .get(&idx)
            .map(|expr| T::from_expr(expr))
            .transpose()
    }
}

pub trait SQLLiteral {
    fn from_expr(expr: &ExprRef) -> Result<Self, PlannerError>
    where
        Self: Sized;
}

impl SQLLiteral for String {
    fn from_expr(expr: &ExprRef) -> Result<Self, PlannerError>
    where
        Self: Sized,
    {
        let e = expr
            .as_literal()
            .and_then(|lit| lit.as_str())
            .ok_or_else(|| PlannerError::invalid_operation("Expected a string literal"))?;
        Ok(e.to_string())
    }
}

impl SQLLiteral for char {
    fn from_expr(expr: &ExprRef) -> Result<Self, PlannerError>
    where
        Self: Sized,
    {
        expr.as_literal()
            .and_then(|lit| lit.as_str())
            .and_then(|s| s.chars().next())
            .ok_or_else(|| PlannerError::invalid_operation("Expected a single char literal"))
    }
}

impl SQLLiteral for i64 {
    fn from_expr(expr: &ExprRef) -> Result<Self, PlannerError>
    where
        Self: Sized,
    {
        expr.as_literal()
            .and_then(daft_dsl::LiteralValue::as_i64)
            .ok_or_else(|| PlannerError::invalid_operation("Expected an integer literal"))
    }
}

impl SQLLiteral for usize {
    fn from_expr(expr: &ExprRef) -> Result<Self, PlannerError>
    where
        Self: Sized,
    {
        expr.as_literal()
            .and_then(|lit| lit.as_i64().map(|v| v as Self))
            .ok_or_else(|| PlannerError::invalid_operation("Expected an integer literal"))
    }
}

impl SQLLiteral for bool {
    fn from_expr(expr: &ExprRef) -> Result<Self, PlannerError>
    where
        Self: Sized,
    {
        expr.as_literal()
            .and_then(daft_dsl::LiteralValue::as_bool)
            .ok_or_else(|| PlannerError::invalid_operation("Expected a boolean literal"))
    }
}

impl<T: SQLLiteral> SQLLiteral for Vec<T> {
    fn from_expr(expr: &ExprRef) -> Result<Self, PlannerError> {
        expr.as_list()
            .map(|items| items.iter().map(T::from_expr).collect())
            .unwrap_or_else(|| unsupported_sql_err!("Expected a list literal"))
    }
}

impl<T: SQLLiteral> SQLLiteral for HashMap<String, T> {
    fn from_expr(expr: &ExprRef) -> Result<Self, PlannerError> {
        // get reference to struct
        let fields = expr
            .as_literal()
            .and_then(daft_dsl::LiteralValue::as_struct)
            .ok_or_else(|| PlannerError::invalid_operation("Expected a struct literal"))?;
        // add literals to new map
        let mut map = Self::new();
        for (field, lit) in fields {
            let e = Expr::Literal(lit.clone()).arced();
            let k = field.name.clone();
            let v = T::from_expr(&e)?;
            map.insert(k, v);
        }
        Ok(map)
    }
}

impl SQLFunctions {
    /// Create a new [SQLFunctions] instance.
    #[must_use]
    pub fn new() -> Self {
        Self {
            map: HashMap::new(),
            docsmap: HashMap::new(),
        }
    }

    /// Register the module to the [SQLFunctions] instance.
    pub fn register<M: SQLModule>(&mut self) {
        M::register(self);
    }

    /// Add a [FunctionExpr] to the [SQLFunctions] instance.
    pub fn add_fn<F: SQLFunction + 'static>(&mut self, name: &str, func: F) {
        self.docsmap
            .insert(name.to_string(), (func.docstrings(name), func.arg_names()));
        self.map.insert(name.to_string(), Arc::new(func));
    }

    /// Get a function by name from the [SQLFunctions] instance.
    #[must_use]
    pub fn get(&self, name: &str) -> Option<&Arc<dyn SQLFunction>> {
        self.map.get(name)
    }
}

impl Default for SQLFunctions {
    fn default() -> Self {
        Self::new()
    }
}

impl SQLPlanner<'_> {
    pub(crate) fn plan_function(&self, func: &Function) -> SQLPlannerResult<ExprRef> {
        // assert using only supported features
        check_features(func)?;

        fn get_func_from_sqlfunctions_registry(
            name: impl AsRef<str>,
        ) -> Option<Arc<dyn SQLFunction>> {
            let name = name.as_ref();
            SQL_FUNCTIONS.get(name).cloned()
        }

        fn get_func_from_session(
            session: &Session,
            name: impl AsRef<str>,
        ) -> SQLPlannerResult<Option<Arc<dyn SQLFunction>>> {
            let name = name.as_ref();

            match session.get_function(name)? {
                Some(f) => Ok(Some(Arc::new(f))),
                None => Ok(None),
            }
        }

        // lookup function variant(s) by name
        // SQL function names are case-insensitive
        let fn_name = func.name.to_string().to_lowercase();

        let mut fn_match = if let Some(fn_match) = get_func_from_session(self.session(), &fn_name)?
        {
            fn_match
        } else {
            get_func_from_sqlfunctions_registry(fn_name.as_str()).ok_or_else(|| {
                PlannerError::unsupported_sql(format!("Function `{}` not found", fn_name))
            })?
        };

        // TODO: Filter the variants for correct arity.
        //
        // let argc_expect = fn_match.argc as usize;
        // let argc_actual = match &func.args {
        //     FunctionArguments::None => 0,
        //     FunctionArguments::Subquery(_) => unsupported_sql_err!("subquery"),
        //     FunctionArguments::List(list) => list.args.len(),
        // };
        // ensure!(
        //     argc_expect == argc_actual,
        //     "{} takes exactly {} argument(s), example: {}",
        //     fn_name,
        //     argc_expect,
        //     fn_match.help
        // );

        // recurse on function arguments
        let args = match &func.args {
            sqlparser::ast::FunctionArguments::None => vec![],
            sqlparser::ast::FunctionArguments::Subquery(_) => {
                unsupported_sql_err!("subquery function argument")
            }
            sqlparser::ast::FunctionArguments::List(args) => {
                let duplicate_treatment =
                    args.duplicate_treatment.unwrap_or(DuplicateTreatment::All);

                match (fn_name.as_str(), duplicate_treatment) {
                    ("count", DuplicateTreatment::Distinct) => {
                        fn_match = get_func_from_sqlfunctions_registry("count_distinct")
                            .ok_or_else(|| {
                                PlannerError::unsupported_sql(format!(
                                    "Function `{}` not found",
                                    fn_name
                                ))
                            })?;
                    }
                    ("count", DuplicateTreatment::All) => (),
                    (name, DuplicateTreatment::Distinct) => {
                        unsupported_sql_err!("DISTINCT is only supported on COUNT, not on {}", name)
                    }
                    (_, DuplicateTreatment::All) => (),
                }

                if !args.clauses.is_empty() {
                    unsupported_sql_err!("function arguments with clauses");
                }
                args.args.clone()
            }
        };

        if func.over.is_some() {
            let window_spec = self.parse_window_spec(func.over.as_ref().unwrap())?;
            let window_fn = fn_match.to_expr(&args, self)?;
            Ok(match &*window_fn {
                Expr::Agg(agg_expr) => {
                    Expr::Over(WindowExpr::Agg(agg_expr.clone()), window_spec).arced()
                }
                Expr::WindowFunction(window_expr) => {
                    Expr::Over(window_expr.clone(), window_spec).arced()
                }
                _ => unsupported_sql_err!("window function expected"),
            })
        } else {
            // validate input argument arity and return the validated expression.
            fn_match.to_expr(&args, self)
        }
    }

    fn parse_window_spec(&self, over: &WindowType) -> SQLPlannerResult<WindowSpec> {
        match over {
            WindowType::WindowSpec(spec) => {
                let mut window_spec = WindowSpec::default();

                if !spec.partition_by.is_empty() {
                    for expr in &spec.partition_by {
                        let parsed_expr = self.plan_expr(expr)?;
                        window_spec.partition_by.push(parsed_expr);
                    }
                }

                if !spec.order_by.is_empty() {
                    for order in &spec.order_by {
                        let parsed_expr = self.plan_expr(&order.expr)?;
                        window_spec.order_by.push(parsed_expr);
                        window_spec
                            .descending
                            .push(order.asc.is_some_and(|asc| !asc));
                    }
                }

                if spec.window_frame.is_some() {
                    if let Some(sql_frame) = &spec.window_frame {
                        let is_range_frame =
                            matches!(sql_frame.units, sqlparser::ast::WindowFrameUnits::Range);

                        let start = self
                            .convert_window_frame_bound(&sql_frame.start_bound, is_range_frame)?;

                        // Convert end bound or default to CURRENT ROW if not specified
                        let end = match &sql_frame.end_bound {
                            Some(end_bound) => {
                                self.convert_window_frame_bound(end_bound, is_range_frame)?
                            }
                            None => WindowBoundary::Offset(0), // CURRENT ROW
                        };

                        window_spec.frame = Some(WindowFrame { start, end });
                    }
                }

                if let Some(current_plan) = &self.current_plan {
                    window_spec = current_plan.resolve_window_spec(window_spec)?;
                }

                Ok(window_spec)
            }
            WindowType::NamedWindow(_) => {
                unsupported_sql_err!("Named windows are not supported yet")
            }
        }
    }

    /// Helper function to convert SQLParser's WindowFrameBound to Daft's WindowBoundary
    fn convert_window_frame_bound(
        &self,
        bound: &sqlparser::ast::WindowFrameBound,
        is_range_frame: bool,
    ) -> SQLPlannerResult<daft_dsl::expr::window::WindowBoundary> {
        use daft_dsl::expr::window::WindowBoundary;

        match bound {
            sqlparser::ast::WindowFrameBound::CurrentRow => Ok(WindowBoundary::Offset(0)),
            sqlparser::ast::WindowFrameBound::Preceding(None) => {
                Ok(WindowBoundary::UnboundedPreceding)
            }
            sqlparser::ast::WindowFrameBound::Following(None) => {
                Ok(WindowBoundary::UnboundedFollowing)
            }
            sqlparser::ast::WindowFrameBound::Preceding(Some(expr)) => {
                let parsed_expr = self.plan_expr(expr)?;

                if let Some(lit) = parsed_expr.as_literal() {
                    if is_range_frame {
                        Ok(WindowBoundary::RangeOffset(lit.neg()?))
                    } else if let Some(value) = lit.as_i64() {
                        Ok(WindowBoundary::Offset(-value))
                    } else {
                        unsupported_sql_err!(
                            "Window frame bound must be an integer for ROWS frames, found: {}",
                            lit
                        )
                    }
                } else {
                    unsupported_sql_err!(
                        "Window frame bound must be a literal, found: {}",
                        parsed_expr
                    )
                }
            }
            sqlparser::ast::WindowFrameBound::Following(Some(expr)) => {
                let parsed_expr = self.plan_expr(expr)?;

                if let Some(lit) = parsed_expr.as_literal() {
                    if is_range_frame {
                        Ok(WindowBoundary::RangeOffset(lit.clone()))
                    } else if let Some(value) = lit.as_i64() {
                        Ok(WindowBoundary::Offset(value))
                    } else {
                        unsupported_sql_err!(
                            "Window frame bound must be an integer for ROWS frames, found: {}",
                            lit
                        )
                    }
                } else {
                    unsupported_sql_err!(
                        "Window frame bound must be a literal, found: {}",
                        parsed_expr
                    )
                }
            }
        }
    }

    pub(crate) fn plan_function_args<T>(
        &self,
        args: &[FunctionArg],
        expected_named: &'static [&'static str],
        expected_positional: usize,
    ) -> SQLPlannerResult<T>
    where
        T: TryFrom<SQLFunctionArguments, Error = PlannerError>,
    {
        self.parse_function_args(args, expected_named, expected_positional)?
            .try_into()
    }
    pub(crate) fn parse_function_args(
        &self,
        args: &[FunctionArg],
        expected_named: &'static [&'static str],
        expected_positional: usize,
    ) -> SQLPlannerResult<SQLFunctionArguments> {
        let mut positional_args = HashMap::new();
        let mut named_args = HashMap::new();
        for (idx, arg) in args.iter().enumerate() {
            match arg {
                // Supporting right arrow or assignment (for backward compatibility) operator for named notation
                // https://www.postgresql.org/docs/current/sql-syntax-calling-funcs.html#SQL-SYNTAX-CALLING-FUNCS-NAMED
                FunctionArg::Named {
                    name,
                    arg,
                    operator: FunctionArgOperator::RightArrow | FunctionArgOperator::Assignment,
                } => {
                    if !expected_named.contains(&name.value.as_str()) {
                        unsupported_sql_err!("unexpected named argument: {}", name);
                    }
                    named_args.insert(name.to_string(), self.try_unwrap_function_arg_expr(arg)?);
                }
                FunctionArg::Unnamed(arg) => {
                    if idx >= expected_positional {
                        unsupported_sql_err!("unexpected unnamed argument");
                    }
                    positional_args.insert(idx, self.try_unwrap_function_arg_expr(arg)?);
                }
                other => unsupported_sql_err!("unsupported function argument type: {other}, valid function arguments for this function are: {expected_named:?}."),
            }
        }

        Ok(SQLFunctionArguments {
            positional: positional_args,
            named: named_args,
        })
    }

    pub(crate) fn plan_function_arg(
        &self,
        function_arg: &FunctionArg,
    ) -> SQLPlannerResult<daft_dsl::functions::FunctionArg<ExprRef>> {
        match function_arg {
            FunctionArg::Unnamed(FunctionArgExpr::Expr(expr)) => Ok(
                daft_dsl::functions::FunctionArg::unnamed(self.plan_expr(expr)?),
            ),
            FunctionArg::Named {
                name,
                arg: FunctionArgExpr::Expr(expr),
                operator: _,
            } => {
                let expr = self.plan_expr(expr)?;
                Ok(daft_dsl::functions::FunctionArg::named(
                    name.to_string(),
                    expr,
                ))
            }
            _ => unsupported_sql_err!("non expr args not yet supported"),
        }
    }

    pub(crate) fn try_unwrap_function_arg_expr(
        &self,
        expr: &FunctionArgExpr,
    ) -> SQLPlannerResult<ExprRef> {
        match expr {
            FunctionArgExpr::Expr(expr) => self.plan_expr(expr),

            _ => unsupported_sql_err!("Wildcard function args not yet supported"),
        }
    }
}

/// A namespace for function argument parsing helpers.
pub(crate) mod args {
    use common_io_config::IOConfig;

    use super::SQLFunctionArguments;
    use crate::{error::PlannerError, modules::config::expr_to_iocfg};

    /// Parses io_config which is used in several SQL functions.
    pub(crate) fn parse_io_config(args: &SQLFunctionArguments) -> Result<IOConfig, PlannerError> {
        args.get_named("io_config")
            .map(expr_to_iocfg)
            .transpose()
            .map(|op| op.unwrap_or_default())
    }
}<|MERGE_RESOLUTION|>--- conflicted
+++ resolved
@@ -18,13 +18,8 @@
     error::{PlannerError, SQLPlannerResult},
     modules::{
         coalesce::SQLCoalesce, hashing::SQLModuleHashing, SQLModule, SQLModuleAggs,
-<<<<<<< HEAD
         SQLModuleConfig, SQLModuleMap, SQLModulePartitioning, SQLModulePython, SQLModuleSketch,
-        SQLModuleStructs, SQLModuleTemporal, SQLModuleUri, SQLModuleUtf8, SQLModuleWindow,
-=======
-        SQLModuleConfig, SQLModuleList, SQLModuleMap, SQLModulePartitioning, SQLModulePython,
-        SQLModuleSketch, SQLModuleStructs, SQLModuleTemporal, SQLModuleUtf8, SQLModuleWindow,
->>>>>>> c15ecc56
+        SQLModuleStructs, SQLModuleTemporal, SQLModuleUtf8, SQLModuleWindow,
     },
     planner::SQLPlanner,
     unsupported_sql_err,
