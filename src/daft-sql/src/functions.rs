use std::{
    collections::HashMap,
    sync::{Arc, LazyLock},
};

use daft_dsl::{
    expr::window::{WindowBoundary, WindowFrame},
    functions::{ScalarFunction, ScalarUDF, FUNCTION_REGISTRY},
    Expr, ExprRef, WindowExpr, WindowSpec,
};
use daft_session::Session;
use sqlparser::ast::{
    DuplicateTreatment, Function, FunctionArg, FunctionArgExpr, FunctionArgOperator,
    FunctionArguments, WindowType,
};

use crate::{
    error::{PlannerError, SQLPlannerResult},
    modules::{
        coalesce::SQLCoalesce, hashing::SQLModuleHashing, SQLModule, SQLModuleAggs,
        SQLModuleConfig, SQLModuleList, SQLModuleMap, SQLModulePartitioning, SQLModulePython,
        SQLModuleSketch, SQLModuleStructs, SQLModuleTemporal, SQLModuleUri, SQLModuleUtf8,
        SQLModuleWindow,
    },
    planner::SQLPlanner,
    unsupported_sql_err,
};

/// [SQL_FUNCTIONS] is a singleton that holds all the registered SQL functions.
pub(crate) static SQL_FUNCTIONS: LazyLock<SQLFunctions> = LazyLock::new(|| {
    let mut functions = SQLFunctions::new();
    functions.register::<SQLModuleAggs>();
    functions.register::<SQLModuleHashing>();
<<<<<<< HEAD
=======
    functions.register::<SQLModuleJson>();
>>>>>>> 51a45343
    functions.register::<SQLModuleList>();
    functions.register::<SQLModuleMap>();
    functions.register::<SQLModulePartitioning>();
    functions.register::<SQLModulePython>();
    functions.register::<SQLModuleSketch>();
    functions.register::<SQLModuleStructs>();
    functions.register::<SQLModuleTemporal>();
    functions.register::<SQLModuleUri>();
    functions.register::<SQLModuleUtf8>();
    functions.register::<SQLModuleConfig>();
    functions.register::<SQLModuleWindow>();
    functions.add_fn("coalesce", SQLCoalesce {});
    for (name, function) in FUNCTION_REGISTRY.read().unwrap().entries() {
        functions.add_fn(name, function.clone());
    }
    functions
});

impl SQLFunction for Arc<dyn ScalarUDF> {
    fn to_expr(&self, inputs: &[FunctionArg], planner: &SQLPlanner) -> SQLPlannerResult<ExprRef> {
        let inputs = inputs
            .iter()
            .map(|input| planner.plan_function_arg(input))
            .collect::<SQLPlannerResult<Vec<_>>>()?;
        Ok(ScalarFunction {
            udf: self.clone(),
            inputs: daft_dsl::functions::FunctionArgs::try_new(inputs)?,
        }
        .into())
    }
    fn docstrings(&self, _alias: &str) -> String {
        ScalarUDF::docstring(self.as_ref()).to_string()
    }
}

/// Current feature-set
fn check_features(func: &Function) -> SQLPlannerResult<()> {
    if func.filter.is_some() {
        // <agg>(..) FILTER (WHERE ..)
        unsupported_sql_err!("Aggregation `FILTER`");
    }
    if !func.within_group.is_empty() {
        // <agg>(...) WITHIN GROUP
        unsupported_sql_err!("Aggregation `WITHIN GROUP`");
    }
    if func.null_treatment.is_some() {
        // Snowflake NULL treatment
        unsupported_sql_err!("Window function `IGNORE|RESPECT NULLS`");
    }
    if func.parameters != FunctionArguments::None {
        // ClickHouse parametric functions
        unsupported_sql_err!("Parameterized function calls");
    }
    Ok(())
}

/// [SQLFunction] extends [FunctionExpr] with basic input validation (arity-check).
pub trait SQLFunction: Send + Sync {
    /// helper function to extract the function args into a list of [ExprRef]
    /// This is used to convert unnamed arguments into [ExprRef]s.
    /// ```sql
    /// SELECT concat('hello', 'world');
    /// ```
    /// this  will be converted to: [lit("hello"), lit("world")]
    ///
    /// Using this on a function with named arguments will result in an error.
    /// ```sql
    /// SELECT concat(arg1 => 'hello', arg2 => 'world');
    /// ```
    fn args_to_expr_unnamed(
        &self,
        inputs: &[FunctionArg],
        planner: &SQLPlanner,
    ) -> SQLPlannerResult<daft_dsl::functions::FunctionArgs<ExprRef>> {
        let inputs = inputs
            .iter()
            .map(|arg| planner.plan_function_arg(arg))
            .collect::<SQLPlannerResult<Vec<_>>>()?;

        Ok(daft_dsl::functions::FunctionArgs::try_new(inputs)?)
    }

    // nit cleanup: argument consistency with SQLTableFunction
    fn to_expr(&self, inputs: &[FunctionArg], planner: &SQLPlanner) -> SQLPlannerResult<ExprRef>;

    /// Produce the docstrings for this SQL function, parametrized by an alias which is the function name to invoke this in SQL
    fn docstrings(&self, alias: &str) -> String {
        format!("{alias}: No docstring available")
    }

    /// Produce the docstrings for this SQL function, parametrized by an alias which is the function name to invoke this in SQL
    fn arg_names(&self) -> &'static [&'static str] {
        &["todo"]
    }
}

pub struct DeprecatedSQLFunction {
    pub name: &'static str,
    pub replacement: &'static str,
    pub function: &'static dyn SQLFunction,
}

impl SQLFunction for DeprecatedSQLFunction {
    fn to_expr(&self, inputs: &[FunctionArg], planner: &SQLPlanner) -> SQLPlannerResult<ExprRef> {
        eprintln!(
            "WARNING: `{}` function is deprecated. Use `{}` instead.",
            self.name, self.replacement
        );
        self.function.to_expr(inputs, planner)
    }

    fn docstrings(&self, alias: &str) -> String {
        self.function.docstrings(alias)
    }

    fn arg_names(&self) -> &'static [&'static str] {
        self.function.arg_names()
    }
}

/// TODOs
///   - Use multimap for function variants.
///   - Add more functions..
pub struct SQLFunctions {
    pub(crate) map: HashMap<String, Arc<dyn SQLFunction>>,
    pub(crate) docsmap: HashMap<String, (String, &'static [&'static str])>,
}

pub(crate) struct SQLFunctionArguments {
    pub positional: HashMap<usize, ExprRef>,
    pub named: HashMap<String, ExprRef>,
}

impl SQLFunctionArguments {
    pub fn get_positional(&self, idx: usize) -> Option<&ExprRef> {
        self.positional.get(&idx)
    }

    pub fn get_named(&self, name: &str) -> Option<&ExprRef> {
        self.named.get(name)
    }

    pub fn try_get_named<T: SQLLiteral>(&self, name: &str) -> Result<Option<T>, PlannerError> {
        self.named
            .get(name)
            .map(|expr| T::from_expr(expr))
            .transpose()
    }

    pub fn try_get_positional<T: SQLLiteral>(&self, idx: usize) -> Result<Option<T>, PlannerError> {
        self.positional
            .get(&idx)
            .map(|expr| T::from_expr(expr))
            .transpose()
    }
}

pub trait SQLLiteral {
    fn from_expr(expr: &ExprRef) -> Result<Self, PlannerError>
    where
        Self: Sized;
}

impl SQLLiteral for String {
    fn from_expr(expr: &ExprRef) -> Result<Self, PlannerError>
    where
        Self: Sized,
    {
        let e = expr
            .as_literal()
            .and_then(|lit| lit.as_str())
            .ok_or_else(|| PlannerError::invalid_operation("Expected a string literal"))?;
        Ok(e.to_string())
    }
}

impl SQLLiteral for char {
    fn from_expr(expr: &ExprRef) -> Result<Self, PlannerError>
    where
        Self: Sized,
    {
        expr.as_literal()
            .and_then(|lit| lit.as_str())
            .and_then(|s| s.chars().next())
            .ok_or_else(|| PlannerError::invalid_operation("Expected a single char literal"))
    }
}

impl SQLLiteral for i64 {
    fn from_expr(expr: &ExprRef) -> Result<Self, PlannerError>
    where
        Self: Sized,
    {
        expr.as_literal()
            .and_then(daft_dsl::LiteralValue::as_i64)
            .ok_or_else(|| PlannerError::invalid_operation("Expected an integer literal"))
    }
}

impl SQLLiteral for usize {
    fn from_expr(expr: &ExprRef) -> Result<Self, PlannerError>
    where
        Self: Sized,
    {
        expr.as_literal()
            .and_then(|lit| lit.as_i64().map(|v| v as Self))
            .ok_or_else(|| PlannerError::invalid_operation("Expected an integer literal"))
    }
}

impl SQLLiteral for bool {
    fn from_expr(expr: &ExprRef) -> Result<Self, PlannerError>
    where
        Self: Sized,
    {
        expr.as_literal()
            .and_then(daft_dsl::LiteralValue::as_bool)
            .ok_or_else(|| PlannerError::invalid_operation("Expected a boolean literal"))
    }
}

impl<T: SQLLiteral> SQLLiteral for Vec<T> {
    fn from_expr(expr: &ExprRef) -> Result<Self, PlannerError> {
        expr.as_list()
            .map(|items| items.iter().map(T::from_expr).collect())
            .unwrap_or_else(|| unsupported_sql_err!("Expected a list literal"))
    }
}

impl<T: SQLLiteral> SQLLiteral for HashMap<String, T> {
    fn from_expr(expr: &ExprRef) -> Result<Self, PlannerError> {
        // get reference to struct
        let fields = expr
            .as_literal()
            .and_then(daft_dsl::LiteralValue::as_struct)
            .ok_or_else(|| PlannerError::invalid_operation("Expected a struct literal"))?;
        // add literals to new map
        let mut map = Self::new();
        for (field, lit) in fields {
            let e = Expr::Literal(lit.clone()).arced();
            let k = field.name.clone();
            let v = T::from_expr(&e)?;
            map.insert(k, v);
        }
        Ok(map)
    }
}

impl SQLFunctions {
    /// Create a new [SQLFunctions] instance.
    #[must_use]
    pub fn new() -> Self {
        Self {
            map: HashMap::new(),
            docsmap: HashMap::new(),
        }
    }

    /// Register the module to the [SQLFunctions] instance.
    pub fn register<M: SQLModule>(&mut self) {
        M::register(self);
    }

    /// Add a [FunctionExpr] to the [SQLFunctions] instance.
    pub fn add_fn<F: SQLFunction + 'static>(&mut self, name: &str, func: F) {
        self.docsmap
            .insert(name.to_string(), (func.docstrings(name), func.arg_names()));
        self.map.insert(name.to_string(), Arc::new(func));
    }

    /// Get a function by name from the [SQLFunctions] instance.
    #[must_use]
    pub fn get(&self, name: &str) -> Option<&Arc<dyn SQLFunction>> {
        self.map.get(name)
    }
}

impl Default for SQLFunctions {
    fn default() -> Self {
        Self::new()
    }
}

impl SQLPlanner<'_> {
    pub(crate) fn plan_function(&self, func: &Function) -> SQLPlannerResult<ExprRef> {
        // assert using only supported features
        check_features(func)?;

        fn get_func_from_sqlfunctions_registry(
            name: impl AsRef<str>,
        ) -> Option<Arc<dyn SQLFunction>> {
            let name = name.as_ref();
            SQL_FUNCTIONS.get(name).cloned()
        }

        fn get_func_from_session(
            session: &Session,
            name: impl AsRef<str>,
        ) -> SQLPlannerResult<Option<Arc<dyn SQLFunction>>> {
            let name = name.as_ref();

            match session.get_function(name)? {
                Some(f) => Ok(Some(Arc::new(f))),
                None => Ok(None),
            }
        }

        // lookup function variant(s) by name
        // SQL function names are case-insensitive
        let fn_name = func.name.to_string().to_lowercase();

        let mut fn_match = if let Some(fn_match) = get_func_from_session(self.session(), &fn_name)?
        {
            fn_match
        } else {
            get_func_from_sqlfunctions_registry(fn_name.as_str()).ok_or_else(|| {
                PlannerError::unsupported_sql(format!("Function `{}` not found", fn_name))
            })?
        };

        // TODO: Filter the variants for correct arity.
        //
        // let argc_expect = fn_match.argc as usize;
        // let argc_actual = match &func.args {
        //     FunctionArguments::None => 0,
        //     FunctionArguments::Subquery(_) => unsupported_sql_err!("subquery"),
        //     FunctionArguments::List(list) => list.args.len(),
        // };
        // ensure!(
        //     argc_expect == argc_actual,
        //     "{} takes exactly {} argument(s), example: {}",
        //     fn_name,
        //     argc_expect,
        //     fn_match.help
        // );

        // recurse on function arguments
        let args = match &func.args {
            sqlparser::ast::FunctionArguments::None => vec![],
            sqlparser::ast::FunctionArguments::Subquery(_) => {
                unsupported_sql_err!("subquery function argument")
            }
            sqlparser::ast::FunctionArguments::List(args) => {
                let duplicate_treatment =
                    args.duplicate_treatment.unwrap_or(DuplicateTreatment::All);

                match (fn_name.as_str(), duplicate_treatment) {
                    ("count", DuplicateTreatment::Distinct) => {
                        fn_match = get_func_from_sqlfunctions_registry("count_distinct")
                            .ok_or_else(|| {
                                PlannerError::unsupported_sql(format!(
                                    "Function `{}` not found",
                                    fn_name
                                ))
                            })?;
                    }
                    ("count", DuplicateTreatment::All) => (),
                    (name, DuplicateTreatment::Distinct) => {
                        unsupported_sql_err!("DISTINCT is only supported on COUNT, not on {}", name)
                    }
                    (_, DuplicateTreatment::All) => (),
                }

                if !args.clauses.is_empty() {
                    unsupported_sql_err!("function arguments with clauses");
                }
                args.args.clone()
            }
        };

        if func.over.is_some() {
            let window_spec = self.parse_window_spec(func.over.as_ref().unwrap())?;
            let window_fn = fn_match.to_expr(&args, self)?;
            Ok(match &*window_fn {
                Expr::Agg(agg_expr) => {
                    Expr::Over(WindowExpr::Agg(agg_expr.clone()), window_spec).arced()
                }
                Expr::WindowFunction(window_expr) => {
                    Expr::Over(window_expr.clone(), window_spec).arced()
                }
                _ => unsupported_sql_err!("window function expected"),
            })
        } else {
            // validate input argument arity and return the validated expression.
            fn_match.to_expr(&args, self)
        }
    }

    fn parse_window_spec(&self, over: &WindowType) -> SQLPlannerResult<WindowSpec> {
        match over {
            WindowType::WindowSpec(spec) => {
                let mut window_spec = WindowSpec::default();

                if !spec.partition_by.is_empty() {
                    for expr in &spec.partition_by {
                        let parsed_expr = self.plan_expr(expr)?;
                        window_spec.partition_by.push(parsed_expr);
                    }
                }

                if !spec.order_by.is_empty() {
                    for order in &spec.order_by {
                        let parsed_expr = self.plan_expr(&order.expr)?;
                        window_spec.order_by.push(parsed_expr);
                        window_spec
                            .descending
                            .push(order.asc.is_some_and(|asc| !asc));
                    }
                }

                if spec.window_frame.is_some() {
                    if let Some(sql_frame) = &spec.window_frame {
                        let is_range_frame =
                            matches!(sql_frame.units, sqlparser::ast::WindowFrameUnits::Range);

                        let start = self
                            .convert_window_frame_bound(&sql_frame.start_bound, is_range_frame)?;

                        // Convert end bound or default to CURRENT ROW if not specified
                        let end = match &sql_frame.end_bound {
                            Some(end_bound) => {
                                self.convert_window_frame_bound(end_bound, is_range_frame)?
                            }
                            None => WindowBoundary::Offset(0), // CURRENT ROW
                        };

                        window_spec.frame = Some(WindowFrame { start, end });
                    }
                }

                if let Some(current_plan) = &self.current_plan {
                    window_spec = current_plan.resolve_window_spec(window_spec)?;
                }

                Ok(window_spec)
            }
            WindowType::NamedWindow(_) => {
                unsupported_sql_err!("Named windows are not supported yet")
            }
        }
    }

    /// Helper function to convert SQLParser's WindowFrameBound to Daft's WindowBoundary
    fn convert_window_frame_bound(
        &self,
        bound: &sqlparser::ast::WindowFrameBound,
        is_range_frame: bool,
    ) -> SQLPlannerResult<daft_dsl::expr::window::WindowBoundary> {
        use daft_dsl::expr::window::WindowBoundary;

        match bound {
            sqlparser::ast::WindowFrameBound::CurrentRow => Ok(WindowBoundary::Offset(0)),
            sqlparser::ast::WindowFrameBound::Preceding(None) => {
                Ok(WindowBoundary::UnboundedPreceding)
            }
            sqlparser::ast::WindowFrameBound::Following(None) => {
                Ok(WindowBoundary::UnboundedFollowing)
            }
            sqlparser::ast::WindowFrameBound::Preceding(Some(expr)) => {
                let parsed_expr = self.plan_expr(expr)?;

                if let Some(lit) = parsed_expr.as_literal() {
                    if is_range_frame {
                        Ok(WindowBoundary::RangeOffset(lit.neg()?))
                    } else if let Some(value) = lit.as_i64() {
                        Ok(WindowBoundary::Offset(-value))
                    } else {
                        unsupported_sql_err!(
                            "Window frame bound must be an integer for ROWS frames, found: {}",
                            lit
                        )
                    }
                } else {
                    unsupported_sql_err!(
                        "Window frame bound must be a literal, found: {}",
                        parsed_expr
                    )
                }
            }
            sqlparser::ast::WindowFrameBound::Following(Some(expr)) => {
                let parsed_expr = self.plan_expr(expr)?;

                if let Some(lit) = parsed_expr.as_literal() {
                    if is_range_frame {
                        Ok(WindowBoundary::RangeOffset(lit.clone()))
                    } else if let Some(value) = lit.as_i64() {
                        Ok(WindowBoundary::Offset(value))
                    } else {
                        unsupported_sql_err!(
                            "Window frame bound must be an integer for ROWS frames, found: {}",
                            lit
                        )
                    }
                } else {
                    unsupported_sql_err!(
                        "Window frame bound must be a literal, found: {}",
                        parsed_expr
                    )
                }
            }
        }
    }

    pub(crate) fn plan_function_args<T>(
        &self,
        args: &[FunctionArg],
        expected_named: &'static [&'static str],
        expected_positional: usize,
    ) -> SQLPlannerResult<T>
    where
        T: TryFrom<SQLFunctionArguments, Error = PlannerError>,
    {
        self.parse_function_args(args, expected_named, expected_positional)?
            .try_into()
    }
    pub(crate) fn parse_function_args(
        &self,
        args: &[FunctionArg],
        expected_named: &'static [&'static str],
        expected_positional: usize,
    ) -> SQLPlannerResult<SQLFunctionArguments> {
        let mut positional_args = HashMap::new();
        let mut named_args = HashMap::new();
        for (idx, arg) in args.iter().enumerate() {
            match arg {
                // Supporting right arrow or assignment (for backward compatibility) operator for named notation
                // https://www.postgresql.org/docs/current/sql-syntax-calling-funcs.html#SQL-SYNTAX-CALLING-FUNCS-NAMED
                FunctionArg::Named {
                    name,
                    arg,
                    operator: FunctionArgOperator::RightArrow | FunctionArgOperator::Assignment,
                } => {
                    if !expected_named.contains(&name.value.as_str()) {
                        unsupported_sql_err!("unexpected named argument: {}", name);
                    }
                    named_args.insert(name.to_string(), self.try_unwrap_function_arg_expr(arg)?);
                }
                FunctionArg::Unnamed(arg) => {
                    if idx >= expected_positional {
                        unsupported_sql_err!("unexpected unnamed argument");
                    }
                    positional_args.insert(idx, self.try_unwrap_function_arg_expr(arg)?);
                }
                other => unsupported_sql_err!("unsupported function argument type: {other}, valid function arguments for this function are: {expected_named:?}."),
            }
        }

        Ok(SQLFunctionArguments {
            positional: positional_args,
            named: named_args,
        })
    }

    pub(crate) fn plan_function_arg(
        &self,
        function_arg: &FunctionArg,
    ) -> SQLPlannerResult<daft_dsl::functions::FunctionArg<ExprRef>> {
        match function_arg {
            FunctionArg::Unnamed(FunctionArgExpr::Expr(expr)) => Ok(
                daft_dsl::functions::FunctionArg::unnamed(self.plan_expr(expr)?),
            ),
            FunctionArg::Named {
                name,
                arg: FunctionArgExpr::Expr(expr),
                operator: _,
            } => {
                let expr = self.plan_expr(expr)?;
                Ok(daft_dsl::functions::FunctionArg::named(
                    name.to_string(),
                    expr,
                ))
            }
            _ => unsupported_sql_err!("non expr args not yet supported"),
        }
    }

    pub(crate) fn try_unwrap_function_arg_expr(
        &self,
        expr: &FunctionArgExpr,
    ) -> SQLPlannerResult<ExprRef> {
        match expr {
            FunctionArgExpr::Expr(expr) => self.plan_expr(expr),

            _ => unsupported_sql_err!("Wildcard function args not yet supported"),
        }
    }
}

/// A namespace for function argument parsing helpers.
pub(crate) mod args {
    use common_io_config::IOConfig;

    use super::SQLFunctionArguments;
    use crate::{error::PlannerError, modules::config::expr_to_iocfg, unsupported_sql_err};

    /// Parses on_error => Literal['raise', 'null'] = 'raise' or err.
    pub(crate) fn parse_on_error(args: &SQLFunctionArguments) -> Result<bool, PlannerError> {
        match args.try_get_named::<String>("on_error")?.as_deref() {
            None => Ok(true),
            Some("raise") => Ok(true),
            Some("null") => Ok(false),
            Some(other) => {
                unsupported_sql_err!("Expected on_error to be 'raise' or 'null', found '{other}'")
            }
        }
    }

    /// Parses io_config which is used in several SQL functions.
    pub(crate) fn parse_io_config(args: &SQLFunctionArguments) -> Result<IOConfig, PlannerError> {
        args.get_named("io_config")
            .map(expr_to_iocfg)
            .transpose()
            .map(|op| op.unwrap_or_default())
    }
}<|MERGE_RESOLUTION|>--- conflicted
+++ resolved
@@ -31,10 +31,6 @@
     let mut functions = SQLFunctions::new();
     functions.register::<SQLModuleAggs>();
     functions.register::<SQLModuleHashing>();
-<<<<<<< HEAD
-=======
-    functions.register::<SQLModuleJson>();
->>>>>>> 51a45343
     functions.register::<SQLModuleList>();
     functions.register::<SQLModuleMap>();
     functions.register::<SQLModulePartitioning>();
