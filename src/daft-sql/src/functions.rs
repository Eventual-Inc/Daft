--- conflicted
+++ resolved
@@ -125,15 +125,12 @@
             .map(|expr| T::from_expr(expr))
             .transpose()
     }
-<<<<<<< HEAD
     pub fn try_get_positional<T: SQLLiteral>(&self, idx: usize) -> Result<Option<T>, PlannerError> {
         self.positional
             .get(&idx)
             .map(|expr| T::from_expr(expr))
             .transpose()
     }
-=======
->>>>>>> f4d1da2d
 }
 
 pub trait SQLLiteral {
@@ -166,7 +163,6 @@
     }
 }
 
-<<<<<<< HEAD
 impl SQLLiteral for usize {
     fn from_expr(expr: &ExprRef) -> Result<Self, PlannerError>
     where
@@ -178,8 +174,6 @@
     }
 }
 
-=======
->>>>>>> f4d1da2d
 impl SQLLiteral for bool {
     fn from_expr(expr: &ExprRef) -> Result<Self, PlannerError>
     where
