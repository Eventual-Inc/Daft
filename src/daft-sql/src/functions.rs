--- conflicted
+++ resolved
@@ -18,14 +18,8 @@
 use crate::{
     error::{PlannerError, SQLPlannerResult},
     modules::{
-<<<<<<< HEAD
         SQLModule, SQLModuleAggs, SQLModuleConfig, SQLModuleMap, SQLModulePartitioning,
-        SQLModulePython, SQLModuleSketch, SQLModuleStructs, SQLModuleTemporal, SQLModuleWindow,
-=======
-        coalesce::SQLCoalesce, SQLModule, SQLModuleAggs, SQLModuleConfig, SQLModuleMap,
-        SQLModulePartitioning, SQLModulePython, SQLModuleSketch, SQLModuleStructs, SQLModuleUtf8,
-        SQLModuleWindow,
->>>>>>> aae8f643
+        SQLModulePython, SQLModuleSketch, SQLModuleStructs, SQLModuleWindow,
     },
     planner::SQLPlanner,
     unsupported_sql_err,
@@ -40,11 +34,6 @@
     functions.register::<SQLModulePython>();
     functions.register::<SQLModuleSketch>();
     functions.register::<SQLModuleStructs>();
-<<<<<<< HEAD
-    functions.register::<SQLModuleTemporal>();
-=======
-    functions.register::<SQLModuleUtf8>();
->>>>>>> aae8f643
     functions.register::<SQLModuleConfig>();
     functions.register::<SQLModuleWindow>();
     for (name, function_factory) in FUNCTION_REGISTRY.read().unwrap().entries() {
