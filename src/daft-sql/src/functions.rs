use std::{
    collections::HashMap,
    sync::{Arc, LazyLock},
};

use daft_dsl::{
<<<<<<< HEAD
    expr::{
        named_expr,
        window::{WindowBoundary, WindowFrame, WindowFrameType},
    },
    functions::{ScalarFunction, ScalarUDF, FUNCTION_REGISTRY},
=======
    expr::window::{WindowBoundary, WindowFrame},
    functions::{ScalarFunction, ScalarUDF},
>>>>>>> 736767a7
    Expr, ExprRef, WindowExpr, WindowSpec,
};
use daft_functions::FUNCTION_REGISTRY;
use daft_session::Session;
use sqlparser::ast::{
    DuplicateTreatment, Function, FunctionArg, FunctionArgExpr, FunctionArgOperator,
    FunctionArguments, WindowType,
};

use crate::{
    error::{PlannerError, SQLPlannerResult},
    modules::{
        coalesce::SQLCoalesce, hashing::SQLModuleHashing, SQLModule, SQLModuleAggs,
<<<<<<< HEAD
        SQLModuleConfig, SQLModuleJson, SQLModuleList, SQLModuleMap, SQLModulePartitioning,
        SQLModulePython, SQLModuleSketch, SQLModuleStructs, SQLModuleTemporal, SQLModuleUri,
        SQLModuleUtf8, SQLModuleWindow,
=======
        SQLModuleConfig, SQLModuleImage, SQLModuleJson, SQLModuleList, SQLModuleMap,
        SQLModulePartitioning, SQLModulePython, SQLModuleSketch, SQLModuleStructs,
        SQLModuleTemporal, SQLModuleUri, SQLModuleUtf8, SQLModuleWindow,
>>>>>>> 736767a7
    },
    planner::SQLPlanner,
    unsupported_sql_err,
};

/// [SQL_FUNCTIONS] is a singleton that holds all the registered SQL functions.
pub(crate) static SQL_FUNCTIONS: LazyLock<SQLFunctions> = LazyLock::new(|| {
    let mut functions = SQLFunctions::new();
    functions.register::<SQLModuleAggs>();
    functions.register::<SQLModuleHashing>();
    // functions.register::<SQLModuleImage>();
    functions.register::<SQLModuleJson>();
    functions.register::<SQLModuleList>();
    functions.register::<SQLModuleMap>();
    functions.register::<SQLModulePartitioning>();
    functions.register::<SQLModulePython>();
    functions.register::<SQLModuleSketch>();
    functions.register::<SQLModuleStructs>();
    functions.register::<SQLModuleTemporal>();
    functions.register::<SQLModuleUri>();
    functions.register::<SQLModuleUtf8>();
    functions.register::<SQLModuleConfig>();
    functions.register::<SQLModuleWindow>();
    functions.add_fn("coalesce", SQLCoalesce {});
<<<<<<< HEAD
    for (name, function) in FUNCTION_REGISTRY.read().unwrap().entries() {
=======
    for (name, function) in FUNCTION_REGISTRY.entries() {
>>>>>>> 736767a7
        functions.add_fn(name, function.clone());
    }
    functions
});

impl SQLFunction for Arc<dyn ScalarUDF> {
    fn to_expr(&self, inputs: &[FunctionArg], planner: &SQLPlanner) -> SQLPlannerResult<ExprRef> {
        let inputs = inputs
            .iter()
            .map(|input| planner.plan_function_arg(input))
            .collect::<SQLPlannerResult<Vec<_>>>()?;
        Ok(ScalarFunction {
            udf: self.clone(),
<<<<<<< HEAD
            inputs,
=======
            inputs: daft_dsl::functions::FunctionArgs::try_new(inputs)?,
>>>>>>> 736767a7
        }
        .into())
    }
    fn docstrings(&self, _alias: &str) -> String {
        ScalarUDF::docstring(self.as_ref()).to_string()
    }
}

/// Current feature-set
fn check_features(func: &Function) -> SQLPlannerResult<()> {
    if func.filter.is_some() {
        // <agg>(..) FILTER (WHERE ..)
        unsupported_sql_err!("Aggregation `FILTER`");
    }
    if !func.within_group.is_empty() {
        // <agg>(...) WITHIN GROUP
        unsupported_sql_err!("Aggregation `WITHIN GROUP`");
    }
    if func.null_treatment.is_some() {
        // Snowflake NULL treatment
        unsupported_sql_err!("Window function `IGNORE|RESPECT NULLS`");
    }
    if func.parameters != FunctionArguments::None {
        // ClickHouse parametric functions
        unsupported_sql_err!("Parameterized function calls");
    }
    Ok(())
}

/// [SQLFunction] extends [FunctionExpr] with basic input validation (arity-check).
pub trait SQLFunction: Send + Sync {
    /// helper function to extract the function args into a list of [ExprRef]
    /// This is used to convert unnamed arguments into [ExprRef]s.
    /// ```sql
    /// SELECT concat('hello', 'world');
    /// ```
    /// this  will be converted to: [lit("hello"), lit("world")]
    ///
    /// Using this on a function with named arguments will result in an error.
    /// ```sql
    /// SELECT concat(arg1 => 'hello', arg2 => 'world');
    /// ```
    fn args_to_expr_unnamed(
        &self,
        inputs: &[FunctionArg],
        planner: &SQLPlanner,
    ) -> SQLPlannerResult<daft_dsl::functions::FunctionArgs<ExprRef>> {
        let inputs = inputs
            .iter()
            .map(|arg| planner.plan_function_arg(arg))
            .collect::<SQLPlannerResult<Vec<_>>>()?;

        Ok(daft_dsl::functions::FunctionArgs::try_new(inputs)?)
    }

    // nit cleanup: argument consistency with SQLTableFunction
    fn to_expr(&self, inputs: &[FunctionArg], planner: &SQLPlanner) -> SQLPlannerResult<ExprRef>;

    /// Produce the docstrings for this SQL function, parametrized by an alias which is the function name to invoke this in SQL
    fn docstrings(&self, alias: &str) -> String {
        format!("{alias}: No docstring available")
    }

    /// Produce the docstrings for this SQL function, parametrized by an alias which is the function name to invoke this in SQL
    fn arg_names(&self) -> &'static [&'static str] {
        &["todo"]
    }
}

pub struct DeprecatedSQLFunction {
    pub name: &'static str,
    pub replacement: &'static str,
    pub function: &'static dyn SQLFunction,
}

impl SQLFunction for DeprecatedSQLFunction {
    fn to_expr(&self, inputs: &[FunctionArg], planner: &SQLPlanner) -> SQLPlannerResult<ExprRef> {
        eprintln!(
            "WARNING: `{}` function is deprecated. Use `{}` instead.",
            self.name, self.replacement
        );
        self.function.to_expr(inputs, planner)
    }

    fn docstrings(&self, alias: &str) -> String {
        self.function.docstrings(alias)
    }

    fn arg_names(&self) -> &'static [&'static str] {
        self.function.arg_names()
    }
}

/// TODOs
///   - Use multimap for function variants.
///   - Add more functions..
pub struct SQLFunctions {
    pub(crate) map: HashMap<String, Arc<dyn SQLFunction>>,
    pub(crate) docsmap: HashMap<String, (String, &'static [&'static str])>,
}

pub(crate) struct SQLFunctionArguments {
    pub positional: HashMap<usize, ExprRef>,
    pub named: HashMap<String, ExprRef>,
}

impl SQLFunctionArguments {
    pub fn get_positional(&self, idx: usize) -> Option<&ExprRef> {
        self.positional.get(&idx)
    }

    pub fn get_named(&self, name: &str) -> Option<&ExprRef> {
        self.named.get(name)
    }

    pub fn try_get_named<T: SQLLiteral>(&self, name: &str) -> Result<Option<T>, PlannerError> {
        self.named
            .get(name)
            .map(|expr| T::from_expr(expr))
            .transpose()
    }

    pub fn try_get_positional<T: SQLLiteral>(&self, idx: usize) -> Result<Option<T>, PlannerError> {
        self.positional
            .get(&idx)
            .map(|expr| T::from_expr(expr))
            .transpose()
    }
}

pub trait SQLLiteral {
    fn from_expr(expr: &ExprRef) -> Result<Self, PlannerError>
    where
        Self: Sized;
}

impl SQLLiteral for String {
    fn from_expr(expr: &ExprRef) -> Result<Self, PlannerError>
    where
        Self: Sized,
    {
        let e = expr
            .as_literal()
            .and_then(|lit| lit.as_str())
            .ok_or_else(|| PlannerError::invalid_operation("Expected a string literal"))?;
        Ok(e.to_string())
    }
}

impl SQLLiteral for char {
    fn from_expr(expr: &ExprRef) -> Result<Self, PlannerError>
    where
        Self: Sized,
    {
        expr.as_literal()
            .and_then(|lit| lit.as_str())
            .and_then(|s| s.chars().next())
            .ok_or_else(|| PlannerError::invalid_operation("Expected a single char literal"))
    }
}

impl SQLLiteral for i64 {
    fn from_expr(expr: &ExprRef) -> Result<Self, PlannerError>
    where
        Self: Sized,
    {
        expr.as_literal()
            .and_then(daft_dsl::LiteralValue::as_i64)
            .ok_or_else(|| PlannerError::invalid_operation("Expected an integer literal"))
    }
}

impl SQLLiteral for usize {
    fn from_expr(expr: &ExprRef) -> Result<Self, PlannerError>
    where
        Self: Sized,
    {
        expr.as_literal()
            .and_then(|lit| lit.as_i64().map(|v| v as Self))
            .ok_or_else(|| PlannerError::invalid_operation("Expected an integer literal"))
    }
}

impl SQLLiteral for bool {
    fn from_expr(expr: &ExprRef) -> Result<Self, PlannerError>
    where
        Self: Sized,
    {
        expr.as_literal()
            .and_then(daft_dsl::LiteralValue::as_bool)
            .ok_or_else(|| PlannerError::invalid_operation("Expected a boolean literal"))
    }
}

impl<T: SQLLiteral> SQLLiteral for Vec<T> {
    fn from_expr(expr: &ExprRef) -> Result<Self, PlannerError> {
        expr.as_list()
            .map(|items| items.iter().map(T::from_expr).collect())
            .unwrap_or_else(|| unsupported_sql_err!("Expected a list literal"))
    }
}

impl<T: SQLLiteral> SQLLiteral for HashMap<String, T> {
    fn from_expr(expr: &ExprRef) -> Result<Self, PlannerError> {
        // get reference to struct
        let fields = expr
            .as_literal()
            .and_then(daft_dsl::LiteralValue::as_struct)
            .ok_or_else(|| PlannerError::invalid_operation("Expected a struct literal"))?;
        // add literals to new map
        let mut map = Self::new();
        for (field, lit) in fields {
            let e = Expr::Literal(lit.clone()).arced();
            let k = field.name.clone();
            let v = T::from_expr(&e)?;
            map.insert(k, v);
        }
        Ok(map)
    }
}

impl SQLFunctions {
    /// Create a new [SQLFunctions] instance.
    #[must_use]
    pub fn new() -> Self {
        Self {
            map: HashMap::new(),
            docsmap: HashMap::new(),
        }
    }

    /// Register the module to the [SQLFunctions] instance.
    pub fn register<M: SQLModule>(&mut self) {
        M::register(self);
    }

    /// Add a [FunctionExpr] to the [SQLFunctions] instance.
    pub fn add_fn<F: SQLFunction + 'static>(&mut self, name: &str, func: F) {
        self.docsmap
            .insert(name.to_string(), (func.docstrings(name), func.arg_names()));
        self.map.insert(name.to_string(), Arc::new(func));
    }

    /// Get a function by name from the [SQLFunctions] instance.
    #[must_use]
    pub fn get(&self, name: &str) -> Option<&Arc<dyn SQLFunction>> {
        self.map.get(name)
    }
}

impl Default for SQLFunctions {
    fn default() -> Self {
        Self::new()
    }
}

impl SQLPlanner<'_> {
    pub(crate) fn plan_function(&self, func: &Function) -> SQLPlannerResult<ExprRef> {
        // assert using only supported features
        check_features(func)?;

        fn get_func_from_sqlfunctions_registry(
            name: impl AsRef<str>,
        ) -> Option<Arc<dyn SQLFunction>> {
            let name = name.as_ref();
            SQL_FUNCTIONS.get(name).cloned()
        }

        fn get_func_from_session(
            session: &Session,
            name: impl AsRef<str>,
        ) -> SQLPlannerResult<Option<Arc<dyn SQLFunction>>> {
            let name = name.as_ref();

            match session.get_function(name)? {
                Some(f) => Ok(Some(Arc::new(f))),
                None => Ok(None),
            }
        }

        // lookup function variant(s) by name
        // SQL function names are case-insensitive
        let fn_name = func.name.to_string().to_lowercase();

        let mut fn_match = if let Some(fn_match) = get_func_from_session(self.session(), &fn_name)?
        {
            fn_match
        } else {
            get_func_from_sqlfunctions_registry(fn_name.as_str()).ok_or_else(|| {
                PlannerError::unsupported_sql(format!("Function `{}` not found", fn_name))
            })?
        };

        // TODO: Filter the variants for correct arity.
        //
        // let argc_expect = fn_match.argc as usize;
        // let argc_actual = match &func.args {
        //     FunctionArguments::None => 0,
        //     FunctionArguments::Subquery(_) => unsupported_sql_err!("subquery"),
        //     FunctionArguments::List(list) => list.args.len(),
        // };
        // ensure!(
        //     argc_expect == argc_actual,
        //     "{} takes exactly {} argument(s), example: {}",
        //     fn_name,
        //     argc_expect,
        //     fn_match.help
        // );

        // recurse on function arguments
        let args = match &func.args {
            sqlparser::ast::FunctionArguments::None => vec![],
            sqlparser::ast::FunctionArguments::Subquery(_) => {
                unsupported_sql_err!("subquery function argument")
            }
            sqlparser::ast::FunctionArguments::List(args) => {
                let duplicate_treatment =
                    args.duplicate_treatment.unwrap_or(DuplicateTreatment::All);

                match (fn_name.as_str(), duplicate_treatment) {
                    ("count", DuplicateTreatment::Distinct) => {
                        fn_match = get_func_from_sqlfunctions_registry("count_distinct")
                            .ok_or_else(|| {
                                PlannerError::unsupported_sql(format!(
                                    "Function `{}` not found",
                                    fn_name
                                ))
                            })?;
                    }
                    ("count", DuplicateTreatment::All) => (),
                    (name, DuplicateTreatment::Distinct) => {
                        unsupported_sql_err!("DISTINCT is only supported on COUNT, not on {}", name)
                    }
                    (_, DuplicateTreatment::All) => (),
                }

                if !args.clauses.is_empty() {
                    unsupported_sql_err!("function arguments with clauses");
                }
                args.args.clone()
            }
        };

        if func.over.is_some() {
            let window_spec = self.parse_window_spec(func.over.as_ref().unwrap())?;
            let window_fn = fn_match.to_expr(&args, self)?;
            Ok(match &*window_fn {
                Expr::Agg(agg_expr) => {
                    Expr::Over(WindowExpr::Agg(agg_expr.clone()), window_spec).arced()
                }
                Expr::WindowFunction(window_expr) => {
                    Expr::Over(window_expr.clone(), window_spec).arced()
                }
                _ => unsupported_sql_err!("window function expected"),
            })
        } else {
            // validate input argument arity and return the validated expression.
            fn_match.to_expr(&args, self)
        }
    }

    fn parse_window_spec(&self, over: &WindowType) -> SQLPlannerResult<WindowSpec> {
        match over {
            WindowType::WindowSpec(spec) => {
                let mut window_spec = WindowSpec::default();

                if !spec.partition_by.is_empty() {
                    for expr in &spec.partition_by {
                        let parsed_expr = self.plan_expr(expr)?;
                        window_spec.partition_by.push(parsed_expr);
                    }
                }

                if !spec.order_by.is_empty() {
                    for order in &spec.order_by {
                        let parsed_expr = self.plan_expr(&order.expr)?;
                        window_spec.order_by.push(parsed_expr);
                        window_spec
                            .descending
                            .push(order.asc.is_some_and(|asc| !asc));
                    }
                }

                if spec.window_frame.is_some() {
                    if let Some(sql_frame) = &spec.window_frame {
                        let is_range_frame =
                            matches!(sql_frame.units, sqlparser::ast::WindowFrameUnits::Range);

                        let start = self
                            .convert_window_frame_bound(&sql_frame.start_bound, is_range_frame)?;

                        // Convert end bound or default to CURRENT ROW if not specified
                        let end = match &sql_frame.end_bound {
                            Some(end_bound) => {
                                self.convert_window_frame_bound(end_bound, is_range_frame)?
                            }
                            None => WindowBoundary::Offset(0), // CURRENT ROW
                        };

                        window_spec.frame = Some(WindowFrame { start, end });
                    }
                }

                if let Some(current_plan) = &self.current_plan {
                    window_spec = current_plan.resolve_window_spec(window_spec)?;
                }

                Ok(window_spec)
            }
            WindowType::NamedWindow(_) => {
                unsupported_sql_err!("Named windows are not supported yet")
            }
        }
    }

    /// Helper function to convert SQLParser's WindowFrameBound to Daft's WindowBoundary
    fn convert_window_frame_bound(
        &self,
        bound: &sqlparser::ast::WindowFrameBound,
        is_range_frame: bool,
    ) -> SQLPlannerResult<daft_dsl::expr::window::WindowBoundary> {
        use daft_dsl::expr::window::WindowBoundary;

        match bound {
            sqlparser::ast::WindowFrameBound::CurrentRow => Ok(WindowBoundary::Offset(0)),
            sqlparser::ast::WindowFrameBound::Preceding(None) => {
                Ok(WindowBoundary::UnboundedPreceding)
            }
            sqlparser::ast::WindowFrameBound::Following(None) => {
                Ok(WindowBoundary::UnboundedFollowing)
            }
            sqlparser::ast::WindowFrameBound::Preceding(Some(expr)) => {
                let parsed_expr = self.plan_expr(expr)?;

                if let Some(lit) = parsed_expr.as_literal() {
                    if is_range_frame {
                        Ok(WindowBoundary::RangeOffset(lit.neg()?))
                    } else if let Some(value) = lit.as_i64() {
                        Ok(WindowBoundary::Offset(-value))
                    } else {
                        unsupported_sql_err!(
                            "Window frame bound must be an integer for ROWS frames, found: {}",
                            lit
                        )
                    }
                } else {
                    unsupported_sql_err!(
                        "Window frame bound must be a literal, found: {}",
                        parsed_expr
                    )
                }
            }
            sqlparser::ast::WindowFrameBound::Following(Some(expr)) => {
                let parsed_expr = self.plan_expr(expr)?;

                if let Some(lit) = parsed_expr.as_literal() {
                    if is_range_frame {
                        Ok(WindowBoundary::RangeOffset(lit.clone()))
                    } else if let Some(value) = lit.as_i64() {
                        Ok(WindowBoundary::Offset(value))
                    } else {
                        unsupported_sql_err!(
                            "Window frame bound must be an integer for ROWS frames, found: {}",
                            lit
                        )
                    }
                } else {
                    unsupported_sql_err!(
                        "Window frame bound must be a literal, found: {}",
                        parsed_expr
                    )
                }
            }
        }
    }

    pub(crate) fn plan_function_args<T>(
        &self,
        args: &[FunctionArg],
        expected_named: &'static [&'static str],
        expected_positional: usize,
    ) -> SQLPlannerResult<T>
    where
        T: TryFrom<SQLFunctionArguments, Error = PlannerError>,
    {
        self.parse_function_args(args, expected_named, expected_positional)?
            .try_into()
    }
    pub(crate) fn parse_function_args(
        &self,
        args: &[FunctionArg],
        expected_named: &'static [&'static str],
        expected_positional: usize,
    ) -> SQLPlannerResult<SQLFunctionArguments> {
        let mut positional_args = HashMap::new();
        let mut named_args = HashMap::new();
        for (idx, arg) in args.iter().enumerate() {
            match arg {
                // Supporting right arrow or assignment (for backward compatibility) operator for named notation
                // https://www.postgresql.org/docs/current/sql-syntax-calling-funcs.html#SQL-SYNTAX-CALLING-FUNCS-NAMED
                FunctionArg::Named {
                    name,
                    arg,
                    operator: FunctionArgOperator::RightArrow | FunctionArgOperator::Assignment,
                } => {
                    if !expected_named.contains(&name.value.as_str()) {
                        unsupported_sql_err!("unexpected named argument: {}", name);
                    }
                    named_args.insert(name.to_string(), self.try_unwrap_function_arg_expr(arg)?);
                }
                FunctionArg::Unnamed(arg) => {
                    if idx >= expected_positional {
                        unsupported_sql_err!("unexpected unnamed argument");
                    }
                    positional_args.insert(idx, self.try_unwrap_function_arg_expr(arg)?);
                }
                other => unsupported_sql_err!("unsupported function argument type: {other}, valid function arguments for this function are: {expected_named:?}."),
            }
        }

        Ok(SQLFunctionArguments {
            positional: positional_args,
            named: named_args,
        })
    }

    pub(crate) fn plan_function_arg(
        &self,
        function_arg: &FunctionArg,
    ) -> SQLPlannerResult<daft_dsl::functions::FunctionArg<ExprRef>> {
        match function_arg {
<<<<<<< HEAD
            FunctionArg::Unnamed(FunctionArgExpr::Expr(expr)) => self.plan_expr(expr),
=======
            FunctionArg::Unnamed(FunctionArgExpr::Expr(expr)) => Ok(
                daft_dsl::functions::FunctionArg::unnamed(self.plan_expr(expr)?),
            ),
>>>>>>> 736767a7
            FunctionArg::Named {
                name,
                arg: FunctionArgExpr::Expr(expr),
                operator: _,
            } => {
                let expr = self.plan_expr(expr)?;
<<<<<<< HEAD
                Ok(named_expr(name.to_string(), expr))
=======
                Ok(daft_dsl::functions::FunctionArg::named(
                    name.to_string(),
                    expr,
                ))
>>>>>>> 736767a7
            }
            _ => unsupported_sql_err!("non expr args not yet supported"),
        }
    }

    pub(crate) fn try_unwrap_function_arg_expr(
        &self,
        expr: &FunctionArgExpr,
    ) -> SQLPlannerResult<ExprRef> {
        match expr {
            FunctionArgExpr::Expr(expr) => self.plan_expr(expr),

            _ => unsupported_sql_err!("Wildcard function args not yet supported"),
        }
    }
}

/// A namespace for function argument parsing helpers.
pub(crate) mod args {
    use common_io_config::IOConfig;

    use super::SQLFunctionArguments;
    use crate::{error::PlannerError, modules::config::expr_to_iocfg, unsupported_sql_err};

    /// Parses on_error => Literal['raise', 'null'] = 'raise' or err.
    pub(crate) fn parse_on_error(args: &SQLFunctionArguments) -> Result<bool, PlannerError> {
        match args.try_get_named::<String>("on_error")?.as_deref() {
            None => Ok(true),
            Some("raise") => Ok(true),
            Some("null") => Ok(false),
            Some(other) => {
                unsupported_sql_err!("Expected on_error to be 'raise' or 'null', found '{other}'")
            }
        }
    }

    /// Parses io_config which is used in several SQL functions.
    pub(crate) fn parse_io_config(args: &SQLFunctionArguments) -> Result<IOConfig, PlannerError> {
        args.get_named("io_config")
            .map(expr_to_iocfg)
            .transpose()
            .map(|op| op.unwrap_or_default())
    }
}<|MERGE_RESOLUTION|>--- conflicted
+++ resolved
@@ -4,19 +4,10 @@
 };
 
 use daft_dsl::{
-<<<<<<< HEAD
-    expr::{
-        named_expr,
-        window::{WindowBoundary, WindowFrame, WindowFrameType},
-    },
+    expr::window::{WindowBoundary, WindowFrame},
     functions::{ScalarFunction, ScalarUDF, FUNCTION_REGISTRY},
-=======
-    expr::window::{WindowBoundary, WindowFrame},
-    functions::{ScalarFunction, ScalarUDF},
->>>>>>> 736767a7
     Expr, ExprRef, WindowExpr, WindowSpec,
 };
-use daft_functions::FUNCTION_REGISTRY;
 use daft_session::Session;
 use sqlparser::ast::{
     DuplicateTreatment, Function, FunctionArg, FunctionArgExpr, FunctionArgOperator,
@@ -27,15 +18,9 @@
     error::{PlannerError, SQLPlannerResult},
     modules::{
         coalesce::SQLCoalesce, hashing::SQLModuleHashing, SQLModule, SQLModuleAggs,
-<<<<<<< HEAD
         SQLModuleConfig, SQLModuleJson, SQLModuleList, SQLModuleMap, SQLModulePartitioning,
         SQLModulePython, SQLModuleSketch, SQLModuleStructs, SQLModuleTemporal, SQLModuleUri,
         SQLModuleUtf8, SQLModuleWindow,
-=======
-        SQLModuleConfig, SQLModuleImage, SQLModuleJson, SQLModuleList, SQLModuleMap,
-        SQLModulePartitioning, SQLModulePython, SQLModuleSketch, SQLModuleStructs,
-        SQLModuleTemporal, SQLModuleUri, SQLModuleUtf8, SQLModuleWindow,
->>>>>>> 736767a7
     },
     planner::SQLPlanner,
     unsupported_sql_err,
@@ -46,7 +31,6 @@
     let mut functions = SQLFunctions::new();
     functions.register::<SQLModuleAggs>();
     functions.register::<SQLModuleHashing>();
-    // functions.register::<SQLModuleImage>();
     functions.register::<SQLModuleJson>();
     functions.register::<SQLModuleList>();
     functions.register::<SQLModuleMap>();
@@ -60,11 +44,7 @@
     functions.register::<SQLModuleConfig>();
     functions.register::<SQLModuleWindow>();
     functions.add_fn("coalesce", SQLCoalesce {});
-<<<<<<< HEAD
     for (name, function) in FUNCTION_REGISTRY.read().unwrap().entries() {
-=======
-    for (name, function) in FUNCTION_REGISTRY.entries() {
->>>>>>> 736767a7
         functions.add_fn(name, function.clone());
     }
     functions
@@ -78,11 +58,7 @@
             .collect::<SQLPlannerResult<Vec<_>>>()?;
         Ok(ScalarFunction {
             udf: self.clone(),
-<<<<<<< HEAD
-            inputs,
-=======
             inputs: daft_dsl::functions::FunctionArgs::try_new(inputs)?,
->>>>>>> 736767a7
         }
         .into())
     }
@@ -614,27 +590,19 @@
         function_arg: &FunctionArg,
     ) -> SQLPlannerResult<daft_dsl::functions::FunctionArg<ExprRef>> {
         match function_arg {
-<<<<<<< HEAD
-            FunctionArg::Unnamed(FunctionArgExpr::Expr(expr)) => self.plan_expr(expr),
-=======
             FunctionArg::Unnamed(FunctionArgExpr::Expr(expr)) => Ok(
                 daft_dsl::functions::FunctionArg::unnamed(self.plan_expr(expr)?),
             ),
->>>>>>> 736767a7
             FunctionArg::Named {
                 name,
                 arg: FunctionArgExpr::Expr(expr),
                 operator: _,
             } => {
                 let expr = self.plan_expr(expr)?;
-<<<<<<< HEAD
-                Ok(named_expr(name.to_string(), expr))
-=======
                 Ok(daft_dsl::functions::FunctionArg::named(
                     name.to_string(),
                     expr,
                 ))
->>>>>>> 736767a7
             }
             _ => unsupported_sql_err!("non expr args not yet supported"),
         }
