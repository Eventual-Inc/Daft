use std::{collections::HashMap, sync::Arc};

use daft_dsl::ExprRef;
use once_cell::sync::Lazy;
use sqlparser::ast::{Function, FunctionArg, FunctionArgExpr, FunctionArguments};

use crate::{error::SQLPlannerResult, modules::*, planner::SQLPlanner, unsupported_sql_err};

/// [SQL_FUNCTIONS] is a singleton that holds all the registered SQL functions.
static SQL_FUNCTIONS: Lazy<SQLFunctions> = Lazy::new(|| {
    let mut functions = SQLFunctions::new();
    functions.register::<SQLModuleAggs>();
    functions.register::<SQLModuleFloat>();
    functions.register::<SQLModuleImage>();
    functions.register::<SQLModuleJson>();
    functions.register::<SQLModuleList>();
    functions.register::<SQLModuleMap>();
    functions.register::<SQLModuleNumeric>();
    functions.register::<SQLModulePartitioning>();
    functions.register::<SQLModulePython>();
    functions.register::<SQLModuleSketch>();
    functions.register::<SQLModuleStructs>();
    functions.register::<SQLModuleTemporal>();
    functions.register::<SQLModuleUtf8>();
    functions
});

/// Current feature-set
fn check_features(func: &Function) -> SQLPlannerResult<()> {
    if func.filter.is_some() {
        // <agg>(..) FILTER (WHERE ..)
        unsupported_sql_err!("Aggregation `FILTER`");
    }
    if func.over.is_some() {
        // WINDOW functions
        unsupported_sql_err!("Window functions `OVER`");
    }
    if !func.within_group.is_empty() {
        // <agg>(...) WITHIN GROUP
        unsupported_sql_err!("Aggregation `WITHIN GROUP`");
    }
    if func.null_treatment.is_some() {
        // Snowflake NULL treatment
        unsupported_sql_err!("Window function `IGNORE|RESPECT NULLS`");
    }
    if func.parameters != FunctionArguments::None {
        // ClickHouse parametric functions
        unsupported_sql_err!("Parameterized function calls");
    }
    Ok(())
}

/// [SQLFunction] extends [FunctionExpr] with basic input validation (arity-check).
pub trait SQLFunction: Send + Sync {
    /// helper function to extract the function args into a list of [ExprRef]
    /// This is used to convert unnamed arguments into [ExprRef]s.
    /// ```sql
    /// SELECT concat('hello', 'world');
    /// ```
    /// this  will be converted to: [lit("hello"), lit("world")]
    ///
    /// Using this on a function with named arguments will result in an error.
    /// ```sql
    /// SELECT concat(arg1 => 'hello', arg2 => 'world');
    /// ```
    fn args_to_expr_unnamed(
        &self,
        inputs: &[FunctionArg],
        planner: &SQLPlanner,
    ) -> SQLPlannerResult<Vec<ExprRef>> {
        inputs
            .iter()
            .map(|arg| planner.plan_function_arg(arg))
            .collect::<SQLPlannerResult<Vec<_>>>()
    }
    fn to_expr(&self, inputs: &[FunctionArg], planner: &SQLPlanner) -> SQLPlannerResult<ExprRef>;
}

/// Parse the arguments of a function into a struct.
pub(crate) trait FromSQLArgs {
    fn from_sql(inputs: &[FunctionArg], planner: &SQLPlanner) -> SQLPlannerResult<Self>
    where
        Self: Sized;
}

/// TODOs
///   - Use multimap for function variants.
///   - Add more functions..
pub struct SQLFunctions {
<<<<<<< HEAD
    map: HashMap<String, SQLFunction>,
}

/// Adds a `to_expr` method to [SQLFunction] to convert it to an [ExprRef].
///
/// TODOs
///   - Consider splitting input validation from creating an [ExprRef].
///   - Consider extending ScalarUDF
impl SQLFunction {
    /// Convert the [SQLFunction] to an [ExprRef].
    fn to_expr(&self, inputs: &[ExprRef]) -> SQLPlannerResult<ExprRef> {
        match self {
            SQLFunction::Function(func) => {
                use FunctionExpr::*;
                match func {
                    Numeric(expr) => numeric::to_expr(expr, inputs),
                    Utf8(expr) => utf8::to_expr(expr, inputs),
                    Temporal(_) => unsupported_sql_err!("Temporal functions"),
                    List(_) => unsupported_sql_err!("List functions"),
                    Map(_) => unsupported_sql_err!("Map functions"),
                    Sketch(_) => unsupported_sql_err!("Sketch functions"),
                    Struct(_) => unsupported_sql_err!("Struct functions"),
                    Json(_) => unsupported_sql_err!("Json functions"),
                    Image(_) => unsupported_sql_err!("Image functions"),
                    Python(_) => unsupported_sql_err!("Python functions"),
                    Partitioning(_) => unsupported_sql_err!("Partitioning functions"),
                }
            }
            SQLFunction::Agg(expr) => aggs::to_expr(expr, inputs),
        }
    }
=======
    map: HashMap<String, Arc<dyn SQLFunction>>,
>>>>>>> 734c13f3
}

impl SQLFunctions {
    /// Create a new [SQLFunctions] instance.
    pub fn new() -> Self {
        Self {
            map: HashMap::new(),
        }
    }

    /// Register the module to the [SQLFunctions] instance.
    pub fn register<M: SQLModule>(&mut self) {
        M::register(self);
    }

    /// Add a [FunctionExpr] to the [SQLFunctions] instance.
    pub fn add_fn<F: SQLFunction + 'static>(&mut self, name: &str, func: F) {
        self.map.insert(name.to_string(), Arc::new(func));
    }

    /// Get a function by name from the [SQLFunctions] instance.
    pub fn get(&self, name: &str) -> Option<&Arc<dyn SQLFunction>> {
        self.map.get(name)
    }
}

impl Default for SQLFunctions {
    fn default() -> Self {
        Self::new()
    }
}

impl SQLPlanner {
    pub(crate) fn plan_function(&self, func: &Function) -> SQLPlannerResult<ExprRef> {
        // assert using only supported features
        check_features(func)?;

        // lookup function variant(s) by name
        let fns = &SQL_FUNCTIONS;
        let fn_name = func.name.to_string();
        let fn_match = match fns.get(&fn_name) {
            Some(func) => func,
            None => unsupported_sql_err!("Function `{}` not found", fn_name),
        };

        // TODO: Filter the variants for correct arity.
        //
        // let argc_expect = fn_match.argc as usize;
        // let argc_actual = match &func.args {
        //     FunctionArguments::None => 0,
        //     FunctionArguments::Subquery(_) => unsupported_sql_err!("subquery"),
        //     FunctionArguments::List(list) => list.args.len(),
        // };
        // ensure!(
        //     argc_expect == argc_actual,
        //     "{} takes exactly {} argument(s), example: {}",
        //     fn_name,
        //     argc_expect,
        //     fn_match.help
        // );

        // recurse on function arguments
        let args = match &func.args {
            sqlparser::ast::FunctionArguments::None => vec![],
            sqlparser::ast::FunctionArguments::Subquery(_) => {
                unsupported_sql_err!("subquery function argument")
            }
            sqlparser::ast::FunctionArguments::List(args) => {
                if args.duplicate_treatment.is_some() {
                    unsupported_sql_err!("function argument with duplicate treatment");
                }
                if !args.clauses.is_empty() {
                    unsupported_sql_err!("function arguments with clauses");
                }
                args.args.clone()
            }
        };

        // validate input argument arity and return the validated expression.
        fn_match.to_expr(&args, self)
    }

    pub(crate) fn plan_function_arg(
        &self,
        function_arg: &FunctionArg,
    ) -> SQLPlannerResult<ExprRef> {
        match function_arg {
            FunctionArg::Unnamed(FunctionArgExpr::Expr(expr)) => self.plan_expr(expr),
            _ => unsupported_sql_err!("named function args not yet supported"),
        }
    }

    pub(crate) fn try_unwrap_function_arg_expr(
        &self,
        expr: &FunctionArgExpr,
    ) -> SQLPlannerResult<ExprRef> {
        match expr {
            FunctionArgExpr::Expr(expr) => self.plan_expr(expr),
            _ => unsupported_sql_err!("Wildcard function args not yet supported"),
        }
    }
}<|MERGE_RESOLUTION|>--- conflicted
+++ resolved
@@ -87,41 +87,7 @@
 ///   - Use multimap for function variants.
 ///   - Add more functions..
 pub struct SQLFunctions {
-<<<<<<< HEAD
-    map: HashMap<String, SQLFunction>,
-}
-
-/// Adds a `to_expr` method to [SQLFunction] to convert it to an [ExprRef].
-///
-/// TODOs
-///   - Consider splitting input validation from creating an [ExprRef].
-///   - Consider extending ScalarUDF
-impl SQLFunction {
-    /// Convert the [SQLFunction] to an [ExprRef].
-    fn to_expr(&self, inputs: &[ExprRef]) -> SQLPlannerResult<ExprRef> {
-        match self {
-            SQLFunction::Function(func) => {
-                use FunctionExpr::*;
-                match func {
-                    Numeric(expr) => numeric::to_expr(expr, inputs),
-                    Utf8(expr) => utf8::to_expr(expr, inputs),
-                    Temporal(_) => unsupported_sql_err!("Temporal functions"),
-                    List(_) => unsupported_sql_err!("List functions"),
-                    Map(_) => unsupported_sql_err!("Map functions"),
-                    Sketch(_) => unsupported_sql_err!("Sketch functions"),
-                    Struct(_) => unsupported_sql_err!("Struct functions"),
-                    Json(_) => unsupported_sql_err!("Json functions"),
-                    Image(_) => unsupported_sql_err!("Image functions"),
-                    Python(_) => unsupported_sql_err!("Python functions"),
-                    Partitioning(_) => unsupported_sql_err!("Partitioning functions"),
-                }
-            }
-            SQLFunction::Agg(expr) => aggs::to_expr(expr, inputs),
-        }
-    }
-=======
     map: HashMap<String, Arc<dyn SQLFunction>>,
->>>>>>> 734c13f3
 }
 
 impl SQLFunctions {
