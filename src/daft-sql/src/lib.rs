#![feature(let_chains)]

pub mod error;
pub mod functions;

mod exec;
mod modules;
mod planner;
mod schema;
mod statement;
mod table_provider;

pub use planner::*;
#[cfg(feature = "python")]
pub mod python;

#[cfg(feature = "python")]
use pyo3::prelude::*;

#[cfg(feature = "python")]
pub fn register_modules(parent: &Bound<PyModule>) -> PyResult<()> {
    parent.add_class::<python::PyCatalog>()?;
    parent.add_function(wrap_pyfunction!(python::sql_exec, parent)?)?;
    parent.add_function(wrap_pyfunction!(python::sql, parent)?)?;
    parent.add_function(wrap_pyfunction!(python::sql_expr, parent)?)?;
    parent.add_function(wrap_pyfunction!(python::sql_datatype, parent)?)?;
    parent.add_function(wrap_pyfunction!(python::list_sql_functions, parent)?)?;
    Ok(())
}

#[cfg(test)]
mod tests {
    use std::sync::Arc;

    use daft_core::prelude::*;
<<<<<<< HEAD
    use daft_dsl::{lit, unresolved_col, Expr, ExprRef, PlanRef, Subquery, UnresolvedColumn};
=======
    use daft_dsl::{lit, unresolved_col, Expr, PlanRef, Subquery};
>>>>>>> 4abe1262
    use daft_logical_plan::{
        logical_plan::Source, source_info::PlaceHolderInfo, ClusteringSpec, JoinOptions,
        LogicalPlan, LogicalPlanBuilder, LogicalPlanRef, SourceInfo,
    };
    use daft_session::Session;
    use error::SQLPlannerResult;
    use rstest::{fixture, rstest};

    use super::*;
    use crate::{error::PlannerError, planner::SQLPlanner};

    #[fixture]
    fn tbl_1() -> LogicalPlanRef {
        let schema = Arc::new(
            Schema::new(vec![
                Field::new("test", DataType::Utf8),
                Field::new("utf8", DataType::Utf8),
                Field::new("i32", DataType::Int32),
                Field::new("i64", DataType::Int64),
                Field::new("f32", DataType::Float32),
                Field::new("f64", DataType::Float64),
                Field::new("bool", DataType::Boolean),
                Field::new("date", DataType::Date),
                Field::new("time", DataType::Time(TimeUnit::Microseconds)),
                Field::new("list_utf8", DataType::new_list(DataType::Utf8)),
            ])
            .unwrap(),
        );
        LogicalPlan::Source(Source::new(
            schema.clone(),
            Arc::new(SourceInfo::PlaceHolder(PlaceHolderInfo {
                source_schema: schema,
                clustering_spec: Arc::new(ClusteringSpec::unknown()),
            })),
        ))
        .arced()
    }

    #[fixture]
    fn tbl_2() -> LogicalPlanRef {
        let schema = Arc::new(
            Schema::new(vec![
                Field::new("text", DataType::Utf8),
                Field::new("id", DataType::Int32),
                Field::new("val", DataType::Int32),
            ])
            .unwrap(),
        );
        LogicalPlan::Source(Source::new(
            schema.clone(),
            Arc::new(SourceInfo::PlaceHolder(PlaceHolderInfo {
                source_schema: schema,
                clustering_spec: Arc::new(ClusteringSpec::unknown()),
            })),
        ))
        .arced()
    }

    #[fixture]
    fn tbl_3() -> LogicalPlanRef {
        let schema = Arc::new(
            Schema::new(vec![
                Field::new("first_name", DataType::Utf8),
                Field::new("last_name", DataType::Utf8),
                Field::new("id", DataType::Int32),
            ])
            .unwrap(),
        );
        LogicalPlan::Source(Source::new(
            schema.clone(),
            Arc::new(SourceInfo::PlaceHolder(PlaceHolderInfo {
                source_schema: schema,
                clustering_spec: Arc::new(ClusteringSpec::unknown()),
            })),
        ))
        .arced()
    }

    #[fixture]
    fn planner() -> SQLPlanner<'static> {
        let session = Session::default();

        // construct views from the tables and attach to the session
        _ = session.create_temp_table("tbl1", &tbl_1().into(), false);
        _ = session.create_temp_table("tbl2", &tbl_2().into(), false);
        _ = session.create_temp_table("tbl3", &tbl_3().into(), false);

        SQLPlanner::new(session.into())
    }

    #[rstest]
    #[case::basic("select * from tbl1")]
    #[case::select_with_limit("select * from tbl1 limit 1")]
    #[case::exclude("select * exclude utf8 from tbl1")]
    #[case::exclude2("select * exclude (utf8, i32) from tbl1")]
    #[case("select utf8 from tbl1")]
    #[case("select i32 from tbl1")]
    #[case("select i64 from tbl1")]
    #[case("select f32 from tbl1")]
    #[case("select f64 from tbl1")]
    #[case("select bool from tbl1")]
    #[case("select date from tbl1")]
    #[case("select bool::text from tbl1")]
    #[case("select cast(bool as text) from tbl1")]
    #[case("select list_utf8 as a, utf8 as b, utf8 as c from tbl1")]
    #[case("select list_utf8::text[] from tbl1")]
    #[case("select list_utf8[0] from tbl1")]
    #[case::slice("select list_utf8[0:2] from tbl1")]
    #[case::join("select * from tbl2 join tbl3 on tbl2.id = tbl3.id")]
    #[case::null_safe_join("select * from tbl2 left join tbl3 on tbl2.id <=> tbl3.id")]
    #[case::join_with_filter("select * from tbl2 join tbl3 on tbl2.id = tbl3.id and tbl2.val > 0")]
    #[case::from("select tbl2.text from tbl2")]
    #[case::using("select tbl2.text from tbl2 join tbl3 using (id)")]
    #[case(
        r"
    select
        abs(i32) as abs,
        ceil(i32) as ceil,
        floor(i32) as floor,
        sign(i32) as sign
    from tbl1"
    )]
    #[case("select round(i32, 1) from tbl1")]
    #[case::clip_int_to_float("select clip(i32, 1.5, 2.5) from tbl1")]
    #[case::clip_float_to_int("select clip(f32, 1, 2) from tbl1")]
    #[case::clip_null_lower("select clip(i32, NULL, 2) from tbl1")]
    #[case::clip_null_upper("select clip(i32, 1, NULL) from tbl1")]
    #[case::clip_float_null_lower("select clip(f32, NULL, 2.5) from tbl1")]
    #[case::clip_float_null_upper("select clip(f32, 1.5, NULL) from tbl1")]
    #[case::clip_float_lower_int_upper("select clip(i32, 1.5, 2) from tbl1")]
    #[case::clip_int_lower_float_upper("select clip(i32, 1, 2.5) from tbl1")]
    #[case::clip_float_lower_int_upper_float_col("select clip(f32, 1.5, 2) from tbl1")]
    #[case::clip_int_lower_float_upper_float_col("select clip(f32, 1, 2.5) from tbl1")]
    #[case::groupby("select max(i32) from tbl1 group by utf8")]
    #[case::orderby("select * from tbl1 order by i32")]
    #[case::orderby("select * from tbl1 order by i32 desc")]
    #[case::orderby("select * from tbl1 order by i32 asc")]
    #[case::orderby_multi("select * from tbl1 order by i32 desc, f32 asc")]
    #[case::whenthen("select case when i32 = 1 then 'a' else 'b' end from tbl1")]
    #[case::globalagg("select max(i32) from tbl1")]
    #[case::cte("with cte as (select * from tbl1) select * from cte")]
    #[case::double_alias("select * from tbl1 as tbl2, tbl2 as tbl1")]
    #[case::double_alias_qualified("select tbl1.val from tbl1 as tbl2, tbl2 as tbl1")]
    fn test_compiles(mut planner: SQLPlanner, #[case] query: &str) -> SQLPlannerResult<()> {
        let plan = planner.plan_sql(query);
        assert!(&plan.is_ok(), "query: {query}\nerror: {plan:?}");

        Ok(())
    }

    #[rstest]
    fn test_compile_from_read_parquet(mut planner: SQLPlanner) -> SQLPlannerResult<()> {
        let query = "select * from read_parquet('../../tests/assets/parquet-data/mvp.parquet')";
        let plan = planner.plan_sql(query);
        assert!(&plan.is_ok(), "query: {query}\nerror: {plan:?}");

        Ok(())
    }

    #[rstest]
    fn test_compile_from_read_csv(mut planner: SQLPlanner) -> SQLPlannerResult<()> {
        let query =
            "select * from read_csv('../../tests/assets/sampled-tpch.csv', delimiter => ',')";
        let plan = planner.plan_sql(query);
        assert!(&plan.is_ok(), "query: {query}\nerror: {plan:?}");

        Ok(())
    }

    #[rstest]
    fn test_parse_sql(mut planner: SQLPlanner, tbl_1: LogicalPlanRef) {
        let sql = "select test as a from tbl1";
        let plan = planner.plan_sql(sql).unwrap();

        let expected = LogicalPlanBuilder::from(tbl_1)
            .alias("tbl1")
            .select(vec![unresolved_col("test").alias("a")])
            .unwrap()
            .build();
        assert_eq!(plan, expected);
    }

    #[rstest]
    fn test_where_clause(mut planner: SQLPlanner, tbl_1: LogicalPlanRef) -> SQLPlannerResult<()> {
        let sql = "select test as a from tbl1 where test = 'a'";
        let plan = planner.plan_sql(sql)?;

        let expected = LogicalPlanBuilder::from(tbl_1)
            .alias("tbl1")
            .filter(unresolved_col("test").eq(lit("a")))?
            .select(vec![unresolved_col("test").alias("a")])?
            .build();

        assert_eq!(plan, expected);
        Ok(())
    }
    #[rstest]
    fn test_limit(mut planner: SQLPlanner, tbl_1: LogicalPlanRef) -> SQLPlannerResult<()> {
        let sql = "select test as a from tbl1 limit 10";
        let plan = planner.plan_sql(sql)?;

        let expected = LogicalPlanBuilder::from(tbl_1)
            .alias("tbl1")
            .select(vec![unresolved_col("test").alias("a")])?
            .limit(10, true)?
            .build();

        assert_eq!(plan, expected);
        Ok(())
    }

    #[rstest]
    fn test_orderby(mut planner: SQLPlanner, tbl_1: LogicalPlanRef) -> SQLPlannerResult<()> {
        let sql = "select utf8 from tbl1 order by utf8 desc";
        let plan = planner.plan_sql(sql)?;

        let expected = LogicalPlanBuilder::from(tbl_1)
            .alias("tbl1")
            .sort(vec![unresolved_col("utf8")], vec![true], vec![true])?
            .select(vec![unresolved_col("utf8")])?
            .build();

        assert_eq!(plan, expected);
        Ok(())
    }

    #[rstest(
        null_equals_null => [false, true]
    )]
    fn test_join(
        mut planner: SQLPlanner,
        tbl_2: LogicalPlanRef,
        tbl_3: LogicalPlanRef,
        null_equals_null: bool,
    ) -> SQLPlannerResult<()> {
        let sql = format!(
            "select * from tbl2 join tbl3 on tbl2.id {} tbl3.id",
            if null_equals_null { "<=>" } else { "=" }
        );
        let plan = planner.plan_sql(&sql)?;

        let left_on: ExprRef = UnresolvedColumn {
            name: "id".into(),
            plan_ref: PlanRef::Alias("tbl2".into()),
            plan_schema: None,
        }
        .into();
        let right_on: ExprRef = UnresolvedColumn {
            name: "id".into(),
            plan_ref: PlanRef::Alias("tbl3".into()),
            plan_schema: None,
        }
        .into();

        let on = if null_equals_null {
            left_on.eq_null_safe(right_on)
        } else {
            left_on.eq(right_on)
        };

        let expected = LogicalPlanBuilder::from(tbl_2)
            .alias("tbl2")
            .join(
                LogicalPlanBuilder::from(tbl_3).alias("tbl3"),
                on.into(),
                vec![],
                JoinType::Inner,
                None,
                JoinOptions::default().prefix("tbl3."),
            )?
            .select(vec![unresolved_col("*")])?
            .build();
        assert_eq!(plan, expected);
        Ok(())
    }

    #[rstest]
    fn test_join_with_filter(
        mut planner: SQLPlanner,
        tbl_2: LogicalPlanRef,
        tbl_3: LogicalPlanRef,
    ) -> SQLPlannerResult<()> {
        let sql = "select * from tbl2 join tbl3 on tbl2.id = tbl3.id and tbl2.val > 0";
        let plan = planner.plan_sql(sql)?;

        let tbl2_id: ExprRef = UnresolvedColumn {
            name: "id".into(),
            plan_ref: PlanRef::Alias("tbl2".into()),
            plan_schema: None,
        }
        .into();
        let tbl3_id: ExprRef = UnresolvedColumn {
            name: "id".into(),
            plan_ref: PlanRef::Alias("tbl3".into()),
            plan_schema: None,
        }
        .into();
        let tbl2_val: ExprRef = UnresolvedColumn {
            name: "val".into(),
            plan_ref: PlanRef::Alias("tbl2".into()),
            plan_schema: None,
        }
        .into();

        let expected = LogicalPlanBuilder::from(tbl_2)
            .alias("tbl2")
            .join(
                LogicalPlanBuilder::from(tbl_3).alias("tbl3"),
                (tbl2_id.eq(tbl3_id)).and(tbl2_val.gt(lit(0 as i64))).into(),
                vec![],
                JoinType::Inner,
                None,
                JoinOptions::default().prefix("tbl3."),
            )?
            .select(vec![unresolved_col("*")])?
            .build();
        assert_eq!(plan, expected);
        Ok(())
    }

    #[rstest]
    #[case::abs("select abs(i32) as abs from tbl1")]
    #[case::ceil("select ceil(i32) as ceil from tbl1")]
    #[case::floor("select floor(i32) as floor from tbl1")]
    #[case::sign("select sign(i32) as sign from tbl1")]
    #[case::round("select round(i32, 1) as round from tbl1")]
    #[case::sqrt("select sqrt(i32) as sqrt from tbl1")]
    #[case::sin("select sin(i32) as sin from tbl1")]
    #[case::cos("select cos(i32) as cos from tbl1")]
    #[case::tan("select tan(i32) as tan from tbl1")]
    #[case::asin("select asin(i32) as asin from tbl1")]
    #[case::acos("select acos(i32) as acos from tbl1")]
    #[case::atan("select atan(i32) as atan from tbl1")]
    #[case::atan2("select atan2(i32, 1) as atan2 from tbl1")]
    #[case::radians("select radians(i32) as radians from tbl1")]
    #[case::degrees("select degrees(i32) as degrees from tbl1")]
    #[case::log2("select log2(i32) as log2 from tbl1")]
    #[case::log10("select log10(i32) as log10 from tbl1")]
    #[case::ln("select ln(i32) as ln from tbl1")]
    #[case::exp("select exp(i32) as exp from tbl1")]
    #[case::atanh("select atanh(i32) as atanh from tbl1")]
    #[case::acosh("select acosh(i32) as acosh from tbl1")]
    #[case::asinh("select asinh(i32) as asinh from tbl1")]
    #[case::ends_with("select ends_with(utf8, 'a') as ends_with from tbl1")]
    #[case::starts_with("select starts_with(utf8, 'a') as starts_with from tbl1")]
    #[case::contains("select contains(utf8, 'a') as contains from tbl1")]
    #[case::split("select split(utf8, '.') as split from tbl1")]
    #[case::replace("select regexp_replace(utf8, 'a', 'b') as replace from tbl1")]
    #[case::length("select length(utf8) as length from tbl1")]
    #[case::lower("select lower(utf8) as lower from tbl1")]
    #[case::upper("select upper(utf8) as upper from tbl1")]
    #[case::lstrip("select lstrip(utf8) as lstrip from tbl1")]
    #[case::rstrip("select rstrip(utf8) as rstrip from tbl1")]
    #[case::reverse("select reverse(utf8) as reverse from tbl1")]
    #[case::capitalize("select capitalize(utf8) as capitalize from tbl1")]
    #[case::left("select left(utf8, 1) as left from tbl1")]
    #[case::right("select right(utf8, 1) as right from tbl1")]
    #[case::find("select find(utf8, 'a') as find from tbl1")]
    #[case::rpad("select rpad(utf8, 1, 'a') as rpad from tbl1")]
    #[case::lpad("select lpad(utf8, 1, 'a') as lpad from tbl1")]
    #[case::repeat("select repeat(utf8, 1) as repeat from tbl1")]
    #[case::to_date("select to_date(utf8, 'YYYY-MM-DD') as to_date from tbl1")]
    #[case::like("select utf8 like 'a' as like from tbl1")]
    #[case::ilike("select utf8 ilike 'a' as ilike from tbl1")]
    #[case::datestring("select DATE '2021-08-01' as dt from tbl1")]
    #[case::datetime("select DATETIME '2021-08-01 00:00:00' as dt from tbl1")]
    #[case::countstar("select COUNT(*) as count from tbl1")]
    #[case::countstarlower("select COUNT(*) as count from tbl1")]
    #[case::count("select COUNT(i32) as count from tbl1")]
    #[case::countcasing("select CoUnT(i32) as count from tbl1")]
    // #[case::to_datetime("select to_datetime(utf8, 'YYYY-MM-DD') as to_datetime from tbl1")]
    fn test_compiles_funcs(mut planner: SQLPlanner, #[case] query: &str) -> SQLPlannerResult<()> {
        let plan = planner.plan_sql(query);
        assert!(plan.is_ok(), "query: {query}\nerror: {plan:?}");

        Ok(())
    }

    #[rstest]
    fn test_global_agg(mut planner: SQLPlanner, tbl_1: LogicalPlanRef) -> SQLPlannerResult<()> {
        let sql = "select max(i32) from tbl1";
        let plan = planner.plan_sql(sql)?;

        let expected = LogicalPlanBuilder::from(tbl_1)
            .alias("tbl1")
            .aggregate(vec![unresolved_col("i32").max()], vec![])?
            .select(vec![unresolved_col("i32")])?
            .build();

        assert_eq!(plan, expected);
        Ok(())
    }

    #[rstest]
    #[case::basic("select utf8 from tbl1 order by utf8")]
    #[case::asc("select utf8 from tbl1 order by utf8 asc")]
    #[case::desc("select utf8 from tbl1 order by utf8 desc")]
    #[case::with_alias("select utf8 as a from tbl1 order by a")]
    #[case::with_alias_in_projection_only("select utf8 as a from tbl1 order by utf8")]
    #[case::with_groupby("select utf8, sum(i32) from tbl1 group by utf8 order by utf8")]
    #[case::with_groupby_and_alias(
        "select utf8 as a, sum(i32) from tbl1 group by utf8 order by utf8"
    )]
    #[case::with_groupby_and_alias_mixed("select utf8 as a from tbl1 group by a order by utf8")]
    #[case::with_groupby_and_alias_mixed_2("select utf8 as a from tbl1 group by utf8 order by a")]
    #[case::with_groupby_and_alias_mixed_asc(
        "select utf8 as a from tbl1 group by utf8 order by a asc"
    )]
    fn test_compiles_orderby(mut planner: SQLPlanner, #[case] query: &str) -> SQLPlannerResult<()> {
        let plan = planner.plan_sql(query);
        if let Err(e) = plan {
            panic!("query: {query}\nerror: {e:?}");
        }
        assert!(plan.is_ok(), "query: {query}\nerror: {plan:?}");

        Ok(())
    }

    #[rstest]
    #[case::with_second_select("select i32 as a from tbl1 where i32 > 0")]
    #[case::with_where("select i32 as a from tbl1 where i32 > 0")]
    #[case::with_where_aliased("select i32 as a from tbl1 where a > 0")]
    #[case::with_groupby("select i32 as a from tbl1 group by i32")]
    #[case::with_groupby_aliased("select i32 as a from tbl1 group by a")]
    #[case::with_orderby("select i32 as a from tbl1 order by i32")]
    #[case::with_orderby_aliased("select i32 as a from tbl1 order by a")]
    #[case::with_many("select i32 as a from tbl1 where i32 > 0 group by i32 order by i32")]
    #[case::with_many_aliased("select i32 as a from tbl1 where a > 0 group by a order by a")]
    #[case::second_select("select i32 as a, a + 1 from tbl1")]
    fn test_compiles_select_alias(
        mut planner: SQLPlanner,
        #[case] query: &str,
    ) -> SQLPlannerResult<()> {
        let plan = planner.plan_sql(query);
        if let Err(e) = plan {
            panic!("query: {query}\nerror: {e:?}");
        }
        assert!(plan.is_ok(), "query: {query}\nerror: {plan:?}");

        Ok(())
    }

    #[rstest]
    #[case::basic(
        "select utf8 from tbl1 where i64 > (select max(id) from tbl2 where id = i32)",
        PlanRef::Unqualified
    )]
    #[case::compound(
        "select utf8 from tbl1 where i64 > (select max(id) from tbl2 where id = tbl1.i32)",
        PlanRef::Alias("tbl1".into())
    )]
    fn test_correlated_subquery(
        mut planner: SQLPlanner,
        #[case] query: &str,
        #[case] plan_ref: PlanRef,
        tbl_1: LogicalPlanRef,
        tbl_2: LogicalPlanRef,
    ) -> SQLPlannerResult<()> {
        use daft_dsl::{Column, ResolvedColumn};

        let plan = planner.plan_sql(query)?;

        let outer_col = Arc::new(Expr::Column(Column::Resolved(ResolvedColumn::OuterRef(
            Field::new("i32", DataType::Int32),
            plan_ref,
        ))));
        let subquery = LogicalPlanBuilder::from(tbl_2)
            .alias("tbl2")
            .filter(unresolved_col("id").eq(outer_col))?
            .aggregate(vec![unresolved_col("id").max()], vec![])?
            .select(vec![unresolved_col("id")])?
            .build();

        let subquery = Arc::new(Expr::Subquery(Subquery { plan: subquery }));

        let expected = LogicalPlanBuilder::from(tbl_1)
            .alias("tbl1")
            .filter(unresolved_col("i64").gt(subquery))?
            .select(vec![unresolved_col("utf8")])?
            .build();

        assert_eq!(plan, expected);

        Ok(())
    }

    #[rstest]
    fn test_multiple_from_with_join(
        mut planner: SQLPlanner,
        tbl_1: LogicalPlanRef,
        tbl_2: LogicalPlanRef,
        tbl_3: LogicalPlanRef,
    ) -> SQLPlannerResult<()> {
        let sql = "select tbl2.val from tbl1 left join tbl2 on tbl1.utf8 = tbl2.text, (tbl1 as tbl4) right join tbl3 on tbl4.i32 = tbl3.id";
        let plan = planner.plan_sql(sql)?;

        let first_from = LogicalPlanBuilder::from(tbl_1.clone()).alias("tbl1").join(
            LogicalPlanBuilder::from(tbl_2).alias("tbl2"),
            unresolved_col("utf8").eq(unresolved_col("text")).into(),
            vec![],
            JoinType::Left,
            None,
            JoinOptions::default().prefix("tbl2."),
        )?;

        let second_from = LogicalPlanBuilder::from(tbl_1)
            .alias("tbl1")
            .alias("tbl4")
            .join(
                LogicalPlanBuilder::from(tbl_3).alias("tbl3"),
                unresolved_col("i32").eq(unresolved_col("id")).into(),
                vec![],
                JoinType::Right,
                None,
                JoinOptions::default().prefix("tbl3."),
            )?;

        let expected = first_from
            .cross_join(second_from, JoinOptions::default())?
            .select(vec![unresolved_col("val")])?
            .build();

        assert_eq!(plan, expected);

        Ok(())
    }

    #[rstest]
    #[case::basic("select tbl1.test from tbl1 as tbl2")]
    #[case::subquery("select tbl1.test from (select * from tbl1) as tbl2")]
    fn test_subquery_alias_bad_scope(
        mut planner: SQLPlanner,
        #[case] query: &str,
    ) -> SQLPlannerResult<()> {
        let result = planner.plan_sql(query);

        assert!(result.is_err_and(|e| { matches!(e, PlannerError::ColumnNotFound { .. }) }));

        Ok(())
    }
}<|MERGE_RESOLUTION|>--- conflicted
+++ resolved
@@ -33,11 +33,7 @@
     use std::sync::Arc;
 
     use daft_core::prelude::*;
-<<<<<<< HEAD
     use daft_dsl::{lit, unresolved_col, Expr, ExprRef, PlanRef, Subquery, UnresolvedColumn};
-=======
-    use daft_dsl::{lit, unresolved_col, Expr, PlanRef, Subquery};
->>>>>>> 4abe1262
     use daft_logical_plan::{
         logical_plan::Source, source_info::PlaceHolderInfo, ClusteringSpec, JoinOptions,
         LogicalPlan, LogicalPlanBuilder, LogicalPlanRef, SourceInfo,
