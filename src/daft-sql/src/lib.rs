pub mod catalog;
pub mod error;
pub mod functions;
mod planner;

#[cfg(feature = "python")]
pub mod python;

#[cfg(feature = "python")]
use pyo3::prelude::*;

#[cfg(feature = "python")]
pub fn register_modules(_py: Python, parent: &PyModule) -> PyResult<()> {
    parent.add_class::<python::PyCatalog>()?;
    parent.add_wrapped(wrap_pyfunction!(python::sql))?;
    Ok(())
}

#[cfg(test)]
mod tests {
    use std::sync::Arc;

    use crate::planner::SQLPlanner;

    use super::*;
    use catalog::SQLCatalog;
    use daft_core::{
        datatypes::{Field, TimeUnit},
        schema::Schema,
        DataType,
    };
    use daft_dsl::{col, lit};
    use daft_plan::{
        logical_plan::Source, source_info::PlaceHolderInfo, ClusteringSpec, LogicalPlan,
        LogicalPlanBuilder, LogicalPlanRef, SourceInfo,
    };
    use error::SQLPlannerResult;
    use rstest::{fixture, rstest};

    #[fixture]
    fn tbl_1() -> LogicalPlanRef {
        let schema = Arc::new(
            Schema::new(vec![
                Field::new("test", DataType::Utf8),
                Field::new("utf8", DataType::Utf8),
                Field::new("i32", DataType::Int32),
                Field::new("i64", DataType::Int64),
                Field::new("f32", DataType::Float32),
                Field::new("f64", DataType::Float64),
                Field::new("bool", DataType::Boolean),
                Field::new("date", DataType::Date),
                Field::new("time", DataType::Time(TimeUnit::Microseconds)),
                Field::new("list_utf8", DataType::new_list(DataType::Utf8)),
            ])
            .unwrap(),
        );
        LogicalPlan::Source(Source {
            output_schema: schema.clone(),
            source_info: Arc::new(SourceInfo::PlaceHolder(PlaceHolderInfo {
                source_schema: schema,
                clustering_spec: Arc::new(ClusteringSpec::unknown()),
                source_id: 0,
            })),
        })
        .arced()
    }

    #[fixture]
    fn tbl_2() -> LogicalPlanRef {
        let schema = Arc::new(
            Schema::new(vec![
                Field::new("text", DataType::Utf8),
                Field::new("id", DataType::Int32),
            ])
            .unwrap(),
        );
        LogicalPlan::Source(Source {
            output_schema: schema.clone(),
            source_info: Arc::new(SourceInfo::PlaceHolder(PlaceHolderInfo {
                source_schema: schema,
                clustering_spec: Arc::new(ClusteringSpec::unknown()),
                source_id: 0,
            })),
        })
        .arced()
    }

    #[fixture]
    fn tbl_3() -> LogicalPlanRef {
        let schema = Arc::new(
            Schema::new(vec![
                Field::new("first_name", DataType::Utf8),
                Field::new("last_name", DataType::Utf8),
                Field::new("id", DataType::Int32),
            ])
            .unwrap(),
        );
        LogicalPlan::Source(Source {
            output_schema: schema.clone(),
            source_info: Arc::new(SourceInfo::PlaceHolder(PlaceHolderInfo {
                source_schema: schema,
                clustering_spec: Arc::new(ClusteringSpec::unknown()),
                source_id: 0,
            })),
        })
        .arced()
    }

    #[fixture]
    fn planner() -> SQLPlanner {
        let mut catalog = SQLCatalog::new();

        catalog.register_table("tbl1", tbl_1());
        catalog.register_table("tbl2", tbl_2());
        catalog.register_table("tbl3", tbl_3());

        SQLPlanner::new(catalog)
    }

    #[rstest]
    #[case("select * from tbl1")]
    #[case("select * from tbl1 limit 1")]
    #[case("select * exclude utf8 from tbl1")]
    #[case("select * exclude (utf8, i32) from tbl1")]
    #[case("select utf8 from tbl1")]
    #[case("select i32 from tbl1")]
    #[case("select i64 from tbl1")]
    #[case("select f32 from tbl1")]
    #[case("select f64 from tbl1")]
    #[case("select bool from tbl1")]
    #[case("select date from tbl1")]
    #[case("select bool::text from tbl1")]
    #[case("select cast(bool as text) from tbl1")]
    #[case("select list_utf8 as a, utf8 as b, utf8 as c from tbl1")]
    #[case("select list_utf8::text[] from tbl1")]
    #[case("select list_utf8[0] from tbl1")]
    #[case("select list_utf8[0:2] from tbl1")]
    #[case("select * from tbl2 join tbl3 on tbl2.id = tbl3.id")]
    #[case("select tbl2.text from tbl2")]
    #[case("select tbl2.text from tbl2 join tbl3 using (id)")]
    #[case(
        r#"
    select
        abs(i32) as abs,
        ceil(i32) as ceil,
        floor(i32) as floor,
        sign(i32) as sign
    from tbl1"#
    )]
    #[case("select round(i32, 1) from tbl1")]
    #[case::groupby("select max(i32) from tbl1 group by utf8")]
    #[case::orderby("select * from tbl1 order by i32")]
    #[case::orderby("select * from tbl1 order by i32 desc")]
    #[case::orderby("select * from tbl1 order by i32 asc")]
    #[case::orderby_multi("select * from tbl1 order by i32 desc, f32 asc")]
<<<<<<< HEAD
    fn test_compiles(planner: SQLPlanner, #[case] query: &str) -> SQLPlannerResult<()> {
=======
    #[case::whenthen("select case when i32 = 1 then 'a' else 'b' end from tbl1")]
    fn test_compiles(#[case] query: &str) -> SQLPlannerResult<()> {
        let planner = setup();

>>>>>>> e1055160
        let plan = planner.plan_sql(query);
        assert!(plan.is_ok(), "query: {}\nerror: {:?}", query, plan);

        Ok(())
    }

    #[rstest]
    fn test_parse_sql(planner: SQLPlanner, tbl_1: LogicalPlanRef) {
        let sql = "select test as a from tbl1";
        let plan = planner.plan_sql(sql).unwrap();

        let expected = LogicalPlanBuilder::new(tbl_1)
            .select(vec![col("test").alias("a")])
            .unwrap()
            .build();
        assert_eq!(plan, expected);
    }

    #[rstest]
    fn test_where_clause(planner: SQLPlanner, tbl_1: LogicalPlanRef) -> SQLPlannerResult<()> {
        let sql = "select test as a from tbl1 where test = 'a'";
        let plan = planner.plan_sql(sql)?;

        let expected = LogicalPlanBuilder::new(tbl_1)
            .filter(col("test").eq(lit("a")))?
            .select(vec![col("test").alias("a")])?
            .build();

        assert_eq!(plan, expected);
        Ok(())
    }
    #[rstest]
    fn test_limit(planner: SQLPlanner, tbl_1: LogicalPlanRef) -> SQLPlannerResult<()> {
        let sql = "select test as a from tbl1 limit 10";
        let plan = planner.plan_sql(sql)?;

        let expected = LogicalPlanBuilder::new(tbl_1)
            .select(vec![col("test").alias("a")])?
            .limit(10, true)?
            .build();

        assert_eq!(plan, expected);
        Ok(())
    }

    #[rstest]
    fn test_orderby(planner: SQLPlanner, tbl_1: LogicalPlanRef) -> SQLPlannerResult<()> {
        let sql = "select utf8 from tbl1 order by utf8 desc";
        let plan = planner.plan_sql(sql)?;

        let expected = LogicalPlanBuilder::new(tbl_1)
            .select(vec![col("utf8")])?
            .sort(vec![col("utf8")], vec![true])?
            .build();

        assert_eq!(plan, expected);
        Ok(())
    }

    #[rstest]
    fn test_cast(planner: SQLPlanner, tbl_1: LogicalPlanRef) -> SQLPlannerResult<()> {
        let builder = LogicalPlanBuilder::new(tbl_1);
        let cases = vec![
            (
                "select bool::text from tbl1",
                vec![col("bool").cast(&DataType::Utf8)],
            ),
            (
                "select utf8::bytes from tbl1",
                vec![col("utf8").cast(&DataType::Binary)],
            ),
            (
                r#"select CAST("bool" as text) from tbl1"#,
                vec![col("bool").cast(&DataType::Utf8)],
            ),
        ];
        for (sql, expected) in cases {
            let actual = planner.plan_sql(sql)?;
            let expected = builder.clone().select(expected)?.build();
            assert_eq!(
                actual,
                expected,
                "query: {}\n expected:{}",
                sql,
                expected.repr_ascii(false)
            );
        }

        Ok(())
    }

    #[rstest]
    fn test_join(
        planner: SQLPlanner,
        tbl_2: LogicalPlanRef,
        tbl_3: LogicalPlanRef,
    ) -> SQLPlannerResult<()> {
        let sql = "select * from tbl2 join tbl3 on tbl2.id = tbl3.id";
        let plan = planner.plan_sql(sql)?;
        let expected = LogicalPlanBuilder::new(tbl_2)
            .join(
                tbl_3,
                vec![col("id")],
                vec![col("id")],
                daft_core::JoinType::Inner,
                None,
            )?
            .build();
        assert_eq!(plan, expected);
        Ok(())
    }

    #[rstest]
    #[case::abs("select abs(i32) as abs from tbl1")]
    #[case::ceil("select ceil(i32) as ceil from tbl1")]
    #[case::floor("select floor(i32) as floor from tbl1")]
    #[case::sign("select sign(i32) as sign from tbl1")]
    #[case::round("select round(i32, 1) as round from tbl1")]
    #[case::sqrt("select sqrt(i32) as sqrt from tbl1")]
    #[case::sin("select sin(i32) as sin from tbl1")]
    #[case::cos("select cos(i32) as cos from tbl1")]
    #[case::tan("select tan(i32) as tan from tbl1")]
    #[case::asin("select asin(i32) as asin from tbl1")]
    #[case::acos("select acos(i32) as acos from tbl1")]
    #[case::atan("select atan(i32) as atan from tbl1")]
    #[case::atan2("select atan2(i32, 1) as atan2 from tbl1")]
    #[case::radians("select radians(i32) as radians from tbl1")]
    #[case::degrees("select degrees(i32) as degrees from tbl1")]
    #[case::log2("select log2(i32) as log2 from tbl1")]
    #[case::log10("select log10(i32) as log10 from tbl1")]
    #[case::ln("select ln(i32) as ln from tbl1")]
    #[case::exp("select exp(i32) as exp from tbl1")]
    #[case::atanh("select atanh(i32) as atanh from tbl1")]
    #[case::acosh("select acosh(i32) as acosh from tbl1")]
    #[case::asinh("select asinh(i32) as asinh from tbl1")]
    #[case::ends_with("select ends_with(utf8, 'a') as ends_with from tbl1")]
    #[case::starts_with("select starts_with(utf8, 'a') as starts_with from tbl1")]
    #[case::contains("select contains(utf8, 'a') as contains from tbl1")]
    #[case::split("select split(utf8, '.') as split from tbl1")]
    #[case::replace("select replace(utf8, 'a', 'b') as replace from tbl1")]
    #[case::length("select length(utf8) as length from tbl1")]
    #[case::lower("select lower(utf8) as lower from tbl1")]
    #[case::upper("select upper(utf8) as upper from tbl1")]
    #[case::lstrip("select lstrip(utf8) as lstrip from tbl1")]
    #[case::rstrip("select rstrip(utf8) as rstrip from tbl1")]
    #[case::reverse("select reverse(utf8) as reverse from tbl1")]
    #[case::capitalize("select capitalize(utf8) as capitalize from tbl1")]
    #[case::left("select left(utf8, 1) as left from tbl1")]
    #[case::right("select right(utf8, 1) as right from tbl1")]
    #[case::find("select find(utf8, 'a') as find from tbl1")]
    #[case::rpad("select rpad(utf8, 1, 'a') as rpad from tbl1")]
    #[case::lpad("select lpad(utf8, 1, 'a') as lpad from tbl1")]
    #[case::repeat("select repeat(utf8, 1) as repeat from tbl1")]
    #[case::to_date("select to_date(utf8, 'YYYY-MM-DD') as to_date from tbl1")]
    // #[case::to_datetime("select to_datetime(utf8, 'YYYY-MM-DD') as to_datetime from tbl1")]
    fn test_compiles_funcs(planner: SQLPlanner, #[case] query: &str) -> SQLPlannerResult<()> {
        let plan = planner.plan_sql(query);
        assert!(plan.is_ok(), "query: {}\nerror: {:?}", query, plan);

        Ok(())
    }
}<|MERGE_RESOLUTION|>--- conflicted
+++ resolved
@@ -153,14 +153,8 @@
     #[case::orderby("select * from tbl1 order by i32 desc")]
     #[case::orderby("select * from tbl1 order by i32 asc")]
     #[case::orderby_multi("select * from tbl1 order by i32 desc, f32 asc")]
-<<<<<<< HEAD
+    #[case::whenthen("select case when i32 = 1 then 'a' else 'b' end from tbl1")]
     fn test_compiles(planner: SQLPlanner, #[case] query: &str) -> SQLPlannerResult<()> {
-=======
-    #[case::whenthen("select case when i32 = 1 then 'a' else 'b' end from tbl1")]
-    fn test_compiles(#[case] query: &str) -> SQLPlannerResult<()> {
-        let planner = setup();
-
->>>>>>> e1055160
         let plan = planner.plan_sql(query);
         assert!(plan.is_ok(), "query: {}\nerror: {:?}", query, plan);
 
