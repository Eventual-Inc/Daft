#![feature(let_chains)]

pub mod error;
pub mod functions;
mod modules;

mod planner;
mod schema;
mod statement;
pub use planner::*;

#[cfg(feature = "python")]
pub mod python;
mod table_provider;

#[cfg(feature = "python")]
use pyo3::prelude::*;

#[cfg(feature = "python")]
pub fn register_modules(parent: &Bound<PyModule>) -> PyResult<()> {
    parent.add_class::<python::PyCatalog>()?;
    parent.add_function(wrap_pyfunction!(python::sql, parent)?)?;
    parent.add_function(wrap_pyfunction!(python::sql_expr, parent)?)?;
    parent.add_function(wrap_pyfunction!(python::list_sql_functions, parent)?)?;
    Ok(())
}

#[cfg(test)]
mod tests {
    use std::sync::Arc;

    use daft_core::prelude::*;
    use daft_dsl::{lit, unresolved_col, Expr, Subquery};
    use daft_logical_plan::{
        logical_plan::Source, source_info::PlaceHolderInfo, ClusteringSpec, JoinOptions,
        LogicalPlan, LogicalPlanBuilder, LogicalPlanRef, SourceInfo,
    };
    use daft_session::Session;
    use error::SQLPlannerResult;
    use rstest::{fixture, rstest};

    use super::*;
    use crate::{error::PlannerError, planner::SQLPlanner};

    #[fixture]
    fn tbl_1() -> LogicalPlanRef {
        let schema = Arc::new(
            Schema::new(vec![
                Field::new("test", DataType::Utf8),
                Field::new("utf8", DataType::Utf8),
                Field::new("i32", DataType::Int32),
                Field::new("i64", DataType::Int64),
                Field::new("f32", DataType::Float32),
                Field::new("f64", DataType::Float64),
                Field::new("bool", DataType::Boolean),
                Field::new("date", DataType::Date),
                Field::new("time", DataType::Time(TimeUnit::Microseconds)),
                Field::new("list_utf8", DataType::new_list(DataType::Utf8)),
            ])
            .unwrap(),
        );
        LogicalPlan::Source(Source::new(
            schema.clone(),
            Arc::new(SourceInfo::PlaceHolder(PlaceHolderInfo {
                source_schema: schema,
                clustering_spec: Arc::new(ClusteringSpec::unknown()),
                source_id: 0,
            })),
        ))
        .arced()
    }

    #[fixture]
    fn tbl_2() -> LogicalPlanRef {
        let schema = Arc::new(
            Schema::new(vec![
                Field::new("text", DataType::Utf8),
                Field::new("id", DataType::Int32),
                Field::new("val", DataType::Int32),
            ])
            .unwrap(),
        );
        LogicalPlan::Source(Source::new(
            schema.clone(),
            Arc::new(SourceInfo::PlaceHolder(PlaceHolderInfo {
                source_schema: schema,
                clustering_spec: Arc::new(ClusteringSpec::unknown()),
                source_id: 0,
            })),
        ))
        .arced()
    }

    #[fixture]
    fn tbl_3() -> LogicalPlanRef {
        let schema = Arc::new(
            Schema::new(vec![
                Field::new("first_name", DataType::Utf8),
                Field::new("last_name", DataType::Utf8),
                Field::new("id", DataType::Int32),
            ])
            .unwrap(),
        );
        LogicalPlan::Source(Source::new(
            schema.clone(),
            Arc::new(SourceInfo::PlaceHolder(PlaceHolderInfo {
                source_schema: schema,
                clustering_spec: Arc::new(ClusteringSpec::unknown()),
                source_id: 0,
            })),
        ))
        .arced()
    }

    #[fixture]
    fn planner() -> SQLPlanner<'static> {
        let session = Session::default();

        // construct views from the tables and attach to the session
        _ = session.create_temp_table("tbl1", &tbl_1().into(), false);
        _ = session.create_temp_table("tbl2", &tbl_2().into(), false);
        _ = session.create_temp_table("tbl3", &tbl_3().into(), false);

        SQLPlanner::new(session.into())
    }

    #[rstest]
    #[case::basic("select * from tbl1")]
    #[case::select_with_limit("select * from tbl1 limit 1")]
    #[case::exclude("select * exclude utf8 from tbl1")]
    #[case::exclude2("select * exclude (utf8, i32) from tbl1")]
    #[case("select utf8 from tbl1")]
    #[case("select i32 from tbl1")]
    #[case("select i64 from tbl1")]
    #[case("select f32 from tbl1")]
    #[case("select f64 from tbl1")]
    #[case("select bool from tbl1")]
    #[case("select date from tbl1")]
    #[case("select bool::text from tbl1")]
    #[case("select cast(bool as text) from tbl1")]
    #[case("select list_utf8 as a, utf8 as b, utf8 as c from tbl1")]
    #[case("select list_utf8::text[] from tbl1")]
    #[case("select list_utf8[0] from tbl1")]
    #[case::slice("select list_utf8[0:2] from tbl1")]
    #[case::join("select * from tbl2 join tbl3 on tbl2.id = tbl3.id")]
    #[case::null_safe_join("select * from tbl2 left join tbl3 on tbl2.id <=> tbl3.id")]
    #[case::join_with_filter("select * from tbl2 join tbl3 on tbl2.id = tbl3.id and tbl2.val > 0")]
    #[case::from("select tbl2.text from tbl2")]
    #[case::using("select tbl2.text from tbl2 join tbl3 using (id)")]
    #[case(
        r"
    select
        abs(i32) as abs,
        ceil(i32) as ceil,
        floor(i32) as floor,
        sign(i32) as sign
    from tbl1"
    )]
    #[case("select round(i32, 1) from tbl1")]
    #[case::clip_int_to_float("select clip(i32, 1.5, 2.5) from tbl1")]
    #[case::clip_float_to_int("select clip(f32, 1, 2) from tbl1")]
    #[case::clip_null_lower("select clip(i32, NULL, 2) from tbl1")]
    #[case::clip_null_upper("select clip(i32, 1, NULL) from tbl1")]
    #[case::clip_float_null_lower("select clip(f32, NULL, 2.5) from tbl1")]
    #[case::clip_float_null_upper("select clip(f32, 1.5, NULL) from tbl1")]
    #[case::clip_float_lower_int_upper("select clip(i32, 1.5, 2) from tbl1")]
    #[case::clip_int_lower_float_upper("select clip(i32, 1, 2.5) from tbl1")]
    #[case::clip_float_lower_int_upper_float_col("select clip(f32, 1.5, 2) from tbl1")]
    #[case::clip_int_lower_float_upper_float_col("select clip(f32, 1, 2.5) from tbl1")]
    #[case::groupby("select max(i32) from tbl1 group by utf8")]
    #[case::orderby("select * from tbl1 order by i32")]
    #[case::orderby("select * from tbl1 order by i32 desc")]
    #[case::orderby("select * from tbl1 order by i32 asc")]
    #[case::orderby_multi("select * from tbl1 order by i32 desc, f32 asc")]
    #[case::whenthen("select case when i32 = 1 then 'a' else 'b' end from tbl1")]
    #[case::globalagg("select max(i32) from tbl1")]
    #[case::cte("with cte as (select * from tbl1) select * from cte")]
    #[case::double_alias("select * from tbl1 as tbl2, tbl2 as tbl1")]
    #[case::double_alias_qualified("select tbl1.val from tbl1 as tbl2, tbl2 as tbl1")]
    fn test_compiles(mut planner: SQLPlanner, #[case] query: &str) -> SQLPlannerResult<()> {
        let plan = planner.plan_sql(query);
        assert!(&plan.is_ok(), "query: {query}\nerror: {plan:?}");

        Ok(())
    }

    #[rstest]
    fn test_compile_from_read_parquet(mut planner: SQLPlanner) -> SQLPlannerResult<()> {
        let query = "select * from read_parquet('../../tests/assets/parquet-data/mvp.parquet')";
        let plan = planner.plan_sql(query);
        assert!(&plan.is_ok(), "query: {query}\nerror: {plan:?}");

        Ok(())
    }

    #[rstest]
    fn test_compile_from_read_csv(mut planner: SQLPlanner) -> SQLPlannerResult<()> {
        let query =
            "select * from read_csv('../../tests/assets/sampled-tpch.csv', delimiter => ',')";
        let plan = planner.plan_sql(query);
        assert!(&plan.is_ok(), "query: {query}\nerror: {plan:?}");

        Ok(())
    }

    #[rstest]
    fn test_parse_sql(mut planner: SQLPlanner, tbl_1: LogicalPlanRef) {
        let sql = "select test as a from tbl1";
        let plan = planner.plan_sql(sql).unwrap();

        let expected = LogicalPlanBuilder::from(tbl_1)
            .alias("tbl1")
            .select(vec![unresolved_col("test").alias("a")])
            .unwrap()
            .build();
        assert_eq!(plan, expected);
    }

    #[rstest]
    fn test_where_clause(mut planner: SQLPlanner, tbl_1: LogicalPlanRef) -> SQLPlannerResult<()> {
        let sql = "select test as a from tbl1 where test = 'a'";
        let plan = planner.plan_sql(sql)?;

        let expected = LogicalPlanBuilder::from(tbl_1)
            .alias("tbl1")
            .filter(unresolved_col("test").eq(lit("a")))?
            .select(vec![unresolved_col("test").alias("a")])?
            .build();

        assert_eq!(plan, expected);
        Ok(())
    }
    #[rstest]
    fn test_limit(mut planner: SQLPlanner, tbl_1: LogicalPlanRef) -> SQLPlannerResult<()> {
        let sql = "select test as a from tbl1 limit 10";
        let plan = planner.plan_sql(sql)?;

        let expected = LogicalPlanBuilder::from(tbl_1)
            .alias("tbl1")
            .select(vec![unresolved_col("test").alias("a")])?
            .limit(10, true)?
            .build();

        assert_eq!(plan, expected);
        Ok(())
    }

    #[rstest]
    fn test_orderby(mut planner: SQLPlanner, tbl_1: LogicalPlanRef) -> SQLPlannerResult<()> {
        let sql = "select utf8 from tbl1 order by utf8 desc";
        let plan = planner.plan_sql(sql)?;

        let expected = LogicalPlanBuilder::from(tbl_1)
            .alias("tbl1")
            .sort(vec![unresolved_col("utf8")], vec![true], vec![true])?
            .select(vec![unresolved_col("utf8")])?
            .build();

        assert_eq!(plan, expected);
        Ok(())
    }

    #[rstest(
        null_equals_null => [false, true]
    )]
    fn test_join(
        mut planner: SQLPlanner,
        tbl_2: LogicalPlanRef,
        tbl_3: LogicalPlanRef,
        null_equals_null: bool,
    ) -> SQLPlannerResult<()> {
        let sql = format!(
            "select * from tbl2 join tbl3 on tbl2.id {} tbl3.id",
            if null_equals_null { "<=>" } else { "=" }
        );
        let plan = planner.plan_sql(&sql)?;
        let expected = LogicalPlanBuilder::from(tbl_2)
            .alias("tbl2")
            .join_with_null_safe_equal(
                LogicalPlanBuilder::from(tbl_3).alias("tbl3"),
                vec![unresolved_col("id")],
                vec![unresolved_col("id")],
                Some(vec![null_equals_null]),
                JoinType::Inner,
                None,
                JoinOptions::default().prefix("tbl3."),
            )?
            .select(vec![unresolved_col("*")])?
            .build();
        assert_eq!(plan, expected);
        Ok(())
    }

    #[rstest]
    fn test_join_with_filter(
        mut planner: SQLPlanner,
        tbl_2: LogicalPlanRef,
        tbl_3: LogicalPlanRef,
    ) -> SQLPlannerResult<()> {
        let sql = "select * from tbl2 join tbl3 on tbl2.id = tbl3.id and tbl2.val > 0";
        let plan = planner.plan_sql(sql)?;

        let expected = LogicalPlanBuilder::from(tbl_2)
            .alias("tbl2")
            .filter(unresolved_col("val").gt(lit(0_i64)))?
            .join_with_null_safe_equal(
                LogicalPlanBuilder::from(tbl_3).alias("tbl3"),
                vec![unresolved_col("id")],
                vec![unresolved_col("id")],
                Some(vec![false]),
                JoinType::Inner,
                None,
                JoinOptions::default().prefix("tbl3."),
            )?
            .select(vec![unresolved_col("*")])?
            .build();
        assert_eq!(plan, expected);
        Ok(())
    }

    #[rstest]
    #[case::abs("select abs(i32) as abs from tbl1")]
    #[case::ceil("select ceil(i32) as ceil from tbl1")]
    #[case::floor("select floor(i32) as floor from tbl1")]
    #[case::sign("select sign(i32) as sign from tbl1")]
    #[case::round("select round(i32, 1) as round from tbl1")]
    #[case::sqrt("select sqrt(i32) as sqrt from tbl1")]
    #[case::sin("select sin(i32) as sin from tbl1")]
    #[case::cos("select cos(i32) as cos from tbl1")]
    #[case::tan("select tan(i32) as tan from tbl1")]
    #[case::asin("select asin(i32) as asin from tbl1")]
    #[case::acos("select acos(i32) as acos from tbl1")]
    #[case::atan("select atan(i32) as atan from tbl1")]
    #[case::atan2("select atan2(i32, 1) as atan2 from tbl1")]
    #[case::radians("select radians(i32) as radians from tbl1")]
    #[case::degrees("select degrees(i32) as degrees from tbl1")]
    #[case::log2("select log2(i32) as log2 from tbl1")]
    #[case::log10("select log10(i32) as log10 from tbl1")]
    #[case::ln("select ln(i32) as ln from tbl1")]
    #[case::exp("select exp(i32) as exp from tbl1")]
    #[case::atanh("select atanh(i32) as atanh from tbl1")]
    #[case::acosh("select acosh(i32) as acosh from tbl1")]
    #[case::asinh("select asinh(i32) as asinh from tbl1")]
    #[case::ends_with("select ends_with(utf8, 'a') as ends_with from tbl1")]
    #[case::starts_with("select starts_with(utf8, 'a') as starts_with from tbl1")]
    #[case::contains("select contains(utf8, 'a') as contains from tbl1")]
    #[case::split("select split(utf8, '.') as split from tbl1")]
    #[case::replace("select regexp_replace(utf8, 'a', 'b') as replace from tbl1")]
    #[case::length("select length(utf8) as length from tbl1")]
    #[case::lower("select lower(utf8) as lower from tbl1")]
    #[case::upper("select upper(utf8) as upper from tbl1")]
    #[case::lstrip("select lstrip(utf8) as lstrip from tbl1")]
    #[case::rstrip("select rstrip(utf8) as rstrip from tbl1")]
    #[case::reverse("select reverse(utf8) as reverse from tbl1")]
    #[case::capitalize("select capitalize(utf8) as capitalize from tbl1")]
    #[case::left("select left(utf8, 1) as left from tbl1")]
    #[case::right("select right(utf8, 1) as right from tbl1")]
    #[case::find("select find(utf8, 'a') as find from tbl1")]
    #[case::rpad("select rpad(utf8, 1, 'a') as rpad from tbl1")]
    #[case::lpad("select lpad(utf8, 1, 'a') as lpad from tbl1")]
    #[case::repeat("select repeat(utf8, 1) as repeat from tbl1")]
    #[case::to_date("select to_date(utf8, 'YYYY-MM-DD') as to_date from tbl1")]
    #[case::like("select utf8 like 'a' as like from tbl1")]
    #[case::ilike("select utf8 ilike 'a' as ilike from tbl1")]
    #[case::datestring("select DATE '2021-08-01' as dt from tbl1")]
    #[case::datetime("select DATETIME '2021-08-01 00:00:00' as dt from tbl1")]
    #[case::countstar("select COUNT(*) as count from tbl1")]
    #[case::countstarlower("select COUNT(*) as count from tbl1")]
    #[case::count("select COUNT(i32) as count from tbl1")]
    #[case::countcasing("select CoUnT(i32) as count from tbl1")]
    // #[case::to_datetime("select to_datetime(utf8, 'YYYY-MM-DD') as to_datetime from tbl1")]
    fn test_compiles_funcs(mut planner: SQLPlanner, #[case] query: &str) -> SQLPlannerResult<()> {
        let plan = planner.plan_sql(query);
        assert!(plan.is_ok(), "query: {query}\nerror: {plan:?}");

        Ok(())
    }

    #[rstest]
    fn test_global_agg(mut planner: SQLPlanner, tbl_1: LogicalPlanRef) -> SQLPlannerResult<()> {
        let sql = "select max(i32) from tbl1";
        let plan = planner.plan_sql(sql)?;

        let expected = LogicalPlanBuilder::from(tbl_1)
            .alias("tbl1")
            .aggregate(vec![unresolved_col("i32").max()], vec![])?
            .select(vec![unresolved_col("i32")])?
            .build();

        assert_eq!(plan, expected);
        Ok(())
    }

    #[rstest]
    #[case::basic("select utf8 from tbl1 order by utf8")]
    #[case::asc("select utf8 from tbl1 order by utf8 asc")]
    #[case::desc("select utf8 from tbl1 order by utf8 desc")]
    #[case::with_alias("select utf8 as a from tbl1 order by a")]
    #[case::with_alias_in_projection_only("select utf8 as a from tbl1 order by utf8")]
    #[case::with_groupby("select utf8, sum(i32) from tbl1 group by utf8 order by utf8")]
    #[case::with_groupby_and_alias(
        "select utf8 as a, sum(i32) from tbl1 group by utf8 order by utf8"
    )]
    #[case::with_groupby_and_alias_mixed("select utf8 as a from tbl1 group by a order by utf8")]
    #[case::with_groupby_and_alias_mixed_2("select utf8 as a from tbl1 group by utf8 order by a")]
    #[case::with_groupby_and_alias_mixed_asc(
        "select utf8 as a from tbl1 group by utf8 order by a asc"
    )]
    fn test_compiles_orderby(mut planner: SQLPlanner, #[case] query: &str) -> SQLPlannerResult<()> {
        let plan = planner.plan_sql(query);
        if let Err(e) = plan {
            panic!("query: {query}\nerror: {e:?}");
        }
        assert!(plan.is_ok(), "query: {query}\nerror: {plan:?}");

        Ok(())
    }

    #[rstest]
    #[case::with_second_select("select i32 as a from tbl1 where i32 > 0")]
    #[case::with_where("select i32 as a from tbl1 where i32 > 0")]
    #[case::with_where_aliased("select i32 as a from tbl1 where a > 0")]
    #[case::with_groupby("select i32 as a from tbl1 group by i32")]
    #[case::with_groupby_aliased("select i32 as a from tbl1 group by a")]
    #[case::with_orderby("select i32 as a from tbl1 order by i32")]
    #[case::with_orderby_aliased("select i32 as a from tbl1 order by a")]
    #[case::with_many("select i32 as a from tbl1 where i32 > 0 group by i32 order by i32")]
    #[case::with_many_aliased("select i32 as a from tbl1 where a > 0 group by a order by a")]
    #[case::second_select("select i32 as a, a + 1 from tbl1")]
    fn test_compiles_select_alias(
        mut planner: SQLPlanner,
        #[case] query: &str,
    ) -> SQLPlannerResult<()> {
        let plan = planner.plan_sql(query);
        if let Err(e) = plan {
            panic!("query: {query}\nerror: {e:?}");
        }
        assert!(plan.is_ok(), "query: {query}\nerror: {plan:?}");

        Ok(())
    }

    #[rstest]
    #[case::basic("select utf8 from tbl1 where i64 > (select max(id) from tbl2 where id = i32)")]
    #[case::compound(
        "select utf8 from tbl1 where i64 > (select max(id) from tbl2 where id = tbl1.i32)"
    )]
    fn test_correlated_subquery(
        mut planner: SQLPlanner,
        #[case] query: &str,
        tbl_1: LogicalPlanRef,
        tbl_2: LogicalPlanRef,
    ) -> SQLPlannerResult<()> {
        use daft_dsl::{Column, ResolvedColumn};

        let plan = planner.plan_sql(query)?;

        let outer_col = Arc::new(Expr::Column(Column::Resolved(ResolvedColumn::OuterRef(
            Field::new("i32", DataType::Int32),
        ))));
        let subquery = LogicalPlanBuilder::from(tbl_2)
            .alias("tbl2")
            .filter(unresolved_col("id").eq(outer_col))?
            .aggregate(vec![unresolved_col("id").max()], vec![])?
            .select(vec![unresolved_col("id")])?
            .build();

        let subquery = Arc::new(Expr::Subquery(Subquery { plan: subquery }));

        let expected = LogicalPlanBuilder::from(tbl_1)
            .alias("tbl1")
            .filter(unresolved_col("i64").gt(subquery))?
            .select(vec![unresolved_col("utf8")])?
            .build();

        assert_eq!(plan, expected);

        Ok(())
    }

    #[rstest]
<<<<<<< HEAD
    fn test_multiple_from_with_join(
        mut planner: SQLPlanner,
        tbl_1: LogicalPlanRef,
        tbl_2: LogicalPlanRef,
        tbl_3: LogicalPlanRef,
    ) -> SQLPlannerResult<()> {
        let sql = "select tbl2.val from tbl1 left join tbl2 on tbl1.utf8 = tbl2.text, (tbl1 as tbl4) right join tbl3 on tbl4.i32 = tbl3.id";
        let plan = planner.plan_sql(sql)?;

        let first_from = LogicalPlanBuilder::from(tbl_1.clone())
            .alias("tbl1")
            .join_with_null_safe_equal(
                LogicalPlanBuilder::from(tbl_2).alias("tbl2"),
                vec![unresolved_col("utf8")],
                vec![unresolved_col("text")],
                Some(vec![false]),
                JoinType::Left,
                None,
                JoinOptions::default().prefix("tbl2."),
            )?;

        let second_from = LogicalPlanBuilder::from(tbl_1)
            .alias("tbl1")
            .alias("tbl4")
            .join_with_null_safe_equal(
                LogicalPlanBuilder::from(tbl_3).alias("tbl3"),
                vec![unresolved_col("i32")],
                vec![unresolved_col("id")],
                Some(vec![false]),
                JoinType::Right,
                None,
                JoinOptions::default().prefix("tbl3."),
            )?;

        let expected = first_from
            .cross_join(second_from, JoinOptions::default())?
            .select(vec![unresolved_col("val")])?
            .build();

        assert_eq!(plan, expected);
=======
    #[case::basic("select tbl1.test from tbl1 as tbl2")]
    #[case::subquery("select tbl1.test from (select * from tbl1) as tbl2")]
    fn test_subquery_alias_bad_scope(
        mut planner: SQLPlanner,
        #[case] query: &str,
    ) -> SQLPlannerResult<()> {
        let result = planner.plan_sql(query);

        assert!(result.is_err_and(|e| { matches!(e, PlannerError::ColumnNotFound { .. }) }));
>>>>>>> 50df44df

        Ok(())
    }
}<|MERGE_RESOLUTION|>--- conflicted
+++ resolved
@@ -479,7 +479,6 @@
     }
 
     #[rstest]
-<<<<<<< HEAD
     fn test_multiple_from_with_join(
         mut planner: SQLPlanner,
         tbl_1: LogicalPlanRef,
@@ -520,7 +519,11 @@
             .build();
 
         assert_eq!(plan, expected);
-=======
+
+        Ok(())
+    }
+
+    #[rstest]
     #[case::basic("select tbl1.test from tbl1 as tbl2")]
     #[case::subquery("select tbl1.test from (select * from tbl1) as tbl2")]
     fn test_subquery_alias_bad_scope(
@@ -530,7 +533,6 @@
         let result = planner.plan_sql(query);
 
         assert!(result.is_err_and(|e| { matches!(e, PlannerError::ColumnNotFound { .. }) }));
->>>>>>> 50df44df
 
         Ok(())
     }
