mod read_csv;
mod read_deltalake;
mod read_iceberg;
mod read_json;
mod read_parquet;

use std::{collections::HashMap, sync::Arc};

use daft_dsl::{Expr, ExprRef};
use daft_logical_plan::LogicalPlanBuilder;
use once_cell::sync::Lazy;
use read_csv::ReadCsvFunction;
use read_deltalake::ReadDeltalakeFunction;
use read_iceberg::SqlReadIceberg;
use read_json::ReadJsonFunction;
use read_parquet::ReadParquetFunction;
use sqlparser::ast::TableFunctionArgs;

use crate::{
<<<<<<< HEAD
    error::SQLPlannerResult, modules::config::expr_to_iocfg, planner::SQLPlanner,
=======
    error::{PlannerError, SQLPlannerResult},
    functions::SQLLiteral,
    invalid_operation_err,
    modules::config::expr_to_iocfg,
    planner::{Relation, SQLPlanner},
>>>>>>> bc3f5db7
    unsupported_sql_err,
};

pub(crate) static SQL_TABLE_FUNCTIONS: Lazy<SQLTableFunctions> = Lazy::new(|| {
    let mut functions = SQLTableFunctions::new();
    functions.add_fn("read_csv", ReadCsvFunction);
    functions.add_fn("read_deltalake", ReadDeltalakeFunction);
    functions.add_fn("read_iceberg", SqlReadIceberg);
    functions.add_fn("read_json", ReadJsonFunction);
    functions.add_fn("read_parquet", ReadParquetFunction);
    functions
});

/// TODO chore: cleanup table_provider module
/// TODO feat: use multimap for function variants.
pub struct SQLTableFunctions {
    pub(crate) map: HashMap<String, Arc<dyn SQLTableFunction>>,
}

impl SQLTableFunctions {
    /// Create a new [SQLFunctions] instance.
    pub fn new() -> Self {
        Self {
            map: HashMap::new(),
        }
    }
    /// Add a [FunctionExpr] to the [SQLFunctions] instance.
    pub(crate) fn add_fn<F: SQLTableFunction + 'static>(&mut self, name: &str, func: F) {
        self.map.insert(name.to_string(), Arc::new(func));
    }

    /// Get a function by name from the [SQLFunctions] instance.
    pub(crate) fn get(&self, name: &str) -> Option<&Arc<dyn SQLTableFunction>> {
        self.map.get(name)
    }
}

impl<'a> SQLPlanner<'a> {
    pub(crate) fn plan_table_function(
        &self,
        fn_name: &str,
        args: &TableFunctionArgs,
    ) -> SQLPlannerResult<LogicalPlanBuilder> {
        let fns = &SQL_TABLE_FUNCTIONS;

        let Some(func) = fns.get(fn_name) else {
            unsupported_sql_err!("Function `{}` not found", fn_name);
        };

        let builder = func.plan(self, args)?;

        Ok(builder)
    }
}

// nit cleanup: switch param order and rename to `to_logical_plan` for consistency with SQLFunction.
pub(crate) trait SQLTableFunction: Send + Sync {
    fn plan(
        &self,
        planner: &SQLPlanner,
        args: &TableFunctionArgs,
    ) -> SQLPlannerResult<LogicalPlanBuilder>;
}

// TODO feat: support assignment casts for function arguments
pub(crate) fn try_coerce_list<T: SQLLiteral>(expr: ExprRef) -> Result<Vec<T>, PlannerError> {
    match expr.as_ref() {
        Expr::List(items) => items.iter().map(T::from_expr).collect(),
        Expr::Literal(_) => Ok(vec![T::from_expr(&expr)?]),
        _ => invalid_operation_err!("Expected a scalar or list literal"),
    }
}<|MERGE_RESOLUTION|>--- conflicted
+++ resolved
@@ -17,15 +17,11 @@
 use sqlparser::ast::TableFunctionArgs;
 
 use crate::{
-<<<<<<< HEAD
-    error::SQLPlannerResult, modules::config::expr_to_iocfg, planner::SQLPlanner,
-=======
     error::{PlannerError, SQLPlannerResult},
     functions::SQLLiteral,
     invalid_operation_err,
     modules::config::expr_to_iocfg,
-    planner::{Relation, SQLPlanner},
->>>>>>> bc3f5db7
+    planner::SQLPlanner,
     unsupported_sql_err,
 };
 
