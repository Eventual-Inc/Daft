--- conflicted
+++ resolved
@@ -35,44 +35,7 @@
                 .collect::<PyResult<Vec<PyObject>>>()?;
             literals.into_py_any(py)
         }
-<<<<<<< HEAD
-        Expr::Literal(lit) => match lit {
-            Literal::Null => Ok(py.None()),
-            Literal::Boolean(b) => b.into_py_any(py),
-            Literal::Utf8(s) => s.into_py_any(py),
-            Literal::Binary(_) => unreachable_variant!(Binary),
-            Literal::Int8(_) => unreachable_variant!(Int8),
-            Literal::UInt8(_) => unreachable_variant!(UInt8),
-            Literal::Int16(_) => unreachable_variant!(Int16),
-            Literal::UInt16(_) => unreachable_variant!(UInt16),
-            Literal::Int32(_) => unreachable_variant!(Int32),
-            Literal::UInt32(_) => unreachable_variant!(UInt32),
-            Literal::Int64(u) => u.into_py_any(py),
-            Literal::UInt64(_) => unreachable_variant!(UInt64),
-            Literal::Timestamp(..) => unreachable_variant!(Timestamp),
-            Literal::Date(_) => unreachable_variant!(Date),
-            Literal::Time(..) => unreachable_variant!(Time),
-            Literal::Duration(..) => unreachable_variant!(Duration),
-            Literal::Interval(..) => todo!(),
-            Literal::Float32(f) => f.into_py_any(py),
-            Literal::Float64(f) => f.into_py_any(py),
-            Literal::Decimal(..) => unreachable_variant!(Decimal),
-            Literal::List(series) => daft_core::python::PySeries {
-                series: series.clone(),
-            }
-            .into_py_any(py),
-            Literal::Python(_) => unreachable_variant!(Python),
-            Literal::Struct(_) => todo!(),
-            Literal::File(_) => todo!(),
-            Literal::Tensor { .. } => todo!(),
-            Literal::SparseTensor { .. } => todo!(),
-            Literal::Embedding { .. } => todo!(),
-            Literal::Map { .. } => todo!(),
-            Literal::Image(_) => todo!(),
-        },
-=======
         Expr::Literal(lit) => lit.clone().into_py_any(py),
->>>>>>> 072858e1
         _ => Err(
             DaftError::InternalError("expected a literal, found an expression".to_string()).into(),
         ),
