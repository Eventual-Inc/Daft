--- conflicted
+++ resolved
@@ -2,11 +2,7 @@
 use daft_dsl::ExprRef;
 use daft_functions::temporal::{
     dt_date, dt_day, dt_day_of_week, dt_day_of_year, dt_hour, dt_microsecond, dt_millisecond,
-<<<<<<< HEAD
     dt_minute, dt_month, dt_nanosecond, dt_second, dt_time, dt_unix_timestamp, dt_year,
-=======
-    dt_minute, dt_month, dt_nanosecond, dt_second, dt_time, dt_year,
->>>>>>> a4b5b380
 };
 use sqlparser::ast::FunctionArg;
 
@@ -23,10 +19,6 @@
     fn register(parent: &mut SQLFunctions) {
         parent.add_fn("date", SQLDate);
         parent.add_fn("day", SQLDay);
-<<<<<<< HEAD
-        parent.add_fn("dayofweek", SQLDayOfWeek);
-        parent.add_fn("dayofyear", SQLDayOfYear);
-=======
         parent.add_fn(
             "dayofweek",
             DeprecatedSQLFunction {
@@ -37,7 +29,6 @@
         );
         parent.add_fn("day_of_week", SQLDayOfWeek);
         parent.add_fn("day_of_year", SQLDayOfYear);
->>>>>>> a4b5b380
         parent.add_fn("hour", SQLHour);
         parent.add_fn("minute", SQLMinute);
         parent.add_fn("month", SQLMonth);
