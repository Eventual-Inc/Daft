--- conflicted
+++ resolved
@@ -1,19 +1,14 @@
 use daft_dsl::ExprRef;
 use daft_functions::temporal::{
-<<<<<<< HEAD
     dt_date, dt_day, dt_day_of_week, dt_day_of_year, dt_hour, dt_microsecond, dt_millisecond,
     dt_minute, dt_month, dt_nanosecond, dt_second, dt_time, dt_year,
-=======
-    dt_date, dt_day, dt_day_of_week, dt_hour, dt_microsecond, dt_millisecond, dt_minute, dt_month,
-    dt_nanosecond, dt_second, dt_time, dt_year,
->>>>>>> 720b87e9
 };
 use sqlparser::ast::FunctionArg;
 
 use super::SQLModule;
 use crate::{
     error::SQLPlannerResult,
-    functions::{SQLFunction, SQLFunctions},
+    functions::{DeprecatedSQLFunction, SQLFunction, SQLFunctions},
     unsupported_sql_err,
 };
 
@@ -23,8 +18,16 @@
     fn register(parent: &mut SQLFunctions) {
         parent.add_fn("date", SQLDate);
         parent.add_fn("day", SQLDay);
-        parent.add_fn("dayofweek", SQLDayOfWeek);
-        parent.add_fn("dayofyear", SQLDayOfYear);
+        parent.add_fn(
+            "dayofweek",
+            DeprecatedSQLFunction {
+                name: "dayofweek",
+                replacement: "day_of_week",
+                function: &SQLDayOfWeek,
+            },
+        );
+        parent.add_fn("day_of_week", SQLDayOfWeek);
+        parent.add_fn("day_of_year", SQLDayOfYear);
         parent.add_fn("hour", SQLHour);
         parent.add_fn("minute", SQLMinute);
         parent.add_fn("month", SQLMonth);
