use daft_dsl::ExprRef;
use daft_functions::float;
use sqlparser::ast::FunctionArg;

use super::SQLModule;
<<<<<<< HEAD
use crate::functions::SQLFunctions;
use daft_dsl::ExprRef;
use daft_functions::float;
use sqlparser::ast::FunctionArg;

use crate::{error::SQLPlannerResult, functions::SQLFunction, unsupported_sql_err};
=======
use crate::{
    error::SQLPlannerResult,
    functions::{SQLFunction, SQLFunctions},
    unsupported_sql_err,
};
>>>>>>> 67669558

pub struct SQLModuleFloat;

impl SQLModule for SQLModuleFloat {
    fn register(parent: &mut SQLFunctions) {
        parent.add_fn("fill_nan", SQLFillNan {});
        parent.add_fn("is_inf", SQLIsInf {});
        parent.add_fn("is_nan", SQLIsNan {});
        parent.add_fn("not_nan", SQLNotNan {});
    }
}

pub struct SQLFillNan {}

impl SQLFunction for SQLFillNan {
    fn to_expr(
        &self,
        inputs: &[FunctionArg],
        planner: &crate::planner::SQLPlanner,
    ) -> SQLPlannerResult<ExprRef> {
        match inputs {
            [input, fill_value] => {
                let input = planner.plan_function_arg(input)?;
                let fill_value = planner.plan_function_arg(fill_value)?;
                Ok(float::fill_nan(input, fill_value))
            }
            _ => unsupported_sql_err!("Invalid arguments for 'fill_nan': '{inputs:?}'"),
        }
    }
}

pub struct SQLIsInf {}

impl SQLFunction for SQLIsInf {
    fn to_expr(
        &self,
        inputs: &[FunctionArg],
        planner: &crate::planner::SQLPlanner,
    ) -> SQLPlannerResult<ExprRef> {
        match inputs {
            [input] => planner.plan_function_arg(input).map(float::is_inf),
            _ => unsupported_sql_err!("Invalid arguments for 'is_inf': '{inputs:?}'"),
        }
    }
}

pub struct SQLIsNan {}

impl SQLFunction for SQLIsNan {
    fn to_expr(
        &self,
        inputs: &[FunctionArg],
        planner: &crate::planner::SQLPlanner,
    ) -> SQLPlannerResult<ExprRef> {
        match inputs {
            [input] => planner.plan_function_arg(input).map(float::is_nan),
            _ => unsupported_sql_err!("Invalid arguments for 'is_nan': '{inputs:?}'"),
        }
    }
}

pub struct SQLNotNan {}

impl SQLFunction for SQLNotNan {
    fn to_expr(
        &self,
        inputs: &[FunctionArg],
        planner: &crate::planner::SQLPlanner,
    ) -> SQLPlannerResult<ExprRef> {
        match inputs {
            [input] => planner.plan_function_arg(input).map(float::not_nan),
            _ => unsupported_sql_err!("Invalid arguments for 'not_nan': '{inputs:?}'"),
        }
    }
}<|MERGE_RESOLUTION|>--- conflicted
+++ resolved
@@ -3,20 +3,11 @@
 use sqlparser::ast::FunctionArg;
 
 use super::SQLModule;
-<<<<<<< HEAD
-use crate::functions::SQLFunctions;
-use daft_dsl::ExprRef;
-use daft_functions::float;
-use sqlparser::ast::FunctionArg;
-
-use crate::{error::SQLPlannerResult, functions::SQLFunction, unsupported_sql_err};
-=======
 use crate::{
     error::SQLPlannerResult,
     functions::{SQLFunction, SQLFunctions},
     unsupported_sql_err,
 };
->>>>>>> 67669558
 
 pub struct SQLModuleFloat;
 
