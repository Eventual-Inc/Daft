use daft_dsl::{binary_op, ExprRef, Operator};
use daft_functions::tokenize::{
    tokenize_decode, tokenize_encode, TokenizeDecodeFunction, TokenizeEncodeFunction,
};

use super::SQLModule;
use crate::{
    error::{PlannerError, SQLPlannerResult},
    functions::{SQLFunction, SQLFunctionArguments},
    invalid_operation_err,
};

<<<<<<< HEAD
=======
fn utf8_unary(
    func: impl Fn(ExprRef) -> ExprRef,
    sql_name: &str,
    arg_name: &str,
    inputs: &[sqlparser::ast::FunctionArg],
    planner: &crate::planner::SQLPlanner,
) -> SQLPlannerResult<ExprRef> {
    match inputs {
        [input] => {
            let input = planner.plan_function_arg(input)?.into_inner();
            Ok(func(input))
        }
        _ => invalid_operation_err!(
            "invalid arguments for {sql_name}. Expected {sql_name}({arg_name})",
        ),
    }
}

fn utf8_binary(
    func: impl Fn(ExprRef, ExprRef) -> ExprRef,
    sql_name: &str,
    arg_name_1: &str,
    arg_name_2: &str,
    inputs: &[sqlparser::ast::FunctionArg],
    planner: &crate::planner::SQLPlanner,
) -> SQLPlannerResult<ExprRef> {
    match inputs {
        [input1, input2] => {
            let input1 = planner.plan_function_arg(input1)?.into_inner();
            let input2 = planner.plan_function_arg(input2)?.into_inner();
            Ok(func(input1, input2))
        }
        _ => invalid_operation_err!(
            "invalid arguments for {sql_name}. Expected {sql_name}({arg_name_1}, {arg_name_2})",
        ),
    }
}

fn utf8_ternary(
    func: impl Fn(ExprRef, ExprRef, ExprRef) -> ExprRef,
    sql_name: &str,
    arg_name_1: &str,
    arg_name_2: &str,
    arg_name_3: &str,
    inputs: &[sqlparser::ast::FunctionArg],
    planner: &crate::planner::SQLPlanner,
) -> SQLPlannerResult<ExprRef> {
    match inputs {
        [input1, input2, input3] => {
            let input1 = planner.plan_function_arg(input1)?.into_inner();
            let input2 = planner.plan_function_arg(input2)?.into_inner();
            let input3 = planner.plan_function_arg(input3)?.into_inner();
            Ok(func(input1, input2, input3))
        },
        _ => invalid_operation_err!(
            "invalid arguments for {sql_name}. Expected {sql_name}({arg_name_1}, {arg_name_2}, {arg_name_3})",
        ),
    }
}

macro_rules! utf8_function {
    ($name:ident, $sql_name:expr, $func:expr, $doc:expr, $arg_name:expr) => {
        pub struct $name;
        impl SQLFunction for $name {
            fn to_expr(
                &self,
                inputs: &[sqlparser::ast::FunctionArg],
                planner: &crate::planner::SQLPlanner,
            ) -> SQLPlannerResult<ExprRef> {
                utf8_unary($func, $sql_name, $arg_name, inputs, planner)
            }

            fn docstrings(&self, _alias: &str) -> String {
                $doc.to_string()
            }

            fn arg_names(&self) -> &'static [&'static str] {
                &[$arg_name]
            }
        }
    };
    ($name:ident, $sql_name:expr, $func:expr, $doc:expr, $arg_name_1:expr, $arg_name_2:expr) => {
        pub struct $name;
        impl SQLFunction for $name {
            fn to_expr(
                &self,
                inputs: &[sqlparser::ast::FunctionArg],
                planner: &crate::planner::SQLPlanner,
            ) -> SQLPlannerResult<ExprRef> {
                utf8_binary($func, $sql_name, $arg_name_1, $arg_name_2, inputs, planner)
            }

            fn docstrings(&self, _alias: &str) -> String {
                $doc.to_string()
            }

            fn arg_names(&self) -> &'static [&'static str] {
                &[$arg_name_1, $arg_name_2]
            }
        }
    };
    ($name:ident, $sql_name:expr, $func:expr, $doc:expr, $arg_name_1:expr, $arg_name_2:expr, $arg_name_3:expr) => {
        pub struct $name;
        impl SQLFunction for $name {
            fn to_expr(
                &self,
                inputs: &[sqlparser::ast::FunctionArg],
                planner: &crate::planner::SQLPlanner,
            ) -> SQLPlannerResult<ExprRef> {
                utf8_ternary(
                    $func,
                    $sql_name,
                    $arg_name_1,
                    $arg_name_2,
                    $arg_name_3,
                    inputs,
                    planner,
                )
            }

            fn docstrings(&self, _alias: &str) -> String {
                $doc.to_string()
            }

            fn arg_names(&self) -> &'static [&'static str] {
                &[$arg_name_1, $arg_name_2, $arg_name_3]
            }
        }
    };
}

>>>>>>> 51a45343
pub struct SQLModuleUtf8;

impl SQLModule for SQLModuleUtf8 {
    fn register(parent: &mut crate::functions::SQLFunctions) {
        parent.add_fn("tokenize_encode", SQLTokenizeEncode);
        parent.add_fn("tokenize_decode", SQLTokenizeDecode);
        parent.add_fn("concat", SQLConcat);
    }
}

<<<<<<< HEAD
=======
utf8_function!(
    SQLUtf8EndsWith,
    "ends_with",
    daft_functions::utf8::endswith,
    "Returns true if the string ends with the specified substring",
    "string_input",
    "substring"
);

utf8_function!(
    SQLUtf8StartsWith,
    "starts_with",
    daft_functions::utf8::startswith,
    "Returns true if the string starts with the specified substring",
    "string_input",
    "substring"
);

utf8_function!(
    SQLUtf8Contains,
    "contains",
    daft_functions::utf8::contains,
    "Returns true if the string contains the specified substring",
    "string_input",
    "substring"
);

utf8_function!(
    SQLUtf8Split,
    "split",
    |input, pattern| daft_functions::utf8::split(input, pattern, false),
    "Splits the string by the specified delimiter and returns an array of substrings",
    "string_input",
    "delimiter"
);

utf8_function!(
    SQLUtf8RegexpMatch,
    "regexp_match",
    daft_functions::utf8::match_,
    "Returns true if the string matches the specified regular expression pattern",
    "string_input",
    "pattern"
);

utf8_function!(
    SQLUtf8RegexpReplace,
    "regexp_replace",
    |input, pattern, replacement| daft_functions::utf8::replace(input, pattern, replacement, true),
    "Replaces all occurrences of a substring with a new string",
    "string_input",
    "pattern",
    "replacement"
);

utf8_function!(
    SQLUtf8RegexpSplit,
    "regexp_split",
    |input, pattern| daft_functions::utf8::split(input, pattern, true),
    "Splits the string by the specified delimiter and returns an array of substrings",
    "string_input",
    "delimiter"
);

utf8_function!(
    SQLUtf8Length,
    "length",
    daft_functions::utf8::length,
    "Returns the length of the string",
    "string_input"
);

utf8_function!(
    SQLUtf8LengthBytes,
    "length_bytes",
    daft_functions::utf8::length_bytes,
    "Returns the length of the string in bytes",
    "string_input"
);

utf8_function!(
    SQLUtf8Lower,
    "lower",
    daft_functions::utf8::lower,
    "Converts the string to lowercase",
    "string_input"
);

utf8_function!(
    SQLUtf8Upper,
    "upper",
    daft_functions::utf8::upper,
    "Converts the string to uppercase",
    "string_input"
);

utf8_function!(
    SQLUtf8Lstrip,
    "lstrip",
    daft_functions::utf8::lstrip,
    "Removes leading whitespace from the string",
    "string_input"
);

utf8_function!(
    SQLUtf8Rstrip,
    "rstrip",
    daft_functions::utf8::rstrip,
    "Removes trailing whitespace from the string",
    "string_input"
);

utf8_function!(
    SQLUtf8Reverse,
    "reverse",
    daft_functions::utf8::reverse,
    "Reverses the order of characters in the string",
    "string_input"
);

utf8_function!(
    SQLUtf8Capitalize,
    "capitalize",
    daft_functions::utf8::capitalize,
    "Capitalizes the first character of the string",
    "string_input"
);

utf8_function!(
    SQLUtf8Left,
    "left",
    daft_functions::utf8::left,
    "Returns the specified number of leftmost characters from the string",
    "string_input",
    "length"
);

utf8_function!(
    SQLUtf8Right,
    "right",
    daft_functions::utf8::right,
    "Returns the specified number of rightmost characters from the string",
    "string_input",
    "length"
);

utf8_function!(
    SQLUtf8Find,
    "find",
    daft_functions::utf8::find,
    "Returns the index of the first occurrence of a substring within the string",
    "string_input",
    "substring"
);

utf8_function!(
    SQLUtf8Rpad,
    "rpad",
    daft_functions::utf8::rpad,
    "Pads the string on the right side with the specified string until it reaches the specified length",
    "string_input", "length", "pad"
);

utf8_function!(
    SQLUtf8Lpad,
    "lpad",
    daft_functions::utf8::lpad,
    "Pads the string on the left side with the specified string until it reaches the specified length",
    "string_input", "length", "pad"
);

utf8_function!(
    SQLUtf8Repeat,
    "repeat",
    daft_functions::utf8::repeat,
    "Repeats the string the specified number of times",
    "string_input",
    "count"
);

pub struct SQLUtf8RegexpExtract;

impl SQLFunction for SQLUtf8RegexpExtract {
    fn to_expr(
        &self,
        inputs: &[sqlparser::ast::FunctionArg],
        planner: &crate::planner::SQLPlanner,
    ) -> SQLPlannerResult<ExprRef> {
        match inputs {
            [input, pattern] => {
                let input = planner.plan_function_arg(input)?.into_inner();
                let pattern = planner.plan_function_arg(pattern)?.into_inner();
                Ok(daft_functions::utf8::extract(input, pattern, 0))
            }
            [input, pattern, idx] => {
                let input = planner.plan_function_arg(input)?.into_inner();
                let pattern = planner.plan_function_arg(pattern)?.into_inner();
                let idx = planner.plan_function_arg(idx).map(|arg| arg.into_inner())?.as_literal().and_then(LiteralValue::as_i64).ok_or_else(|| {
                    PlannerError::invalid_operation(format!("Expected a literal integer for the third argument of regexp_extract, found {idx:?}"))
                })? as usize;
                Ok(daft_functions::utf8::extract(input, pattern, idx))
            }
            _ => invalid_operation_err!("regexp_extract takes exactly two or three arguments"),
        }
    }

    fn docstrings(&self, _alias: &str) -> String {
        "Extracts the first substring that matches the specified regular expression pattern"
            .to_string()
    }

    fn arg_names(&self) -> &'static [&'static str] {
        &["string_input", "pattern"]
    }
}

pub struct SQLUtf8RegexpExtractAll;

impl SQLFunction for SQLUtf8RegexpExtractAll {
    fn to_expr(
        &self,
        inputs: &[sqlparser::ast::FunctionArg],
        planner: &crate::planner::SQLPlanner,
    ) -> SQLPlannerResult<ExprRef> {
        match inputs {
            [input, pattern] => {
                let input = planner.plan_function_arg(input)?.into_inner();
                let pattern = planner.plan_function_arg(pattern)?.into_inner();
                Ok(daft_functions::utf8::extract_all(input, pattern, 0))
            }
            [input, pattern, idx] => {
                let input = planner.plan_function_arg(input)?.into_inner();
                let pattern = planner.plan_function_arg(pattern)?.into_inner();
                let idx = planner.plan_function_arg(idx).map(|arg| arg.into_inner())?.as_literal().and_then(LiteralValue::as_i64).ok_or_else(|| {
                    PlannerError::invalid_operation(format!("Expected a literal integer for the third argument of regexp_extract_all, found {idx:?}"))
                })? as usize;
                Ok(daft_functions::utf8::extract_all(input, pattern, idx))
            }
            _ => invalid_operation_err!("regexp_extract_all takes exactly two or three arguments"),
        }
    }

    fn docstrings(&self, _alias: &str) -> String {
        "Extracts all substrings that match the specified regular expression pattern".to_string()
    }

    fn arg_names(&self) -> &'static [&'static str] {
        &["string_input", "pattern"]
    }
}

pub struct SQLUtf8ToDate;

impl SQLFunction for SQLUtf8ToDate {
    fn to_expr(
        &self,
        inputs: &[sqlparser::ast::FunctionArg],
        planner: &crate::planner::SQLPlanner,
    ) -> SQLPlannerResult<ExprRef> {
        match inputs {
            [input, fmt] => {
                let input = planner.plan_function_arg(input)?.into_inner();
                let fmt = planner.plan_function_arg(fmt)?.into_inner();
                let fmt = fmt
                    .as_literal()
                    .and_then(|lit| lit.as_str())
                    .ok_or_else(|| {
                        PlannerError::invalid_operation("to_date format must be a string")
                    })?;
                Ok(daft_functions::utf8::to_date(input, fmt))
            }
            _ => invalid_operation_err!("to_date takes exactly two arguments"),
        }
    }

    fn docstrings(&self, _alias: &str) -> String {
        "Parses the string as a date using the specified format.".to_string()
    }

    fn arg_names(&self) -> &'static [&'static str] {
        &["string_input", "format"]
    }
}

pub struct SQLUtf8ToDatetime;

impl SQLFunction for SQLUtf8ToDatetime {
    fn to_expr(
        &self,
        inputs: &[sqlparser::ast::FunctionArg],
        planner: &crate::planner::SQLPlanner,
    ) -> SQLPlannerResult<ExprRef> {
        match inputs {
            [input, fmt] => {
                let input = planner.plan_function_arg(input)?.into_inner();
                let fmt = planner.plan_function_arg(fmt)?.into_inner();
                let fmt = fmt
                    .as_literal()
                    .and_then(|lit| lit.as_str())
                    .ok_or_else(|| {
                        PlannerError::invalid_operation("to_datetime format must be a string")
                    })?;
                Ok(daft_functions::utf8::to_datetime(input, fmt, None))
            }
            [input, fmt, tz] => {
                let input = planner.plan_function_arg(input)?.into_inner();
                let fmt = planner.plan_function_arg(fmt)?.into_inner();
                let fmt = fmt
                    .as_literal()
                    .and_then(|lit| lit.as_str())
                    .ok_or_else(|| {
                        PlannerError::invalid_operation("to_datetime format must be a string")
                    })?;
                let tz = planner.plan_function_arg(tz)?.into_inner();
                let tz = tz.as_literal().and_then(|lit| lit.as_str());
                Ok(daft_functions::utf8::to_datetime(input, fmt, tz))
            }
            _ => invalid_operation_err!("to_datetime takes either two or three arguments"),
        }
    }

    fn docstrings(&self, _alias: &str) -> String {
        "Parses the string as a datetime using the specified format.".to_string()
    }

    fn arg_names(&self) -> &'static [&'static str] {
        &["string_input", "format"]
    }
}

pub struct SQLCountMatches;

impl TryFrom<SQLFunctionArguments> for CountMatchesFunction {
    type Error = PlannerError;

    fn try_from(args: SQLFunctionArguments) -> Result<Self, Self::Error> {
        let whole_words = args.try_get_named("whole_words")?.unwrap_or(false);
        let case_sensitive = args.try_get_named("case_sensitive")?.unwrap_or(true);

        Ok(Self {
            whole_words,
            case_sensitive,
        })
    }
}

impl SQLFunction for SQLCountMatches {
    fn to_expr(
        &self,
        inputs: &[sqlparser::ast::FunctionArg],
        planner: &crate::planner::SQLPlanner,
    ) -> SQLPlannerResult<ExprRef> {
        match inputs {
            [input, pattern] => {
                let input = planner.plan_function_arg(input)?.into_inner();
                let pattern = planner.plan_function_arg(pattern)?.into_inner();
                Ok(utf8_count_matches(input, pattern, false, true))
            }
            [input, pattern, args @ ..] => {
                let input = planner.plan_function_arg(input)?.into_inner();
                let pattern = planner.plan_function_arg(pattern)?.into_inner();
                let args: CountMatchesFunction =
                    planner.plan_function_args(args, &["whole_words", "case_sensitive"], 0)?;

                Ok(utf8_count_matches(
                    input,
                    pattern,
                    args.whole_words,
                    args.case_sensitive,
                ))
            }
            _ => Err(PlannerError::invalid_operation(format!(
                "Invalid arguments for count_matches: '{inputs:?}'"
            ))),
        }
    }

    fn docstrings(&self, _: &str) -> String {
        "Counts the number of times a pattern, or multiple patterns, appears in the input."
            .to_string()
    }

    fn arg_names(&self) -> &'static [&'static str] {
        &["input", "pattern", "whole_words", "case_sensitive"]
    }
}

pub struct SQLNormalize;

impl TryFrom<SQLFunctionArguments> for Utf8NormalizeOptions {
    type Error = PlannerError;

    fn try_from(args: SQLFunctionArguments) -> Result<Self, Self::Error> {
        let remove_punct = args.try_get_named("remove_punct")?.unwrap_or(false);
        let lowercase = args.try_get_named("lowercase")?.unwrap_or(false);
        let nfd_unicode = args.try_get_named("nfd_unicode")?.unwrap_or(false);
        let white_space = args.try_get_named("white_space")?.unwrap_or(false);

        Ok(Self {
            remove_punct,
            lowercase,
            nfd_unicode,
            white_space,
        })
    }
}

impl SQLFunction for SQLNormalize {
    fn to_expr(
        &self,
        inputs: &[sqlparser::ast::FunctionArg],
        planner: &crate::planner::SQLPlanner,
    ) -> SQLPlannerResult<ExprRef> {
        match inputs {
            [input] => {
                let input = planner.plan_function_arg(input)?.into_inner();
                Ok(daft_functions::utf8::normalize(
                    input,
                    Utf8NormalizeOptions::default(),
                ))
            }
            [input, args @ ..] => {
                let input = planner.plan_function_arg(input)?.into_inner();
                let args: Utf8NormalizeOptions = planner.plan_function_args(
                    args,
                    &["remove_punct", "lowercase", "nfd_unicode", "white_space"],
                    0,
                )?;
                Ok(daft_functions::utf8::normalize(input, args))
            }
            _ => invalid_operation_err!("Invalid arguments for normalize"),
        }
    }
    fn docstrings(&self, _: &str) -> String {
        "Normalizes a string for more useful deduplication and data cleaning.".to_string()
    }

    fn arg_names(&self) -> &'static [&'static str] {
        &[
            "input",
            "remove_punct",
            "lowercase",
            "nfd_unicode",
            "white_space",
        ]
    }
}

>>>>>>> 51a45343
pub struct SQLTokenizeEncode;
impl TryFrom<SQLFunctionArguments> for TokenizeEncodeFunction {
    type Error = PlannerError;

    fn try_from(args: SQLFunctionArguments) -> Result<Self, Self::Error> {
        if args.get_named("io_config").is_some() {
            return Err(PlannerError::invalid_operation(
                "io_config argument is not yet supported for tokenize_encode",
            ));
        }

        let tokens_path = args.try_get_named("tokens_path")?.ok_or_else(|| {
            PlannerError::invalid_operation("tokens_path argument is required for tokenize_encode")
        })?;

        let pattern = args.try_get_named("pattern")?;
        let special_tokens = args.try_get_named("special_tokens")?;
        let use_special_tokens = args.try_get_named("use_special_tokens")?.unwrap_or(false);

        Ok(Self {
            tokens_path,
            pattern,
            special_tokens,
            use_special_tokens,
            io_config: None,
        })
    }
}

impl SQLFunction for SQLTokenizeEncode {
    fn to_expr(
        &self,
        inputs: &[sqlparser::ast::FunctionArg],
        planner: &crate::planner::SQLPlanner,
    ) -> SQLPlannerResult<ExprRef> {
        match inputs {
            [input, tokens_path] => {
                let input = planner.plan_function_arg(input)?.into_inner();
                let tokens_path = planner.plan_function_arg(tokens_path)?.into_inner();
                let tokens_path = tokens_path
                    .as_literal()
                    .and_then(|lit| lit.as_str())
                    .ok_or_else(|| {
                        PlannerError::invalid_operation("tokens_path argument must be a string")
                    })?;
                Ok(tokenize_encode(input, tokens_path, None, None, None, false))
            }
            [input, args @ ..] => {
                let input = planner.plan_function_arg(input)?.into_inner();
                let args: TokenizeEncodeFunction = planner.plan_function_args(
                    args,
                    &[
                        "tokens_path",
                        "pattern",
                        "special_tokens",
                        "use_special_tokens",
                    ],
                    1, // tokens_path can be named or positional
                )?;
                Ok(tokenize_encode(
                    input,
                    &args.tokens_path,
                    None,
                    args.pattern.as_deref(),
                    args.special_tokens.as_deref(),
                    args.use_special_tokens,
                ))
            }
            _ => invalid_operation_err!("Invalid arguments for tokenize_encode"),
        }
    }

    fn docstrings(&self, _: &str) -> String {
        "Decodes each list of integer tokens into a string using a tokenizer.".to_string()
    }

    fn arg_names(&self) -> &'static [&'static str] {
        &[
            "input",
            "token_path",
            "io_config",
            "pattern",
            "special_tokens",
            "use_special_tokens",
        ]
    }
}

pub struct SQLTokenizeDecode;
impl TryFrom<SQLFunctionArguments> for TokenizeDecodeFunction {
    type Error = PlannerError;

    fn try_from(args: SQLFunctionArguments) -> Result<Self, Self::Error> {
        if args.get_named("io_config").is_some() {
            return Err(PlannerError::invalid_operation(
                "io_config argument is not yet supported for tokenize_decode",
            ));
        }

        let tokens_path = args.try_get_named("tokens_path")?.ok_or_else(|| {
            PlannerError::invalid_operation("tokens_path argument is required for tokenize_encode")
        })?;

        let pattern = args.try_get_named("pattern")?;
        let special_tokens = args.try_get_named("special_tokens")?;

        Ok(Self {
            tokens_path,
            pattern,
            special_tokens,
            io_config: None,
        })
    }
}
impl SQLFunction for SQLTokenizeDecode {
    fn to_expr(
        &self,
        inputs: &[sqlparser::ast::FunctionArg],
        planner: &crate::planner::SQLPlanner,
    ) -> SQLPlannerResult<ExprRef> {
        match inputs {
            [input, tokens_path] => {
                let input = planner.plan_function_arg(input)?.into_inner();
                let tokens_path = planner.plan_function_arg(tokens_path)?.into_inner();
                let tokens_path = tokens_path
                    .as_literal()
                    .and_then(|lit| lit.as_str())
                    .ok_or_else(|| {
                        PlannerError::invalid_operation("tokens_path argument must be a string")
                    })?;
                Ok(tokenize_decode(input, tokens_path, None, None, None))
            }
            [input, args @ ..] => {
                let input = planner.plan_function_arg(input)?.into_inner();
                let args: TokenizeDecodeFunction = planner.plan_function_args(
                    args,
                    &["tokens_path", "pattern", "special_tokens"],
                    1, // tokens_path can be named or positional
                )?;
                Ok(tokenize_decode(
                    input,
                    &args.tokens_path,
                    None,
                    args.pattern.as_deref(),
                    args.special_tokens.as_deref(),
                ))
            }
            _ => invalid_operation_err!("Invalid arguments for tokenize_decode"),
        }
    }

    fn docstrings(&self, _: &str) -> String {
        "Encodes each string as a list of integer tokens using a tokenizer.".to_string()
    }

    fn arg_names(&self) -> &'static [&'static str] {
        &[
            "input",
            "token_path",
            "io_config",
            "pattern",
            "special_tokens",
            "use_special_tokens",
        ]
    }
}

pub struct SQLConcat;

impl SQLFunction for SQLConcat {
    fn to_expr(
        &self,
        inputs: &[sqlparser::ast::FunctionArg],
        planner: &crate::planner::SQLPlanner,
    ) -> SQLPlannerResult<ExprRef> {
        let inputs = inputs
            .iter()
            .map(|input| planner.plan_function_arg(input).map(|arg| arg.into_inner()))
            .collect::<SQLPlannerResult<Vec<_>>>()?;
        let mut inputs = inputs.into_iter();

        let Some(mut first) = inputs.next() else {
            invalid_operation_err!("concat requires at least one argument")
        };
        for input in inputs {
            first = binary_op(Operator::Plus, first, input);
        }

        Ok(first)
    }

    fn docstrings(&self, _: &str) -> String {
        "Concatenate the inputs into a single string".to_string()
    }
}<|MERGE_RESOLUTION|>--- conflicted
+++ resolved
@@ -10,140 +10,6 @@
     invalid_operation_err,
 };
 
-<<<<<<< HEAD
-=======
-fn utf8_unary(
-    func: impl Fn(ExprRef) -> ExprRef,
-    sql_name: &str,
-    arg_name: &str,
-    inputs: &[sqlparser::ast::FunctionArg],
-    planner: &crate::planner::SQLPlanner,
-) -> SQLPlannerResult<ExprRef> {
-    match inputs {
-        [input] => {
-            let input = planner.plan_function_arg(input)?.into_inner();
-            Ok(func(input))
-        }
-        _ => invalid_operation_err!(
-            "invalid arguments for {sql_name}. Expected {sql_name}({arg_name})",
-        ),
-    }
-}
-
-fn utf8_binary(
-    func: impl Fn(ExprRef, ExprRef) -> ExprRef,
-    sql_name: &str,
-    arg_name_1: &str,
-    arg_name_2: &str,
-    inputs: &[sqlparser::ast::FunctionArg],
-    planner: &crate::planner::SQLPlanner,
-) -> SQLPlannerResult<ExprRef> {
-    match inputs {
-        [input1, input2] => {
-            let input1 = planner.plan_function_arg(input1)?.into_inner();
-            let input2 = planner.plan_function_arg(input2)?.into_inner();
-            Ok(func(input1, input2))
-        }
-        _ => invalid_operation_err!(
-            "invalid arguments for {sql_name}. Expected {sql_name}({arg_name_1}, {arg_name_2})",
-        ),
-    }
-}
-
-fn utf8_ternary(
-    func: impl Fn(ExprRef, ExprRef, ExprRef) -> ExprRef,
-    sql_name: &str,
-    arg_name_1: &str,
-    arg_name_2: &str,
-    arg_name_3: &str,
-    inputs: &[sqlparser::ast::FunctionArg],
-    planner: &crate::planner::SQLPlanner,
-) -> SQLPlannerResult<ExprRef> {
-    match inputs {
-        [input1, input2, input3] => {
-            let input1 = planner.plan_function_arg(input1)?.into_inner();
-            let input2 = planner.plan_function_arg(input2)?.into_inner();
-            let input3 = planner.plan_function_arg(input3)?.into_inner();
-            Ok(func(input1, input2, input3))
-        },
-        _ => invalid_operation_err!(
-            "invalid arguments for {sql_name}. Expected {sql_name}({arg_name_1}, {arg_name_2}, {arg_name_3})",
-        ),
-    }
-}
-
-macro_rules! utf8_function {
-    ($name:ident, $sql_name:expr, $func:expr, $doc:expr, $arg_name:expr) => {
-        pub struct $name;
-        impl SQLFunction for $name {
-            fn to_expr(
-                &self,
-                inputs: &[sqlparser::ast::FunctionArg],
-                planner: &crate::planner::SQLPlanner,
-            ) -> SQLPlannerResult<ExprRef> {
-                utf8_unary($func, $sql_name, $arg_name, inputs, planner)
-            }
-
-            fn docstrings(&self, _alias: &str) -> String {
-                $doc.to_string()
-            }
-
-            fn arg_names(&self) -> &'static [&'static str] {
-                &[$arg_name]
-            }
-        }
-    };
-    ($name:ident, $sql_name:expr, $func:expr, $doc:expr, $arg_name_1:expr, $arg_name_2:expr) => {
-        pub struct $name;
-        impl SQLFunction for $name {
-            fn to_expr(
-                &self,
-                inputs: &[sqlparser::ast::FunctionArg],
-                planner: &crate::planner::SQLPlanner,
-            ) -> SQLPlannerResult<ExprRef> {
-                utf8_binary($func, $sql_name, $arg_name_1, $arg_name_2, inputs, planner)
-            }
-
-            fn docstrings(&self, _alias: &str) -> String {
-                $doc.to_string()
-            }
-
-            fn arg_names(&self) -> &'static [&'static str] {
-                &[$arg_name_1, $arg_name_2]
-            }
-        }
-    };
-    ($name:ident, $sql_name:expr, $func:expr, $doc:expr, $arg_name_1:expr, $arg_name_2:expr, $arg_name_3:expr) => {
-        pub struct $name;
-        impl SQLFunction for $name {
-            fn to_expr(
-                &self,
-                inputs: &[sqlparser::ast::FunctionArg],
-                planner: &crate::planner::SQLPlanner,
-            ) -> SQLPlannerResult<ExprRef> {
-                utf8_ternary(
-                    $func,
-                    $sql_name,
-                    $arg_name_1,
-                    $arg_name_2,
-                    $arg_name_3,
-                    inputs,
-                    planner,
-                )
-            }
-
-            fn docstrings(&self, _alias: &str) -> String {
-                $doc.to_string()
-            }
-
-            fn arg_names(&self) -> &'static [&'static str] {
-                &[$arg_name_1, $arg_name_2, $arg_name_3]
-            }
-        }
-    };
-}
-
->>>>>>> 51a45343
 pub struct SQLModuleUtf8;
 
 impl SQLModule for SQLModuleUtf8 {
@@ -154,457 +20,6 @@
     }
 }
 
-<<<<<<< HEAD
-=======
-utf8_function!(
-    SQLUtf8EndsWith,
-    "ends_with",
-    daft_functions::utf8::endswith,
-    "Returns true if the string ends with the specified substring",
-    "string_input",
-    "substring"
-);
-
-utf8_function!(
-    SQLUtf8StartsWith,
-    "starts_with",
-    daft_functions::utf8::startswith,
-    "Returns true if the string starts with the specified substring",
-    "string_input",
-    "substring"
-);
-
-utf8_function!(
-    SQLUtf8Contains,
-    "contains",
-    daft_functions::utf8::contains,
-    "Returns true if the string contains the specified substring",
-    "string_input",
-    "substring"
-);
-
-utf8_function!(
-    SQLUtf8Split,
-    "split",
-    |input, pattern| daft_functions::utf8::split(input, pattern, false),
-    "Splits the string by the specified delimiter and returns an array of substrings",
-    "string_input",
-    "delimiter"
-);
-
-utf8_function!(
-    SQLUtf8RegexpMatch,
-    "regexp_match",
-    daft_functions::utf8::match_,
-    "Returns true if the string matches the specified regular expression pattern",
-    "string_input",
-    "pattern"
-);
-
-utf8_function!(
-    SQLUtf8RegexpReplace,
-    "regexp_replace",
-    |input, pattern, replacement| daft_functions::utf8::replace(input, pattern, replacement, true),
-    "Replaces all occurrences of a substring with a new string",
-    "string_input",
-    "pattern",
-    "replacement"
-);
-
-utf8_function!(
-    SQLUtf8RegexpSplit,
-    "regexp_split",
-    |input, pattern| daft_functions::utf8::split(input, pattern, true),
-    "Splits the string by the specified delimiter and returns an array of substrings",
-    "string_input",
-    "delimiter"
-);
-
-utf8_function!(
-    SQLUtf8Length,
-    "length",
-    daft_functions::utf8::length,
-    "Returns the length of the string",
-    "string_input"
-);
-
-utf8_function!(
-    SQLUtf8LengthBytes,
-    "length_bytes",
-    daft_functions::utf8::length_bytes,
-    "Returns the length of the string in bytes",
-    "string_input"
-);
-
-utf8_function!(
-    SQLUtf8Lower,
-    "lower",
-    daft_functions::utf8::lower,
-    "Converts the string to lowercase",
-    "string_input"
-);
-
-utf8_function!(
-    SQLUtf8Upper,
-    "upper",
-    daft_functions::utf8::upper,
-    "Converts the string to uppercase",
-    "string_input"
-);
-
-utf8_function!(
-    SQLUtf8Lstrip,
-    "lstrip",
-    daft_functions::utf8::lstrip,
-    "Removes leading whitespace from the string",
-    "string_input"
-);
-
-utf8_function!(
-    SQLUtf8Rstrip,
-    "rstrip",
-    daft_functions::utf8::rstrip,
-    "Removes trailing whitespace from the string",
-    "string_input"
-);
-
-utf8_function!(
-    SQLUtf8Reverse,
-    "reverse",
-    daft_functions::utf8::reverse,
-    "Reverses the order of characters in the string",
-    "string_input"
-);
-
-utf8_function!(
-    SQLUtf8Capitalize,
-    "capitalize",
-    daft_functions::utf8::capitalize,
-    "Capitalizes the first character of the string",
-    "string_input"
-);
-
-utf8_function!(
-    SQLUtf8Left,
-    "left",
-    daft_functions::utf8::left,
-    "Returns the specified number of leftmost characters from the string",
-    "string_input",
-    "length"
-);
-
-utf8_function!(
-    SQLUtf8Right,
-    "right",
-    daft_functions::utf8::right,
-    "Returns the specified number of rightmost characters from the string",
-    "string_input",
-    "length"
-);
-
-utf8_function!(
-    SQLUtf8Find,
-    "find",
-    daft_functions::utf8::find,
-    "Returns the index of the first occurrence of a substring within the string",
-    "string_input",
-    "substring"
-);
-
-utf8_function!(
-    SQLUtf8Rpad,
-    "rpad",
-    daft_functions::utf8::rpad,
-    "Pads the string on the right side with the specified string until it reaches the specified length",
-    "string_input", "length", "pad"
-);
-
-utf8_function!(
-    SQLUtf8Lpad,
-    "lpad",
-    daft_functions::utf8::lpad,
-    "Pads the string on the left side with the specified string until it reaches the specified length",
-    "string_input", "length", "pad"
-);
-
-utf8_function!(
-    SQLUtf8Repeat,
-    "repeat",
-    daft_functions::utf8::repeat,
-    "Repeats the string the specified number of times",
-    "string_input",
-    "count"
-);
-
-pub struct SQLUtf8RegexpExtract;
-
-impl SQLFunction for SQLUtf8RegexpExtract {
-    fn to_expr(
-        &self,
-        inputs: &[sqlparser::ast::FunctionArg],
-        planner: &crate::planner::SQLPlanner,
-    ) -> SQLPlannerResult<ExprRef> {
-        match inputs {
-            [input, pattern] => {
-                let input = planner.plan_function_arg(input)?.into_inner();
-                let pattern = planner.plan_function_arg(pattern)?.into_inner();
-                Ok(daft_functions::utf8::extract(input, pattern, 0))
-            }
-            [input, pattern, idx] => {
-                let input = planner.plan_function_arg(input)?.into_inner();
-                let pattern = planner.plan_function_arg(pattern)?.into_inner();
-                let idx = planner.plan_function_arg(idx).map(|arg| arg.into_inner())?.as_literal().and_then(LiteralValue::as_i64).ok_or_else(|| {
-                    PlannerError::invalid_operation(format!("Expected a literal integer for the third argument of regexp_extract, found {idx:?}"))
-                })? as usize;
-                Ok(daft_functions::utf8::extract(input, pattern, idx))
-            }
-            _ => invalid_operation_err!("regexp_extract takes exactly two or three arguments"),
-        }
-    }
-
-    fn docstrings(&self, _alias: &str) -> String {
-        "Extracts the first substring that matches the specified regular expression pattern"
-            .to_string()
-    }
-
-    fn arg_names(&self) -> &'static [&'static str] {
-        &["string_input", "pattern"]
-    }
-}
-
-pub struct SQLUtf8RegexpExtractAll;
-
-impl SQLFunction for SQLUtf8RegexpExtractAll {
-    fn to_expr(
-        &self,
-        inputs: &[sqlparser::ast::FunctionArg],
-        planner: &crate::planner::SQLPlanner,
-    ) -> SQLPlannerResult<ExprRef> {
-        match inputs {
-            [input, pattern] => {
-                let input = planner.plan_function_arg(input)?.into_inner();
-                let pattern = planner.plan_function_arg(pattern)?.into_inner();
-                Ok(daft_functions::utf8::extract_all(input, pattern, 0))
-            }
-            [input, pattern, idx] => {
-                let input = planner.plan_function_arg(input)?.into_inner();
-                let pattern = planner.plan_function_arg(pattern)?.into_inner();
-                let idx = planner.plan_function_arg(idx).map(|arg| arg.into_inner())?.as_literal().and_then(LiteralValue::as_i64).ok_or_else(|| {
-                    PlannerError::invalid_operation(format!("Expected a literal integer for the third argument of regexp_extract_all, found {idx:?}"))
-                })? as usize;
-                Ok(daft_functions::utf8::extract_all(input, pattern, idx))
-            }
-            _ => invalid_operation_err!("regexp_extract_all takes exactly two or three arguments"),
-        }
-    }
-
-    fn docstrings(&self, _alias: &str) -> String {
-        "Extracts all substrings that match the specified regular expression pattern".to_string()
-    }
-
-    fn arg_names(&self) -> &'static [&'static str] {
-        &["string_input", "pattern"]
-    }
-}
-
-pub struct SQLUtf8ToDate;
-
-impl SQLFunction for SQLUtf8ToDate {
-    fn to_expr(
-        &self,
-        inputs: &[sqlparser::ast::FunctionArg],
-        planner: &crate::planner::SQLPlanner,
-    ) -> SQLPlannerResult<ExprRef> {
-        match inputs {
-            [input, fmt] => {
-                let input = planner.plan_function_arg(input)?.into_inner();
-                let fmt = planner.plan_function_arg(fmt)?.into_inner();
-                let fmt = fmt
-                    .as_literal()
-                    .and_then(|lit| lit.as_str())
-                    .ok_or_else(|| {
-                        PlannerError::invalid_operation("to_date format must be a string")
-                    })?;
-                Ok(daft_functions::utf8::to_date(input, fmt))
-            }
-            _ => invalid_operation_err!("to_date takes exactly two arguments"),
-        }
-    }
-
-    fn docstrings(&self, _alias: &str) -> String {
-        "Parses the string as a date using the specified format.".to_string()
-    }
-
-    fn arg_names(&self) -> &'static [&'static str] {
-        &["string_input", "format"]
-    }
-}
-
-pub struct SQLUtf8ToDatetime;
-
-impl SQLFunction for SQLUtf8ToDatetime {
-    fn to_expr(
-        &self,
-        inputs: &[sqlparser::ast::FunctionArg],
-        planner: &crate::planner::SQLPlanner,
-    ) -> SQLPlannerResult<ExprRef> {
-        match inputs {
-            [input, fmt] => {
-                let input = planner.plan_function_arg(input)?.into_inner();
-                let fmt = planner.plan_function_arg(fmt)?.into_inner();
-                let fmt = fmt
-                    .as_literal()
-                    .and_then(|lit| lit.as_str())
-                    .ok_or_else(|| {
-                        PlannerError::invalid_operation("to_datetime format must be a string")
-                    })?;
-                Ok(daft_functions::utf8::to_datetime(input, fmt, None))
-            }
-            [input, fmt, tz] => {
-                let input = planner.plan_function_arg(input)?.into_inner();
-                let fmt = planner.plan_function_arg(fmt)?.into_inner();
-                let fmt = fmt
-                    .as_literal()
-                    .and_then(|lit| lit.as_str())
-                    .ok_or_else(|| {
-                        PlannerError::invalid_operation("to_datetime format must be a string")
-                    })?;
-                let tz = planner.plan_function_arg(tz)?.into_inner();
-                let tz = tz.as_literal().and_then(|lit| lit.as_str());
-                Ok(daft_functions::utf8::to_datetime(input, fmt, tz))
-            }
-            _ => invalid_operation_err!("to_datetime takes either two or three arguments"),
-        }
-    }
-
-    fn docstrings(&self, _alias: &str) -> String {
-        "Parses the string as a datetime using the specified format.".to_string()
-    }
-
-    fn arg_names(&self) -> &'static [&'static str] {
-        &["string_input", "format"]
-    }
-}
-
-pub struct SQLCountMatches;
-
-impl TryFrom<SQLFunctionArguments> for CountMatchesFunction {
-    type Error = PlannerError;
-
-    fn try_from(args: SQLFunctionArguments) -> Result<Self, Self::Error> {
-        let whole_words = args.try_get_named("whole_words")?.unwrap_or(false);
-        let case_sensitive = args.try_get_named("case_sensitive")?.unwrap_or(true);
-
-        Ok(Self {
-            whole_words,
-            case_sensitive,
-        })
-    }
-}
-
-impl SQLFunction for SQLCountMatches {
-    fn to_expr(
-        &self,
-        inputs: &[sqlparser::ast::FunctionArg],
-        planner: &crate::planner::SQLPlanner,
-    ) -> SQLPlannerResult<ExprRef> {
-        match inputs {
-            [input, pattern] => {
-                let input = planner.plan_function_arg(input)?.into_inner();
-                let pattern = planner.plan_function_arg(pattern)?.into_inner();
-                Ok(utf8_count_matches(input, pattern, false, true))
-            }
-            [input, pattern, args @ ..] => {
-                let input = planner.plan_function_arg(input)?.into_inner();
-                let pattern = planner.plan_function_arg(pattern)?.into_inner();
-                let args: CountMatchesFunction =
-                    planner.plan_function_args(args, &["whole_words", "case_sensitive"], 0)?;
-
-                Ok(utf8_count_matches(
-                    input,
-                    pattern,
-                    args.whole_words,
-                    args.case_sensitive,
-                ))
-            }
-            _ => Err(PlannerError::invalid_operation(format!(
-                "Invalid arguments for count_matches: '{inputs:?}'"
-            ))),
-        }
-    }
-
-    fn docstrings(&self, _: &str) -> String {
-        "Counts the number of times a pattern, or multiple patterns, appears in the input."
-            .to_string()
-    }
-
-    fn arg_names(&self) -> &'static [&'static str] {
-        &["input", "pattern", "whole_words", "case_sensitive"]
-    }
-}
-
-pub struct SQLNormalize;
-
-impl TryFrom<SQLFunctionArguments> for Utf8NormalizeOptions {
-    type Error = PlannerError;
-
-    fn try_from(args: SQLFunctionArguments) -> Result<Self, Self::Error> {
-        let remove_punct = args.try_get_named("remove_punct")?.unwrap_or(false);
-        let lowercase = args.try_get_named("lowercase")?.unwrap_or(false);
-        let nfd_unicode = args.try_get_named("nfd_unicode")?.unwrap_or(false);
-        let white_space = args.try_get_named("white_space")?.unwrap_or(false);
-
-        Ok(Self {
-            remove_punct,
-            lowercase,
-            nfd_unicode,
-            white_space,
-        })
-    }
-}
-
-impl SQLFunction for SQLNormalize {
-    fn to_expr(
-        &self,
-        inputs: &[sqlparser::ast::FunctionArg],
-        planner: &crate::planner::SQLPlanner,
-    ) -> SQLPlannerResult<ExprRef> {
-        match inputs {
-            [input] => {
-                let input = planner.plan_function_arg(input)?.into_inner();
-                Ok(daft_functions::utf8::normalize(
-                    input,
-                    Utf8NormalizeOptions::default(),
-                ))
-            }
-            [input, args @ ..] => {
-                let input = planner.plan_function_arg(input)?.into_inner();
-                let args: Utf8NormalizeOptions = planner.plan_function_args(
-                    args,
-                    &["remove_punct", "lowercase", "nfd_unicode", "white_space"],
-                    0,
-                )?;
-                Ok(daft_functions::utf8::normalize(input, args))
-            }
-            _ => invalid_operation_err!("Invalid arguments for normalize"),
-        }
-    }
-    fn docstrings(&self, _: &str) -> String {
-        "Normalizes a string for more useful deduplication and data cleaning.".to_string()
-    }
-
-    fn arg_names(&self) -> &'static [&'static str] {
-        &[
-            "input",
-            "remove_punct",
-            "lowercase",
-            "nfd_unicode",
-            "white_space",
-        ]
-    }
-}
-
->>>>>>> 51a45343
 pub struct SQLTokenizeEncode;
 impl TryFrom<SQLFunctionArguments> for TokenizeEncodeFunction {
     type Error = PlannerError;
