--- conflicted
+++ resolved
@@ -48,11 +48,6 @@
 }
 
 #[pyfunction]
-<<<<<<< HEAD
-#[must_use]
-pub fn list_sql_functions() -> Vec<String> {
-    SQL_FUNCTIONS.map.keys().cloned().collect()
-=======
 pub fn list_sql_functions() -> Vec<SQLFunctionStub> {
     SQL_FUNCTIONS
         .map
@@ -67,7 +62,6 @@
             }
         })
         .collect()
->>>>>>> 62d05814
 }
 
 /// PyCatalog is the Python interface to the Catalog.
@@ -81,7 +75,6 @@
 impl PyCatalog {
     /// Construct an empty PyCatalog.
     #[staticmethod]
-    #[must_use]
     pub fn new() -> Self {
         Self {
             catalog: SQLCatalog::new(),
