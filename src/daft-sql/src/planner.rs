use std::{
    cell::{Ref, RefCell, RefMut},
    collections::{HashMap, HashSet},
    path::Path,
    rc::Rc,
    sync::Arc,
};

use common_error::DaftResult;
use daft_algebra::boolean::combine_conjunction;
use daft_catalog::Identifier;
use daft_core::prelude::*;
use daft_dsl::{
    has_agg, lit, literals_to_series, null_lit, resolved_col, unresolved_col, Column, Expr,
    ExprRef, LiteralValue, Operator, PlanRef, Subquery, UnresolvedColumn,
};
use daft_functions::{
    numeric::{ceil::ceil, floor::floor},
    utf8::{ilike, like, to_date, to_datetime},
};
use daft_logical_plan::{JoinOptions, LogicalPlanBuilder, LogicalPlanRef};
use daft_session::Session;
use itertools::Itertools;
use sqlparser::{
    ast::{
        self, BinaryOperator, CastKind, ColumnDef, DateTimeField, Distinct, ExcludeSelectItem,
        FunctionArg, FunctionArgExpr, GroupByExpr, Ident, ObjectName, Query, SelectItem, SetExpr,
        Subscript, TableAlias, TableFunctionArgs, TableWithJoins, TimezoneInfo, UnaryOperator,
        Value, WildcardAdditionalOptions, With,
    },
    dialect::GenericDialect,
    parser::{Parser, ParserOptions},
    tokenizer::Tokenizer,
};

use crate::{
    column_not_found_err, error::*, invalid_operation_err, schema::sql_dtype_to_dtype,
    table_not_found_err, unsupported_sql_err,
};

/// Bindings are used to lookup in-scope tables, views, and columns (targets T).
/// This is an incremental step towards proper name resolution.
struct Bindings<T>(HashMap<String, T>);

impl<T> Bindings<T> {
    /// Gets a binding by identiifer
    pub fn get(&self, ident: &str) -> Option<&T> {
        // TODO use identifiers and handle case-normalization
        self.0.get(ident)
    }

    /// Inserts a new binding by name
    pub fn insert(&mut self, name: String, target: T) -> Option<T> {
        // TODO use names and handle case-normalization
        self.0.insert(name, target)
    }

    /// Clears all bound targets
    pub fn clear(&mut self) {
        self.0.clear();
    }
}

impl<T> Default for Bindings<T> {
    fn default() -> Self {
        Self(Default::default())
    }
}

struct OrderByExprs {
    exprs: Vec<ExprRef>,
    descending: Vec<bool>,
    nulls_first: Vec<bool>,
}

/// Context for the planning the statement.
/// TODO consolidate SQLPlanner state to the single context.
/// TODO move bound_ctes into per-planner scope since these are a scoped concept.
#[derive(Default)]
struct PlannerContext {
    /// Session provides access to metadata and the path for name resolution.
    /// TODO move into SQLPlanner once state is flipped.
    /// TODO consider decoupling session from planner via a resolver trait.
    session: Rc<Session>,
    /// Bindings for common table expressions (cte).
    bound_ctes: Bindings<LogicalPlanBuilder>,
}

impl PlannerContext {
    /// Creates a new context from the session
    fn new(session: Rc<Session>) -> Self {
        Self {
            session,
            bound_ctes: Bindings::default(),
        }
    }

    /// Clears the entire statement context
    fn clear(&mut self) {
        self.bound_ctes.clear();
    }
}

/// An SQLPlanner is created for each scope to bind names and translate to logical plans.
/// TODO flip SQLPlanner to pass scoped state objects rather than being stateful itself.
/// This gives us control on state management without coupling our scopes to the call stack.
/// It also eliminates extra references on the shared context and we can remove interior mutability.
#[derive(Default)]
pub struct SQLPlanner<'a> {
    /// Shared context for all planners
    context: Rc<RefCell<PlannerContext>>,
    /// Planner for the outer scope
    parent: Option<&'a SQLPlanner<'a>>,
    /// In-scope bindings introduced by the current relation's schema
    pub(crate) current_plan: Option<LogicalPlanBuilder>,
    /// Aliases from selection that can be used in other clauses
    /// but may not yet be in the schema of `current_relation`.
    bound_columns: Bindings<ExprRef>,
}

impl<'a> SQLPlanner<'a> {
    /// Create a new query planner for the session.
    pub fn new(session: Rc<Session>) -> Self {
        let context = PlannerContext::new(session);
        let context = Rc::new(RefCell::new(context));
        Self {
            context,
            ..Default::default()
        }
    }

    fn new_child(&'a self) -> Self {
        Self {
            context: self.context.clone(),
            parent: Some(self),
            ..Default::default()
        }
    }

    fn new_with_context(&self) -> Self {
        Self {
            context: self.context.clone(),
            ..Default::default()
        }
    }

    /// Set `self.current_plan`. Should only be called once per query.
    fn set_plan(&mut self, plan: LogicalPlanBuilder) {
        debug_assert!(self.current_plan.is_none());

        self.current_plan = Some(plan);
    }

    fn update_plan<E>(
        &mut self,
        f: impl FnOnce(&LogicalPlanBuilder) -> Result<LogicalPlanBuilder, E>,
    ) -> Result<(), E> {
        let plan = self.current_plan.as_ref().expect("current plan is set");
        let new_plan = f(plan)?;

        self.current_plan = Some(new_plan);

        Ok(())
    }

    fn current_plan_ref(&self) -> &LogicalPlanBuilder {
        self.current_plan.as_ref().expect("current plan is set")
    }

    fn context_mut(&self) -> RefMut<'_, PlannerContext> {
        self.context.as_ref().borrow_mut()
    }

    fn bound_ctes(&self) -> Ref<'_, Bindings<LogicalPlanBuilder>> {
        Ref::map(self.context.borrow(), |i| &i.bound_ctes)
    }

<<<<<<< HEAD
    /// Lookup a table by identifier in the current session
    fn get_table(&self, ident: &Identifier) -> Option<LogicalPlanBuilder> {
        self.session()
            .get_table(ident)
            .map(|table| {
                table
                    .get_logical_plan()
                    .expect("could not create a logical plan from the table")
                    .into()
            })
            .ok()
=======
    /// Get the table associated with the name from the session.
    ///
    /// Also adds a SubqueryAlias to the table with the name.
    fn get_table(&self, name: &Identifier) -> SQLPlannerResult<LogicalPlanBuilder> {
        let table = self.session().get_table(name)?;
        let plan = table.get_logical_plan()?;
        Ok(LogicalPlanBuilder::from(plan).alias(name.name.clone()))
>>>>>>> 0098bee8
    }

    /// Borrow the planning session
    fn session(&self) -> Ref<'_, Rc<Session>> {
        Ref::map(self.context.borrow(), |i| &i.session)
    }

    /// Clears the current context used for planning a SQL query
    fn clear_context(&mut self) {
        self.current_plan = None;
        self.context_mut().clear();
    }

    fn plan_ctes(&self, with: &With) -> SQLPlannerResult<()> {
        if with.recursive {
            unsupported_sql_err!("Recursive CTEs are not supported");
        }

        for cte in &with.cte_tables {
            if cte.materialized.is_some() {
                unsupported_sql_err!("MATERIALIZED is not supported");
            }

            if cte.from.is_some() {
                invalid_operation_err!("FROM should only exist in recursive CTEs");
            }

            let plan = self.new_with_context().plan_query(&cte.query)?;

            let plan = apply_table_alias(plan, &cte.alias)?;

            self.context_mut()
                .bound_ctes
                .insert(cte.alias.name.value.clone(), plan);
        }
        Ok(())
    }

    pub fn plan_sql(&mut self, sql: &str) -> SQLPlannerResult<LogicalPlanRef> {
        let tokens = Tokenizer::new(&GenericDialect {}, sql).tokenize()?;

        let mut parser = Parser::new(&GenericDialect {})
            .with_options(ParserOptions {
                trailing_commas: true,
                ..Default::default()
            })
            .with_tokens(tokens);

        // currently only allow one statement
        let statements = parser.parse_statements()?;
        if statements.len() > 1 {
            unsupported_sql_err!(
                "Only exactly one SQL statement allowed, found {}",
                statements.len()
            )
        }

        // plan single statement
        let stmt = &statements[0];
        let plan = self.plan_statement(stmt)?.build();
        self.clear_context();

        Ok(plan)
    }

    pub(crate) fn plan_query(&mut self, query: &Query) -> SQLPlannerResult<LogicalPlanBuilder> {
        check_query_features(query)?;

        let selection = match query.body.as_ref() {
            SetExpr::Select(selection) => selection,
            SetExpr::Query(_) => unsupported_sql_err!("Subqueries are not supported"),
            SetExpr::SetOperation {
                op,
                set_quantifier,
                left,
                right,
            } => {
                use sqlparser::ast::{
                    SetOperator::{Intersect, Union},
                    SetQuantifier,
                };
                fn make_query(expr: &SetExpr) -> Query {
                    Query {
                        with: None,
                        body: Box::new(expr.clone()),
                        order_by: None,
                        limit: None,
                        limit_by: vec![],
                        offset: None,
                        fetch: None,
                        locks: vec![],
                        for_clause: None,
                        settings: None,
                        format_clause: None,
                    }
                }

                let left = self.new_with_context().plan_query(&make_query(left))?;
                let right = self.new_with_context().plan_query(&make_query(right))?;

                return match (op, set_quantifier) {
                    (Union, SetQuantifier::All) => left.union(&right, true).map_err(|e| e.into()),

                    (Union, SetQuantifier::None | SetQuantifier::Distinct) => {
                        left.union(&right, false).map_err(|e| e.into())
                    }

                    (Intersect, SetQuantifier::All) => {
                        left.intersect(&right, true).map_err(|e| e.into())
                    }
                    (Intersect, SetQuantifier::None | SetQuantifier::Distinct) => {
                        left.intersect(&right, false).map_err(|e| e.into())
                    }
                    (op, set_quantifier) => {
                        unsupported_sql_err!("{op} {set_quantifier} is not supported.")
                    }
                };
            }
            SetExpr::Values(..) => unsupported_sql_err!("VALUES are not supported"),
            SetExpr::Insert(..) => unsupported_sql_err!("INSERT is not supported"),
            SetExpr::Update(..) => unsupported_sql_err!("UPDATE is not supported"),
            SetExpr::Table(..) => unsupported_sql_err!("TABLE is not supported"),
        };
        check_select_features(selection)?;

        if let Some(with) = &query.with {
            self.plan_ctes(with)?;
        }

        // FROM/JOIN
        let from = selection.clone().from;
        self.plan_from(&from)?;

        // SELECT
        let projections = selection
            .projection
            .iter()
            .map(|p| self.select_item_to_expr(p))
            .flatten_ok()
            .collect::<Result<Vec<_>, _>>()?;

        // WHERE
        if let Some(selection) = &selection.selection {
            let filter = self.plan_expr(selection)?;
            self.update_plan(|plan| plan.filter(filter))?;
        }

        // GROUP BY
        let mut groupby_exprs = Vec::new();

        match &selection.group_by {
            GroupByExpr::All(s) => {
                if !s.is_empty() {
                    unsupported_sql_err!("GROUP BY ALL");
                }
            }
            GroupByExpr::Expressions(expressions, _) => {
                groupby_exprs = expressions
                    .iter()
                    .map(|expr| self.plan_expr(expr))
                    .collect::<SQLPlannerResult<Vec<_>>>()?;
            }
        }

        // ORDER BY
        let order_by = query
            .order_by
            .as_ref()
            .map(|order_by| {
                if order_by.interpolate.is_some() {
                    unsupported_sql_err!("ORDER BY [query] [INTERPOLATE]");
                }

                self.plan_order_by_exprs(&order_by.exprs)
            })
            .transpose()?;

        let has_aggs = projections.iter().any(has_agg) || !groupby_exprs.is_empty();

        if has_aggs {
            let having = selection
                .having
                .as_ref()
                .map(|h| self.plan_expr(h))
                .transpose()?;

            self.plan_aggregate_query(projections, order_by, groupby_exprs, having)?;
        } else {
            self.plan_non_agg_query(projections, order_by)?;
        }

        match &selection.distinct {
            Some(Distinct::Distinct) => {
                self.update_plan(|plan| plan.distinct())?;
            }
            Some(Distinct::On(_)) => unsupported_sql_err!("DISTINCT ON"),
            None => {}
        }

        if let Some(limit) = &query.limit {
            let limit = self.plan_expr(limit)?;
            if let Expr::Literal(LiteralValue::Int64(limit)) = limit.as_ref() {
                self.update_plan(|plan| plan.limit(*limit, true))?; // TODO: Should this be eager or not?
            } else {
                invalid_operation_err!(
                    "LIMIT <n> must be a constant integer, instead got: {limit}"
                );
            }
        }

        Ok(self.current_plan.clone().unwrap())
    }

    fn plan_non_agg_query(
        &mut self,
        projections: Vec<Arc<Expr>>,
        order_by: Option<OrderByExprs>,
    ) -> Result<(), PlannerError> {
        if let Some(OrderByExprs {
            exprs,
            descending,
            nulls_first,
        }) = order_by
        {
            self.update_plan(|plan| plan.sort(exprs, descending, nulls_first))?;
        }

        self.update_plan(|plan| plan.select(projections))?;

        Ok(())
    }

    #[allow(clippy::too_many_arguments)]
    fn plan_aggregate_query(
        &mut self,
        projections: Vec<Arc<Expr>>,
        order_by: Option<OrderByExprs>,
        groupby_exprs: Vec<Arc<Expr>>,
        having: Option<Arc<Expr>>,
    ) -> Result<(), PlannerError> {
        let mut aggs = HashSet::new();

        let schema = self.current_plan_ref().schema();

        let projections = projections
            .into_iter()
            .map(|expr| {
                if has_agg(&expr) {
                    aggs.insert(expr.clone());

                    resolved_col(expr.name())
                } else {
                    expr
                }
            })
            .collect();

        let having = having.map(|expr| {
            // ensure that all aggs required for having filter are present
            if has_agg(&expr) {
                let id = expr.semantic_id(&schema).id;

                aggs.insert(expr.alias(id.clone()));

                resolved_col(id)
            } else {
                expr
            }
        });

        let order_by = order_by.map(
            |OrderByExprs {
                 exprs,
                 descending,
                 nulls_first,
             }| {
                // for order by expressions with aggregations,
                // ensure aggregations are present and update expression to point to agg
                let updated_exprs = exprs
                    .into_iter()
                    .map(|e| {
                        if has_agg(&e) {
                            let id = e.semantic_id(&schema).id;

                            aggs.insert(e.alias(id.clone()));

                            resolved_col(id)
                        } else {
                            e
                        }
                    })
                    .collect();

                OrderByExprs {
                    exprs: updated_exprs,
                    descending,
                    nulls_first,
                }
            },
        );

        self.update_plan(|plan| plan.aggregate(aggs.into_iter().collect(), groupby_exprs))?;

        if let Some(having) = having {
            self.update_plan(|plan| plan.filter(having))?;
        }

        if let Some(OrderByExprs {
            exprs,
            descending,
            nulls_first,
        }) = order_by
        {
            self.update_plan(|plan| plan.sort(exprs, descending, nulls_first))?;
        }

        self.update_plan(|plan| plan.select(projections))?;

        Ok(())
    }

    fn plan_order_by_exprs(
        &self,
        expr: &[sqlparser::ast::OrderByExpr],
    ) -> SQLPlannerResult<OrderByExprs> {
        if expr.is_empty() {
            unsupported_sql_err!("ORDER BY []");
        }
        let mut exprs = Vec::with_capacity(expr.len());
        let mut descending = Vec::with_capacity(expr.len());
        let mut nulls_first = Vec::with_capacity(expr.len());
        for order_by_expr in expr {
            match (order_by_expr.asc, order_by_expr.nulls_first) {
                // ---------------------------
                // all of these are equivalent
                // ---------------------------
                // ORDER BY expr
                (None, None) |
                // ORDER BY expr ASC
                (Some(true), None) |
                // ORDER BY expr NULLS LAST
                (None, Some(false)) |
                // ORDER BY expr ASC NULLS LAST
                (Some(true), Some(false)) => {
                   nulls_first.push(false);
                   descending.push(false);
               },
                // ---------------------------


                // ---------------------------
                // ORDER BY expr NULLS FIRST
                (None, Some(true)) |
                // ORDER BY expr ASC NULLS FIRST
                (Some(true), Some(true)) => {
                    nulls_first.push(true);
                    descending.push(false);
                }
                // ---------------------------

                // ORDER BY expr DESC
                (Some(false), None) |
                // ORDER BY expr DESC NULLS FIRST
                (Some(false), Some(true)) => {
                    nulls_first.push(true);
                    descending.push(true);
                },
                // ORDER BY expr DESC NULLS LAST
                (Some(false), Some(false)) => {
                    nulls_first.push(false);
                    descending.push(true);
                }

            };
            if order_by_expr.with_fill.is_some() {
                unsupported_sql_err!("WITH FILL");
            }
            let expr = self.plan_expr(&order_by_expr.expr)?;

            exprs.push(expr);
        }

        Ok(OrderByExprs {
            exprs,
            descending,
            nulls_first,
        })
    }

    /// Plans a single set of table and joins in a FROM clause.
    fn plan_single_from(&self, from: &TableWithJoins) -> SQLPlannerResult<LogicalPlanBuilder> {
        macro_rules! return_non_ident_errors {
            ($e:expr) => {
                if !matches!(
                    $e,
                    PlannerError::ColumnNotFound { .. } | PlannerError::TableNotFound { .. }
                ) {
                    return Err($e);
                }
            };
        }

        #[allow(clippy::too_many_arguments)]
        fn process_join_on(
            sql_expr: &sqlparser::ast::Expr,
            left_planner: &SQLPlanner,
            right_planner: &SQLPlanner,
            left_on: &mut Vec<ExprRef>,
            right_on: &mut Vec<ExprRef>,
            null_eq_nulls: &mut Vec<bool>,
            left_filters: &mut Vec<ExprRef>,
            right_filters: &mut Vec<ExprRef>,
        ) -> SQLPlannerResult<()> {
            // check if join expression is actually a filter on one of the tables
            match (
                left_planner.plan_expr(sql_expr),
                right_planner.plan_expr(sql_expr),
            ) {
                (Ok(_), Ok(_)) => {
                    return Err(PlannerError::invalid_operation(format!(
                        "Ambiguous reference to column name in join: {}",
                        sql_expr
                    )));
                }
                (Ok(expr), _) => {
                    left_filters.push(expr);
                    return Ok(());
                }
                (_, Ok(expr)) => {
                    right_filters.push(expr);
                    return Ok(());
                }
                (Err(left_err), Err(right_err)) => {
                    return_non_ident_errors!(left_err);
                    return_non_ident_errors!(right_err);
                }
            }

            match sql_expr {
                // join key
                sqlparser::ast::Expr::BinaryOp {
                    left,
                    right,
                    op: op @ BinaryOperator::Eq,
                }
                | sqlparser::ast::Expr::BinaryOp {
                    left,
                    right,
                    op: op @ BinaryOperator::Spaceship,
                } => {
                    let null_equals_null = *op == BinaryOperator::Spaceship;

                    let mut last_error = None;

                    for (left, right) in [(left, right), (right, left)] {
                        let left_expr = left_planner.plan_expr(left);
                        let right_expr = right_planner.plan_expr(right);

                        if let Ok(left_expr) = &left_expr && let Ok(right_expr) = &right_expr {
                            left_on.push(left_expr.clone());
                            right_on.push(right_expr.clone());
                            null_eq_nulls.push(null_equals_null);

                            return Ok(())
                        }

                        for expr_result in [left_expr, right_expr] {
                            if let Err(e) = expr_result {
                                return_non_ident_errors!(e);

                                last_error = Some(e);
                            }
                        }
                    }

                    Err(last_error.unwrap())
                }
                // multiple expressions
                sqlparser::ast::Expr::BinaryOp {
                    left,
                    right,
                    op: BinaryOperator::And,
                } => {
                    process_join_on(left, left_planner, right_planner, left_on, right_on, null_eq_nulls, left_filters, right_filters)?;
                    process_join_on(right, left_planner, right_planner, left_on, right_on, null_eq_nulls, left_filters, right_filters)?;

                    Ok(())
                }
                // nested expression
                sqlparser::ast::Expr::Nested(expr) => process_join_on(
                    expr,
                    left_planner,
                    right_planner,
                    left_on,
                    right_on,
                    null_eq_nulls,
                    left_filters,
                    right_filters,
                ),
                _ => unsupported_sql_err!("JOIN clauses support '=' constraints and filter predicates combined with 'AND'; found expression = {:?}", sql_expr)
            }
        }

        let relation = from.relation.clone();
        let left_plan = self.plan_relation(&relation)?;
        let mut left_planner = self.new_with_context();
        left_planner.set_plan(left_plan);

        for join in &from.joins {
            use sqlparser::ast::{
                JoinConstraint,
                JoinOperator::{FullOuter, Inner, LeftAnti, LeftOuter, LeftSemi, RightOuter},
            };

            let right_plan = self.plan_relation(&join.relation)?;

            let mut join_options = JoinOptions::default();
            if let [id] = right_plan.plan.clone().get_aliases().as_slice() {
                join_options = join_options.prefix(format!("{id}."));
            }

            // construct a planner with the right table to use for expr planning
            let mut right_planner = self.new_with_context();
            right_planner.set_plan(right_plan);

            let (join_type, constraint) = match &join.join_operator {
                Inner(constraint) => (JoinType::Inner, constraint),
                LeftOuter(constraint) => (JoinType::Left, constraint),
                RightOuter(constraint) => (JoinType::Right, constraint),
                FullOuter(constraint) => (JoinType::Outer, constraint),
                LeftSemi(constraint) => (JoinType::Semi, constraint),
                LeftAnti(constraint) => (JoinType::Anti, constraint),

                _ => unsupported_sql_err!("Unsupported join type: {:?}", join.join_operator),
            };

            let mut left_on = Vec::new();
            let mut right_on = Vec::new();
            let mut left_filters = Vec::new();
            let mut right_filters = Vec::new();

            let (merge_matching_join_keys, null_eq_nulls) = match &constraint {
                JoinConstraint::On(expr) => {
                    let mut null_eq_nulls = Vec::new();

                    process_join_on(
                        expr,
                        &left_planner,
                        &right_planner,
                        &mut left_on,
                        &mut right_on,
                        &mut null_eq_nulls,
                        &mut left_filters,
                        &mut right_filters,
                    )?;

                    (false, Some(null_eq_nulls))
                }
                JoinConstraint::Using(idents) => {
                    left_on = idents
                        .iter()
                        .map(|i| unresolved_col(i.value.clone()))
                        .collect::<Vec<_>>();
                    right_on.clone_from(&left_on);

                    (true, None)
                }
                JoinConstraint::Natural => unsupported_sql_err!("NATURAL JOIN not supported"),
                JoinConstraint::None => unsupported_sql_err!("JOIN without ON/USING not supported"),
            };

            if let Some(left_predicate) = combine_conjunction(left_filters) {
                left_planner.update_plan(|plan| plan.filter(left_predicate))?;
            }

            if let Some(right_predicate) = combine_conjunction(right_filters) {
                right_planner.update_plan(|plan| plan.filter(right_predicate))?;
            }

            left_planner.update_plan(|plan| {
                plan.join_with_null_safe_equal(
                    right_planner.current_plan.unwrap(),
                    left_on,
                    right_on,
                    null_eq_nulls,
                    join_type,
                    None,
                    join_options.merge_matching_join_keys(merge_matching_join_keys),
                )
            })?;
        }

        Ok(left_planner.current_plan.unwrap())
    }

    /// Plans the FROM clause of a query and populates `self.current_relation`.
    /// Should only be called once per query.
    fn plan_from(&mut self, from: &[TableWithJoins]) -> SQLPlannerResult<()> {
        let plan = if let Some(plan) = from
            .iter()
            .map(|f| self.plan_single_from(f))
            .reduce(|left, right| {
                let left = left?;
                let right = right?;

                let mut join_options = JoinOptions::default();
                if let [id] = right.plan.clone().get_aliases().as_slice() {
                    join_options = join_options.prefix(format!("{id}."));
                }

                Ok(left.cross_join(right, join_options)?)
            })
            .transpose()?
        {
            plan
        } else {
            // singleton plan for SELECT without FROM
            singleton_plan()?
        };

        self.set_plan(plan);

        Ok(())
    }

    fn plan_relation(
        &self,
        rel: &sqlparser::ast::TableFactor,
    ) -> SQLPlannerResult<LogicalPlanBuilder> {
        let (plan, alias) = match rel {
            sqlparser::ast::TableFactor::Table {
                name,
                args: Some(args),
                alias,
                ..
            } => {
                let tbl_fn = name.0.first().unwrap().value.as_str();
                (self.plan_table_function(tbl_fn, args)?, alias.clone())
            }
            sqlparser::ast::TableFactor::Table {
                name,
                args: None,
                alias,
                ..
            } => {
                let plan = if is_table_path(name) {
                    self.plan_relation_path(name.0[0].value.as_str())?
                } else {
                    self.plan_relation_table(name)?
                };

                (plan, alias.clone())
            }
            sqlparser::ast::TableFactor::Derived {
                lateral,
                subquery,
                alias,
            } => {
                if *lateral {
                    unsupported_sql_err!("LATERAL");
                }
                let subquery = self.new_with_context().plan_query(subquery)?;
                (subquery, alias.clone())
            }
            sqlparser::ast::TableFactor::TableFunction { .. } => {
                unsupported_sql_err!("Unsupported table factor: TableFunction")
            }
            sqlparser::ast::TableFactor::Function { .. } => {
                unsupported_sql_err!("Unsupported table factor: Function")
            }
            sqlparser::ast::TableFactor::UNNEST { .. } => {
                unsupported_sql_err!("Unsupported table factor: UNNEST")
            }
            sqlparser::ast::TableFactor::JsonTable { .. } => {
                unsupported_sql_err!("Unsupported table factor: JsonTable")
            }
            sqlparser::ast::TableFactor::NestedJoin { .. } => {
                unsupported_sql_err!("Unsupported table factor: NestedJoin")
            }
            sqlparser::ast::TableFactor::Pivot { .. } => {
                unsupported_sql_err!("Unsupported table factor: Pivot")
            }
            sqlparser::ast::TableFactor::Unpivot { .. } => {
                unsupported_sql_err!("Unsupported table factor: Unpivot")
            }
            sqlparser::ast::TableFactor::MatchRecognize { .. } => {
                unsupported_sql_err!("Unsupported table factor: MatchRecognize")
            }
        };
        if let Some(alias) = alias {
            apply_table_alias(plan, &alias)
        } else {
            Ok(plan)
        }
    }

    /// Plan a `FROM <path>` table factor by rewriting to relevant table-value function.
    fn plan_relation_path(&self, path: &str) -> SQLPlannerResult<LogicalPlanBuilder> {
        let func = match Path::new(path).extension() {
            Some(ext) if ext.eq_ignore_ascii_case("csv") => "read_csv",
            Some(ext) if ext.eq_ignore_ascii_case("json") => "read_json",
            Some(ext) if ext.eq_ignore_ascii_case("jsonl") => "read_json",
            Some(ext) if ext.eq_ignore_ascii_case("parquet") => "read_parquet",
            Some(_) => invalid_operation_err!("unsupported file path extension: {}", path),
            None => invalid_operation_err!("unsupported file path, no extension: {}", path),
        };
        let args = TableFunctionArgs {
            args: vec![FunctionArg::Unnamed(FunctionArgExpr::Expr(
                ast::Expr::Value(Value::SingleQuotedString(path.to_string())),
            ))],
            settings: None,
        };
        self.plan_table_function(func, &args)
    }

    /// Plan a `FROM <table>` table factor.
    ///
    /// All plans returned by plan_relation_table should have a SubqueryAlias with the table's name.
    pub(crate) fn plan_relation_table(
        &self,
        name: &ObjectName,
    ) -> SQLPlannerResult<LogicalPlanBuilder> {
        let ident = normalize(name);
        let table = if ident.has_namespace() {
<<<<<<< HEAD
            // qualified search of sesison metadata
            self.get_table(&ident)
=======
            // qualified search of session metadata
            self.get_table(&ident).ok()
>>>>>>> 0098bee8
        } else {
            // search bindings then session metadata
            self.bound_ctes()
                .get(&ident.name)
                .cloned()
<<<<<<< HEAD
                .or_else(|| self.bound_ctes().get(&ident.name).cloned())
                .or_else(|| self.get_table(&ident))
=======
                .or_else(|| self.get_table(&ident).ok())
>>>>>>> 0098bee8
        };
        table.ok_or_else(|| PlannerError::table_not_found(ident.to_string()))
    }

    fn plan_identifier(&self, idents: &[Ident]) -> SQLPlannerResult<ExprRef> {
        fn expr_from_idents(
            schema: SchemaRef,
            bound_columns: &Bindings<ExprRef>,
            idents: &[Ident],
            plan_ref: PlanRef,
        ) -> Option<ExprRef> {
            let full_name = compound_ident_to_str(idents);

            // TODO: remove this once we do not do join column renaming
            if schema.has_field(&full_name) {
                return Some(Arc::new(Expr::Column(Column::Unresolved(
                    UnresolvedColumn {
                        name: full_name.into(),
                        plan_ref,
                        plan_schema: Some(schema),
                    },
                ))));
            }

            let [first, rest @ ..] = idents else {
                unreachable!("identifier slice must have at least one value")
            };

            let root_expr = if schema.has_field(&first.value) {
                Arc::new(Expr::Column(Column::Unresolved(UnresolvedColumn {
                    name: first.value.clone().into(),
                    plan_ref,
                    plan_schema: Some(schema),
                })))
            } else if let Some(expr) = bound_columns.get(&first.value) {
                expr.clone()
            } else {
                return None;
            };

            let expr_with_struct_gets = rest.iter().fold(root_expr, |acc, i| {
                daft_dsl::functions::struct_::get(acc, &i.value)
            });

            Some(expr_with_struct_gets)
        }

        let full_name = compound_ident_to_str(idents);

        // if the current relation is not resolved (e.g. in a `sql_expr` call, simply wrap identifier in a unresolved_col)
        let Some(current_plan) = &self.current_plan else {
            return Ok(unresolved_col(full_name));
        };

        let schema = current_plan.plan.schema();

        if let Some(expr) =
            expr_from_idents(schema, &self.bound_columns, idents, PlanRef::Unqualified)
        {
            return Ok(expr);
        }

        if idents.len() > 1 {
            let alias = &idents[0].value;

            if let Some(schema) = current_plan.plan.clone().get_schema_for_alias(alias)? {
                if let Some(expr) = expr_from_idents(
                    schema,
                    &self.bound_columns,
                    &idents[1..],
                    PlanRef::Alias(alias.clone().into()),
                ) {
                    return Ok(expr);
                } else {
                    column_not_found_err!(compound_ident_to_str(&idents[1..]), alias);
                }
            }
        }

        if let Some(parent) = self.parent {
            parent.plan_identifier(idents)
        } else {
            column_not_found_err!(full_name, "current scope")
        }
    }

    fn select_item_to_expr(&mut self, item: &SelectItem) -> SQLPlannerResult<Vec<ExprRef>> {
        fn wildcard_exclude(
            schema: SchemaRef,
            exclusion: &ExcludeSelectItem,
        ) -> DaftResult<Schema> {
            match exclusion {
                ExcludeSelectItem::Single(column) => schema.exclude(&[&column.to_string()]),
                ExcludeSelectItem::Multiple(columns) => {
                    let items = columns
                        .iter()
                        .map(std::string::ToString::to_string)
                        .collect::<Vec<String>>();

                    schema.exclude(items.as_slice())
                }
            }
        }

        match item {
            SelectItem::ExprWithAlias { expr, alias } => {
                let expr = self.plan_expr(expr)?;
                let alias = alias.value.to_string();
                self.bound_columns.insert(alias.clone(), expr.clone());
                Ok(vec![expr.alias(alias)])
            }
            SelectItem::UnnamedExpr(expr) => self.plan_expr(expr).map(|e| vec![e]),

            SelectItem::Wildcard(wildcard_opts) => {
                check_wildcard_options(wildcard_opts)?;

                if let Some(exclude) = &wildcard_opts.opt_exclude {
                    let schema = self.current_plan_ref().schema();
                    wildcard_exclude(schema, exclude)
                        .map(|excluded| {
                            excluded
                                .names()
                                .iter()
                                .map(|n| unresolved_col(n.as_ref()))
                                .collect::<Vec<_>>()
                        })
                        .map_err(std::convert::Into::into)
                } else if let Some(current_plan) = &self.current_plan {
                    Ok(current_plan
                        .schema()
                        .names()
                        .iter()
                        .map(|n| unresolved_col(n.clone()))
                        .collect())
                } else {
                    Ok(vec![unresolved_col("*")])
                }
            }
            // TODO: support wildcard struct gets
            SelectItem::QualifiedWildcard(object_name, wildcard_opts) => {
                check_wildcard_options(wildcard_opts)?;
                let ident = normalize(object_name);
                let ident_name = ident.to_string();
                let Some(current_plan) = self.current_plan.as_ref() else {
                    table_not_found_err!(ident_name);
                };
                let Some(subquery_schema) = current_plan
                    .plan
                    .clone()
                    .get_schema_for_alias(&ident_name)?
                else {
                    table_not_found_err!(ident_name);
                };

                let columns = if let Some(exclude) = &wildcard_opts.opt_exclude {
                    Arc::new(wildcard_exclude(subquery_schema.clone(), exclude)?)
                } else {
                    // I believe clippy is wrong here. It does not compile without this clone - kevin
                    #[allow(clippy::redundant_clone)]
                    subquery_schema.clone()
                };

                let plan_schema = current_plan.plan.schema();

                Ok(columns
                    .names()
                    .iter()
                    .map(|n| {
                        let full_name = format!("{ident_name}.{n}");
                        if plan_schema.has_field(&full_name) {
                            // TODO: remove this once we do not do join column renaming
                            unresolved_col(full_name).alias(n.clone())
                        } else {
                            Arc::new(Expr::Column(Column::Unresolved(UnresolvedColumn {
                                name: n.clone().into(),
                                plan_ref: PlanRef::Alias(ident_name.clone().into()),
                                plan_schema: Some(subquery_schema.clone()),
                            })))
                        }
                    })
                    .collect())
            }
        }
    }

    fn column_to_field(&self, column_def: &ColumnDef) -> SQLPlannerResult<Field> {
        let ColumnDef {
            name,
            data_type,
            collation,
            options,
        } = column_def;

        if let Some(collation) = collation {
            unsupported_sql_err!("collation operation ({collation:?}) is not supported")
        }

        if !options.is_empty() {
            unsupported_sql_err!("unsupported options: {options:?}")
        }

        let data_type = sql_dtype_to_dtype(data_type)?;

        Ok(Field::new(name.value.clone(), data_type))
    }

    fn value_to_lit(&self, value: &Value) -> SQLPlannerResult<LiteralValue> {
        Ok(match value {
            Value::SingleQuotedString(s) => LiteralValue::Utf8(s.clone()),
            Value::Number(n, _) => n
                .parse::<i64>()
                .map(LiteralValue::Int64)
                .or_else(|_| n.parse::<f64>().map(LiteralValue::Float64))
                .map_err(|_| {
                    PlannerError::invalid_operation(format!(
                        "could not parse number literal '{n:?}'"
                    ))
                })?,
            Value::Boolean(b) => LiteralValue::Boolean(*b),
            Value::Null => LiteralValue::Null,
            _ => {
                return Err(PlannerError::invalid_operation(
                    "Only string, number, boolean and null literals are supported. Instead found: `{value}`",
                ))
            }
        })
    }

    pub(crate) fn plan_expr(&self, expr: &sqlparser::ast::Expr) -> SQLPlannerResult<ExprRef> {
        use sqlparser::ast::Expr as SQLExpr;
        match expr {
            SQLExpr::Identifier(ident) => self.plan_identifier(std::slice::from_ref(ident)),
            SQLExpr::Value(v) => self.value_to_lit(v).map(Expr::Literal).map(Arc::new),
            SQLExpr::BinaryOp { left, op, right } => {
                let left = self.plan_expr(left)?;
                let right = self.plan_expr(right)?;
                let op = self.sql_operator_to_operator(op)?;
                Ok(Expr::BinaryOp { left, op, right }.arced())
            }
            SQLExpr::Cast {
                kind: CastKind::Cast | CastKind::DoubleColon,
                expr,
                data_type,
                format: None,
            } => {
                let dtype = sql_dtype_to_dtype(data_type)?;
                let expr = self.plan_expr(expr)?;
                Ok(expr.cast(&dtype))
            }
            SQLExpr::IsFalse(expr) => Ok(self.plan_expr(expr)?.eq(lit(false))),
            SQLExpr::IsNotFalse(_) => Ok(self.plan_expr(expr)?.eq(lit(false)).not()),
            SQLExpr::IsTrue(expr) => Ok(self.plan_expr(expr)?.eq(lit(true))),
            SQLExpr::IsNotTrue(expr) => Ok(self.plan_expr(expr)?.eq(lit(true)).not()),
            SQLExpr::IsNull(expr) => Ok(self.plan_expr(expr)?.is_null()),
            SQLExpr::IsNotNull(expr) => Ok(self.plan_expr(expr)?.is_null().not()),
            SQLExpr::UnaryOp { op, expr } => self.plan_unary_op(op, expr),
            SQLExpr::CompoundIdentifier(idents) => self.plan_identifier(idents),
            SQLExpr::CompositeAccess { .. } => {
                unsupported_sql_err!("composite access")
            }
            SQLExpr::IsUnknown(_) => unsupported_sql_err!("IS UNKNOWN"),
            SQLExpr::IsNotUnknown(_) => {
                unsupported_sql_err!("IS NOT UNKNOWN")
            }
            SQLExpr::IsDistinctFrom(_, _) => {
                unsupported_sql_err!("IS DISTINCT FROM")
            }
            SQLExpr::IsNotDistinctFrom(_, _) => {
                unsupported_sql_err!("IS NOT DISTINCT FROM")
            }
            SQLExpr::InList {
                expr,
                list,
                negated,
            } => {
                let expr = self.plan_expr(expr)?;
                let list = list
                    .iter()
                    .map(|e| self.plan_expr(e))
                    .collect::<SQLPlannerResult<Vec<_>>>()?;

                let expr = expr.is_in(list);
                if *negated {
                    Ok(expr.not())
                } else {
                    Ok(expr)
                }
            }
            SQLExpr::InSubquery {
                expr,
                subquery,
                negated,
            } => {
                let expr = self.plan_expr(expr)?;
                let mut child_planner = self.new_child();
                let subquery = child_planner.plan_query(subquery)?.build();
                let subquery = Subquery { plan: subquery };

                if *negated {
                    Ok(expr.in_subquery(subquery).not())
                } else {
                    Ok(expr.in_subquery(subquery))
                }
            }
            SQLExpr::InUnnest { .. } => unsupported_sql_err!("IN UNNEST"),
            SQLExpr::Between {
                expr,
                negated,
                low,
                high,
            } => {
                let expr = self.plan_expr(expr)?;
                let low = self.plan_expr(low)?;
                let high = self.plan_expr(high)?;
                let expr = expr.between(low, high);
                if *negated {
                    Ok(expr.not())
                } else {
                    Ok(expr)
                }
            }
            SQLExpr::Like {
                negated,
                expr,
                pattern,
                escape_char,
            } => {
                if escape_char.is_some() {
                    unsupported_sql_err!("LIKE with escape char")
                }
                let expr = self.plan_expr(expr)?;
                let pattern = self.plan_expr(pattern)?;
                let expr = like(expr, pattern);
                if *negated {
                    Ok(expr.not())
                } else {
                    Ok(expr)
                }
            }
            SQLExpr::ILike {
                negated,
                expr,
                pattern,
                escape_char,
            } => {
                if escape_char.is_some() {
                    unsupported_sql_err!("ILIKE with escape char")
                }
                let expr = self.plan_expr(expr)?;
                let pattern = self.plan_expr(pattern)?;
                let expr = ilike(expr, pattern);
                if *negated {
                    Ok(expr.not())
                } else {
                    Ok(expr)
                }
            }
            SQLExpr::SimilarTo { .. } => unsupported_sql_err!("SIMILAR TO"),
            SQLExpr::RLike { .. } => unsupported_sql_err!("RLIKE"),
            SQLExpr::AnyOp { .. } => unsupported_sql_err!("ANY"),
            SQLExpr::AllOp { .. } => unsupported_sql_err!("ALL"),
            SQLExpr::Convert { .. } => unsupported_sql_err!("CONVERT"),
            SQLExpr::Cast { .. } => unsupported_sql_err!("CAST"),
            SQLExpr::AtTimeZone { .. } => unsupported_sql_err!("AT TIME ZONE"),
            SQLExpr::Extract {
                field,
                syntax: _,
                expr,
            } => {
                use daft_functions::temporal::{self as dt};
                let expr = self.plan_expr(expr)?;

                match field {
                    DateTimeField::Year => Ok(dt::dt_year(expr)),
                    DateTimeField::Month => Ok(dt::dt_month(expr)),
                    DateTimeField::Day => Ok(dt::dt_day(expr)),
                    DateTimeField::DayOfWeek => Ok(dt::dt_day_of_week(expr)),
                    DateTimeField::Date => Ok(dt::dt_date(expr)),
                    DateTimeField::Hour => Ok(dt::dt_hour(expr)),
                    DateTimeField::Minute => Ok(dt::dt_minute(expr)),
                    DateTimeField::Second => Ok(dt::dt_second(expr)),
                    other => unsupported_sql_err!("EXTRACT ({other})"),
                }
            }
            SQLExpr::Ceil { expr, .. } => Ok(ceil(self.plan_expr(expr)?)),
            SQLExpr::Floor { expr, .. } => Ok(floor(self.plan_expr(expr)?)),
            SQLExpr::Position { .. } => unsupported_sql_err!("POSITION"),
            SQLExpr::Substring {
                expr,
                substring_from,
                substring_for,
                special: true, // We only support SUBSTRING(expr, start, length) syntax
            } => {
                let (Some(substring_from), Some(substring_for)) = (substring_from, substring_for)
                else {
                    unsupported_sql_err!("SUBSTRING")
                };

                let expr = self.plan_expr(expr)?;
                let start = self.plan_expr(substring_from)?;
                let length = self.plan_expr(substring_for)?;

                // SQL substring is one indexed
                let start = start.sub(lit(1));

                Ok(daft_functions::utf8::substr(expr, start, length))
            }
            SQLExpr::Substring { special: false, .. } => {
                unsupported_sql_err!("`SUBSTRING(expr [FROM start] [FOR len])` syntax")
            }
            SQLExpr::Trim { .. } => unsupported_sql_err!("TRIM"),
            SQLExpr::Overlay { .. } => unsupported_sql_err!("OVERLAY"),
            SQLExpr::Collate { .. } => unsupported_sql_err!("COLLATE"),
            SQLExpr::Nested(e) => self.plan_expr(e),
            SQLExpr::IntroducedString { .. } => unsupported_sql_err!("INTRODUCED STRING"),
            SQLExpr::TypedString { data_type, value } => match data_type {
                sqlparser::ast::DataType::Date => Ok(to_date(lit(value.as_str()), "%Y-%m-%d")),
                sqlparser::ast::DataType::Timestamp(None, TimezoneInfo::None)
                | sqlparser::ast::DataType::Datetime(None) => Ok(to_datetime(
                    lit(value.as_str()),
                    "%Y-%m-%d %H:%M:%S %z",
                    None,
                )),
                dtype => {
                    unsupported_sql_err!("TypedString with data type {:?}", dtype)
                }
            },
            SQLExpr::Function(func) => self.plan_function(func),
            SQLExpr::Case {
                operand,
                conditions,
                results,
                else_result,
            } => {
                if operand.is_some() {
                    unsupported_sql_err!("CASE with operand not yet supported");
                }
                if results.len() != conditions.len() {
                    unsupported_sql_err!("CASE with different number of conditions and results");
                }

                let else_expr = match else_result {
                    Some(expr) => self.plan_expr(expr)?,
                    None => unsupported_sql_err!("CASE with no else result"),
                };

                // we need to traverse from back to front to build the if else chain
                // because we need to start with the else expression
                conditions.iter().zip(results.iter()).rev().try_fold(
                    else_expr,
                    |else_expr, (condition, result)| {
                        let cond = self.plan_expr(condition)?;
                        let res = self.plan_expr(result)?;
                        Ok(cond.if_else(res, else_expr))
                    },
                )
            }
            SQLExpr::Exists { subquery, negated } => {
                let mut child_planner = self.new_child();
                let subquery = child_planner.plan_query(subquery)?;
                let subquery = Subquery {
                    plan: subquery.build(),
                };
                if *negated {
                    Ok(Expr::Exists(subquery).arced().not())
                } else {
                    Ok(Expr::Exists(subquery).arced())
                }
            }
            SQLExpr::Subquery(subquery) => {
                let mut child_planner = self.new_child();
                let subquery = child_planner.plan_query(subquery)?;
                let subquery = Subquery {
                    plan: subquery.build(),
                };
                Ok(Expr::Subquery(subquery).arced())
            }
            SQLExpr::GroupingSets(_) => unsupported_sql_err!("GROUPING SETS"),
            SQLExpr::Cube(_) => unsupported_sql_err!("CUBE"),
            SQLExpr::Rollup(_) => unsupported_sql_err!("ROLLUP"),
            // Similar to rust and python conventions, tuples always have a fixed size,
            // so we convert them to a fixed size list.
            SQLExpr::Tuple(exprs) => {
                let values = exprs
                    .iter()
                    .map(|expr| {
                        let expr = self.plan_expr(expr)?;
                        // this should always unwrap
                        // there is no way to have multiple references to the same expr at this point
                        let expr = Arc::unwrap_or_clone(expr);
                        match expr {
                            Expr::Literal(lit) => Ok(lit),
                            _ => unsupported_sql_err!("Tuple with non-literal"),
                        }
                    })
                    .collect::<SQLPlannerResult<Vec<_>>>()?;

                let s = literals_to_series(&values)?;
                let s = FixedSizeListArray::new(
                    Field::new("tuple", s.data_type().clone())
                        .to_fixed_size_list_field(exprs.len())?,
                    s,
                    None,
                )
                .into_series();

                Ok(lit(s))
            }
            SQLExpr::Struct { .. } => unsupported_sql_err!("STRUCT"),
            SQLExpr::Named { .. } => unsupported_sql_err!("NAMED"),
            SQLExpr::Dictionary(dict) => {
                let entries = dict
                    .iter()
                    .map(|entry| {
                        let key = entry.key.value.clone();
                        let value = self.plan_expr(&entry.value)?;
                        let value = value.as_literal().ok_or_else(|| {
                            PlannerError::invalid_operation("Dictionary value is not a literal")
                        })?;
                        let struct_field = Field::new(key, value.get_type());
                        Ok((struct_field, value.clone()))
                    })
                    .collect::<SQLPlannerResult<_>>()?;

                Ok(Expr::Literal(LiteralValue::Struct(entries)).arced())
            }
            SQLExpr::Map(_) => unsupported_sql_err!("MAP"),
            SQLExpr::Subscript { expr, subscript } => self.plan_subscript(expr, subscript.as_ref()),
            SQLExpr::Array(array) => {
                if array.elem.is_empty() {
                    invalid_operation_err!("List constructor requires at least one item")
                }
                let items = array
                    .elem
                    .iter()
                    .map(|e| self.plan_expr(e))
                    .collect::<SQLPlannerResult<Vec<_>>>()?;
                Ok(Expr::List(items).into())
            }
            SQLExpr::Interval(interval) => {
                use regex::Regex;

                /// A private struct represents a single parsed interval unit and its value
                #[derive(Debug)]
                struct IntervalPart {
                    count: i64,
                    unit: DateTimeField,
                }

                // Local function to parse interval string to interval parts
                fn parse_interval_string(expr: &str) -> Result<Vec<IntervalPart>, PlannerError> {
                    let expr = expr.trim().trim_matches('\'');

                    let re = Regex::new(r"(-?\d+)\s*(year|years|month|months|day|days|hour|hours|minute|minutes|second|seconds|millisecond|milliseconds|microsecond|microseconds|nanosecond|nanoseconds|week|weeks)")
                        .map_err(|e|PlannerError::invalid_operation(format!("Invalid regex pattern: {}", e)))?;

                    let mut parts = Vec::new();

                    for cap in re.captures_iter(expr) {
                        let count: i64 = cap[1].parse().map_err(|e| {
                            PlannerError::invalid_operation(format!("Invalid interval count: {e}"))
                        })?;

                        let unit = match &cap[2].to_lowercase()[..] {
                            "year" | "years" => DateTimeField::Year,
                            "month" | "months" => DateTimeField::Month,
                            "week" | "weeks" => DateTimeField::Week(None),
                            "day" | "days" => DateTimeField::Day,
                            "hour" | "hours" => DateTimeField::Hour,
                            "minute" | "minutes" => DateTimeField::Minute,
                            "second" | "seconds" => DateTimeField::Second,
                            "millisecond" | "milliseconds" => DateTimeField::Millisecond,
                            "microsecond" | "microseconds" => DateTimeField::Microsecond,
                            "nanosecond" | "nanoseconds" => DateTimeField::Nanosecond,
                            _ => {
                                return Err(PlannerError::invalid_operation(format!(
                                    "Invalid interval unit: {}",
                                    &cap[2]
                                )))
                            }
                        };

                        parts.push(IntervalPart { count, unit });
                    }

                    if parts.is_empty() {
                        return Err(PlannerError::invalid_operation("Invalid interval format."));
                    }

                    Ok(parts)
                }

                // Local function to convert parts to interval values
                fn interval_parts_to_values(parts: Vec<IntervalPart>) -> (i64, i64, i64) {
                    let mut total_months = 0i64;
                    let mut total_days = 0i64;
                    let mut total_nanos = 0i64;

                    for part in parts {
                        match part.unit {
                            DateTimeField::Year => total_months += 12 * part.count,
                            DateTimeField::Month => total_months += part.count,
                            DateTimeField::Week(_) => total_days += 7 * part.count,
                            DateTimeField::Day => total_days += part.count,
                            DateTimeField::Hour => total_nanos += part.count * 3_600_000_000_000,
                            DateTimeField::Minute => total_nanos += part.count * 60_000_000_000,
                            DateTimeField::Second => total_nanos += part.count * 1_000_000_000,
                            DateTimeField::Millisecond | DateTimeField::Milliseconds => {
                                total_nanos += part.count * 1_000_000;
                            }
                            DateTimeField::Microsecond | DateTimeField::Microseconds => {
                                total_nanos += part.count * 1_000;
                            }
                            DateTimeField::Nanosecond | DateTimeField::Nanoseconds => {
                                total_nanos += part.count;
                            }
                            _ => {}
                        }
                    }

                    (total_months, total_days, total_nanos)
                }

                match interval {
                    // If leading_field is specified, treat it as the old style single-unit interval
                    // e.g., INTERVAL '12' YEAR
                    sqlparser::ast::Interval {
                        value,
                        leading_field: Some(time_unit),
                        ..
                    } => {
                        let expr = self.plan_expr(value)?;

                        let expr =
                            expr.as_literal()
                                .and_then(|lit| lit.as_str())
                                .ok_or_else(|| {
                                    PlannerError::invalid_operation(
                                        "Interval value must be a string",
                                    )
                                })?;

                        let count = expr.parse::<i64>().map_err(|e| {
                            PlannerError::unsupported_sql(format!("Invalid interval count: {e}"))
                        })?;

                        let (months, days, nanoseconds) = match time_unit {
                            DateTimeField::Year => (12 * count, 0, 0),
                            DateTimeField::Month => (count, 0, 0),
                            DateTimeField::Week(_) => (0, 7 * count, 0),
                            DateTimeField::Day => (0, count, 0),
                            DateTimeField::Hour => (0, 0, count * 3_600_000_000_000),
                            DateTimeField::Minute => (0, 0, count * 60_000_000_000),
                            DateTimeField::Second => (0, 0, count * 1_000_000_000),
                            DateTimeField::Microsecond | DateTimeField::Microseconds => (0, 0, count * 1_000),
                            DateTimeField::Millisecond | DateTimeField::Milliseconds => (0, 0, count * 1_000_000),
                            DateTimeField::Nanosecond | DateTimeField::Nanoseconds => (0, 0, count),
                            _ => return Err(PlannerError::invalid_operation(format!(
                                "Invalid interval unit: {time_unit}. Expected one of: year, month, week, day, hour, minute, second, millisecond, microsecond, nanosecond"
                            ))),
                        };

                        Ok(Arc::new(Expr::Literal(LiteralValue::Interval(
                            daft_core::datatypes::IntervalValue::new(
                                months as i32,
                                days as i32,
                                nanoseconds,
                            ),
                        ))))
                    }

                    // If no leading_field is specified, treat it as the new style multi-unit interval
                    // e.g., INTERVAL '12 years 3 months 7 days'
                    sqlparser::ast::Interval {
                        value,
                        leading_field: None,
                        ..
                    } => {
                        let expr = self.plan_expr(value)?;

                        let expr =
                            expr.as_literal()
                                .and_then(|lit| lit.as_str())
                                .ok_or_else(|| {
                                    PlannerError::invalid_operation(
                                        "Interval value must be a string",
                                    )
                                })?;

                        let parts = parse_interval_string(expr)
                            .map_err(|e| PlannerError::invalid_operation(e.to_string()))?;

                        let (months, days, nanoseconds) = interval_parts_to_values(parts);

                        Ok(Arc::new(Expr::Literal(LiteralValue::Interval(
                            daft_core::datatypes::IntervalValue::new(
                                months as i32,
                                days as i32,
                                nanoseconds,
                            ),
                        ))))
                    }
                }
            }
            SQLExpr::MatchAgainst { .. } => unsupported_sql_err!("MATCH AGAINST"),
            SQLExpr::Wildcard => unsupported_sql_err!("WILDCARD"),
            SQLExpr::QualifiedWildcard(_) => unsupported_sql_err!("QUALIFIED WILDCARD"),
            SQLExpr::OuterJoin(_) => unsupported_sql_err!("OUTER JOIN"),
            SQLExpr::Prior(_) => unsupported_sql_err!("PRIOR"),
            SQLExpr::Lambda(_) => unsupported_sql_err!("LAMBDA"),
            SQLExpr::JsonAccess { .. } | SQLExpr::MapAccess { .. } => {
                unreachable!("Not reachable in our dialect, should always be parsed as subscript")
            }
        }
    }

    fn sql_operator_to_operator(&self, op: &BinaryOperator) -> SQLPlannerResult<Operator> {
        match op {
            BinaryOperator::Plus => Ok(Operator::Plus),
            BinaryOperator::Minus => Ok(Operator::Minus),
            BinaryOperator::Multiply => Ok(Operator::Multiply),
            BinaryOperator::Divide => Ok(Operator::TrueDivide),
            BinaryOperator::Eq => Ok(Operator::Eq),
            BinaryOperator::Spaceship => Ok(Operator::EqNullSafe),
            BinaryOperator::Modulo => Ok(Operator::Modulus),
            BinaryOperator::Gt => Ok(Operator::Gt),
            BinaryOperator::Lt => Ok(Operator::Lt),
            BinaryOperator::GtEq => Ok(Operator::GtEq),
            BinaryOperator::LtEq => Ok(Operator::LtEq),
            BinaryOperator::NotEq => Ok(Operator::NotEq),
            BinaryOperator::And => Ok(Operator::And),
            BinaryOperator::Or => Ok(Operator::Or),
            BinaryOperator::DuckIntegerDivide => Ok(Operator::FloorDivide),
            other => unsupported_sql_err!("Unsupported operator: '{other}'"),
        }
    }

    /// Visit a SQL unary operator.
    ///
    /// e.g. +column or -column
    fn plan_unary_op(
        &self,
        op: &UnaryOperator,
        expr: &sqlparser::ast::Expr,
    ) -> SQLPlannerResult<ExprRef> {
        let expr = self.plan_expr(expr)?;
        Ok(match (op, expr.as_ref()) {
            // simplify the parse tree by special-casing common unary +/- ops
            (UnaryOperator::Plus, Expr::Literal(LiteralValue::Int64(n))) => lit(*n),
            (UnaryOperator::Plus, Expr::Literal(LiteralValue::Float64(n))) => lit(*n),
            (UnaryOperator::Minus, Expr::Literal(LiteralValue::Int64(n))) => lit(-n),
            (UnaryOperator::Minus, Expr::Literal(LiteralValue::Float64(n))) => lit(-n),
            // general case
            (UnaryOperator::Plus, _) => lit(0).add(expr),
            (UnaryOperator::Minus, _) => lit(0).sub(expr),
            (UnaryOperator::Not, _) => expr.not(),
            other => unsupported_sql_err!("unary operator {:?}", other),
        })
    }
    fn plan_subscript(
        &self,
        expr: &sqlparser::ast::Expr,
        subscript: &Subscript,
    ) -> SQLPlannerResult<ExprRef> {
        match subscript {
            Subscript::Index { index } => {
                let expr = self.plan_expr(expr)?;
                let index = self.plan_expr(index)?;
                let schema = self
                    .current_plan
                    .as_ref()
                    .ok_or_else(|| {
                        PlannerError::invalid_operation("subscript without a current relation")
                    })?
                    .schema();
                let expr_field = expr.to_field(schema.as_ref())?;
                match expr_field.dtype {
                    DataType::List(_) | DataType::FixedSizeList(_, _) => {
                        Ok(daft_functions::list::get(expr, index, null_lit()))
                    }
                    DataType::Struct(_) => {
                        if let Some(s) = index.as_literal().and_then(|l| l.as_str()) {
                            Ok(daft_dsl::functions::struct_::get(expr, s))
                        } else {
                            invalid_operation_err!("Index must be a string literal")
                        }
                    }
                    DataType::Map { .. } => Ok(daft_dsl::functions::map::get(expr, index)),
                    dtype => {
                        invalid_operation_err!("nested access on column with type: {}", dtype)
                    }
                }
            }
            Subscript::Slice {
                lower_bound,
                upper_bound,
                stride,
            } => {
                if stride.is_some() {
                    unsupported_sql_err!("stride cannot be provided when slicing an expression");
                }
                match (lower_bound, upper_bound) {
                    (Some(lower), Some(upper)) => {
                        let lower = self.plan_expr(lower)?;
                        let upper = self.plan_expr(upper)?;
                        let expr = self.plan_expr(expr)?;
                        Ok(daft_functions::list::slice(expr, lower, upper))
                    }
                    _ => {
                        unsupported_sql_err!("slice with only one bound not yet supported");
                    }
                }
            }
        }
    }
}

/// Checks if the SQL query is valid syntax and doesn't use unsupported features.
/// /// This function examines various clauses and options in the provided [sqlparser::ast::Query]
/// and returns an error if any unsupported features are encountered.
fn check_query_features(query: &sqlparser::ast::Query) -> SQLPlannerResult<()> {
    if !query.limit_by.is_empty() {
        unsupported_sql_err!("LIMIT BY");
    }
    if query.offset.is_some() {
        unsupported_sql_err!("OFFSET");
    }
    if query.fetch.is_some() {
        unsupported_sql_err!("FETCH");
    }
    if !query.locks.is_empty() {
        unsupported_sql_err!("LOCKS");
    }
    if let Some(for_clause) = &query.for_clause {
        unsupported_sql_err!("{for_clause}");
    }
    if query.settings.is_some() {
        unsupported_sql_err!("SETTINGS");
    }
    if let Some(format_clause) = &query.format_clause {
        unsupported_sql_err!("{format_clause}");
    }
    Ok(())
}

/// Checks if the features used in the SQL SELECT statement are supported.
///
/// This function examines various clauses and options in the provided [sqlparser::ast::Select]
/// and returns an error if any unsupported features are encountered.
///
/// # Arguments
///
/// * `selection` - A reference to the [sqlparser::ast::Select] to be checked.
///
/// # Returns
///
/// * `SQLPlannerResult<()>` - Ok(()) if all features are supported, or an error describing
///   the first unsupported feature encountered.
fn check_select_features(selection: &sqlparser::ast::Select) -> SQLPlannerResult<()> {
    if selection.top.is_some() {
        unsupported_sql_err!("TOP");
    }

    if selection.into.is_some() {
        unsupported_sql_err!("INTO");
    }
    if !selection.lateral_views.is_empty() {
        unsupported_sql_err!("LATERAL");
    }
    if selection.prewhere.is_some() {
        unsupported_sql_err!("PREWHERE");
    }
    if !selection.cluster_by.is_empty() {
        unsupported_sql_err!("CLUSTER BY");
    }
    if !selection.distribute_by.is_empty() {
        unsupported_sql_err!("DISTRIBUTE BY");
    }
    if !selection.sort_by.is_empty() {
        unsupported_sql_err!("SORT BY");
    }

    if !selection.named_window.is_empty() {
        unsupported_sql_err!("WINDOW");
    }
    if selection.qualify.is_some() {
        unsupported_sql_err!("QUALIFY");
    }
    if selection.connect_by.is_some() {
        unsupported_sql_err!("CONNECT BY");
    }
    Ok(())
}

fn check_wildcard_options(
    WildcardAdditionalOptions {
        opt_ilike,
        opt_except,
        opt_replace,
        opt_rename,
        opt_exclude: _,
    }: &WildcardAdditionalOptions,
) -> SQLPlannerResult<()> {
    if opt_ilike.is_some() {
        unsupported_sql_err!("ILIKE");
    }
    if opt_except.is_some() {
        unsupported_sql_err!("EXCEPT");
    }
    if opt_replace.is_some() {
        unsupported_sql_err!("REPLACE");
    }
    if opt_rename.is_some() {
        unsupported_sql_err!("RENAME");
    }

    Ok(())
}

pub fn sql_schema<S: AsRef<str>>(s: S) -> SQLPlannerResult<SchemaRef> {
    let planner = SQLPlanner::default();

    let tokens = Tokenizer::new(&GenericDialect, s.as_ref()).tokenize()?;

    let mut parser = Parser::new(&GenericDialect)
        .with_options(ParserOptions {
            trailing_commas: true,
            ..Default::default()
        })
        .with_tokens(tokens);

    let column_defs = parser.parse_comma_separated(Parser::parse_column_def)?;

    let fields: Result<Vec<_>, _> = column_defs
        .into_iter()
        .map(|c| planner.column_to_field(&c))
        .collect();

    let fields = fields?;

    let schema = Schema::new(fields)?;
    Ok(Arc::new(schema))
}

pub fn sql_expr<S: AsRef<str>>(s: S) -> SQLPlannerResult<ExprRef> {
    let mut planner = SQLPlanner::default();

    let tokens = Tokenizer::new(&GenericDialect {}, s.as_ref()).tokenize()?;

    let mut parser = Parser::new(&GenericDialect {})
        .with_options(ParserOptions {
            trailing_commas: true,
            ..Default::default()
        })
        .with_tokens(tokens);

    let expr = parser.parse_select_item()?;
    let exprs = planner.select_item_to_expr(&expr)?;
    if exprs.len() != 1 {
        invalid_operation_err!("expected a single expression, found {}", exprs.len())
    }
    Ok(exprs.into_iter().next().unwrap())
}

// ----------------
// Helper functions
// ----------------

/// Join identifiers on "." to form a string.
///
/// Generally, this should only be used for displaying
/// or when there is no better way to represent the compound identifier,
/// since this will include quotes and escapes.
fn compound_ident_to_str(idents: &[Ident]) -> String {
    idents
        .iter()
        .map(<_>::to_string)
        .collect::<Vec<_>>()
        .join(".")
}

/// Returns a normalized daft identifier from an sqlparser ObjectName
pub(crate) fn normalize(name: &ObjectName) -> Identifier {
    // TODO case-normalization of regular identifiers
    let mut names: Vec<String> = name.0.iter().map(|i| i.value.to_string()).collect();
    let name = names.pop().unwrap();
    let namespace = names;
    Identifier::new(namespace, name)
}

/// Returns true iff the ObjectName is a string literal (single-quoted identifier e.g. 'path/to/file.extension').
/// Example:
/// ```text
/// 'file.ext'           -> true
/// 'path/to/file.ext'   -> true
/// 'a'.'b'.'c'          -> false (multiple identifiers)
/// "path/to/file.ext"   -> false (double-quotes)
/// hello                -> false (not single-quoted)
/// ```
fn is_table_path(name: &ObjectName) -> bool {
    if name.0.len() != 1 {
        return false;
    }
    matches!(name.0[0].quote_style, Some('\''))
}

/// Add the relevant projection and alias plan nodes to reflect the TableAlias
fn apply_table_alias(
    mut plan: LogicalPlanBuilder,
    alias: &TableAlias,
) -> SQLPlannerResult<LogicalPlanBuilder> {
    if !alias.columns.is_empty() {
        let columns = plan.schema().names();
        if columns.len() != alias.columns.len() {
            invalid_operation_err!(
                "Column count mismatch: expected {} columns, found {}",
                alias.columns.len(),
                columns.len()
            );
        }

        let projection = columns
            .into_iter()
            .zip(&alias.columns)
            .map(|(name, ident)| unresolved_col(name).alias(ident.value.clone()))
            .collect::<Vec<_>>();

        plan = plan.select(projection)?;
    }

    plan = plan.alias(alias.name.value.clone());

    Ok(plan)
}

/// Helper to do create a singleton plan for SELECT without FROM.
#[cfg(feature = "python")]
fn singleton_plan() -> DaftResult<LogicalPlanBuilder> {
    use daft_logical_plan::PyLogicalPlanBuilder;
    use pyo3::{
        intern,
        prelude::*,
        types::{IntoPyDict, PyList},
    };
    Python::with_gil(|py| {
        // df = DataFrame._from_pydict({"":[""]})
        let df = py
            .import(intern!(py, "daft.dataframe.dataframe"))?
            .getattr(intern!(py, "DataFrame"))?
            .getattr(intern!(py, "_from_pydict"))?
            .call1(([("", PyList::new(py, [""]).unwrap())]
                .into_py_dict(py)
                .unwrap(),))?;
        // builder = df._builder._builder
        let builder: PyLogicalPlanBuilder = df
            .getattr(intern!(py, "_builder"))?
            .getattr(intern!(py, "_builder"))?
            .extract()?;
        // done.
        Ok(builder.builder)
    })
}

/// Helper to do create a singleton plan for SELECT without FROM.
#[cfg(not(feature = "python"))]
fn singleton_plan() -> DaftResult<LogicalPlanBuilder> {
    Err(common_error::DaftError::InternalError(
        "SELECT without FROM requires 'python' feature".to_string(),
    ))
}

#[cfg(test)]
mod tests {
    use daft_core::prelude::*;
    use sqlparser::ast::{Ident, ObjectName};

    use crate::{planner::is_table_path, sql_schema};

    #[test]
    fn test_sql_schema_creates_expected_schema() {
        let result =
            sql_schema("Year int, First_Name STRING, County STRING, Sex STRING, Count int")
                .unwrap();

        let expected = Schema::new(vec![
            Field::new("Year", DataType::Int32),
            Field::new("First_Name", DataType::Utf8),
            Field::new("County", DataType::Utf8),
            Field::new("Sex", DataType::Utf8),
            Field::new("Count", DataType::Int32),
        ])
        .unwrap();

        assert_eq!(&*result, &expected);
    }

    #[test]
    fn test_duplicate_column_names_in_schema() {
        // This test checks that sql_schema fails or handles duplicates gracefully.
        // The planner currently returns errors if schema construction fails, so we expect an Err here.
        let result = sql_schema("col1 INT, col1 STRING");

        assert_eq!(
            result.unwrap_err().to_string(),
            "Daft error: DaftError::ValueError Attempting to make a Schema with duplicate field names: col1"
        );
    }

    #[test]
    fn test_degenerate_empty_schema() {
        assert!(sql_schema("").is_err());
    }

    #[test]
    fn test_single_field_schema() {
        let result = sql_schema("col1 INT").unwrap();
        let expected = Schema::new(vec![Field::new("col1", DataType::Int32)]).unwrap();
        assert_eq!(&*result, &expected);
    }

    #[test]
    fn test_is_table_path() {
        // single-quoted path should return true
        assert!(is_table_path(&ObjectName(vec![Ident {
            value: "path/to/file.ext".to_string(),
            quote_style: Some('\'')
        }])));
        // multiple identifiers should return false
        assert!(!is_table_path(&ObjectName(vec![
            Ident::new("a"),
            Ident::new("b")
        ])));
        // double-quoted identifier should return false
        assert!(!is_table_path(&ObjectName(vec![Ident {
            value: "path/to/file.ext".to_string(),
            quote_style: Some('"')
        }])));
        // unquoted identifier should return false
        assert!(!is_table_path(&ObjectName(vec![Ident::new(
            "path/to/file.ext"
        )])));
    }
}<|MERGE_RESOLUTION|>--- conflicted
+++ resolved
@@ -175,27 +175,11 @@
         Ref::map(self.context.borrow(), |i| &i.bound_ctes)
     }
 
-<<<<<<< HEAD
-    /// Lookup a table by identifier in the current session
-    fn get_table(&self, ident: &Identifier) -> Option<LogicalPlanBuilder> {
-        self.session()
-            .get_table(ident)
-            .map(|table| {
-                table
-                    .get_logical_plan()
-                    .expect("could not create a logical plan from the table")
-                    .into()
-            })
-            .ok()
-=======
-    /// Get the table associated with the name from the session.
-    ///
-    /// Also adds a SubqueryAlias to the table with the name.
+    /// Get the table associated with the name from the session and wrap in a SubqueryAlias.
     fn get_table(&self, name: &Identifier) -> SQLPlannerResult<LogicalPlanBuilder> {
         let table = self.session().get_table(name)?;
         let plan = table.get_logical_plan()?;
         Ok(LogicalPlanBuilder::from(plan).alias(name.name.clone()))
->>>>>>> 0098bee8
     }
 
     /// Borrow the planning session
@@ -920,24 +904,14 @@
     ) -> SQLPlannerResult<LogicalPlanBuilder> {
         let ident = normalize(name);
         let table = if ident.has_namespace() {
-<<<<<<< HEAD
-            // qualified search of sesison metadata
-            self.get_table(&ident)
-=======
             // qualified search of session metadata
             self.get_table(&ident).ok()
->>>>>>> 0098bee8
         } else {
             // search bindings then session metadata
             self.bound_ctes()
                 .get(&ident.name)
                 .cloned()
-<<<<<<< HEAD
-                .or_else(|| self.bound_ctes().get(&ident.name).cloned())
-                .or_else(|| self.get_table(&ident))
-=======
                 .or_else(|| self.get_table(&ident).ok())
->>>>>>> 0098bee8
         };
         table.ok_or_else(|| PlannerError::table_not_found(ident.to_string()))
     }
