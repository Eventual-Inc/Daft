--- conflicted
+++ resolved
@@ -168,17 +168,6 @@
         Ref::map(self.context.borrow(), |i| &i.bound_ctes)
     }
 
-<<<<<<< HEAD
-=======
-    /// Lookup a table by identifier in the current session
-    fn get_table(&self, ident: &Identifier) -> Option<Relation> {
-        self.session()
-            .get_table(ident)
-            .ok()
-            .map(|view| Relation::new(view, ident.name.to_string()))
-    }
-
->>>>>>> f9a4b70d
     /// Borrow the planning session
     fn session(&self) -> Ref<'_, Rc<Session>> {
         Ref::map(self.context.borrow(), |i| &i.session)
@@ -883,44 +872,22 @@
     }
 
     /// Plan a `FROM <table>` table factor.
-<<<<<<< HEAD
     pub(crate) fn plan_relation_table(
         &self,
         name: &ObjectName,
     ) -> SQLPlannerResult<LogicalPlanBuilder> {
-        // Convert the sqlparse ObjectName to a daft Identifier
-        let ident = ident_from_obj_name(name);
-        if ident.has_namespace() {
-            unsupported_sql_err!("qualified identifier {}", name.to_string())
-        }
-        // Because the catalog does not support qualified identifiers, we can just use name.
-        // TODO case-normalization of regular identifiers in name position (rvalue) https://github.com/Eventual-Inc/Daft/issues/3765
-        if let Some(plan) = self
-            .bound_ctes()
-            .get(&ident.to_string())
-            .cloned()
-            .or_else(|| self.session().get_table(&ident).ok())
-        {
-            Ok(plan)
-        } else {
-            table_not_found_err!(ident.to_string())
-        }
-=======
-    pub(crate) fn plan_relation_table(&self, name: &ObjectName) -> SQLPlannerResult<Relation> {
         let ident = normalize(name);
         let table = if ident.has_namespace() {
             // qualified search of sesison metadata
-            self.get_table(&ident)
+            self.session().get_table(&ident).ok()
         } else {
             // search bindings then session metadata
-            self.bound_tables
+            self.bound_ctes()
                 .get(&ident.name)
                 .cloned()
-                .or_else(|| self.bound_ctes().get(&ident.name).cloned())
-                .or_else(|| self.get_table(&ident))
+                .or_else(|| self.session().get_table(&ident).ok())
         };
         table.ok_or_else(|| PlannerError::table_not_found(ident.to_string()))
->>>>>>> f9a4b70d
     }
 
     fn plan_identifier(&self, idents: &[Ident]) -> SQLPlannerResult<ExprRef> {
@@ -1048,7 +1015,7 @@
             // TODO: support wildcard struct gets
             SelectItem::QualifiedWildcard(object_name, wildcard_opts) => {
                 check_wildcard_options(wildcard_opts)?;
-                let ident = ident_from_obj_name(object_name);
+                let ident = normalize(object_name);
                 let ident_name = ident.to_string();
                 let Some(current_plan) = self.current_plan.as_ref() else {
                     table_not_found_err!(ident_name);
@@ -2123,21 +2090,12 @@
         .join(".")
 }
 
-<<<<<<< HEAD
-/// Returns a daft identifier from an sqlparser ObjectName
-pub(crate) fn ident_from_obj_name(name: &ObjectName) -> Identifier {
-    // TODO distinguish identifier parts for proper resolution (or normalization).
-    let mut parts: Vec<String> = name.0.iter().map(|i| i.value.clone()).collect();
-    let name = parts.pop().expect("object name had 0 parts");
-    let namespace = parts;
-=======
 /// Returns a normalized daft identifier from an sqlparser ObjectName
-fn normalize(name: &ObjectName) -> Identifier {
+pub(crate) fn normalize(name: &ObjectName) -> Identifier {
     // TODO case-normalization of regular identifiers
     let mut names: Vec<String> = name.0.iter().map(|i| i.value.to_string()).collect();
     let name = names.pop().unwrap();
     let namespace = names;
->>>>>>> f9a4b70d
     Identifier::new(namespace, name)
 }
 
