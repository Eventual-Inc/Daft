use std::sync::Arc;

<<<<<<< HEAD
use crate::{
    catalog::SQLCatalog,
    column_not_found_err,
    error::{PlannerError, SQLPlannerResult},
    invalid_operation_err, table_not_found_err, unsupported_sql_err,
};
use common_error::DaftResult;
=======
>>>>>>> 72b14401
use daft_core::prelude::*;
use daft_dsl::{
    col,
    functions::{
        numeric::{ceil, floor},
        utf8::{ilike, like},
    },
    has_agg, lit, literals_to_series, null_lit, Expr, ExprRef, LiteralValue, Operator,
};
use daft_plan::{LogicalPlanBuilder, LogicalPlanRef};
use sqlparser::{
    ast::{
        ArrayElemTypeDef, BinaryOperator, CastKind, ExactNumberInfo, GroupByExpr, Ident, Query,
        SelectItem, StructField, Subscript, TableWithJoins, TimezoneInfo, UnaryOperator, Value,
        WildcardAdditionalOptions,
    },
    dialect::GenericDialect,
    parser::{Parser, ParserOptions},
    tokenizer::Tokenizer,
};

use crate::{
    catalog::SQLCatalog,
    column_not_found_err,
    error::{PlannerError, SQLPlannerResult},
    invalid_operation_err, table_not_found_err, unsupported_sql_err,
};
/// A named logical plan
/// This is used to keep track of the table name associated with a logical plan while planning a SQL query
#[derive(Debug, Clone)]
pub(crate) struct Relation {
    pub(crate) inner: LogicalPlanBuilder,
    pub(crate) name: String,
}

impl Relation {
    pub fn new(inner: LogicalPlanBuilder, name: String) -> Self {
        Relation { inner, name }
    }
    pub(crate) fn schema(&self) -> SchemaRef {
        self.inner.schema()
    }
}

pub struct SQLPlanner {
    catalog: SQLCatalog,
    current_relation: Option<Relation>,
}

impl Default for SQLPlanner {
    fn default() -> Self {
        SQLPlanner {
            catalog: SQLCatalog::new(),
            current_relation: None,
        }
    }
}

impl SQLPlanner {
    pub fn new(context: SQLCatalog) -> Self {
        SQLPlanner {
            catalog: context,
            current_relation: None,
        }
    }

    /// SAFETY: it is up to the caller to ensure that the relation is set before calling this method.
    /// It's a programming error to call this method without setting the relation first.
    /// Some methods such as `plan_expr` do not require the relation to be set.
    fn relation_mut(&mut self) -> &mut Relation {
        self.current_relation.as_mut().expect("relation not set")
    }

    pub(crate) fn relation_opt(&self) -> Option<&Relation> {
        self.current_relation.as_ref()
    }

    pub fn plan_sql(&mut self, sql: &str) -> SQLPlannerResult<LogicalPlanRef> {
        let tokens = Tokenizer::new(&GenericDialect {}, sql).tokenize()?;

        let mut parser = Parser::new(&GenericDialect {})
            .with_options(ParserOptions {
                trailing_commas: true,
                ..Default::default()
            })
            .with_tokens(tokens);

        let statements = parser.parse_statements()?;

        match statements.as_slice() {
            [sqlparser::ast::Statement::Query(query)] => Ok(self.plan_query(query)?.build()),
            other => unsupported_sql_err!("{}", other[0]),
        }
    }

    fn plan_query(&mut self, query: &Query) -> SQLPlannerResult<LogicalPlanBuilder> {
        check_query_features(query)?;

        let selection = query.body.as_select().ok_or_else(|| {
            PlannerError::invalid_operation(format!(
                "Only SELECT queries are supported, got: '{}'",
                query.body
            ))
        })?;

        check_select_features(selection)?;

        // FROM/JOIN
        let from = selection.clone().from;
        if from.len() != 1 {
            unsupported_sql_err!("Only exactly one table is supported");
        }

        self.current_relation = Some(self.plan_from(&from[0])?);

        // WHERE
        if let Some(selection) = &selection.selection {
            let filter = self.plan_expr(selection)?;
            let rel = self.relation_mut();
            rel.inner = rel.inner.filter(filter)?;
        }

        // GROUP BY
        let mut groupby_exprs = Vec::new();

        match &selection.group_by {
            GroupByExpr::All(s) => {
                if !s.is_empty() {
                    unsupported_sql_err!("GROUP BY ALL");
                }
            }
            GroupByExpr::Expressions(expressions, _) => {
                groupby_exprs = expressions
                    .iter()
                    .map(|expr| self.plan_expr(expr))
                    .collect::<SQLPlannerResult<Vec<_>>>()?;
            }
        }

        // split the selection into the groupby expressions and the rest
        let (groupby_selection, to_select) = selection
            .projection
            .iter()
            .map(|expr| self.select_item_to_expr(expr))
            .collect::<SQLPlannerResult<Vec<_>>>()?
            .into_iter()
            .flatten()
            .partition::<Vec<_>, _>(|expr| {
                groupby_exprs
                    .iter()
                    .any(|e| expr.input_mapping() == e.input_mapping())
            });

        if !groupby_exprs.is_empty() {
            let rel = self.relation_mut();
            rel.inner = rel.inner.aggregate(to_select, groupby_exprs.clone())?;
        } else if !to_select.is_empty() {
            let rel = self.relation_mut();
            let has_aggs = to_select.iter().any(has_agg);
            if has_aggs {
                rel.inner = rel.inner.aggregate(to_select, vec![])?;
            } else {
                rel.inner = rel.inner.select(to_select)?;
            }
        }

        if let Some(order_by) = &query.order_by {
            if order_by.interpolate.is_some() {
                unsupported_sql_err!("ORDER BY [query] [INTERPOLATE]");
            }
            // TODO: if ordering by a column not in the projection, this will fail.
            let (exprs, descending) = self.plan_order_by_exprs(order_by.exprs.as_slice())?;
            let rel = self.relation_mut();
            rel.inner = rel.inner.sort(exprs, descending)?;
        }

        // Properly apply or remove the groupby columns from the selection
        // This needs to be done after the orderby
        // otherwise, the orderby will not be able to reference the grouping columns
        //
        // ex: SELECT sum(a) as sum_a, max(a) as max_a, b as c FROM table GROUP BY b
        //
        // The groupby columns are [b]
        // the evaluation of sum(a) and max(a) are already handled by the earlier aggregate,
        // so our projection is [sum_a, max_a, (b as c)]
        // leaving us to handle (b as c)
        //
        // we filter for the columns in the schema that are not in the groupby keys,
        // [sum_a, max_a, b] -> [sum_a, max_a]
        //
        // Then we add the groupby columns back in with the correct expressions
        // this gives us the final projection: [sum_a, max_a, (b as c)]
        if !groupby_exprs.is_empty() {
            let rel = self.relation_mut();
            let schema = rel.inner.schema();

            let groupby_keys = groupby_exprs
                .iter()
                .map(|e| Ok(e.to_field(&schema)?.name))
                .collect::<DaftResult<Vec<_>>>()?;

            let selection_colums = schema
                .exclude(groupby_keys.as_ref())?
                .names()
                .iter()
                .map(|n| col(n.as_str()))
                .chain(groupby_selection)
                .collect();

            rel.inner = rel.inner.select(selection_colums)?;
        }

        if let Some(limit) = &query.limit {
            let limit = self.plan_expr(limit)?;
            if let Expr::Literal(LiteralValue::Int64(limit)) = limit.as_ref() {
                let rel = self.relation_mut();
                rel.inner = rel.inner.limit(*limit, true)?; // TODO: Should this be eager or not?
            } else {
                invalid_operation_err!(
                    "LIMIT <n> must be a constant integer, instead got: {limit}"
                );
            }
        }

        Ok(self.current_relation.clone().unwrap().inner)
    }

    fn plan_order_by_exprs(
        &self,
        expr: &[sqlparser::ast::OrderByExpr],
    ) -> SQLPlannerResult<(Vec<ExprRef>, Vec<bool>)> {
        let mut exprs = Vec::with_capacity(expr.len());
        let mut desc = Vec::with_capacity(expr.len());
        for order_by_expr in expr {
            if order_by_expr.nulls_first.is_some() {
                unsupported_sql_err!("NULLS FIRST");
            }
            if order_by_expr.with_fill.is_some() {
                unsupported_sql_err!("WITH FILL");
            }
            let expr = self.plan_expr(&order_by_expr.expr)?;
            desc.push(!order_by_expr.asc.unwrap_or(true));

            exprs.push(expr);
        }
        Ok((exprs, desc))
    }

    fn plan_from(&self, from: &TableWithJoins) -> SQLPlannerResult<Relation> {
        fn collect_compound_identifiers(
            left: &[Ident],
            right: &[Ident],
            left_name: &str,
            right_name: &str,
        ) -> SQLPlannerResult<(Vec<ExprRef>, Vec<ExprRef>)> {
            if left.len() == 2 && right.len() == 2 {
                let (tbl_a, col_a) = (&left[0].value, &left[1].value);
                let (tbl_b, col_b) = (&right[0].value, &right[1].value);

                // switch left/right operands if the caller has them in reverse
                if left_name == tbl_b || right_name == tbl_a {
                    Ok((vec![col(col_b.as_ref())], vec![col(col_a.as_ref())]))
                } else {
                    Ok((vec![col(col_a.as_ref())], vec![col(col_b.as_ref())]))
                }
            } else {
                unsupported_sql_err!("collect_compound_identifiers: Expected left.len() == 2 && right.len() == 2, but found left.len() == {:?}, right.len() == {:?}", left.len(), right.len());
            }
        }

        fn process_join_on(
            expression: &sqlparser::ast::Expr,
            left_name: &str,
            right_name: &str,
        ) -> SQLPlannerResult<(Vec<ExprRef>, Vec<ExprRef>)> {
            if let sqlparser::ast::Expr::BinaryOp { left, op, right } = expression {
                match *op {
                    BinaryOperator::Eq => {
                        if let (
                            sqlparser::ast::Expr::CompoundIdentifier(left),
                            sqlparser::ast::Expr::CompoundIdentifier(right),
                        ) = (left.as_ref(), right.as_ref())
                        {
                            collect_compound_identifiers(left, right, left_name, right_name)
                        } else {
                            unsupported_sql_err!("JOIN clauses support '=' constraints on identifiers; found lhs={:?}, rhs={:?}", left, right);
                        }
                    }
                    BinaryOperator::And => {
                        let (mut left_i, mut right_i) =
                            process_join_on(left, left_name, right_name)?;
                        let (mut left_j, mut right_j) =
                            process_join_on(right, left_name, right_name)?;
                        left_i.append(&mut left_j);
                        right_i.append(&mut right_j);
                        Ok((left_i, right_i))
                    }
                    _ => {
                        unsupported_sql_err!("JOIN clauses support '=' constraints combined with 'AND'; found op = '{:?}'", op);
                    }
                }
            } else if let sqlparser::ast::Expr::Nested(expr) = expression {
                process_join_on(expr, left_name, right_name)
            } else {
                unsupported_sql_err!("JOIN clauses support '=' constraints combined with 'AND'; found expression = {:?}", expression);
            }
        }

        let relation = from.relation.clone();
        let mut left_rel = self.plan_relation(&relation)?;

        for join in &from.joins {
            use sqlparser::ast::{JoinConstraint, JoinOperator::*};
            let Relation {
                inner: right_plan,
                name: right_name,
            } = self.plan_relation(&join.relation)?;

            match &join.join_operator {
                Inner(JoinConstraint::On(expr)) => {
                    let (left_on, right_on) = process_join_on(expr, &left_rel.name, &right_name)?;

                    left_rel.inner = left_rel.inner.join(
                        right_plan,
                        left_on,
                        right_on,
                        JoinType::Inner,
                        None,
                    )?;
                }
                Inner(JoinConstraint::Using(idents)) => {
                    let on = idents
                        .iter()
                        .map(|i| col(i.value.clone()))
                        .collect::<Vec<_>>();

                    left_rel.inner =
                        left_rel
                            .inner
                            .join(right_plan, on.clone(), on, JoinType::Inner, None)?;
                }
                LeftOuter(JoinConstraint::On(expr)) => {
                    let (left_on, right_on) = process_join_on(expr, &left_rel.name, &right_name)?;

                    left_rel.inner =
                        left_rel
                            .inner
                            .join(right_plan, left_on, right_on, JoinType::Left, None)?;
                }
                RightOuter(JoinConstraint::On(expr)) => {
                    let (left_on, right_on) = process_join_on(expr, &left_rel.name, &right_name)?;

                    left_rel.inner = left_rel.inner.join(
                        right_plan,
                        left_on,
                        right_on,
                        JoinType::Right,
                        None,
                    )?;
                }

                FullOuter(JoinConstraint::On(expr)) => {
                    let (left_on, right_on) = process_join_on(expr, &left_rel.name, &right_name)?;

                    left_rel.inner = left_rel.inner.join(
                        right_plan,
                        left_on,
                        right_on,
                        JoinType::Outer,
                        None,
                    )?;
                }
                CrossJoin => unsupported_sql_err!("CROSS JOIN"),
                LeftSemi(_) => unsupported_sql_err!("LEFT SEMI JOIN"),
                RightSemi(_) => unsupported_sql_err!("RIGHT SEMI JOIN"),
                LeftAnti(_) => unsupported_sql_err!("LEFT ANTI JOIN"),
                RightAnti(_) => unsupported_sql_err!("RIGHT ANTI JOIN"),
                CrossApply => unsupported_sql_err!("CROSS APPLY"),
                OuterApply => unsupported_sql_err!("OUTER APPLY"),
                AsOf { .. } => unsupported_sql_err!("AS OF"),
                join_type => unsupported_sql_err!("join type: {join_type:?}"),
            };
        }

        Ok(left_rel)
    }

    fn plan_relation(&self, rel: &sqlparser::ast::TableFactor) -> SQLPlannerResult<Relation> {
        match rel {
            sqlparser::ast::TableFactor::Table { name, .. } => {
                let table_name = name.to_string();
                let plan = self
                    .catalog
                    .get_table(&table_name)
                    .ok_or_else(|| PlannerError::table_not_found(table_name.clone()))?;
                let plan_builder = LogicalPlanBuilder::new(plan, None);
                Ok(Relation::new(plan_builder, table_name))
            }
            _ => todo!(),
        }
    }

    fn plan_compound_identifier(&self, idents: &[Ident]) -> SQLPlannerResult<Vec<ExprRef>> {
        let mut idents = idents.iter();

        let root = idents.next().unwrap();
        let root = ident_to_str(root);
        let current_relation = match &self.current_relation {
            Some(rel) => rel,
            None => {
                return Err(PlannerError::TableNotFound {
                    message: "Expected table".to_string(),
                })
            }
        };
        if root == current_relation.name {
            let column = idents.next().unwrap();
            let column_name = ident_to_str(column);
            let current_schema = current_relation.inner.schema();
            let f = current_schema.get_field(&column_name).ok();
            if let Some(field) = f {
                Ok(vec![col(field.name.clone())])
            } else {
                column_not_found_err!(&column_name, &current_relation.name);
            }
        } else {
            table_not_found_err!(root);
        }
    }

    fn select_item_to_expr(&self, item: &SelectItem) -> SQLPlannerResult<Vec<ExprRef>> {
        match item {
            SelectItem::ExprWithAlias { expr, alias } => {
                let expr = self.plan_expr(expr)?;
                let alias = alias.value.to_string();
                Ok(vec![expr.alias(alias)])
            }
            SelectItem::UnnamedExpr(expr) => self.plan_expr(expr).map(|e| vec![e]),
            SelectItem::Wildcard(WildcardAdditionalOptions {
                opt_ilike,
                opt_exclude,
                opt_except,
                opt_replace,
                opt_rename,
            }) => {
                if opt_ilike.is_some() {
                    unsupported_sql_err!("ILIKE");
                }
                if opt_except.is_some() {
                    unsupported_sql_err!("EXCEPT");
                }
                if opt_replace.is_some() {
                    unsupported_sql_err!("REPLACE");
                }
                if opt_rename.is_some() {
                    unsupported_sql_err!("RENAME");
                }

                if let Some(exclude) = opt_exclude {
                    let current_relation = match &self.current_relation {
                        Some(rel) => rel,
                        None => {
                            return Err(PlannerError::TableNotFound {
                                message: "No table found to exclude columns from".to_string(),
                            })
                        }
                    };

                    use sqlparser::ast::ExcludeSelectItem::*;
                    return match exclude {
                        Single(item) => current_relation
                            .inner
                            .schema()
                            .exclude(&[&item.to_string()]),

                        Multiple(items) => {
                            let items =
                                items.iter().map(|i| i.to_string()).collect::<Vec<String>>();

                            current_relation.inner.schema().exclude(items.as_slice())
                        }
                    }
                    .map(|schema| {
                        schema
                            .names()
                            .iter()
                            .map(|n| col(n.as_ref()))
                            .collect::<Vec<_>>()
                    })
                    .map_err(|e| e.into());
                }

                Ok(vec![])
            }
            _ => todo!(),
        }
    }

    fn value_to_lit(&self, value: &Value) -> SQLPlannerResult<LiteralValue> {
        Ok(match value {
            Value::SingleQuotedString(s) => LiteralValue::Utf8(s.clone()),
            Value::Number(n, _) => n
                .parse::<i64>()
                .map(LiteralValue::Int64)
                .or_else(|_| n.parse::<f64>().map(LiteralValue::Float64))
                .map_err(|_| {
                    PlannerError::invalid_operation(format!(
                        "could not parse number literal '{:?}'",
                        n
                    ))
                })?,
            Value::Boolean(b) => LiteralValue::Boolean(*b),
            Value::Null => LiteralValue::Null,
            _ => {
                return Err(PlannerError::invalid_operation(
                    "Only string, number, boolean and null literals are supported",
                ))
            }
        })
    }
    pub(crate) fn plan_expr(&self, expr: &sqlparser::ast::Expr) -> SQLPlannerResult<ExprRef> {
        use sqlparser::ast::Expr as SQLExpr;
        match expr {
            SQLExpr::Identifier(ident) => Ok(col(ident_to_str(ident))),
            SQLExpr::Value(v) => self.value_to_lit(v).map(Expr::Literal).map(Arc::new),
            SQLExpr::BinaryOp { left, op, right } => {
                let left = self.plan_expr(left)?;
                let right = self.plan_expr(right)?;
                let op = self.sql_operator_to_operator(op)?;
                Ok(Expr::BinaryOp { left, op, right }.arced())
            }
            SQLExpr::Cast {
                kind: CastKind::Cast | CastKind::DoubleColon,
                expr,
                data_type,
                format: None,
            } => {
                let dtype = self.sql_dtype_to_dtype(data_type)?;
                let expr = self.plan_expr(expr)?;
                Ok(expr.cast(&dtype))
            }
            SQLExpr::IsFalse(expr) => Ok(self.plan_expr(expr)?.eq(lit(false))),
            SQLExpr::IsNotFalse(_) => Ok(self.plan_expr(expr)?.eq(lit(false)).not()),
            SQLExpr::IsTrue(expr) => Ok(self.plan_expr(expr)?.eq(lit(true))),
            SQLExpr::IsNotTrue(expr) => Ok(self.plan_expr(expr)?.eq(lit(true)).not()),
            SQLExpr::IsNull(expr) => Ok(self.plan_expr(expr)?.is_null()),
            SQLExpr::IsNotNull(expr) => Ok(self.plan_expr(expr)?.is_null().not()),
            SQLExpr::UnaryOp { op, expr } => self.plan_unary_op(op, expr),
            SQLExpr::CompoundIdentifier(idents) => self
                .plan_compound_identifier(idents.as_slice())
                .map(|e| e[0].clone()),

            SQLExpr::JsonAccess { .. } => {
                unsupported_sql_err!("json access")
            }
            SQLExpr::CompositeAccess { .. } => {
                unsupported_sql_err!("composite access")
            }
            SQLExpr::IsUnknown(_) => unsupported_sql_err!("IS UNKNOWN"),
            SQLExpr::IsNotUnknown(_) => {
                unsupported_sql_err!("IS NOT UNKNOWN")
            }
            SQLExpr::IsDistinctFrom(_, _) => {
                unsupported_sql_err!("IS DISTINCT FROM")
            }
            SQLExpr::IsNotDistinctFrom(_, _) => {
                unsupported_sql_err!("IS NOT DISTINCT FROM")
            }
            SQLExpr::InList { .. } => unsupported_sql_err!("IN LIST"),
            SQLExpr::InSubquery { .. } => {
                unsupported_sql_err!("IN subquery")
            }
            SQLExpr::InUnnest { .. } => unsupported_sql_err!("IN UNNEST"),
            SQLExpr::Between { .. } => unsupported_sql_err!("BETWEEN"),
            SQLExpr::Like {
                negated,
                expr,
                pattern,
                escape_char,
            } => {
                if escape_char.is_some() {
                    unsupported_sql_err!("LIKE with escape char")
                }
                let expr = self.plan_expr(expr)?;
                let pattern = self.plan_expr(pattern)?;
                let expr = like(expr, pattern);
                if *negated {
                    Ok(expr.not())
                } else {
                    Ok(expr)
                }
            }
            SQLExpr::ILike {
                negated,
                expr,
                pattern,
                escape_char,
            } => {
                if escape_char.is_some() {
                    unsupported_sql_err!("ILIKE with escape char")
                }
                let expr = self.plan_expr(expr)?;
                let pattern = self.plan_expr(pattern)?;
                let expr = ilike(expr, pattern);
                if *negated {
                    Ok(expr.not())
                } else {
                    Ok(expr)
                }
            }
            SQLExpr::SimilarTo { .. } => unsupported_sql_err!("SIMILAR TO"),
            SQLExpr::RLike { .. } => unsupported_sql_err!("RLIKE"),
            SQLExpr::AnyOp { .. } => unsupported_sql_err!("ANY"),
            SQLExpr::AllOp { .. } => unsupported_sql_err!("ALL"),
            SQLExpr::Convert { .. } => unsupported_sql_err!("CONVERT"),
            SQLExpr::Cast { .. } => unsupported_sql_err!("CAST"),
            SQLExpr::AtTimeZone { .. } => unsupported_sql_err!("AT TIME ZONE"),
            SQLExpr::Extract { .. } => unsupported_sql_err!("EXTRACT"),
            SQLExpr::Ceil { expr, .. } => Ok(ceil(self.plan_expr(expr)?)),
            SQLExpr::Floor { expr, .. } => Ok(floor(self.plan_expr(expr)?)),
            SQLExpr::Position { .. } => unsupported_sql_err!("POSITION"),
            SQLExpr::Substring { .. } => unsupported_sql_err!("SUBSTRING"),
            SQLExpr::Trim { .. } => unsupported_sql_err!("TRIM"),
            SQLExpr::Overlay { .. } => unsupported_sql_err!("OVERLAY"),
            SQLExpr::Collate { .. } => unsupported_sql_err!("COLLATE"),
            SQLExpr::Nested(_) => unsupported_sql_err!("NESTED"),
            SQLExpr::IntroducedString { .. } => unsupported_sql_err!("INTRODUCED STRING"),

            SQLExpr::TypedString { .. } => unsupported_sql_err!("TYPED STRING"),
            SQLExpr::MapAccess { .. } => unsupported_sql_err!("MAP ACCESS"),
            SQLExpr::Function(func) => self.plan_function(func),
            SQLExpr::Case {
                operand,
                conditions,
                results,
                else_result,
            } => {
                if operand.is_some() {
                    unsupported_sql_err!("CASE with operand not yet supported");
                }
                if results.len() != conditions.len() {
                    unsupported_sql_err!("CASE with different number of conditions and results");
                }

                let else_expr = match else_result {
                    Some(expr) => self.plan_expr(expr)?,
                    None => unsupported_sql_err!("CASE with no else result"),
                };

                // we need to traverse from back to front to build the if else chain
                // because we need to start with the else expression
                conditions.iter().zip(results.iter()).rev().try_fold(
                    else_expr,
                    |else_expr, (condition, result)| {
                        let cond = self.plan_expr(condition)?;
                        let res = self.plan_expr(result)?;
                        Ok(cond.if_else(res, else_expr))
                    },
                )
            }
            SQLExpr::Exists { .. } => unsupported_sql_err!("EXISTS"),
            SQLExpr::Subquery(_) => unsupported_sql_err!("SUBQUERY"),
            SQLExpr::GroupingSets(_) => unsupported_sql_err!("GROUPING SETS"),
            SQLExpr::Cube(_) => unsupported_sql_err!("CUBE"),
            SQLExpr::Rollup(_) => unsupported_sql_err!("ROLLUP"),
            // Similar to rust and python conventions, tuples always have a fixed size,
            // so we convert them to a fixed size list.
            SQLExpr::Tuple(exprs) => {
                let values = exprs
                    .iter()
                    .map(|expr| {
                        let expr = self.plan_expr(expr)?;
                        // this should always unwrap
                        // there is no way to have multiple references to the same expr at this point
                        let expr = Arc::unwrap_or_clone(expr);
                        match expr {
                            Expr::Literal(lit) => Ok(lit),
                            _ => unsupported_sql_err!("Tuple with non-literal"),
                        }
                    })
                    .collect::<SQLPlannerResult<Vec<_>>>()?;

                let s = literals_to_series(&values)?;
                let s = FixedSizeListArray::new(
                    Field::new("tuple", s.data_type().clone())
                        .to_fixed_size_list_field(exprs.len())?,
                    s,
                    None,
                )
                .into_series();

                Ok(lit(s))
            }
            SQLExpr::Struct { .. } => unsupported_sql_err!("STRUCT"),
            SQLExpr::Named { .. } => unsupported_sql_err!("NAMED"),
            SQLExpr::Dictionary(_) => unsupported_sql_err!("DICTIONARY"),
            SQLExpr::Map(_) => unsupported_sql_err!("MAP"),
            SQLExpr::Subscript { expr, subscript } => match subscript.as_ref() {
                Subscript::Index { index } => {
                    let index = self.plan_expr(index)?;
                    let expr = self.plan_expr(expr)?;
                    Ok(daft_dsl::functions::list::get(expr, index, null_lit()))
                }
                Subscript::Slice {
                    lower_bound,
                    upper_bound,
                    stride,
                } => {
                    if stride.is_some() {
                        unsupported_sql_err!("stride");
                    }
                    match (lower_bound, upper_bound) {
                        (Some(lower), Some(upper)) => {
                            let lower = self.plan_expr(lower)?;
                            let upper = self.plan_expr(upper)?;
                            let expr = self.plan_expr(expr)?;
                            Ok(daft_dsl::functions::list::slice(expr, lower, upper))
                        }
                        _ => {
                            unsupported_sql_err!("slice with only one bound not yet supported");
                        }
                    }
                }
            },
            SQLExpr::Array(_) => unsupported_sql_err!("ARRAY"),
            SQLExpr::Interval(_) => unsupported_sql_err!("INTERVAL"),
            SQLExpr::MatchAgainst { .. } => unsupported_sql_err!("MATCH AGAINST"),
            SQLExpr::Wildcard => unsupported_sql_err!("WILDCARD"),
            SQLExpr::QualifiedWildcard(_) => unsupported_sql_err!("QUALIFIED WILDCARD"),
            SQLExpr::OuterJoin(_) => unsupported_sql_err!("OUTER JOIN"),
            SQLExpr::Prior(_) => unsupported_sql_err!("PRIOR"),
            SQLExpr::Lambda(_) => unsupported_sql_err!("LAMBDA"),
        }
    }

    fn sql_operator_to_operator(&self, op: &BinaryOperator) -> SQLPlannerResult<Operator> {
        match op {
            BinaryOperator::Plus => Ok(Operator::Plus),
            BinaryOperator::Minus => Ok(Operator::Minus),
            BinaryOperator::Multiply => Ok(Operator::Multiply),
            BinaryOperator::Divide => Ok(Operator::TrueDivide),
            BinaryOperator::Eq => Ok(Operator::Eq),
            BinaryOperator::Modulo => Ok(Operator::Modulus),
            BinaryOperator::Gt => Ok(Operator::Gt),
            BinaryOperator::Lt => Ok(Operator::Lt),
            BinaryOperator::GtEq => Ok(Operator::GtEq),
            BinaryOperator::LtEq => Ok(Operator::LtEq),
            BinaryOperator::NotEq => Ok(Operator::NotEq),
            BinaryOperator::And => Ok(Operator::And),
            BinaryOperator::Or => Ok(Operator::Or),
            other => unsupported_sql_err!("Unsupported operator: '{other}'"),
        }
    }
    fn sql_dtype_to_dtype(&self, dtype: &sqlparser::ast::DataType) -> SQLPlannerResult<DataType> {
        use sqlparser::ast::DataType as SQLDataType;

        Ok(match dtype {
            // ---------------------------------
            // array/list
            // ---------------------------------
            SQLDataType::Array(ArrayElemTypeDef::AngleBracket(inner_type))
            | SQLDataType::Array(ArrayElemTypeDef::SquareBracket(inner_type, None)) => {
                DataType::List(Box::new(self.sql_dtype_to_dtype(inner_type)?))
            }
            SQLDataType::Array(ArrayElemTypeDef::SquareBracket(inner_type, Some(size))) => {
                DataType::FixedSizeList(
                    Box::new(self.sql_dtype_to_dtype(inner_type)?),
                    *size as usize,
                )
            }

            // ---------------------------------
            // binary
            // ---------------------------------
            SQLDataType::Bytea
            | SQLDataType::Bytes(_)
            | SQLDataType::Binary(_)
            | SQLDataType::Blob(_)
            | SQLDataType::Varbinary(_) => DataType::Binary,

            // ---------------------------------
            // boolean
            // ---------------------------------
            SQLDataType::Boolean | SQLDataType::Bool => DataType::Boolean,
            // ---------------------------------
            // signed integer
            // ---------------------------------
            SQLDataType::Int(_) | SQLDataType::Integer(_) => DataType::Int32,
            SQLDataType::Int2(_) | SQLDataType::SmallInt(_) => DataType::Int16,
            SQLDataType::Int4(_) | SQLDataType::MediumInt(_) => DataType::Int32,
            SQLDataType::Int8(_) | SQLDataType::BigInt(_) => DataType::Int64,
            SQLDataType::TinyInt(_) => DataType::Int8,
            // ---------------------------------
            // unsigned integer
            // ---------------------------------
            SQLDataType::UnsignedInt(_) | SQLDataType::UnsignedInteger(_) => DataType::UInt32,
            SQLDataType::UnsignedInt2(_) | SQLDataType::UnsignedSmallInt(_) => DataType::UInt16,
            SQLDataType::UnsignedInt4(_) | SQLDataType::UnsignedMediumInt(_) => DataType::UInt32,
            SQLDataType::UnsignedInt8(_) | SQLDataType::UnsignedBigInt(_) => DataType::UInt64,
            SQLDataType::UnsignedTinyInt(_) => DataType::UInt8,
            // ---------------------------------
            // float
            // ---------------------------------
            SQLDataType::Double | SQLDataType::DoublePrecision | SQLDataType::Float8 => {
                DataType::Float64
            }
            SQLDataType::Float(n_bytes) => match n_bytes {
                Some(n) if (1u64..=24u64).contains(n) => DataType::Float32,
                Some(n) if (25u64..=53u64).contains(n) => DataType::Float64,
                Some(n) => {
                    unsupported_sql_err!(
                        "unsupported `float` size (expected a value between 1 and 53, found {})",
                        n
                    )
                }
                None => DataType::Float64,
            },
            SQLDataType::Float4 | SQLDataType::Real => DataType::Float32,

            // ---------------------------------
            // decimal
            // ---------------------------------
            SQLDataType::Dec(info) | SQLDataType::Decimal(info) | SQLDataType::Numeric(info) => {
                match *info {
                    ExactNumberInfo::PrecisionAndScale(p, s) => {
                        DataType::Decimal128(p as usize, s as usize)
                    }
                    ExactNumberInfo::Precision(p) => DataType::Decimal128(p as usize, 0),
                    ExactNumberInfo::None => DataType::Decimal128(38, 9),
                }
            }
            // ---------------------------------
            // temporal
            // ---------------------------------
            SQLDataType::Date => DataType::Date,
            SQLDataType::Interval => DataType::Duration(TimeUnit::Microseconds),
            SQLDataType::Time(precision, tz) => match tz {
                TimezoneInfo::None => DataType::Time(self.timeunit_from_precision(precision)?),
                _ => unsupported_sql_err!("`time` with timezone is; found tz={}", tz),
            },
            SQLDataType::Datetime(_) => unsupported_sql_err!("`datetime` is not supported"),
            SQLDataType::Timestamp(prec, tz) => match tz {
                TimezoneInfo::None => {
                    DataType::Timestamp(self.timeunit_from_precision(prec)?, None)
                }
                _ => unsupported_sql_err!("`timestamp` with timezone"),
            },
            // ---------------------------------
            // string
            // ---------------------------------
            SQLDataType::Char(_)
            | SQLDataType::CharVarying(_)
            | SQLDataType::Character(_)
            | SQLDataType::CharacterVarying(_)
            | SQLDataType::Clob(_)
            | SQLDataType::String(_)
            | SQLDataType::Text
            | SQLDataType::Uuid
            | SQLDataType::Varchar(_) => DataType::Utf8,
            // ---------------------------------
            // struct
            // ---------------------------------
            SQLDataType::Struct(fields) => {
                let fields = fields
                    .iter()
                    .enumerate()
                    .map(
                        |(
                            idx,
                            StructField {
                                field_name,
                                field_type,
                            },
                        )| {
                            let dtype = self.sql_dtype_to_dtype(field_type)?;
                            let name = match field_name {
                                Some(name) => name.to_string(),
                                None => format!("col_{}", idx),
                            };

                            Ok(Field::new(name, dtype))
                        },
                    )
                    .collect::<SQLPlannerResult<Vec<_>>>()?;
                DataType::Struct(fields)
            }
            other => unsupported_sql_err!("data type: {:?}", other),
        })
    }

    fn timeunit_from_precision(&self, prec: &Option<u64>) -> SQLPlannerResult<TimeUnit> {
        Ok(match prec {
            None => TimeUnit::Microseconds,
            Some(n) if (1u64..=3u64).contains(n) => TimeUnit::Milliseconds,
            Some(n) if (4u64..=6u64).contains(n) => TimeUnit::Microseconds,
            Some(n) if (7u64..=9u64).contains(n) => TimeUnit::Nanoseconds,
            Some(n) => {
                unsupported_sql_err!(
                    "invalid temporal type precision (expected 1-9, found {})",
                    n
                )
            }
        })
    }

    /// Visit a SQL unary operator.
    ///
    /// e.g. +column or -column
    fn plan_unary_op(
        &self,
        op: &UnaryOperator,
        expr: &sqlparser::ast::Expr,
    ) -> SQLPlannerResult<ExprRef> {
        let expr = self.plan_expr(expr)?;
        Ok(match (op, expr.as_ref()) {
            // simplify the parse tree by special-casing common unary +/- ops
            (UnaryOperator::Plus, Expr::Literal(LiteralValue::Int64(n))) => lit(*n),
            (UnaryOperator::Plus, Expr::Literal(LiteralValue::Float64(n))) => lit(*n),
            (UnaryOperator::Minus, Expr::Literal(LiteralValue::Int64(n))) => lit(-n),
            (UnaryOperator::Minus, Expr::Literal(LiteralValue::Float64(n))) => lit(-n),
            // general case
            (UnaryOperator::Plus, _) => lit(0).add(expr),
            (UnaryOperator::Minus, _) => lit(0).sub(expr),
            (UnaryOperator::Not, _) => expr.not(),
            other => unsupported_sql_err!("unary operator {:?}", other),
        })
    }
}

/// Checks if the SQL query is valid syntax and doesn't use unsupported features.
/// /// This function examines various clauses and options in the provided [sqlparser::ast::Query]
/// and returns an error if any unsupported features are encountered.
fn check_query_features(query: &sqlparser::ast::Query) -> SQLPlannerResult<()> {
    if let Some(with) = &query.with {
        unsupported_sql_err!("WITH: {with}")
    }
    if !query.limit_by.is_empty() {
        unsupported_sql_err!("LIMIT BY");
    }
    if query.offset.is_some() {
        unsupported_sql_err!("OFFSET");
    }
    if query.fetch.is_some() {
        unsupported_sql_err!("FETCH");
    }
    if !query.locks.is_empty() {
        unsupported_sql_err!("LOCKS");
    }
    if let Some(for_clause) = &query.for_clause {
        unsupported_sql_err!("{for_clause}");
    }
    if query.settings.is_some() {
        unsupported_sql_err!("SETTINGS");
    }
    if let Some(format_clause) = &query.format_clause {
        unsupported_sql_err!("{format_clause}");
    }
    Ok(())
}

/// Checks if the features used in the SQL SELECT statement are supported.
///
/// This function examines various clauses and options in the provided [sqlparser::ast::Select]
/// and returns an error if any unsupported features are encountered.
///
/// # Arguments
///
/// * `selection` - A reference to the [sqlparser::ast::Select] to be checked.
///
/// # Returns
///
/// * `SQLPlannerResult<()>` - Ok(()) if all features are supported, or an error describing
///   the first unsupported feature encountered.
fn check_select_features(selection: &sqlparser::ast::Select) -> SQLPlannerResult<()> {
    if selection.top.is_some() {
        unsupported_sql_err!("TOP");
    }
    if selection.distinct.is_some() {
        unsupported_sql_err!("DISTINCT");
    }
    if selection.into.is_some() {
        unsupported_sql_err!("INTO");
    }
    if !selection.lateral_views.is_empty() {
        unsupported_sql_err!("LATERAL");
    }
    if selection.prewhere.is_some() {
        unsupported_sql_err!("PREWHERE");
    }
    if !selection.cluster_by.is_empty() {
        unsupported_sql_err!("CLUSTER BY");
    }
    if !selection.distribute_by.is_empty() {
        unsupported_sql_err!("DISTRIBUTE BY");
    }
    if !selection.sort_by.is_empty() {
        unsupported_sql_err!("SORT BY");
    }
    if selection.having.is_some() {
        unsupported_sql_err!("HAVING");
    }
    if !selection.named_window.is_empty() {
        unsupported_sql_err!("WINDOW");
    }
    if selection.qualify.is_some() {
        unsupported_sql_err!("QUALIFY");
    }
    if selection.connect_by.is_some() {
        unsupported_sql_err!("CONNECT BY");
    }
    Ok(())
}
pub fn sql_expr<S: AsRef<str>>(s: S) -> SQLPlannerResult<ExprRef> {
    let planner = SQLPlanner::default();

    let tokens = Tokenizer::new(&GenericDialect {}, s.as_ref()).tokenize()?;

    let mut parser = Parser::new(&GenericDialect {})
        .with_options(ParserOptions {
            trailing_commas: true,
            ..Default::default()
        })
        .with_tokens(tokens);

    let expr = parser.parse_select_item()?;
    let exprs = planner.select_item_to_expr(&expr)?;
    if exprs.len() != 1 {
        invalid_operation_err!("expected a single expression, found {}", exprs.len())
    }
    Ok(exprs.into_iter().next().unwrap())
}

fn ident_to_str(ident: &Ident) -> String {
    if let Some('"') = ident.quote_style {
        ident.value.to_string()
    } else {
        ident.to_string()
    }
}<|MERGE_RESOLUTION|>--- conflicted
+++ resolved
@@ -1,15 +1,6 @@
 use std::sync::Arc;
 
-<<<<<<< HEAD
-use crate::{
-    catalog::SQLCatalog,
-    column_not_found_err,
-    error::{PlannerError, SQLPlannerResult},
-    invalid_operation_err, table_not_found_err, unsupported_sql_err,
-};
 use common_error::DaftResult;
-=======
->>>>>>> 72b14401
 use daft_core::prelude::*;
 use daft_dsl::{
     col,
