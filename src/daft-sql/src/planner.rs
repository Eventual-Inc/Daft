use std::{
    cell::{Ref, RefCell, RefMut},
    collections::{HashMap, HashSet},
    path::Path,
    rc::Rc,
    sync::Arc,
};

use common_error::DaftResult;
use daft_algebra::boolean::combine_conjunction;
use daft_catalog::Identifier;
use daft_core::prelude::*;
use daft_dsl::{
    has_agg, lit, literals_to_series, null_lit, resolved_col, unresolved_col, Column, Expr,
    ExprRef, LiteralValue, Operator, PlanRef, Subquery, UnresolvedColumn,
};
use daft_functions::{
    numeric::{ceil::ceil, floor::floor},
    utf8::{ilike, like, to_date, to_datetime},
};
use daft_logical_plan::{JoinOptions, LogicalPlanBuilder, LogicalPlanRef};
use daft_session::Session;
use itertools::Itertools;
use sqlparser::{
    ast::{
        self, BinaryOperator, CastKind, ColumnDef, DateTimeField, Distinct, ExcludeSelectItem,
        FunctionArg, FunctionArgExpr, GroupByExpr, Ident, ObjectName, Query, SelectItem, SetExpr,
        Subscript, TableAlias, TableFunctionArgs, TableWithJoins, TimezoneInfo, UnaryOperator,
        Value, WildcardAdditionalOptions, With,
    },
    dialect::GenericDialect,
    parser::{Parser, ParserOptions},
    tokenizer::Tokenizer,
};

use crate::{
    column_not_found_err, error::*, invalid_operation_err, schema::sql_dtype_to_dtype,
    table_not_found_err, unsupported_sql_err,
};

/// Bindings are used to lookup in-scope tables, views, and columns (targets T).
/// This is an incremental step towards proper name resolution.
struct Bindings<T>(HashMap<String, T>);

impl<T> Bindings<T> {
    /// Gets a binding by identiifer
    pub fn get(&self, ident: &str) -> Option<&T> {
        // TODO use identifiers and handle case-normalization
        self.0.get(ident)
    }

    /// Inserts a new binding by name
    pub fn insert(&mut self, name: String, target: T) -> Option<T> {
        // TODO use names and handle case-normalization
        self.0.insert(name, target)
    }

    /// Clears all bound targets
    pub fn clear(&mut self) {
        self.0.clear();
    }
}

impl<T> Default for Bindings<T> {
    fn default() -> Self {
        Self(Default::default())
    }
}

struct OrderByExprs {
    exprs: Vec<ExprRef>,
    descending: Vec<bool>,
    nulls_first: Vec<bool>,
}

/// Context for the planning the statement.
/// TODO consolidate SQLPlanner state to the single context.
/// TODO move bound_ctes into per-planner scope since these are a scoped concept.
#[derive(Default)]
struct PlannerContext {
    /// Session provides access to metadata and the path for name resolution.
    /// TODO move into SQLPlanner once state is flipped.
    /// TODO consider decoupling session from planner via a resolver trait.
    session: Rc<Session>,
    /// Bindings for common table expressions (cte).
    bound_ctes: Bindings<LogicalPlanBuilder>,
}

impl PlannerContext {
    /// Creates a new context from the session
    fn new(session: Rc<Session>) -> Self {
        Self {
            session,
            bound_ctes: Bindings::default(),
        }
    }

    /// Clears the entire statement context
    fn clear(&mut self) {
        self.bound_ctes.clear();
    }
}

/// An SQLPlanner is created for each scope to bind names and translate to logical plans.
/// TODO flip SQLPlanner to pass scoped state objects rather than being stateful itself.
/// This gives us control on state management without coupling our scopes to the call stack.
/// It also eliminates extra references on the shared context and we can remove interior mutability.
#[derive(Default)]
pub struct SQLPlanner<'a> {
    /// Shared context for all planners
    context: Rc<RefCell<PlannerContext>>,
    /// Planner for the outer scope
    parent: Option<&'a SQLPlanner<'a>>,
    /// In-scope bindings introduced by the current relation's schema
    pub(crate) current_plan: Option<LogicalPlanBuilder>,
    /// Aliases from selection that can be used in other clauses
    /// but may not yet be in the schema of `current_relation`.
    bound_columns: Bindings<ExprRef>,
}

impl<'a> SQLPlanner<'a> {
    /// Create a new query planner for the session.
    pub fn new(session: Rc<Session>) -> Self {
        let context = PlannerContext::new(session);
        let context = Rc::new(RefCell::new(context));
        Self {
            context,
            ..Default::default()
        }
    }

    fn new_child(&'a self) -> Self {
        Self {
            context: self.context.clone(),
            parent: Some(self),
            ..Default::default()
        }
    }

    fn new_with_context(&self) -> Self {
        Self {
            context: self.context.clone(),
            ..Default::default()
        }
    }

    /// Set `self.current_plan`. Should only be called once per query.
    fn set_plan(&mut self, plan: LogicalPlanBuilder) {
        debug_assert!(self.current_plan.is_none());

        self.current_plan = Some(plan);
    }

    fn update_plan<E>(
        &mut self,
        f: impl FnOnce(&LogicalPlanBuilder) -> Result<LogicalPlanBuilder, E>,
    ) -> Result<(), E> {
        let plan = self.current_plan.as_ref().expect("current plan is set");
        let new_plan = f(plan)?;

        self.current_plan = Some(new_plan);

        Ok(())
    }

    fn current_plan_ref(&self) -> &LogicalPlanBuilder {
        self.current_plan.as_ref().expect("current plan is set")
    }

    fn context_mut(&self) -> RefMut<'_, PlannerContext> {
        self.context.as_ref().borrow_mut()
    }

    fn bound_ctes(&self) -> Ref<'_, Bindings<LogicalPlanBuilder>> {
        Ref::map(self.context.borrow(), |i| &i.bound_ctes)
    }

<<<<<<< HEAD
    fn get_table(&self, name: &Identifier) -> SQLPlannerResult<LogicalPlanBuilder> {
        let table = self.session().get_table(name)?;
        let plan = table.get_logical_plan()?;
        Ok(plan.into())
=======
    /// Get the table associated with the name from the session.
    ///
    /// Also adds a SubqueryAlias to the table with the name.
    fn get_table(&self, name: &Identifier) -> SQLPlannerResult<LogicalPlanBuilder> {
        let table = self.session().get_table(name)?;
        let plan = table.get_logical_plan()?;
        Ok(LogicalPlanBuilder::from(plan).alias(name.name.clone()))
>>>>>>> 50df44df
    }

    /// Borrow the planning session
    fn session(&self) -> Ref<'_, Rc<Session>> {
        Ref::map(self.context.borrow(), |i| &i.session)
    }

    /// Clears the current context used for planning a SQL query
    fn clear_context(&mut self) {
        self.current_plan = None;
        self.context_mut().clear();
    }

    fn plan_ctes(&self, with: &With) -> SQLPlannerResult<()> {
        if with.recursive {
            unsupported_sql_err!("Recursive CTEs are not supported");
        }

        for cte in &with.cte_tables {
            if cte.materialized.is_some() {
                unsupported_sql_err!("MATERIALIZED is not supported");
            }

            if cte.from.is_some() {
                invalid_operation_err!("FROM should only exist in recursive CTEs");
            }

            let plan = self.new_with_context().plan_query(&cte.query)?;

            let plan = apply_table_alias(plan, &cte.alias)?;

            self.context_mut()
                .bound_ctes
                .insert(cte.alias.name.value.clone(), plan);
        }
        Ok(())
    }

    pub fn plan_sql(&mut self, sql: &str) -> SQLPlannerResult<LogicalPlanRef> {
        let tokens = Tokenizer::new(&GenericDialect {}, sql).tokenize()?;

        let mut parser = Parser::new(&GenericDialect {})
            .with_options(ParserOptions {
                trailing_commas: true,
                ..Default::default()
            })
            .with_tokens(tokens);

        // currently only allow one statement
        let statements = parser.parse_statements()?;
        if statements.len() > 1 {
            unsupported_sql_err!(
                "Only exactly one SQL statement allowed, found {}",
                statements.len()
            )
        }

        // plan single statement
        let stmt = &statements[0];
        let plan = self.plan_statement(stmt)?.build();
        self.clear_context();

        Ok(plan)
    }

    pub(crate) fn plan_query(&mut self, query: &Query) -> SQLPlannerResult<LogicalPlanBuilder> {
        check_query_features(query)?;

        let selection = match query.body.as_ref() {
            SetExpr::Select(selection) => selection,
            SetExpr::Query(_) => unsupported_sql_err!("Subqueries are not supported"),
            SetExpr::SetOperation {
                op,
                set_quantifier,
                left,
                right,
            } => {
                use sqlparser::ast::{
                    SetOperator::{Intersect, Union},
                    SetQuantifier,
                };
                fn make_query(expr: &SetExpr) -> Query {
                    Query {
                        with: None,
                        body: Box::new(expr.clone()),
                        order_by: None,
                        limit: None,
                        limit_by: vec![],
                        offset: None,
                        fetch: None,
                        locks: vec![],
                        for_clause: None,
                        settings: None,
                        format_clause: None,
                    }
                }

                let left = self.new_with_context().plan_query(&make_query(left))?;
                let right = self.new_with_context().plan_query(&make_query(right))?;

                return match (op, set_quantifier) {
                    (Union, SetQuantifier::All) => left.union(&right, true).map_err(|e| e.into()),

                    (Union, SetQuantifier::None | SetQuantifier::Distinct) => {
                        left.union(&right, false).map_err(|e| e.into())
                    }

                    (Intersect, SetQuantifier::All) => {
                        left.intersect(&right, true).map_err(|e| e.into())
                    }
                    (Intersect, SetQuantifier::None | SetQuantifier::Distinct) => {
                        left.intersect(&right, false).map_err(|e| e.into())
                    }
                    (op, set_quantifier) => {
                        unsupported_sql_err!("{op} {set_quantifier} is not supported.")
                    }
                };
            }
            SetExpr::Values(..) => unsupported_sql_err!("VALUES are not supported"),
            SetExpr::Insert(..) => unsupported_sql_err!("INSERT is not supported"),
            SetExpr::Update(..) => unsupported_sql_err!("UPDATE is not supported"),
            SetExpr::Table(..) => unsupported_sql_err!("TABLE is not supported"),
        };
        check_select_features(selection)?;

        if let Some(with) = &query.with {
            self.plan_ctes(with)?;
        }

        // FROM/JOIN
        let from = selection.clone().from;
        self.plan_from(&from)?;

        // SELECT
        let projections = selection
            .projection
            .iter()
            .map(|p| self.select_item_to_expr(p))
            .flatten_ok()
            .collect::<Result<Vec<_>, _>>()?;

        // WHERE
        if let Some(selection) = &selection.selection {
            let filter = self.plan_expr(selection)?;
            self.update_plan(|plan| plan.filter(filter))?;
        }

        // GROUP BY
        let mut groupby_exprs = Vec::new();

        match &selection.group_by {
            GroupByExpr::All(s) => {
                if !s.is_empty() {
                    unsupported_sql_err!("GROUP BY ALL");
                }
            }
            GroupByExpr::Expressions(expressions, _) => {
                groupby_exprs = expressions
                    .iter()
                    .map(|expr| self.plan_expr(expr))
                    .collect::<SQLPlannerResult<Vec<_>>>()?;
            }
        }

        // ORDER BY
        let order_by = query
            .order_by
            .as_ref()
            .map(|order_by| {
                if order_by.interpolate.is_some() {
                    unsupported_sql_err!("ORDER BY [query] [INTERPOLATE]");
                }

                self.plan_order_by_exprs(&order_by.exprs)
            })
            .transpose()?;

        let has_aggs = projections.iter().any(has_agg) || !groupby_exprs.is_empty();

        if has_aggs {
            let having = selection
                .having
                .as_ref()
                .map(|h| self.plan_expr(h))
                .transpose()?;

            self.plan_aggregate_query(projections, order_by, groupby_exprs, having)?;
        } else {
            self.plan_non_agg_query(projections, order_by)?;
        }

        match &selection.distinct {
            Some(Distinct::Distinct) => {
                self.update_plan(|plan| plan.distinct())?;
            }
            Some(Distinct::On(_)) => unsupported_sql_err!("DISTINCT ON"),
            None => {}
        }

        if let Some(limit) = &query.limit {
            let limit = self.plan_expr(limit)?;
            if let Expr::Literal(LiteralValue::Int64(limit)) = limit.as_ref() {
                self.update_plan(|plan| plan.limit(*limit, true))?; // TODO: Should this be eager or not?
            } else {
                invalid_operation_err!(
                    "LIMIT <n> must be a constant integer, instead got: {limit}"
                );
            }
        }

        Ok(self.current_plan.clone().unwrap())
    }

    fn plan_non_agg_query(
        &mut self,
        projections: Vec<Arc<Expr>>,
        order_by: Option<OrderByExprs>,
    ) -> Result<(), PlannerError> {
        if let Some(OrderByExprs {
            exprs,
            descending,
            nulls_first,
        }) = order_by
        {
            self.update_plan(|plan| plan.sort(exprs, descending, nulls_first))?;
        }

        self.update_plan(|plan| plan.select(projections))?;

        Ok(())
    }

    #[allow(clippy::too_many_arguments)]
    fn plan_aggregate_query(
        &mut self,
        projections: Vec<Arc<Expr>>,
        order_by: Option<OrderByExprs>,
        groupby_exprs: Vec<Arc<Expr>>,
        having: Option<Arc<Expr>>,
    ) -> Result<(), PlannerError> {
        let mut aggs = HashSet::new();

        let schema = self.current_plan_ref().schema();

        let projections = projections
            .into_iter()
            .map(|expr| {
                if has_agg(&expr) {
                    aggs.insert(expr.clone());

                    resolved_col(expr.name())
                } else {
                    expr
                }
            })
            .collect();

        let having = having.map(|expr| {
            // ensure that all aggs required for having filter are present
            if has_agg(&expr) {
                let id = expr.semantic_id(&schema).id;

                aggs.insert(expr.alias(id.clone()));

                resolved_col(id)
            } else {
                expr
            }
        });

        let order_by = order_by.map(
            |OrderByExprs {
                 exprs,
                 descending,
                 nulls_first,
             }| {
                // for order by expressions with aggregations,
                // ensure aggregations are present and update expression to point to agg
                let updated_exprs = exprs
                    .into_iter()
                    .map(|e| {
                        if has_agg(&e) {
                            let id = e.semantic_id(&schema).id;

                            aggs.insert(e.alias(id.clone()));

                            resolved_col(id)
                        } else {
                            e
                        }
                    })
                    .collect();

                OrderByExprs {
                    exprs: updated_exprs,
                    descending,
                    nulls_first,
                }
            },
        );

        self.update_plan(|plan| plan.aggregate(aggs.into_iter().collect(), groupby_exprs))?;

        if let Some(having) = having {
            self.update_plan(|plan| plan.filter(having))?;
        }

        if let Some(OrderByExprs {
            exprs,
            descending,
            nulls_first,
        }) = order_by
        {
            self.update_plan(|plan| plan.sort(exprs, descending, nulls_first))?;
        }

        self.update_plan(|plan| plan.select(projections))?;

        Ok(())
    }

    fn plan_order_by_exprs(
        &self,
        expr: &[sqlparser::ast::OrderByExpr],
    ) -> SQLPlannerResult<OrderByExprs> {
        if expr.is_empty() {
            unsupported_sql_err!("ORDER BY []");
        }
        let mut exprs = Vec::with_capacity(expr.len());
        let mut descending = Vec::with_capacity(expr.len());
        let mut nulls_first = Vec::with_capacity(expr.len());
        for order_by_expr in expr {
            match (order_by_expr.asc, order_by_expr.nulls_first) {
                // ---------------------------
                // all of these are equivalent
                // ---------------------------
                // ORDER BY expr
                (None, None) |
                // ORDER BY expr ASC
                (Some(true), None) |
                // ORDER BY expr NULLS LAST
                (None, Some(false)) |
                // ORDER BY expr ASC NULLS LAST
                (Some(true), Some(false)) => {
                   nulls_first.push(false);
                   descending.push(false);
               },
                // ---------------------------


                // ---------------------------
                // ORDER BY expr NULLS FIRST
                (None, Some(true)) |
                // ORDER BY expr ASC NULLS FIRST
                (Some(true), Some(true)) => {
                    nulls_first.push(true);
                    descending.push(false);
                }
                // ---------------------------

                // ORDER BY expr DESC
                (Some(false), None) |
                // ORDER BY expr DESC NULLS FIRST
                (Some(false), Some(true)) => {
                    nulls_first.push(true);
                    descending.push(true);
                },
                // ORDER BY expr DESC NULLS LAST
                (Some(false), Some(false)) => {
                    nulls_first.push(false);
                    descending.push(true);
                }

            };
            if order_by_expr.with_fill.is_some() {
                unsupported_sql_err!("WITH FILL");
            }
            let expr = self.plan_expr(&order_by_expr.expr)?;

            exprs.push(expr);
        }

        Ok(OrderByExprs {
            exprs,
            descending,
            nulls_first,
        })
    }

    /// Plans a single set of table and joins in a FROM clause.
    fn plan_single_from(&self, from: &TableWithJoins) -> SQLPlannerResult<LogicalPlanBuilder> {
        macro_rules! return_non_ident_errors {
            ($e:expr) => {
                if !matches!(
                    $e,
                    PlannerError::ColumnNotFound { .. } | PlannerError::TableNotFound { .. }
                ) {
                    return Err($e);
                }
            };
        }

        #[allow(clippy::too_many_arguments)]
        fn process_join_on(
            sql_expr: &sqlparser::ast::Expr,
            left_planner: &SQLPlanner,
            right_planner: &SQLPlanner,
            left_on: &mut Vec<ExprRef>,
            right_on: &mut Vec<ExprRef>,
            null_eq_nulls: &mut Vec<bool>,
            left_filters: &mut Vec<ExprRef>,
            right_filters: &mut Vec<ExprRef>,
        ) -> SQLPlannerResult<()> {
            // check if join expression is actually a filter on one of the tables
            match (
                left_planner.plan_expr(sql_expr),
                right_planner.plan_expr(sql_expr),
            ) {
                (Ok(_), Ok(_)) => {
                    return Err(PlannerError::invalid_operation(format!(
                        "Ambiguous reference to column name in join: {}",
                        sql_expr
                    )));
                }
                (Ok(expr), _) => {
                    left_filters.push(expr);
                    return Ok(());
                }
                (_, Ok(expr)) => {
                    right_filters.push(expr);
                    return Ok(());
                }
                (Err(left_err), Err(right_err)) => {
                    return_non_ident_errors!(left_err);
                    return_non_ident_errors!(right_err);
                }
            }

            match sql_expr {
                // join key
                sqlparser::ast::Expr::BinaryOp {
                    left,
                    right,
                    op: op @ BinaryOperator::Eq,
                }
                | sqlparser::ast::Expr::BinaryOp {
                    left,
                    right,
                    op: op @ BinaryOperator::Spaceship,
                } => {
                    let null_equals_null = *op == BinaryOperator::Spaceship;

                    let mut last_error = None;

                    for (left, right) in [(left, right), (right, left)] {
                        let left_expr = left_planner.plan_expr(left);
                        let right_expr = right_planner.plan_expr(right);

                        if let Ok(left_expr) = &left_expr && let Ok(right_expr) = &right_expr {
                            left_on.push(left_expr.clone());
                            right_on.push(right_expr.clone());
                            null_eq_nulls.push(null_equals_null);

                            return Ok(())
                        }

                        for expr_result in [left_expr, right_expr] {
                            if let Err(e) = expr_result {
                                return_non_ident_errors!(e);

                                last_error = Some(e);
                            }
                        }
                    }

                    Err(last_error.unwrap())
                }
                // multiple expressions
                sqlparser::ast::Expr::BinaryOp {
                    left,
                    right,
                    op: BinaryOperator::And,
                } => {
                    process_join_on(left, left_planner, right_planner, left_on, right_on, null_eq_nulls, left_filters, right_filters)?;
                    process_join_on(right, left_planner, right_planner, left_on, right_on, null_eq_nulls, left_filters, right_filters)?;

                    Ok(())
                }
                // nested expression
                sqlparser::ast::Expr::Nested(expr) => process_join_on(
                    expr,
                    left_planner,
                    right_planner,
                    left_on,
                    right_on,
                    null_eq_nulls,
                    left_filters,
                    right_filters,
                ),
                _ => unsupported_sql_err!("JOIN clauses support '=' constraints and filter predicates combined with 'AND'; found expression = {:?}", sql_expr)
            }
        }

        let relation = from.relation.clone();
        let left_plan = self.plan_relation(&relation)?;
        let mut left_planner = self.new_with_context();
        left_planner.set_plan(left_plan);

        for join in &from.joins {
            use sqlparser::ast::{
                JoinConstraint,
                JoinOperator::{FullOuter, Inner, LeftAnti, LeftOuter, LeftSemi, RightOuter},
            };

            let right_plan = self.plan_relation(&join.relation)?;

            let mut join_options = JoinOptions::default();
            if let [id] = right_plan.plan.clone().get_aliases().as_slice() {
                join_options = join_options.prefix(format!("{id}."));
            }

            // construct a planner with the right table to use for expr planning
            let mut right_planner = self.new_with_context();
            right_planner.set_plan(right_plan);

            let (join_type, constraint) = match &join.join_operator {
                Inner(constraint) => (JoinType::Inner, constraint),
                LeftOuter(constraint) => (JoinType::Left, constraint),
                RightOuter(constraint) => (JoinType::Right, constraint),
                FullOuter(constraint) => (JoinType::Outer, constraint),
                LeftSemi(constraint) => (JoinType::Semi, constraint),
                LeftAnti(constraint) => (JoinType::Anti, constraint),

                _ => unsupported_sql_err!("Unsupported join type: {:?}", join.join_operator),
            };

            let mut left_on = Vec::new();
            let mut right_on = Vec::new();
            let mut left_filters = Vec::new();
            let mut right_filters = Vec::new();

            let (merge_matching_join_keys, null_eq_nulls) = match &constraint {
                JoinConstraint::On(expr) => {
                    let mut null_eq_nulls = Vec::new();

                    process_join_on(
                        expr,
                        &left_planner,
                        &right_planner,
                        &mut left_on,
                        &mut right_on,
                        &mut null_eq_nulls,
                        &mut left_filters,
                        &mut right_filters,
                    )?;

                    (false, Some(null_eq_nulls))
                }
                JoinConstraint::Using(idents) => {
                    left_on = idents
                        .iter()
                        .map(|i| unresolved_col(i.value.clone()))
                        .collect::<Vec<_>>();
                    right_on.clone_from(&left_on);

                    (true, None)
                }
                JoinConstraint::Natural => unsupported_sql_err!("NATURAL JOIN not supported"),
                JoinConstraint::None => unsupported_sql_err!("JOIN without ON/USING not supported"),
            };

            if let Some(left_predicate) = combine_conjunction(left_filters) {
                left_planner.update_plan(|plan| plan.filter(left_predicate))?;
            }

            if let Some(right_predicate) = combine_conjunction(right_filters) {
                right_planner.update_plan(|plan| plan.filter(right_predicate))?;
            }

            left_planner.update_plan(|plan| {
                plan.join_with_null_safe_equal(
                    right_planner.current_plan.unwrap(),
                    left_on,
                    right_on,
                    null_eq_nulls,
                    join_type,
                    None,
                    join_options.merge_matching_join_keys(merge_matching_join_keys),
                )
            })?;
        }

        Ok(left_planner.current_plan.unwrap())
    }

    /// Plans the FROM clause of a query and populates `self.current_relation`.
    /// Should only be called once per query.
    fn plan_from(&mut self, from: &[TableWithJoins]) -> SQLPlannerResult<()> {
        let plan = if let Some(plan) = from
            .iter()
            .map(|f| self.plan_single_from(f))
            .reduce(|left, right| {
                let left = left?;
                let right = right?;

                let mut join_options = JoinOptions::default();
                if let [id] = right.plan.clone().get_aliases().as_slice() {
                    join_options = join_options.prefix(format!("{id}."));
                }

                Ok(left.cross_join(right, join_options)?)
            })
            .transpose()?
        {
            plan
        } else {
            // singleton plan for SELECT without FROM
            singleton_plan()?
        };

        self.set_plan(plan);

        Ok(())
    }

    fn plan_relation(
        &self,
        rel: &sqlparser::ast::TableFactor,
    ) -> SQLPlannerResult<LogicalPlanBuilder> {
        let (plan, alias) = match rel {
            sqlparser::ast::TableFactor::Table {
                name,
                args: Some(args),
                alias,
                ..
            } => {
                let tbl_fn = name.0.first().unwrap().value.as_str();
                (self.plan_table_function(tbl_fn, args)?, alias.clone())
            }
            sqlparser::ast::TableFactor::Table {
                name,
                args: None,
                alias,
                ..
            } => {
                let plan = if is_table_path(name) {
                    self.plan_relation_path(name.0[0].value.as_str())?
                } else {
                    self.plan_relation_table(name)?
                };

<<<<<<< HEAD
                // we require all logical plans to be named, apply the name from the identifier used to resolve this relation.
                let alias = if let Some(alias) = alias {
                    Some(alias.clone())
                } else {
                    let name = name
                        .0
                        .last()
                        .expect("table name must have at least 1 identifier part")
                        .clone();
                    let columns = vec![];
                    Some(TableAlias { name, columns })
                };

                (plan, alias)
=======
                (plan, alias.clone())
>>>>>>> 50df44df
            }
            sqlparser::ast::TableFactor::Derived {
                lateral,
                subquery,
                alias,
            } => {
                if *lateral {
                    unsupported_sql_err!("LATERAL");
                }
                let subquery = self.new_with_context().plan_query(subquery)?;
                (subquery, alias.clone())
            }
            sqlparser::ast::TableFactor::TableFunction { .. } => {
                unsupported_sql_err!("Unsupported table factor: TableFunction")
            }
            sqlparser::ast::TableFactor::Function { .. } => {
                unsupported_sql_err!("Unsupported table factor: Function")
            }
            sqlparser::ast::TableFactor::UNNEST { .. } => {
                unsupported_sql_err!("Unsupported table factor: UNNEST")
            }
            sqlparser::ast::TableFactor::JsonTable { .. } => {
                unsupported_sql_err!("Unsupported table factor: JsonTable")
            }
            sqlparser::ast::TableFactor::NestedJoin { .. } => {
                unsupported_sql_err!("Unsupported table factor: NestedJoin")
            }
            sqlparser::ast::TableFactor::Pivot { .. } => {
                unsupported_sql_err!("Unsupported table factor: Pivot")
            }
            sqlparser::ast::TableFactor::Unpivot { .. } => {
                unsupported_sql_err!("Unsupported table factor: Unpivot")
            }
            sqlparser::ast::TableFactor::MatchRecognize { .. } => {
                unsupported_sql_err!("Unsupported table factor: MatchRecognize")
            }
        };
        if let Some(alias) = alias {
            apply_table_alias(plan, &alias)
        } else {
            Ok(plan)
        }
    }

    /// Plan a `FROM <path>` table factor by rewriting to relevant table-value function.
    fn plan_relation_path(&self, path: &str) -> SQLPlannerResult<LogicalPlanBuilder> {
        let func = match Path::new(path).extension() {
            Some(ext) if ext.eq_ignore_ascii_case("csv") => "read_csv",
            Some(ext) if ext.eq_ignore_ascii_case("json") => "read_json",
            Some(ext) if ext.eq_ignore_ascii_case("jsonl") => "read_json",
            Some(ext) if ext.eq_ignore_ascii_case("parquet") => "read_parquet",
            Some(_) => invalid_operation_err!("unsupported file path extension: {}", path),
            None => invalid_operation_err!("unsupported file path, no extension: {}", path),
        };
        let args = TableFunctionArgs {
            args: vec![FunctionArg::Unnamed(FunctionArgExpr::Expr(
                ast::Expr::Value(Value::SingleQuotedString(path.to_string())),
            ))],
            settings: None,
        };
        self.plan_table_function(func, &args)
    }

    /// Plan a `FROM <table>` table factor.
    ///
    /// All plans returned by plan_relation_table should have a SubqueryAlias with the table's name.
    pub(crate) fn plan_relation_table(
        &self,
        name: &ObjectName,
    ) -> SQLPlannerResult<LogicalPlanBuilder> {
        let ident = normalize(name);
        let table = if ident.has_namespace() {
            // qualified search of session metadata
            self.get_table(&ident).ok()
        } else {
            // search bindings then session metadata
            self.bound_ctes()
                .get(&ident.name)
                .cloned()
                .or_else(|| self.get_table(&ident).ok())
        };
        table.ok_or_else(|| PlannerError::table_not_found(ident.to_string()))
    }

    fn plan_identifier(&self, idents: &[Ident]) -> SQLPlannerResult<ExprRef> {
        fn expr_from_idents(
            schema: SchemaRef,
            bound_columns: &Bindings<ExprRef>,
            idents: &[Ident],
            plan_ref: PlanRef,
        ) -> Option<ExprRef> {
            let full_name = compound_ident_to_str(idents);

            // TODO: remove this once we do not do join column renaming
            if schema.has_field(&full_name) {
                return Some(Arc::new(Expr::Column(Column::Unresolved(
                    UnresolvedColumn {
                        name: full_name.into(),
                        plan_ref,
                        plan_schema: Some(schema),
                    },
                ))));
            }

            let [first, rest @ ..] = idents else {
                unreachable!("identifier slice must have at least one value")
            };

            let root_expr = if schema.has_field(&first.value) {
                Arc::new(Expr::Column(Column::Unresolved(UnresolvedColumn {
                    name: first.value.clone().into(),
                    plan_ref,
                    plan_schema: Some(schema),
                })))
            } else if let Some(expr) = bound_columns.get(&first.value) {
                expr.clone()
            } else {
                return None;
            };

            let expr_with_struct_gets = rest.iter().fold(root_expr, |acc, i| {
                daft_dsl::functions::struct_::get(acc, &i.value)
            });

            Some(expr_with_struct_gets)
        }

        let full_name = compound_ident_to_str(idents);

        // if the current relation is not resolved (e.g. in a `sql_expr` call, simply wrap identifier in a unresolved_col)
        let Some(current_plan) = &self.current_plan else {
            return Ok(unresolved_col(full_name));
        };

        let schema = current_plan.plan.schema();

        if let Some(expr) =
            expr_from_idents(schema, &self.bound_columns, idents, PlanRef::Unqualified)
        {
            return Ok(expr);
        }

        if idents.len() > 1 {
            let alias = &idents[0].value;

            if let Some(schema) = current_plan.plan.clone().get_schema_for_alias(alias)? {
                if let Some(expr) = expr_from_idents(
                    schema,
                    &self.bound_columns,
                    &idents[1..],
                    PlanRef::Alias(alias.clone().into()),
                ) {
                    return Ok(expr);
                } else {
                    column_not_found_err!(compound_ident_to_str(&idents[1..]), alias);
                }
            }
        }

        if let Some(parent) = self.parent {
            parent.plan_identifier(idents)
        } else {
            column_not_found_err!(full_name, "current scope")
        }
    }

    fn select_item_to_expr(&mut self, item: &SelectItem) -> SQLPlannerResult<Vec<ExprRef>> {
        fn wildcard_exclude(
            schema: SchemaRef,
            exclusion: &ExcludeSelectItem,
        ) -> DaftResult<Schema> {
            match exclusion {
                ExcludeSelectItem::Single(column) => schema.exclude(&[&column.to_string()]),
                ExcludeSelectItem::Multiple(columns) => {
                    let items = columns
                        .iter()
                        .map(std::string::ToString::to_string)
                        .collect::<Vec<String>>();

                    schema.exclude(items.as_slice())
                }
            }
        }

        match item {
            SelectItem::ExprWithAlias { expr, alias } => {
                let expr = self.plan_expr(expr)?;
                let alias = alias.value.to_string();
                self.bound_columns.insert(alias.clone(), expr.clone());
                Ok(vec![expr.alias(alias)])
            }
            SelectItem::UnnamedExpr(expr) => self.plan_expr(expr).map(|e| vec![e]),

            SelectItem::Wildcard(wildcard_opts) => {
                check_wildcard_options(wildcard_opts)?;

                if let Some(exclude) = &wildcard_opts.opt_exclude {
                    let schema = self.current_plan_ref().schema();
                    wildcard_exclude(schema, exclude)
                        .map(|excluded| {
                            excluded
                                .names()
                                .iter()
                                .map(|n| unresolved_col(n.as_ref()))
                                .collect::<Vec<_>>()
                        })
                        .map_err(std::convert::Into::into)
                } else if let Some(current_plan) = &self.current_plan {
                    Ok(current_plan
                        .schema()
                        .names()
                        .iter()
                        .map(|n| unresolved_col(n.clone()))
                        .collect())
                } else {
                    Ok(vec![unresolved_col("*")])
                }
            }
            // TODO: support wildcard struct gets
            SelectItem::QualifiedWildcard(object_name, wildcard_opts) => {
                check_wildcard_options(wildcard_opts)?;
                let ident = normalize(object_name);
                let ident_name = ident.to_string();
                let Some(current_plan) = self.current_plan.as_ref() else {
                    table_not_found_err!(ident_name);
                };
                let Some(subquery_schema) = current_plan
                    .plan
                    .clone()
                    .get_schema_for_alias(&ident_name)?
                else {
                    table_not_found_err!(ident_name);
                };

                let columns = if let Some(exclude) = &wildcard_opts.opt_exclude {
                    Arc::new(wildcard_exclude(subquery_schema.clone(), exclude)?)
                } else {
                    // I believe clippy is wrong here. It does not compile without this clone - kevin
                    #[allow(clippy::redundant_clone)]
                    subquery_schema.clone()
                };

                let plan_schema = current_plan.plan.schema();

                Ok(columns
                    .names()
                    .iter()
                    .map(|n| {
                        let full_name = format!("{ident_name}.{n}");
                        if plan_schema.has_field(&full_name) {
                            // TODO: remove this once we do not do join column renaming
                            unresolved_col(full_name).alias(n.clone())
                        } else {
                            Arc::new(Expr::Column(Column::Unresolved(UnresolvedColumn {
                                name: n.clone().into(),
                                plan_ref: PlanRef::Alias(ident_name.clone().into()),
                                plan_schema: Some(subquery_schema.clone()),
                            })))
                        }
                    })
                    .collect())
            }
        }
    }

    fn column_to_field(&self, column_def: &ColumnDef) -> SQLPlannerResult<Field> {
        let ColumnDef {
            name,
            data_type,
            collation,
            options,
        } = column_def;

        if let Some(collation) = collation {
            unsupported_sql_err!("collation operation ({collation:?}) is not supported")
        }

        if !options.is_empty() {
            unsupported_sql_err!("unsupported options: {options:?}")
        }

        let data_type = sql_dtype_to_dtype(data_type)?;

        Ok(Field::new(name.value.clone(), data_type))
    }

    fn value_to_lit(&self, value: &Value) -> SQLPlannerResult<LiteralValue> {
        Ok(match value {
            Value::SingleQuotedString(s) => LiteralValue::Utf8(s.clone()),
            Value::Number(n, _) => n
                .parse::<i64>()
                .map(LiteralValue::Int64)
                .or_else(|_| n.parse::<f64>().map(LiteralValue::Float64))
                .map_err(|_| {
                    PlannerError::invalid_operation(format!(
                        "could not parse number literal '{n:?}'"
                    ))
                })?,
            Value::Boolean(b) => LiteralValue::Boolean(*b),
            Value::Null => LiteralValue::Null,
            _ => {
                return Err(PlannerError::invalid_operation(
                    "Only string, number, boolean and null literals are supported. Instead found: `{value}`",
                ))
            }
        })
    }

    pub(crate) fn plan_expr(&self, expr: &sqlparser::ast::Expr) -> SQLPlannerResult<ExprRef> {
        use sqlparser::ast::Expr as SQLExpr;
        match expr {
            SQLExpr::Identifier(ident) => self.plan_identifier(std::slice::from_ref(ident)),
            SQLExpr::Value(v) => self.value_to_lit(v).map(Expr::Literal).map(Arc::new),
            SQLExpr::BinaryOp { left, op, right } => {
                let left = self.plan_expr(left)?;
                let right = self.plan_expr(right)?;
                let op = self.sql_operator_to_operator(op)?;
                Ok(Expr::BinaryOp { left, op, right }.arced())
            }
            SQLExpr::Cast {
                kind: CastKind::Cast | CastKind::DoubleColon,
                expr,
                data_type,
                format: None,
            } => {
                let dtype = sql_dtype_to_dtype(data_type)?;
                let expr = self.plan_expr(expr)?;
                Ok(expr.cast(&dtype))
            }
            SQLExpr::IsFalse(expr) => Ok(self.plan_expr(expr)?.eq(lit(false))),
            SQLExpr::IsNotFalse(_) => Ok(self.plan_expr(expr)?.eq(lit(false)).not()),
            SQLExpr::IsTrue(expr) => Ok(self.plan_expr(expr)?.eq(lit(true))),
            SQLExpr::IsNotTrue(expr) => Ok(self.plan_expr(expr)?.eq(lit(true)).not()),
            SQLExpr::IsNull(expr) => Ok(self.plan_expr(expr)?.is_null()),
            SQLExpr::IsNotNull(expr) => Ok(self.plan_expr(expr)?.is_null().not()),
            SQLExpr::UnaryOp { op, expr } => self.plan_unary_op(op, expr),
            SQLExpr::CompoundIdentifier(idents) => self.plan_identifier(idents),
            SQLExpr::CompositeAccess { .. } => {
                unsupported_sql_err!("composite access")
            }
            SQLExpr::IsUnknown(_) => unsupported_sql_err!("IS UNKNOWN"),
            SQLExpr::IsNotUnknown(_) => {
                unsupported_sql_err!("IS NOT UNKNOWN")
            }
            SQLExpr::IsDistinctFrom(_, _) => {
                unsupported_sql_err!("IS DISTINCT FROM")
            }
            SQLExpr::IsNotDistinctFrom(_, _) => {
                unsupported_sql_err!("IS NOT DISTINCT FROM")
            }
            SQLExpr::InList {
                expr,
                list,
                negated,
            } => {
                let expr = self.plan_expr(expr)?;
                let list = list
                    .iter()
                    .map(|e| self.plan_expr(e))
                    .collect::<SQLPlannerResult<Vec<_>>>()?;

                let expr = expr.is_in(list);
                if *negated {
                    Ok(expr.not())
                } else {
                    Ok(expr)
                }
            }
            SQLExpr::InSubquery {
                expr,
                subquery,
                negated,
            } => {
                let expr = self.plan_expr(expr)?;
                let mut child_planner = self.new_child();
                let subquery = child_planner.plan_query(subquery)?.build();
                let subquery = Subquery { plan: subquery };

                if *negated {
                    Ok(expr.in_subquery(subquery).not())
                } else {
                    Ok(expr.in_subquery(subquery))
                }
            }
            SQLExpr::InUnnest { .. } => unsupported_sql_err!("IN UNNEST"),
            SQLExpr::Between {
                expr,
                negated,
                low,
                high,
            } => {
                let expr = self.plan_expr(expr)?;
                let low = self.plan_expr(low)?;
                let high = self.plan_expr(high)?;
                let expr = expr.between(low, high);
                if *negated {
                    Ok(expr.not())
                } else {
                    Ok(expr)
                }
            }
            SQLExpr::Like {
                negated,
                expr,
                pattern,
                escape_char,
            } => {
                if escape_char.is_some() {
                    unsupported_sql_err!("LIKE with escape char")
                }
                let expr = self.plan_expr(expr)?;
                let pattern = self.plan_expr(pattern)?;
                let expr = like(expr, pattern);
                if *negated {
                    Ok(expr.not())
                } else {
                    Ok(expr)
                }
            }
            SQLExpr::ILike {
                negated,
                expr,
                pattern,
                escape_char,
            } => {
                if escape_char.is_some() {
                    unsupported_sql_err!("ILIKE with escape char")
                }
                let expr = self.plan_expr(expr)?;
                let pattern = self.plan_expr(pattern)?;
                let expr = ilike(expr, pattern);
                if *negated {
                    Ok(expr.not())
                } else {
                    Ok(expr)
                }
            }
            SQLExpr::SimilarTo { .. } => unsupported_sql_err!("SIMILAR TO"),
            SQLExpr::RLike { .. } => unsupported_sql_err!("RLIKE"),
            SQLExpr::AnyOp { .. } => unsupported_sql_err!("ANY"),
            SQLExpr::AllOp { .. } => unsupported_sql_err!("ALL"),
            SQLExpr::Convert { .. } => unsupported_sql_err!("CONVERT"),
            SQLExpr::Cast { .. } => unsupported_sql_err!("CAST"),
            SQLExpr::AtTimeZone { .. } => unsupported_sql_err!("AT TIME ZONE"),
            SQLExpr::Extract {
                field,
                syntax: _,
                expr,
            } => {
                use daft_functions::temporal::{self as dt};
                let expr = self.plan_expr(expr)?;

                match field {
                    DateTimeField::Year => Ok(dt::dt_year(expr)),
                    DateTimeField::Month => Ok(dt::dt_month(expr)),
                    DateTimeField::Day => Ok(dt::dt_day(expr)),
                    DateTimeField::DayOfWeek => Ok(dt::dt_day_of_week(expr)),
                    DateTimeField::Date => Ok(dt::dt_date(expr)),
                    DateTimeField::Hour => Ok(dt::dt_hour(expr)),
                    DateTimeField::Minute => Ok(dt::dt_minute(expr)),
                    DateTimeField::Second => Ok(dt::dt_second(expr)),
                    other => unsupported_sql_err!("EXTRACT ({other})"),
                }
            }
            SQLExpr::Ceil { expr, .. } => Ok(ceil(self.plan_expr(expr)?)),
            SQLExpr::Floor { expr, .. } => Ok(floor(self.plan_expr(expr)?)),
            SQLExpr::Position { .. } => unsupported_sql_err!("POSITION"),
            SQLExpr::Substring {
                expr,
                substring_from,
                substring_for,
                special: true, // We only support SUBSTRING(expr, start, length) syntax
            } => {
                let (Some(substring_from), Some(substring_for)) = (substring_from, substring_for)
                else {
                    unsupported_sql_err!("SUBSTRING")
                };

                let expr = self.plan_expr(expr)?;
                let start = self.plan_expr(substring_from)?;
                let length = self.plan_expr(substring_for)?;

                // SQL substring is one indexed
                let start = start.sub(lit(1));

                Ok(daft_functions::utf8::substr(expr, start, length))
            }
            SQLExpr::Substring { special: false, .. } => {
                unsupported_sql_err!("`SUBSTRING(expr [FROM start] [FOR len])` syntax")
            }
            SQLExpr::Trim { .. } => unsupported_sql_err!("TRIM"),
            SQLExpr::Overlay { .. } => unsupported_sql_err!("OVERLAY"),
            SQLExpr::Collate { .. } => unsupported_sql_err!("COLLATE"),
            SQLExpr::Nested(e) => self.plan_expr(e),
            SQLExpr::IntroducedString { .. } => unsupported_sql_err!("INTRODUCED STRING"),
            SQLExpr::TypedString { data_type, value } => match data_type {
                sqlparser::ast::DataType::Date => Ok(to_date(lit(value.as_str()), "%Y-%m-%d")),
                sqlparser::ast::DataType::Timestamp(None, TimezoneInfo::None)
                | sqlparser::ast::DataType::Datetime(None) => Ok(to_datetime(
                    lit(value.as_str()),
                    "%Y-%m-%d %H:%M:%S %z",
                    None,
                )),
                dtype => {
                    unsupported_sql_err!("TypedString with data type {:?}", dtype)
                }
            },
            SQLExpr::Function(func) => self.plan_function(func),
            SQLExpr::Case {
                operand,
                conditions,
                results,
                else_result,
            } => {
                if operand.is_some() {
                    unsupported_sql_err!("CASE with operand not yet supported");
                }
                if results.len() != conditions.len() {
                    unsupported_sql_err!("CASE with different number of conditions and results");
                }

                let else_expr = match else_result {
                    Some(expr) => self.plan_expr(expr)?,
                    None => unsupported_sql_err!("CASE with no else result"),
                };

                // we need to traverse from back to front to build the if else chain
                // because we need to start with the else expression
                conditions.iter().zip(results.iter()).rev().try_fold(
                    else_expr,
                    |else_expr, (condition, result)| {
                        let cond = self.plan_expr(condition)?;
                        let res = self.plan_expr(result)?;
                        Ok(cond.if_else(res, else_expr))
                    },
                )
            }
            SQLExpr::Exists { subquery, negated } => {
                let mut child_planner = self.new_child();
                let subquery = child_planner.plan_query(subquery)?;
                let subquery = Subquery {
                    plan: subquery.build(),
                };
                if *negated {
                    Ok(Expr::Exists(subquery).arced().not())
                } else {
                    Ok(Expr::Exists(subquery).arced())
                }
            }
            SQLExpr::Subquery(subquery) => {
                let mut child_planner = self.new_child();
                let subquery = child_planner.plan_query(subquery)?;
                let subquery = Subquery {
                    plan: subquery.build(),
                };
                Ok(Expr::Subquery(subquery).arced())
            }
            SQLExpr::GroupingSets(_) => unsupported_sql_err!("GROUPING SETS"),
            SQLExpr::Cube(_) => unsupported_sql_err!("CUBE"),
            SQLExpr::Rollup(_) => unsupported_sql_err!("ROLLUP"),
            // Similar to rust and python conventions, tuples always have a fixed size,
            // so we convert them to a fixed size list.
            SQLExpr::Tuple(exprs) => {
                let values = exprs
                    .iter()
                    .map(|expr| {
                        let expr = self.plan_expr(expr)?;
                        // this should always unwrap
                        // there is no way to have multiple references to the same expr at this point
                        let expr = Arc::unwrap_or_clone(expr);
                        match expr {
                            Expr::Literal(lit) => Ok(lit),
                            _ => unsupported_sql_err!("Tuple with non-literal"),
                        }
                    })
                    .collect::<SQLPlannerResult<Vec<_>>>()?;

                let s = literals_to_series(&values)?;
                let s = FixedSizeListArray::new(
                    Field::new("tuple", s.data_type().clone())
                        .to_fixed_size_list_field(exprs.len())?,
                    s,
                    None,
                )
                .into_series();

                Ok(lit(s))
            }
            SQLExpr::Struct { .. } => unsupported_sql_err!("STRUCT"),
            SQLExpr::Named { .. } => unsupported_sql_err!("NAMED"),
            SQLExpr::Dictionary(dict) => {
                let entries = dict
                    .iter()
                    .map(|entry| {
                        let key = entry.key.value.clone();
                        let value = self.plan_expr(&entry.value)?;
                        let value = value.as_literal().ok_or_else(|| {
                            PlannerError::invalid_operation("Dictionary value is not a literal")
                        })?;
                        let struct_field = Field::new(key, value.get_type());
                        Ok((struct_field, value.clone()))
                    })
                    .collect::<SQLPlannerResult<_>>()?;

                Ok(Expr::Literal(LiteralValue::Struct(entries)).arced())
            }
            SQLExpr::Map(_) => unsupported_sql_err!("MAP"),
            SQLExpr::Subscript { expr, subscript } => self.plan_subscript(expr, subscript.as_ref()),
            SQLExpr::Array(array) => {
                if array.elem.is_empty() {
                    invalid_operation_err!("List constructor requires at least one item")
                }
                let items = array
                    .elem
                    .iter()
                    .map(|e| self.plan_expr(e))
                    .collect::<SQLPlannerResult<Vec<_>>>()?;
                Ok(Expr::List(items).into())
            }
            SQLExpr::Interval(interval) => {
                use regex::Regex;

                /// A private struct represents a single parsed interval unit and its value
                #[derive(Debug)]
                struct IntervalPart {
                    count: i64,
                    unit: DateTimeField,
                }

                // Local function to parse interval string to interval parts
                fn parse_interval_string(expr: &str) -> Result<Vec<IntervalPart>, PlannerError> {
                    let expr = expr.trim().trim_matches('\'');

                    let re = Regex::new(r"(-?\d+)\s*(year|years|month|months|day|days|hour|hours|minute|minutes|second|seconds|millisecond|milliseconds|microsecond|microseconds|nanosecond|nanoseconds|week|weeks)")
                        .map_err(|e|PlannerError::invalid_operation(format!("Invalid regex pattern: {}", e)))?;

                    let mut parts = Vec::new();

                    for cap in re.captures_iter(expr) {
                        let count: i64 = cap[1].parse().map_err(|e| {
                            PlannerError::invalid_operation(format!("Invalid interval count: {e}"))
                        })?;

                        let unit = match &cap[2].to_lowercase()[..] {
                            "year" | "years" => DateTimeField::Year,
                            "month" | "months" => DateTimeField::Month,
                            "week" | "weeks" => DateTimeField::Week(None),
                            "day" | "days" => DateTimeField::Day,
                            "hour" | "hours" => DateTimeField::Hour,
                            "minute" | "minutes" => DateTimeField::Minute,
                            "second" | "seconds" => DateTimeField::Second,
                            "millisecond" | "milliseconds" => DateTimeField::Millisecond,
                            "microsecond" | "microseconds" => DateTimeField::Microsecond,
                            "nanosecond" | "nanoseconds" => DateTimeField::Nanosecond,
                            _ => {
                                return Err(PlannerError::invalid_operation(format!(
                                    "Invalid interval unit: {}",
                                    &cap[2]
                                )))
                            }
                        };

                        parts.push(IntervalPart { count, unit });
                    }

                    if parts.is_empty() {
                        return Err(PlannerError::invalid_operation("Invalid interval format."));
                    }

                    Ok(parts)
                }

                // Local function to convert parts to interval values
                fn interval_parts_to_values(parts: Vec<IntervalPart>) -> (i64, i64, i64) {
                    let mut total_months = 0i64;
                    let mut total_days = 0i64;
                    let mut total_nanos = 0i64;

                    for part in parts {
                        match part.unit {
                            DateTimeField::Year => total_months += 12 * part.count,
                            DateTimeField::Month => total_months += part.count,
                            DateTimeField::Week(_) => total_days += 7 * part.count,
                            DateTimeField::Day => total_days += part.count,
                            DateTimeField::Hour => total_nanos += part.count * 3_600_000_000_000,
                            DateTimeField::Minute => total_nanos += part.count * 60_000_000_000,
                            DateTimeField::Second => total_nanos += part.count * 1_000_000_000,
                            DateTimeField::Millisecond | DateTimeField::Milliseconds => {
                                total_nanos += part.count * 1_000_000;
                            }
                            DateTimeField::Microsecond | DateTimeField::Microseconds => {
                                total_nanos += part.count * 1_000;
                            }
                            DateTimeField::Nanosecond | DateTimeField::Nanoseconds => {
                                total_nanos += part.count;
                            }
                            _ => {}
                        }
                    }

                    (total_months, total_days, total_nanos)
                }

                match interval {
                    // If leading_field is specified, treat it as the old style single-unit interval
                    // e.g., INTERVAL '12' YEAR
                    sqlparser::ast::Interval {
                        value,
                        leading_field: Some(time_unit),
                        ..
                    } => {
                        let expr = self.plan_expr(value)?;

                        let expr =
                            expr.as_literal()
                                .and_then(|lit| lit.as_str())
                                .ok_or_else(|| {
                                    PlannerError::invalid_operation(
                                        "Interval value must be a string",
                                    )
                                })?;

                        let count = expr.parse::<i64>().map_err(|e| {
                            PlannerError::unsupported_sql(format!("Invalid interval count: {e}"))
                        })?;

                        let (months, days, nanoseconds) = match time_unit {
                            DateTimeField::Year => (12 * count, 0, 0),
                            DateTimeField::Month => (count, 0, 0),
                            DateTimeField::Week(_) => (0, 7 * count, 0),
                            DateTimeField::Day => (0, count, 0),
                            DateTimeField::Hour => (0, 0, count * 3_600_000_000_000),
                            DateTimeField::Minute => (0, 0, count * 60_000_000_000),
                            DateTimeField::Second => (0, 0, count * 1_000_000_000),
                            DateTimeField::Microsecond | DateTimeField::Microseconds => (0, 0, count * 1_000),
                            DateTimeField::Millisecond | DateTimeField::Milliseconds => (0, 0, count * 1_000_000),
                            DateTimeField::Nanosecond | DateTimeField::Nanoseconds => (0, 0, count),
                            _ => return Err(PlannerError::invalid_operation(format!(
                                "Invalid interval unit: {time_unit}. Expected one of: year, month, week, day, hour, minute, second, millisecond, microsecond, nanosecond"
                            ))),
                        };

                        Ok(Arc::new(Expr::Literal(LiteralValue::Interval(
                            daft_core::datatypes::IntervalValue::new(
                                months as i32,
                                days as i32,
                                nanoseconds,
                            ),
                        ))))
                    }

                    // If no leading_field is specified, treat it as the new style multi-unit interval
                    // e.g., INTERVAL '12 years 3 months 7 days'
                    sqlparser::ast::Interval {
                        value,
                        leading_field: None,
                        ..
                    } => {
                        let expr = self.plan_expr(value)?;

                        let expr =
                            expr.as_literal()
                                .and_then(|lit| lit.as_str())
                                .ok_or_else(|| {
                                    PlannerError::invalid_operation(
                                        "Interval value must be a string",
                                    )
                                })?;

                        let parts = parse_interval_string(expr)
                            .map_err(|e| PlannerError::invalid_operation(e.to_string()))?;

                        let (months, days, nanoseconds) = interval_parts_to_values(parts);

                        Ok(Arc::new(Expr::Literal(LiteralValue::Interval(
                            daft_core::datatypes::IntervalValue::new(
                                months as i32,
                                days as i32,
                                nanoseconds,
                            ),
                        ))))
                    }
                }
            }
            SQLExpr::MatchAgainst { .. } => unsupported_sql_err!("MATCH AGAINST"),
            SQLExpr::Wildcard => unsupported_sql_err!("WILDCARD"),
            SQLExpr::QualifiedWildcard(_) => unsupported_sql_err!("QUALIFIED WILDCARD"),
            SQLExpr::OuterJoin(_) => unsupported_sql_err!("OUTER JOIN"),
            SQLExpr::Prior(_) => unsupported_sql_err!("PRIOR"),
            SQLExpr::Lambda(_) => unsupported_sql_err!("LAMBDA"),
            SQLExpr::JsonAccess { .. } | SQLExpr::MapAccess { .. } => {
                unreachable!("Not reachable in our dialect, should always be parsed as subscript")
            }
        }
    }

    fn sql_operator_to_operator(&self, op: &BinaryOperator) -> SQLPlannerResult<Operator> {
        match op {
            BinaryOperator::Plus => Ok(Operator::Plus),
            BinaryOperator::Minus => Ok(Operator::Minus),
            BinaryOperator::Multiply => Ok(Operator::Multiply),
            BinaryOperator::Divide => Ok(Operator::TrueDivide),
            BinaryOperator::Eq => Ok(Operator::Eq),
            BinaryOperator::Spaceship => Ok(Operator::EqNullSafe),
            BinaryOperator::Modulo => Ok(Operator::Modulus),
            BinaryOperator::Gt => Ok(Operator::Gt),
            BinaryOperator::Lt => Ok(Operator::Lt),
            BinaryOperator::GtEq => Ok(Operator::GtEq),
            BinaryOperator::LtEq => Ok(Operator::LtEq),
            BinaryOperator::NotEq => Ok(Operator::NotEq),
            BinaryOperator::And => Ok(Operator::And),
            BinaryOperator::Or => Ok(Operator::Or),
            BinaryOperator::DuckIntegerDivide => Ok(Operator::FloorDivide),
            other => unsupported_sql_err!("Unsupported operator: '{other}'"),
        }
    }

    /// Visit a SQL unary operator.
    ///
    /// e.g. +column or -column
    fn plan_unary_op(
        &self,
        op: &UnaryOperator,
        expr: &sqlparser::ast::Expr,
    ) -> SQLPlannerResult<ExprRef> {
        let expr = self.plan_expr(expr)?;
        Ok(match (op, expr.as_ref()) {
            // simplify the parse tree by special-casing common unary +/- ops
            (UnaryOperator::Plus, Expr::Literal(LiteralValue::Int64(n))) => lit(*n),
            (UnaryOperator::Plus, Expr::Literal(LiteralValue::Float64(n))) => lit(*n),
            (UnaryOperator::Minus, Expr::Literal(LiteralValue::Int64(n))) => lit(-n),
            (UnaryOperator::Minus, Expr::Literal(LiteralValue::Float64(n))) => lit(-n),
            // general case
            (UnaryOperator::Plus, _) => lit(0).add(expr),
            (UnaryOperator::Minus, _) => lit(0).sub(expr),
            (UnaryOperator::Not, _) => expr.not(),
            other => unsupported_sql_err!("unary operator {:?}", other),
        })
    }
    fn plan_subscript(
        &self,
        expr: &sqlparser::ast::Expr,
        subscript: &Subscript,
    ) -> SQLPlannerResult<ExprRef> {
        match subscript {
            Subscript::Index { index } => {
                let expr = self.plan_expr(expr)?;
                let index = self.plan_expr(index)?;
                let schema = self
                    .current_plan
                    .as_ref()
                    .ok_or_else(|| {
                        PlannerError::invalid_operation("subscript without a current relation")
                    })?
                    .schema();
                let expr_field = expr.to_field(schema.as_ref())?;
                match expr_field.dtype {
                    DataType::List(_) | DataType::FixedSizeList(_, _) => {
                        Ok(daft_functions::list::get(expr, index, null_lit()))
                    }
                    DataType::Struct(_) => {
                        if let Some(s) = index.as_literal().and_then(|l| l.as_str()) {
                            Ok(daft_dsl::functions::struct_::get(expr, s))
                        } else {
                            invalid_operation_err!("Index must be a string literal")
                        }
                    }
                    DataType::Map { .. } => Ok(daft_dsl::functions::map::get(expr, index)),
                    dtype => {
                        invalid_operation_err!("nested access on column with type: {}", dtype)
                    }
                }
            }
            Subscript::Slice {
                lower_bound,
                upper_bound,
                stride,
            } => {
                if stride.is_some() {
                    unsupported_sql_err!("stride cannot be provided when slicing an expression");
                }
                match (lower_bound, upper_bound) {
                    (Some(lower), Some(upper)) => {
                        let lower = self.plan_expr(lower)?;
                        let upper = self.plan_expr(upper)?;
                        let expr = self.plan_expr(expr)?;
                        Ok(daft_functions::list::slice(expr, lower, upper))
                    }
                    _ => {
                        unsupported_sql_err!("slice with only one bound not yet supported");
                    }
                }
            }
        }
    }
}

/// Checks if the SQL query is valid syntax and doesn't use unsupported features.
/// /// This function examines various clauses and options in the provided [sqlparser::ast::Query]
/// and returns an error if any unsupported features are encountered.
fn check_query_features(query: &sqlparser::ast::Query) -> SQLPlannerResult<()> {
    if !query.limit_by.is_empty() {
        unsupported_sql_err!("LIMIT BY");
    }
    if query.offset.is_some() {
        unsupported_sql_err!("OFFSET");
    }
    if query.fetch.is_some() {
        unsupported_sql_err!("FETCH");
    }
    if !query.locks.is_empty() {
        unsupported_sql_err!("LOCKS");
    }
    if let Some(for_clause) = &query.for_clause {
        unsupported_sql_err!("{for_clause}");
    }
    if query.settings.is_some() {
        unsupported_sql_err!("SETTINGS");
    }
    if let Some(format_clause) = &query.format_clause {
        unsupported_sql_err!("{format_clause}");
    }
    Ok(())
}

/// Checks if the features used in the SQL SELECT statement are supported.
///
/// This function examines various clauses and options in the provided [sqlparser::ast::Select]
/// and returns an error if any unsupported features are encountered.
///
/// # Arguments
///
/// * `selection` - A reference to the [sqlparser::ast::Select] to be checked.
///
/// # Returns
///
/// * `SQLPlannerResult<()>` - Ok(()) if all features are supported, or an error describing
///   the first unsupported feature encountered.
fn check_select_features(selection: &sqlparser::ast::Select) -> SQLPlannerResult<()> {
    if selection.top.is_some() {
        unsupported_sql_err!("TOP");
    }

    if selection.into.is_some() {
        unsupported_sql_err!("INTO");
    }
    if !selection.lateral_views.is_empty() {
        unsupported_sql_err!("LATERAL");
    }
    if selection.prewhere.is_some() {
        unsupported_sql_err!("PREWHERE");
    }
    if !selection.cluster_by.is_empty() {
        unsupported_sql_err!("CLUSTER BY");
    }
    if !selection.distribute_by.is_empty() {
        unsupported_sql_err!("DISTRIBUTE BY");
    }
    if !selection.sort_by.is_empty() {
        unsupported_sql_err!("SORT BY");
    }

    if !selection.named_window.is_empty() {
        unsupported_sql_err!("WINDOW");
    }
    if selection.qualify.is_some() {
        unsupported_sql_err!("QUALIFY");
    }
    if selection.connect_by.is_some() {
        unsupported_sql_err!("CONNECT BY");
    }
    Ok(())
}

fn check_wildcard_options(
    WildcardAdditionalOptions {
        opt_ilike,
        opt_except,
        opt_replace,
        opt_rename,
        opt_exclude: _,
    }: &WildcardAdditionalOptions,
) -> SQLPlannerResult<()> {
    if opt_ilike.is_some() {
        unsupported_sql_err!("ILIKE");
    }
    if opt_except.is_some() {
        unsupported_sql_err!("EXCEPT");
    }
    if opt_replace.is_some() {
        unsupported_sql_err!("REPLACE");
    }
    if opt_rename.is_some() {
        unsupported_sql_err!("RENAME");
    }

    Ok(())
}

pub fn sql_schema<S: AsRef<str>>(s: S) -> SQLPlannerResult<SchemaRef> {
    let planner = SQLPlanner::default();

    let tokens = Tokenizer::new(&GenericDialect, s.as_ref()).tokenize()?;

    let mut parser = Parser::new(&GenericDialect)
        .with_options(ParserOptions {
            trailing_commas: true,
            ..Default::default()
        })
        .with_tokens(tokens);

    let column_defs = parser.parse_comma_separated(Parser::parse_column_def)?;

    let fields: Result<Vec<_>, _> = column_defs
        .into_iter()
        .map(|c| planner.column_to_field(&c))
        .collect();

    let fields = fields?;

    let schema = Schema::new(fields)?;
    Ok(Arc::new(schema))
}

pub fn sql_expr<S: AsRef<str>>(s: S) -> SQLPlannerResult<ExprRef> {
    let mut planner = SQLPlanner::default();

    let tokens = Tokenizer::new(&GenericDialect {}, s.as_ref()).tokenize()?;

    let mut parser = Parser::new(&GenericDialect {})
        .with_options(ParserOptions {
            trailing_commas: true,
            ..Default::default()
        })
        .with_tokens(tokens);

    let expr = parser.parse_select_item()?;
    let exprs = planner.select_item_to_expr(&expr)?;
    if exprs.len() != 1 {
        invalid_operation_err!("expected a single expression, found {}", exprs.len())
    }
    Ok(exprs.into_iter().next().unwrap())
}

// ----------------
// Helper functions
// ----------------

/// Join identifiers on "." to form a string.
///
/// Generally, this should only be used for displaying
/// or when there is no better way to represent the compound identifier,
/// since this will include quotes and escapes.
fn compound_ident_to_str(idents: &[Ident]) -> String {
    idents
        .iter()
        .map(<_>::to_string)
        .collect::<Vec<_>>()
        .join(".")
}

/// Returns a normalized daft identifier from an sqlparser ObjectName
pub(crate) fn normalize(name: &ObjectName) -> Identifier {
    // TODO case-normalization of regular identifiers
    let mut names: Vec<String> = name.0.iter().map(|i| i.value.to_string()).collect();
    let name = names.pop().unwrap();
    let namespace = names;
    Identifier::new(namespace, name)
}

/// Returns true iff the ObjectName is a string literal (single-quoted identifier e.g. 'path/to/file.extension').
/// Example:
/// ```text
/// 'file.ext'           -> true
/// 'path/to/file.ext'   -> true
/// 'a'.'b'.'c'          -> false (multiple identifiers)
/// "path/to/file.ext"   -> false (double-quotes)
/// hello                -> false (not single-quoted)
/// ```
fn is_table_path(name: &ObjectName) -> bool {
    if name.0.len() != 1 {
        return false;
    }
    matches!(name.0[0].quote_style, Some('\''))
}

/// Add the relevant projection and alias plan nodes to reflect the TableAlias
fn apply_table_alias(
    mut plan: LogicalPlanBuilder,
    alias: &TableAlias,
) -> SQLPlannerResult<LogicalPlanBuilder> {
    if !alias.columns.is_empty() {
        let columns = plan.schema().names();
        if columns.len() != alias.columns.len() {
            invalid_operation_err!(
                "Column count mismatch: expected {} columns, found {}",
                alias.columns.len(),
                columns.len()
            );
        }

        let projection = columns
            .into_iter()
            .zip(&alias.columns)
            .map(|(name, ident)| unresolved_col(name).alias(ident.value.clone()))
            .collect::<Vec<_>>();

        plan = plan.select(projection)?;
    }

    plan = plan.alias(alias.name.value.clone());

    Ok(plan)
}

/// Helper to do create a singleton plan for SELECT without FROM.
#[cfg(feature = "python")]
fn singleton_plan() -> DaftResult<LogicalPlanBuilder> {
    use daft_logical_plan::PyLogicalPlanBuilder;
    use pyo3::{
        intern,
        prelude::*,
        types::{IntoPyDict, PyList},
    };
    Python::with_gil(|py| {
        // df = DataFrame._from_pydict({"":[""]})
        let df = py
            .import(intern!(py, "daft.dataframe.dataframe"))?
            .getattr(intern!(py, "DataFrame"))?
            .getattr(intern!(py, "_from_pydict"))?
            .call1(([("", PyList::new(py, [""]).unwrap())]
                .into_py_dict(py)
                .unwrap(),))?;
        // builder = df._builder._builder
        let builder: PyLogicalPlanBuilder = df
            .getattr(intern!(py, "_builder"))?
            .getattr(intern!(py, "_builder"))?
            .extract()?;
        // done.
        Ok(builder.builder)
    })
}

/// Helper to do create a singleton plan for SELECT without FROM.
#[cfg(not(feature = "python"))]
fn singleton_plan() -> DaftResult<LogicalPlanBuilder> {
    Err(common_error::DaftError::InternalError(
        "SELECT without FROM requires 'python' feature".to_string(),
    ))
}

#[cfg(test)]
mod tests {
    use daft_core::prelude::*;
    use sqlparser::ast::{Ident, ObjectName};

    use crate::{planner::is_table_path, sql_schema};

    #[test]
    fn test_sql_schema_creates_expected_schema() {
        let result =
            sql_schema("Year int, First_Name STRING, County STRING, Sex STRING, Count int")
                .unwrap();

        let expected = Schema::new(vec![
            Field::new("Year", DataType::Int32),
            Field::new("First_Name", DataType::Utf8),
            Field::new("County", DataType::Utf8),
            Field::new("Sex", DataType::Utf8),
            Field::new("Count", DataType::Int32),
        ])
        .unwrap();

        assert_eq!(&*result, &expected);
    }

    #[test]
    fn test_duplicate_column_names_in_schema() {
        // This test checks that sql_schema fails or handles duplicates gracefully.
        // The planner currently returns errors if schema construction fails, so we expect an Err here.
        let result = sql_schema("col1 INT, col1 STRING");

        assert_eq!(
            result.unwrap_err().to_string(),
            "Daft error: DaftError::ValueError Attempting to make a Schema with duplicate field names: col1"
        );
    }

    #[test]
    fn test_degenerate_empty_schema() {
        assert!(sql_schema("").is_err());
    }

    #[test]
    fn test_single_field_schema() {
        let result = sql_schema("col1 INT").unwrap();
        let expected = Schema::new(vec![Field::new("col1", DataType::Int32)]).unwrap();
        assert_eq!(&*result, &expected);
    }

    #[test]
    fn test_is_table_path() {
        // single-quoted path should return true
        assert!(is_table_path(&ObjectName(vec![Ident {
            value: "path/to/file.ext".to_string(),
            quote_style: Some('\'')
        }])));
        // multiple identifiers should return false
        assert!(!is_table_path(&ObjectName(vec![
            Ident::new("a"),
            Ident::new("b")
        ])));
        // double-quoted identifier should return false
        assert!(!is_table_path(&ObjectName(vec![Ident {
            value: "path/to/file.ext".to_string(),
            quote_style: Some('"')
        }])));
        // unquoted identifier should return false
        assert!(!is_table_path(&ObjectName(vec![Ident::new(
            "path/to/file.ext"
        )])));
    }
}<|MERGE_RESOLUTION|>--- conflicted
+++ resolved
@@ -175,12 +175,6 @@
         Ref::map(self.context.borrow(), |i| &i.bound_ctes)
     }
 
-<<<<<<< HEAD
-    fn get_table(&self, name: &Identifier) -> SQLPlannerResult<LogicalPlanBuilder> {
-        let table = self.session().get_table(name)?;
-        let plan = table.get_logical_plan()?;
-        Ok(plan.into())
-=======
     /// Get the table associated with the name from the session.
     ///
     /// Also adds a SubqueryAlias to the table with the name.
@@ -188,7 +182,6 @@
         let table = self.session().get_table(name)?;
         let plan = table.get_logical_plan()?;
         Ok(LogicalPlanBuilder::from(plan).alias(name.name.clone()))
->>>>>>> 50df44df
     }
 
     /// Borrow the planning session
@@ -840,24 +833,7 @@
                     self.plan_relation_table(name)?
                 };
 
-<<<<<<< HEAD
-                // we require all logical plans to be named, apply the name from the identifier used to resolve this relation.
-                let alias = if let Some(alias) = alias {
-                    Some(alias.clone())
-                } else {
-                    let name = name
-                        .0
-                        .last()
-                        .expect("table name must have at least 1 identifier part")
-                        .clone();
-                    let columns = vec![];
-                    Some(TableAlias { name, columns })
-                };
-
-                (plan, alias)
-=======
                 (plan, alias.clone())
->>>>>>> 50df44df
             }
             sqlparser::ast::TableFactor::Derived {
                 lateral,
