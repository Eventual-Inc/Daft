use std::{collections::HashMap, sync::Arc};

use common_error::DaftResult;
use daft_core::prelude::*;
use daft_dsl::{
    col,
    functions::utf8::{ilike, like, to_date, to_datetime},
    has_agg, lit, literals_to_series, null_lit, Expr, ExprRef, LiteralValue, Operator,
};
use daft_functions::numeric::{ceil::ceil, floor::floor};
use daft_plan::{LogicalPlanBuilder, LogicalPlanRef};
use sqlparser::{
    ast::{
        ArrayElemTypeDef, BinaryOperator, CastKind, Distinct, ExactNumberInfo, ExcludeSelectItem,
        GroupByExpr, Ident, Query, SelectItem, Statement, StructField, Subscript, TableAlias,
        TableWithJoins, TimezoneInfo, UnaryOperator, Value, WildcardAdditionalOptions, With,
    },
    dialect::GenericDialect,
    parser::{Parser, ParserOptions},
    tokenizer::Tokenizer,
};

use crate::{
    catalog::SQLCatalog,
    column_not_found_err,
    error::{PlannerError, SQLPlannerResult},
    invalid_operation_err, table_not_found_err, unsupported_sql_err,
};

/// A named logical plan
/// This is used to keep track of the table name associated with a logical plan while planning a SQL query
#[derive(Debug, Clone)]
pub struct Relation {
    pub(crate) inner: LogicalPlanBuilder,
    pub(crate) name: String,
    pub(crate) alias: Option<TableAlias>,
}

impl Relation {
    pub fn new(inner: LogicalPlanBuilder, name: String) -> Self {
        Self {
            inner,
            name,
            alias: None,
        }
    }
    pub fn with_alias(self, alias: TableAlias) -> Self {
        Self {
            alias: Some(alias),
            ..self
        }
    }
    pub fn get_name(&self) -> String {
        self.alias
            .as_ref()
            .map(|alias| ident_to_str(&alias.name))
            .unwrap_or_else(|| self.name.clone())
    }
    pub(crate) fn schema(&self) -> SchemaRef {
        self.inner.schema()
    }
}

pub struct SQLPlanner {
    catalog: SQLCatalog,
    current_relation: Option<Relation>,
    table_map: HashMap<String, Relation>,
    cte_map: HashMap<String, Relation>,
}

impl Default for SQLPlanner {
    fn default() -> Self {
        Self {
            catalog: SQLCatalog::new(),
            current_relation: Default::default(),
            table_map: Default::default(),
            cte_map: Default::default(),
        }
    }
}

impl SQLPlanner {
    pub fn new(context: SQLCatalog) -> Self {
        Self {
            catalog: context,
            ..Default::default()
        }
    }

    /// SAFETY: it is up to the caller to ensure that the relation is set before calling this method.
    /// It's a programming error to call this method without setting the relation first.
    /// Some methods such as `plan_expr` do not require the relation to be set.
    fn relation_mut(&mut self) -> &mut Relation {
        self.current_relation.as_mut().expect("relation not set")
    }

    pub(crate) fn relation_opt(&self) -> Option<&Relation> {
        self.current_relation.as_ref()
    }

    /// Clears the current context used for planning a SQL query
    fn clear_context(&mut self) {
        self.current_relation = None;
        self.table_map.clear();
        self.cte_map.clear();
    }

    fn get_table_from_current_scope(&self, name: &str) -> Option<Relation> {
        let table = self.table_map.get(name).cloned();
        table
            .or_else(|| self.cte_map.get(name).cloned())
            .or_else(|| {
                self.catalog
                    .get_table(name)
                    .map(|table| Relation::new(table.into(), name.to_string()))
            })
    }

    fn register_cte(
        &mut self,
        mut rel: Relation,
        column_aliases: &[Ident],
    ) -> SQLPlannerResult<()> {
        if !column_aliases.is_empty() {
            let schema = rel.schema();
            let columns = schema.names();
            if columns.len() != column_aliases.len() {
                invalid_operation_err!(
                    "Column count mismatch: expected {} columns, found {}",
                    column_aliases.len(),
                    columns.len()
                );
            }

            let projection = columns
                .into_iter()
                .zip(column_aliases)
                .map(|(name, alias)| col(name).alias(ident_to_str(alias)))
                .collect::<Vec<_>>();

            rel.inner = rel.inner.select(projection)?;
        }
        self.cte_map.insert(rel.get_name(), rel);
        Ok(())
    }

    fn plan_ctes(&mut self, with: &With) -> SQLPlannerResult<()> {
        if with.recursive {
            unsupported_sql_err!("Recursive CTEs are not supported");
        }

        for cte in &with.cte_tables {
            if cte.materialized.is_some() {
                unsupported_sql_err!("MATERIALIZED is not supported");
            }

            if cte.from.is_some() {
                invalid_operation_err!("FROM should only exist in recursive CTEs");
            }

            let name = ident_to_str(&cte.alias.name);
            let plan = self.plan_query(&cte.query)?;
            let rel = Relation::new(plan, name);

            self.register_cte(rel, cte.alias.columns.as_slice())?;
        }
        Ok(())
    }

    pub fn plan_sql(&mut self, sql: &str) -> SQLPlannerResult<LogicalPlanRef> {
        let tokens = Tokenizer::new(&GenericDialect {}, sql).tokenize()?;

        let mut parser = Parser::new(&GenericDialect {})
            .with_options(ParserOptions {
                trailing_commas: true,
                ..Default::default()
            })
            .with_tokens(tokens);

        let statements = parser.parse_statements()?;

        let plan = match statements.len() {
            1 => Ok(self.plan_statement(&statements[0])?),
            other => {
                unsupported_sql_err!("Only exactly one SQL statement allowed, found {}", other)
            }
        };
        self.clear_context();
        plan
    }

    fn plan_statement(&mut self, statement: &Statement) -> SQLPlannerResult<LogicalPlanRef> {
        match statement {
            Statement::Query(query) => Ok(self.plan_query(query)?.build()),
            other => unsupported_sql_err!("{}", other),
        }
    }

    fn plan_query(&mut self, query: &Query) -> SQLPlannerResult<LogicalPlanBuilder> {
        check_query_features(query)?;

        let Some(selection) = query.body.as_select() else {
            invalid_operation_err!("Only SELECT queries are supported, got: '{}'", query.body)
        };

        check_select_features(selection)?;

        if let Some(with) = &query.with {
            self.plan_ctes(with)?;
        }

        // FROM/JOIN
        let from = selection.clone().from;
        let rel = self.plan_from(&from)?;
        self.current_relation = Some(rel);

        // WHERE
        if let Some(selection) = &selection.selection {
            let filter = self.plan_expr(selection)?;
            let rel = self.relation_mut();
            rel.inner = rel.inner.filter(filter)?;
        }

        // GROUP BY
        let mut groupby_exprs = Vec::new();

        match &selection.group_by {
            GroupByExpr::All(s) => {
                if !s.is_empty() {
                    unsupported_sql_err!("GROUP BY ALL");
                }
            }
            GroupByExpr::Expressions(expressions, _) => {
                groupby_exprs = expressions
                    .iter()
                    .map(|expr| self.plan_expr(expr))
                    .collect::<SQLPlannerResult<Vec<_>>>()?;
            }
        }

        // split the selection into the groupby expressions and the rest
        let (groupby_selection, to_select) = selection
            .projection
            .iter()
            .map(|expr| self.select_item_to_expr(expr))
            .collect::<SQLPlannerResult<Vec<_>>>()?
            .into_iter()
            .flatten()
            .partition::<Vec<_>, _>(|expr| {
                groupby_exprs
                    .iter()
                    .any(|e| expr.input_mapping() == e.input_mapping())
            });

        if !groupby_exprs.is_empty() {
            let rel = self.relation_mut();
            rel.inner = rel.inner.aggregate(to_select, groupby_exprs.clone())?;
        } else if !to_select.is_empty() {
            let rel = self.relation_mut();
            let has_aggs = to_select.iter().any(has_agg);
            if has_aggs {
                rel.inner = rel.inner.aggregate(to_select, vec![])?;
            } else {
                rel.inner = rel.inner.select(to_select)?;
            }
        }

        match &selection.distinct {
            Some(Distinct::Distinct) => {
                let rel = self.relation_mut();
                rel.inner = rel.inner.distinct()?;
            }
            Some(Distinct::On(_)) => unsupported_sql_err!("DISTINCT ON"),
            None => {}
        }

        if let Some(order_by) = &query.order_by {
            if order_by.interpolate.is_some() {
                unsupported_sql_err!("ORDER BY [query] [INTERPOLATE]");
            }
            // TODO: if ordering by a column not in the projection, this will fail.
            let (exprs, descending) = self.plan_order_by_exprs(order_by.exprs.as_slice())?;
            let rel = self.relation_mut();
            rel.inner = rel.inner.sort(exprs, descending)?;
        }

        // Properly apply or remove the groupby columns from the selection
        // This needs to be done after the orderby
        // otherwise, the orderby will not be able to reference the grouping columns
        //
        // ex: SELECT sum(a) as sum_a, max(a) as max_a, b as c FROM table GROUP BY b
        //
        // The groupby columns are [b]
        // the evaluation of sum(a) and max(a) are already handled by the earlier aggregate,
        // so our projection is [sum_a, max_a, (b as c)]
        // leaving us to handle (b as c)
        //
        // we filter for the columns in the schema that are not in the groupby keys,
        // [sum_a, max_a, b] -> [sum_a, max_a]
        //
        // Then we add the groupby columns back in with the correct expressions
        // this gives us the final projection: [sum_a, max_a, (b as c)]
        if !groupby_exprs.is_empty() {
            let rel = self.relation_mut();
            let schema = rel.inner.schema();

            let groupby_keys = groupby_exprs
                .iter()
                .map(|e| Ok(e.to_field(&schema)?.name))
                .collect::<DaftResult<Vec<_>>>()?;

            let selection_colums = schema
                .exclude(groupby_keys.as_ref())?
                .names()
                .iter()
                .map(|n| col(n.as_str()))
                .chain(groupby_selection)
                .collect();

            rel.inner = rel.inner.select(selection_colums)?;
        }

        if let Some(limit) = &query.limit {
            let limit = self.plan_expr(limit)?;
            if let Expr::Literal(LiteralValue::Int64(limit)) = limit.as_ref() {
                let rel = self.relation_mut();
                rel.inner = rel.inner.limit(*limit, true)?; // TODO: Should this be eager or not?
            } else {
                invalid_operation_err!(
                    "LIMIT <n> must be a constant integer, instead got: {limit}"
                );
            }
        }

        Ok(self.current_relation.clone().unwrap().inner)
    }

    fn plan_order_by_exprs(
        &self,
        expr: &[sqlparser::ast::OrderByExpr],
    ) -> SQLPlannerResult<(Vec<ExprRef>, Vec<bool>)> {
        let mut exprs = Vec::with_capacity(expr.len());
        let mut desc = Vec::with_capacity(expr.len());
        for order_by_expr in expr {
            if order_by_expr.nulls_first.is_some() {
                unsupported_sql_err!("NULLS FIRST");
            }
            if order_by_expr.with_fill.is_some() {
                unsupported_sql_err!("WITH FILL");
            }
            let expr = self.plan_expr(&order_by_expr.expr)?;
            desc.push(!order_by_expr.asc.unwrap_or(true));

            exprs.push(expr);
        }
        Ok((exprs, desc))
    }

    fn plan_from(&mut self, from: &[TableWithJoins]) -> SQLPlannerResult<Relation> {
        if from.len() > 1 {
            // todo!("cross join")
            let mut from_iter = from.iter();

            let first = from_iter.next().unwrap();
            let mut rel = self.plan_relation(&first.relation)?;
            self.table_map.insert(rel.get_name(), rel.clone());
            for tbl in from_iter {
                let right = self.plan_relation(&tbl.relation)?;
                self.table_map.insert(right.get_name(), right.clone());
                let right_join_prefix = Some(format!("{}.", right.get_name()));

                rel.inner = rel.inner.join(
                    right.inner,
                    vec![],
                    vec![],
                    JoinType::Inner,
                    None,
                    None,
                    right_join_prefix.as_deref(),
                )?;
            }
            return Ok(rel);
        }

        let from = from.iter().next().unwrap();

        fn collect_compound_identifiers(
            left: &[Ident],
            right: &[Ident],
            left_rel: &Relation,
            right_rel: &Relation,
        ) -> SQLPlannerResult<(Vec<ExprRef>, Vec<ExprRef>)> {
            if left.len() == 2 && right.len() == 2 {
                let (tbl_a, col_a) = (&left[0].value, &left[1].value);
                let (tbl_b, col_b) = (&right[0].value, &right[1].value);

                // switch left/right operands if the caller has them in reverse
                if &left_rel.get_name() == tbl_b || &right_rel.get_name() == tbl_a {
                    Ok((vec![col(col_b.as_ref())], vec![col(col_a.as_ref())]))
                } else {
                    Ok((vec![col(col_a.as_ref())], vec![col(col_b.as_ref())]))
                }
            } else {
                unsupported_sql_err!("collect_compound_identifiers: Expected left.len() == 2 && right.len() == 2, but found left.len() == {:?}, right.len() == {:?}", left.len(), right.len());
            }
        }

        fn process_join_on(
            expression: &sqlparser::ast::Expr,
            left_rel: &Relation,
            right_rel: &Relation,
        ) -> SQLPlannerResult<(Vec<ExprRef>, Vec<ExprRef>)> {
            if let sqlparser::ast::Expr::BinaryOp { left, op, right } = expression {
                match *op {
                    BinaryOperator::Eq => {
                        if let (
                            sqlparser::ast::Expr::CompoundIdentifier(left),
                            sqlparser::ast::Expr::CompoundIdentifier(right),
                        ) = (left.as_ref(), right.as_ref())
                        {
                            collect_compound_identifiers(left, right, left_rel, right_rel)
                        } else {
                            unsupported_sql_err!("JOIN clauses support '=' constraints on identifiers; found lhs={:?}, rhs={:?}", left, right);
                        }
                    }
                    BinaryOperator::And => {
                        let (mut left_i, mut right_i) = process_join_on(left, left_rel, right_rel)?;
                        let (mut left_j, mut right_j) = process_join_on(left, left_rel, right_rel)?;
                        left_i.append(&mut left_j);
                        right_i.append(&mut right_j);
                        Ok((left_i, right_i))
                    }
                    _ => {
                        unsupported_sql_err!("JOIN clauses support '=' constraints combined with 'AND'; found op = '{:?}'", op);
                    }
                }
            } else if let sqlparser::ast::Expr::Nested(expr) = expression {
                process_join_on(expr, left_rel, right_rel)
            } else {
                unsupported_sql_err!("JOIN clauses support '=' constraints combined with 'AND'; found expression = {:?}", expression);
            }
        }

        let relation = from.relation.clone();
        let mut left_rel = self.plan_relation(&relation)?;
        self.table_map.insert(left_rel.get_name(), left_rel.clone());

        for join in &from.joins {
            use sqlparser::ast::{
                JoinConstraint,
                JoinOperator::{
                    AsOf, CrossApply, CrossJoin, FullOuter, Inner, LeftAnti, LeftOuter, LeftSemi,
                    OuterApply, RightAnti, RightOuter, RightSemi,
                },
            };
            let right_rel = self.plan_relation(&join.relation)?;
            self.table_map
                .insert(right_rel.get_name(), right_rel.clone());
            let right_rel_name = right_rel.get_name();
            let right_join_prefix = Some(format!("{right_rel_name}."));

            match &join.join_operator {
                Inner(JoinConstraint::On(expr)) => {
                    let (left_on, right_on) = process_join_on(expr, &left_rel, &right_rel)?;

                    left_rel.inner = left_rel.inner.join(
                        right_rel.inner,
                        left_on,
                        right_on,
                        JoinType::Inner,
                        None,
                        None,
                        right_join_prefix.as_deref(),
                    )?;
                }
                Inner(JoinConstraint::Using(idents)) => {
                    let on = idents
                        .iter()
                        .map(|i| col(i.value.clone()))
                        .collect::<Vec<_>>();

                    left_rel.inner = left_rel.inner.join(
                        right_rel.inner,
                        on.clone(),
                        on,
                        JoinType::Inner,
                        None,
                        None,
                        right_join_prefix.as_deref(),
                    )?;
                }
                LeftOuter(JoinConstraint::On(expr)) => {
                    let (left_on, right_on) = process_join_on(expr, &left_rel, &right_rel)?;

                    left_rel.inner = left_rel.inner.join(
                        right_rel.inner,
                        left_on,
                        right_on,
                        JoinType::Left,
                        None,
                        None,
                        right_join_prefix.as_deref(),
                    )?;
                }
                RightOuter(JoinConstraint::On(expr)) => {
                    let (left_on, right_on) = process_join_on(expr, &left_rel, &right_rel)?;

                    left_rel.inner = left_rel.inner.join(
                        right_rel.inner,
                        left_on,
                        right_on,
                        JoinType::Right,
                        None,
                        None,
                        right_join_prefix.as_deref(),
                    )?;
                }

                FullOuter(JoinConstraint::On(expr)) => {
                    let (left_on, right_on) = process_join_on(expr, &left_rel, &right_rel)?;

                    left_rel.inner = left_rel.inner.join(
                        right_rel.inner,
                        left_on,
                        right_on,
                        JoinType::Outer,
                        None,
                        None,
                        right_join_prefix.as_deref(),
                    )?;
                }
                CrossJoin => unsupported_sql_err!("CROSS JOIN"),
                LeftSemi(_) => unsupported_sql_err!("LEFT SEMI JOIN"),
                RightSemi(_) => unsupported_sql_err!("RIGHT SEMI JOIN"),
                LeftAnti(_) => unsupported_sql_err!("LEFT ANTI JOIN"),
                RightAnti(_) => unsupported_sql_err!("RIGHT ANTI JOIN"),
                CrossApply => unsupported_sql_err!("CROSS APPLY"),
                OuterApply => unsupported_sql_err!("OUTER APPLY"),
                AsOf { .. } => unsupported_sql_err!("AS OF"),
                join_type => unsupported_sql_err!("join type: {join_type:?}"),
            };
        }

        Ok(left_rel)
    }

    fn plan_relation(&self, rel: &sqlparser::ast::TableFactor) -> SQLPlannerResult<Relation> {
        let (rel, alias) = match rel {
            sqlparser::ast::TableFactor::Table {
                name,
                args: Some(args),
                alias,
                ..
            } => {
                let tbl_fn = name.0.first().unwrap().value.as_str();
                (self.plan_table_function(tbl_fn, args)?, alias.clone())
            }
            sqlparser::ast::TableFactor::Table {
                name,
                args: None,
                alias,
                ..
            } => {
                let table_name = name.to_string();
                let Some(rel) = self.get_table_from_current_scope(&table_name) else {
                    table_not_found_err!(table_name)
                };
                (rel, alias.clone())
            }
            _ => unsupported_sql_err!("Unsupported table factor"),
        };
        if let Some(alias) = alias {
            Ok(rel.with_alias(alias))
        } else {
            Ok(rel)
        }
    }

    fn plan_compound_identifier(&self, idents: &[Ident]) -> SQLPlannerResult<Vec<ExprRef>> {
        let ident_str = idents_to_str(idents);
        let mut idents = idents.iter();

        let root = idents.next().unwrap();
        let root = ident_to_str(root);
<<<<<<< HEAD
        let current_relation = match self.get_table_from_current_scope(&root) {
=======

        let current_relation = match self.table_map.get(&root) {
>>>>>>> 1deeaf9d
            Some(rel) => rel,
            None => {
                return Err(PlannerError::TableNotFound {
                    message: "Expected table".to_string(),
                })
            }
        };

        if root == current_relation.get_name() {
            // This happens when it's called from a qualified wildcard (tbl.*)
            if idents.len() == 0 {
                return Ok(current_relation
                    .inner
                    .schema()
                    .fields
                    .keys()
                    .map(|f| col(f.clone()))
                    .collect());
            }

            // If duplicate columns are present in the schema, it adds the table name as a prefix. (df.column_name)
            // So we first check if the prefixed column name is present in the schema.
            let current_schema = self.relation_opt().unwrap().inner.schema();

            let f = current_schema.get_field(&ident_str).ok();
            if let Some(field) = f {
                Ok(vec![col(field.name.clone())])
            // If it's not, we also need to check if the column name is present in the current schema.
            // This is to handle aliased tables. (df1 as a join df2 as b where b.column_name)
            } else if let Some(next_ident) = idents.next() {
                let column_name = ident_to_str(next_ident);

                let f = current_schema.get_field(&column_name).ok();
                if let Some(field) = f {
                    Ok(vec![col(field.name.clone())])
                } else {
                    column_not_found_err!(&column_name, &current_relation.get_name());
                }
            } else {
                column_not_found_err!(&ident_str, &current_relation.get_name());
            }
        } else {
            table_not_found_err!(root);
        }
    }

    fn select_item_to_expr(&self, item: &SelectItem) -> SQLPlannerResult<Vec<ExprRef>> {
        fn wildcard_exclude(
            schema: SchemaRef,
            exclusion: &ExcludeSelectItem,
        ) -> DaftResult<Schema> {
            match exclusion {
                ExcludeSelectItem::Single(column) => schema.exclude(&[&column.to_string()]),
                ExcludeSelectItem::Multiple(columns) => {
                    let items = columns
                        .iter()
                        .map(std::string::ToString::to_string)
                        .collect::<Vec<String>>();

                    schema.exclude(items.as_slice())
                }
            }
        }

        match item {
            SelectItem::ExprWithAlias { expr, alias } => {
                let expr = self.plan_expr(expr)?;
                let alias = alias.value.to_string();
                Ok(vec![expr.alias(alias)])
            }
            SelectItem::UnnamedExpr(expr) => self.plan_expr(expr).map(|e| vec![e]),

            SelectItem::Wildcard(wildcard_opts) => {
                check_wildcard_options(wildcard_opts)?;

                if let Some(exclude) = &wildcard_opts.opt_exclude {
                    let current_relation = match &self.current_relation {
                        Some(rel) => rel,
                        None => {
                            return Err(PlannerError::TableNotFound {
                                message: "No table found to exclude columns from".to_string(),
                            })
                        }
                    };
                    let schema = current_relation.inner.schema();
                    wildcard_exclude(schema, exclude)
                        .map(|schema| {
                            schema
                                .names()
                                .iter()
                                .map(|n| col(n.as_ref()))
                                .collect::<Vec<_>>()
                        })
                        .map_err(std::convert::Into::into)
                } else {
                    Ok(vec![col("*")])
                }
            }
            SelectItem::QualifiedWildcard(object_name, wildcard_opts) => {
                check_wildcard_options(wildcard_opts)?;
                let table_name = idents_to_str(&object_name.0);
                let Some(rel) = self.relation_opt() else {
                    table_not_found_err!(table_name);
                };
                let Some(table_rel) = self.get_table_from_current_scope(&table_name) else {
                    table_not_found_err!(table_name);
                };
                let right_schema = table_rel.inner.schema();
                let schema = rel.inner.schema();
                let keys = schema.fields.keys();

                let right_schema = if let Some(exclude) = &wildcard_opts.opt_exclude {
                    Arc::new(wildcard_exclude(right_schema, exclude)?)
                } else {
                    right_schema
                };
                let columns = right_schema
                    .fields
                    .keys()
                    .map(|field| {
                        if keys
                            .clone()
                            .any(|s| s.starts_with(&table_name) && s.ends_with(field))
                        {
                            col(format!("{}.{}", table_name, field)).alias(field.as_ref())
                        } else {
                            col(field.clone())
                        }
                    })
                    .collect::<Vec<_>>();
                Ok(columns)
            }
        }
    }

    fn value_to_lit(&self, value: &Value) -> SQLPlannerResult<LiteralValue> {
        Ok(match value {
            Value::SingleQuotedString(s) => LiteralValue::Utf8(s.clone()),
            Value::Number(n, _) => n
                .parse::<i64>()
                .map(LiteralValue::Int64)
                .or_else(|_| n.parse::<f64>().map(LiteralValue::Float64))
                .map_err(|_| {
                    PlannerError::invalid_operation(format!(
                        "could not parse number literal '{n:?}'"
                    ))
                })?,
            Value::Boolean(b) => LiteralValue::Boolean(*b),
            Value::Null => LiteralValue::Null,
            _ => {
                return Err(PlannerError::invalid_operation(
                    "Only string, number, boolean and null literals are supported",
                ))
            }
        })
    }

    fn plan_lit(&self, expr: &sqlparser::ast::Expr) -> SQLPlannerResult<LiteralValue> {
        if let sqlparser::ast::Expr::Value(v) = expr {
            self.value_to_lit(v)
        } else {
            invalid_operation_err!("Only string, number, boolean and null literals are supported");
        }
    }
    pub(crate) fn plan_expr(&self, expr: &sqlparser::ast::Expr) -> SQLPlannerResult<ExprRef> {
        use sqlparser::ast::Expr as SQLExpr;
        match expr {
            SQLExpr::Identifier(ident) => Ok(col(ident_to_str(ident))),
            SQLExpr::Value(v) => self.value_to_lit(v).map(Expr::Literal).map(Arc::new),
            SQLExpr::BinaryOp { left, op, right } => {
                let left = self.plan_expr(left)?;
                let right = self.plan_expr(right)?;
                let op = self.sql_operator_to_operator(op)?;
                Ok(Expr::BinaryOp { left, op, right }.arced())
            }
            SQLExpr::Cast {
                kind: CastKind::Cast | CastKind::DoubleColon,
                expr,
                data_type,
                format: None,
            } => {
                let dtype = self.sql_dtype_to_dtype(data_type)?;
                let expr = self.plan_expr(expr)?;
                Ok(expr.cast(&dtype))
            }
            SQLExpr::IsFalse(expr) => Ok(self.plan_expr(expr)?.eq(lit(false))),
            SQLExpr::IsNotFalse(_) => Ok(self.plan_expr(expr)?.eq(lit(false)).not()),
            SQLExpr::IsTrue(expr) => Ok(self.plan_expr(expr)?.eq(lit(true))),
            SQLExpr::IsNotTrue(expr) => Ok(self.plan_expr(expr)?.eq(lit(true)).not()),
            SQLExpr::IsNull(expr) => Ok(self.plan_expr(expr)?.is_null()),
            SQLExpr::IsNotNull(expr) => Ok(self.plan_expr(expr)?.is_null().not()),
            SQLExpr::UnaryOp { op, expr } => self.plan_unary_op(op, expr),
            SQLExpr::CompoundIdentifier(idents) => self
                .plan_compound_identifier(idents.as_slice())
                .map(|e| e[0].clone()),

            SQLExpr::CompositeAccess { .. } => {
                unsupported_sql_err!("composite access")
            }
            SQLExpr::IsUnknown(_) => unsupported_sql_err!("IS UNKNOWN"),
            SQLExpr::IsNotUnknown(_) => {
                unsupported_sql_err!("IS NOT UNKNOWN")
            }
            SQLExpr::IsDistinctFrom(_, _) => {
                unsupported_sql_err!("IS DISTINCT FROM")
            }
            SQLExpr::IsNotDistinctFrom(_, _) => {
                unsupported_sql_err!("IS NOT DISTINCT FROM")
            }
            SQLExpr::InList {
                expr,
                list,
                negated,
            } => {
                let expr = self.plan_expr(expr)?;
                let list = list
                    .iter()
                    .map(|e| self.plan_lit(e))
                    .collect::<SQLPlannerResult<Vec<_>>>()?;
                // We should really have a better way to use `is_in` instead of all of this extra wrapping of the values
                let series = literals_to_series(&list)?;
                let series_lit = LiteralValue::Series(series);
                let series_expr = Expr::Literal(series_lit);
                let series_expr_arc = Arc::new(series_expr);
                let expr = expr.is_in(series_expr_arc);
                if *negated {
                    Ok(expr.not())
                } else {
                    Ok(expr)
                }
            }
            SQLExpr::InSubquery { .. } => {
                unsupported_sql_err!("IN subquery")
            }
            SQLExpr::InUnnest { .. } => unsupported_sql_err!("IN UNNEST"),
            SQLExpr::Between {
                expr,
                negated,
                low,
                high,
            } => {
                let expr = self.plan_expr(expr)?;
                let low = self.plan_expr(low)?;
                let high = self.plan_expr(high)?;
                let expr = expr.between(low, high);
                if *negated {
                    Ok(expr.not())
                } else {
                    Ok(expr)
                }
            }
            SQLExpr::Like {
                negated,
                expr,
                pattern,
                escape_char,
            } => {
                if escape_char.is_some() {
                    unsupported_sql_err!("LIKE with escape char")
                }
                let expr = self.plan_expr(expr)?;
                let pattern = self.plan_expr(pattern)?;
                let expr = like(expr, pattern);
                if *negated {
                    Ok(expr.not())
                } else {
                    Ok(expr)
                }
            }
            SQLExpr::ILike {
                negated,
                expr,
                pattern,
                escape_char,
            } => {
                if escape_char.is_some() {
                    unsupported_sql_err!("ILIKE with escape char")
                }
                let expr = self.plan_expr(expr)?;
                let pattern = self.plan_expr(pattern)?;
                let expr = ilike(expr, pattern);
                if *negated {
                    Ok(expr.not())
                } else {
                    Ok(expr)
                }
            }
            SQLExpr::SimilarTo { .. } => unsupported_sql_err!("SIMILAR TO"),
            SQLExpr::RLike { .. } => unsupported_sql_err!("RLIKE"),
            SQLExpr::AnyOp { .. } => unsupported_sql_err!("ANY"),
            SQLExpr::AllOp { .. } => unsupported_sql_err!("ALL"),
            SQLExpr::Convert { .. } => unsupported_sql_err!("CONVERT"),
            SQLExpr::Cast { .. } => unsupported_sql_err!("CAST"),
            SQLExpr::AtTimeZone { .. } => unsupported_sql_err!("AT TIME ZONE"),
            SQLExpr::Extract { .. } => unsupported_sql_err!("EXTRACT"),
            SQLExpr::Ceil { expr, .. } => Ok(ceil(self.plan_expr(expr)?)),
            SQLExpr::Floor { expr, .. } => Ok(floor(self.plan_expr(expr)?)),
            SQLExpr::Position { .. } => unsupported_sql_err!("POSITION"),
            SQLExpr::Substring {
                expr,
                substring_from,
                substring_for,
                special: true, // We only support SUBSTRING(expr, start, length) syntax
            } => {
                let (Some(substring_from), Some(substring_for)) = (substring_from, substring_for)
                else {
                    unsupported_sql_err!("SUBSTRING")
                };

                let expr = self.plan_expr(expr)?;
                let start = self.plan_expr(substring_from)?;
                let length = self.plan_expr(substring_for)?;

                Ok(daft_dsl::functions::utf8::substr(expr, start, length))
            }
            SQLExpr::Substring { special: false, .. } => {
                unsupported_sql_err!("`SUBSTRING(expr [FROM start] [FOR len])` syntax")
            }
            SQLExpr::Trim { .. } => unsupported_sql_err!("TRIM"),
            SQLExpr::Overlay { .. } => unsupported_sql_err!("OVERLAY"),
            SQLExpr::Collate { .. } => unsupported_sql_err!("COLLATE"),
            SQLExpr::Nested(e) => self.plan_expr(e),
            SQLExpr::IntroducedString { .. } => unsupported_sql_err!("INTRODUCED STRING"),
            SQLExpr::TypedString { data_type, value } => match data_type {
                sqlparser::ast::DataType::Date => Ok(to_date(lit(value.as_str()), "%Y-%m-%d")),
                sqlparser::ast::DataType::Timestamp(None, TimezoneInfo::None)
                | sqlparser::ast::DataType::Datetime(None) => Ok(to_datetime(
                    lit(value.as_str()),
                    "%Y-%m-%d %H:%M:%S %z",
                    None,
                )),
                dtype => {
                    unsupported_sql_err!("TypedString with data type {:?}", dtype)
                }
            },
            SQLExpr::Function(func) => self.plan_function(func),
            SQLExpr::Case {
                operand,
                conditions,
                results,
                else_result,
            } => {
                if operand.is_some() {
                    unsupported_sql_err!("CASE with operand not yet supported");
                }
                if results.len() != conditions.len() {
                    unsupported_sql_err!("CASE with different number of conditions and results");
                }

                let else_expr = match else_result {
                    Some(expr) => self.plan_expr(expr)?,
                    None => unsupported_sql_err!("CASE with no else result"),
                };

                // we need to traverse from back to front to build the if else chain
                // because we need to start with the else expression
                conditions.iter().zip(results.iter()).rev().try_fold(
                    else_expr,
                    |else_expr, (condition, result)| {
                        let cond = self.plan_expr(condition)?;
                        let res = self.plan_expr(result)?;
                        Ok(cond.if_else(res, else_expr))
                    },
                )
            }
            SQLExpr::Exists { .. } => unsupported_sql_err!("EXISTS"),
            SQLExpr::Subquery(_) => unsupported_sql_err!("SUBQUERY"),
            SQLExpr::GroupingSets(_) => unsupported_sql_err!("GROUPING SETS"),
            SQLExpr::Cube(_) => unsupported_sql_err!("CUBE"),
            SQLExpr::Rollup(_) => unsupported_sql_err!("ROLLUP"),
            // Similar to rust and python conventions, tuples always have a fixed size,
            // so we convert them to a fixed size list.
            SQLExpr::Tuple(exprs) => {
                let values = exprs
                    .iter()
                    .map(|expr| {
                        let expr = self.plan_expr(expr)?;
                        // this should always unwrap
                        // there is no way to have multiple references to the same expr at this point
                        let expr = Arc::unwrap_or_clone(expr);
                        match expr {
                            Expr::Literal(lit) => Ok(lit),
                            _ => unsupported_sql_err!("Tuple with non-literal"),
                        }
                    })
                    .collect::<SQLPlannerResult<Vec<_>>>()?;

                let s = literals_to_series(&values)?;
                let s = FixedSizeListArray::new(
                    Field::new("tuple", s.data_type().clone())
                        .to_fixed_size_list_field(exprs.len())?,
                    s,
                    None,
                )
                .into_series();

                Ok(lit(s))
            }
            SQLExpr::Struct { .. } => unsupported_sql_err!("STRUCT"),
            SQLExpr::Named { .. } => unsupported_sql_err!("NAMED"),
            SQLExpr::Dictionary(dict) => {
                let entries = dict
                    .iter()
                    .map(|entry| {
                        let key = entry.key.value.clone();
                        let value = self.plan_expr(&entry.value)?;
                        let value = value.as_literal().ok_or_else(|| {
                            PlannerError::invalid_operation("Dictionary value is not a literal")
                        })?;
                        let struct_field = Field::new(key, value.get_type());
                        Ok((struct_field, value.clone()))
                    })
                    .collect::<SQLPlannerResult<_>>()?;

                Ok(Expr::Literal(LiteralValue::Struct(entries)).arced())
            }
            SQLExpr::Map(_) => unsupported_sql_err!("MAP"),
            SQLExpr::Subscript { expr, subscript } => self.plan_subscript(expr, subscript.as_ref()),
            SQLExpr::Array(_) => unsupported_sql_err!("ARRAY"),
            SQLExpr::Interval(_) => unsupported_sql_err!("INTERVAL"),
            SQLExpr::MatchAgainst { .. } => unsupported_sql_err!("MATCH AGAINST"),
            SQLExpr::Wildcard => unsupported_sql_err!("WILDCARD"),
            SQLExpr::QualifiedWildcard(_) => unsupported_sql_err!("QUALIFIED WILDCARD"),
            SQLExpr::OuterJoin(_) => unsupported_sql_err!("OUTER JOIN"),
            SQLExpr::Prior(_) => unsupported_sql_err!("PRIOR"),
            SQLExpr::Lambda(_) => unsupported_sql_err!("LAMBDA"),
            SQLExpr::JsonAccess { .. } | SQLExpr::MapAccess { .. } => {
                unreachable!("Not reachable in our dialect, should always be parsed as subscript")
            }
        }
    }

    fn sql_operator_to_operator(&self, op: &BinaryOperator) -> SQLPlannerResult<Operator> {
        match op {
            BinaryOperator::Plus => Ok(Operator::Plus),
            BinaryOperator::Minus => Ok(Operator::Minus),
            BinaryOperator::Multiply => Ok(Operator::Multiply),
            BinaryOperator::Divide => Ok(Operator::TrueDivide),
            BinaryOperator::Eq => Ok(Operator::Eq),
            BinaryOperator::Modulo => Ok(Operator::Modulus),
            BinaryOperator::Gt => Ok(Operator::Gt),
            BinaryOperator::Lt => Ok(Operator::Lt),
            BinaryOperator::GtEq => Ok(Operator::GtEq),
            BinaryOperator::LtEq => Ok(Operator::LtEq),
            BinaryOperator::NotEq => Ok(Operator::NotEq),
            BinaryOperator::And => Ok(Operator::And),
            BinaryOperator::Or => Ok(Operator::Or),
            BinaryOperator::DuckIntegerDivide => Ok(Operator::FloorDivide),
            other => unsupported_sql_err!("Unsupported operator: '{other}'"),
        }
    }
    fn sql_dtype_to_dtype(&self, dtype: &sqlparser::ast::DataType) -> SQLPlannerResult<DataType> {
        use sqlparser::ast::DataType as SQLDataType;

        Ok(match dtype {
            // ---------------------------------
            // array/list
            // ---------------------------------
            SQLDataType::Array(
                ArrayElemTypeDef::AngleBracket(inner_type)
                | ArrayElemTypeDef::SquareBracket(inner_type, None),
            ) => DataType::List(Box::new(self.sql_dtype_to_dtype(inner_type)?)),
            SQLDataType::Array(ArrayElemTypeDef::SquareBracket(inner_type, Some(size))) => {
                DataType::FixedSizeList(
                    Box::new(self.sql_dtype_to_dtype(inner_type)?),
                    *size as usize,
                )
            }

            // ---------------------------------
            // binary
            // ---------------------------------
            SQLDataType::Bytea
            | SQLDataType::Bytes(_)
            | SQLDataType::Binary(_)
            | SQLDataType::Blob(_)
            | SQLDataType::Varbinary(_) => DataType::Binary,

            // ---------------------------------
            // boolean
            // ---------------------------------
            SQLDataType::Boolean | SQLDataType::Bool => DataType::Boolean,
            // ---------------------------------
            // signed integer
            // ---------------------------------
            SQLDataType::Int(_) | SQLDataType::Integer(_) => DataType::Int32,
            SQLDataType::Int2(_) | SQLDataType::SmallInt(_) => DataType::Int16,
            SQLDataType::Int4(_) | SQLDataType::MediumInt(_) => DataType::Int32,
            SQLDataType::Int8(_) | SQLDataType::BigInt(_) => DataType::Int64,
            SQLDataType::TinyInt(_) => DataType::Int8,
            // ---------------------------------
            // unsigned integer
            // ---------------------------------
            SQLDataType::UnsignedInt(_) | SQLDataType::UnsignedInteger(_) => DataType::UInt32,
            SQLDataType::UnsignedInt2(_) | SQLDataType::UnsignedSmallInt(_) => DataType::UInt16,
            SQLDataType::UnsignedInt4(_) | SQLDataType::UnsignedMediumInt(_) => DataType::UInt32,
            SQLDataType::UnsignedInt8(_) | SQLDataType::UnsignedBigInt(_) => DataType::UInt64,
            SQLDataType::UnsignedTinyInt(_) => DataType::UInt8,
            // ---------------------------------
            // float
            // ---------------------------------
            SQLDataType::Double | SQLDataType::DoublePrecision | SQLDataType::Float8 => {
                DataType::Float64
            }
            SQLDataType::Float(n_bytes) => match n_bytes {
                Some(n) if (1u64..=24u64).contains(n) => DataType::Float32,
                Some(n) if (25u64..=53u64).contains(n) => DataType::Float64,
                Some(n) => {
                    unsupported_sql_err!(
                        "unsupported `float` size (expected a value between 1 and 53, found {})",
                        n
                    )
                }
                None => DataType::Float64,
            },
            SQLDataType::Float4 | SQLDataType::Real => DataType::Float32,

            // ---------------------------------
            // decimal
            // ---------------------------------
            SQLDataType::Dec(info) | SQLDataType::Decimal(info) | SQLDataType::Numeric(info) => {
                match *info {
                    ExactNumberInfo::PrecisionAndScale(p, s) => {
                        DataType::Decimal128(p as usize, s as usize)
                    }
                    ExactNumberInfo::Precision(p) => DataType::Decimal128(p as usize, 0),
                    ExactNumberInfo::None => DataType::Decimal128(38, 9),
                }
            }
            // ---------------------------------
            // temporal
            // ---------------------------------
            SQLDataType::Date => DataType::Date,
            SQLDataType::Interval => DataType::Duration(TimeUnit::Microseconds),
            SQLDataType::Time(precision, tz) => match tz {
                TimezoneInfo::None => DataType::Time(self.timeunit_from_precision(precision)?),
                _ => unsupported_sql_err!("`time` with timezone is; found tz={}", tz),
            },
            SQLDataType::Datetime(_) => unsupported_sql_err!("`datetime` is not supported"),
            SQLDataType::Timestamp(prec, tz) => match tz {
                TimezoneInfo::None => {
                    DataType::Timestamp(self.timeunit_from_precision(prec)?, None)
                }
                _ => unsupported_sql_err!("`timestamp` with timezone"),
            },
            // ---------------------------------
            // string
            // ---------------------------------
            SQLDataType::Char(_)
            | SQLDataType::CharVarying(_)
            | SQLDataType::Character(_)
            | SQLDataType::CharacterVarying(_)
            | SQLDataType::Clob(_)
            | SQLDataType::String(_)
            | SQLDataType::Text
            | SQLDataType::Uuid
            | SQLDataType::Varchar(_) => DataType::Utf8,
            // ---------------------------------
            // struct
            // ---------------------------------
            SQLDataType::Struct(fields, _) => {
                let fields = fields
                    .iter()
                    .enumerate()
                    .map(
                        |(
                            idx,
                            StructField {
                                field_name,
                                field_type,
                            },
                        )| {
                            let dtype = self.sql_dtype_to_dtype(field_type)?;
                            let name = match field_name {
                                Some(name) => name.to_string(),
                                None => format!("col_{idx}"),
                            };

                            Ok(Field::new(name, dtype))
                        },
                    )
                    .collect::<SQLPlannerResult<Vec<_>>>()?;
                DataType::Struct(fields)
            }
            other => unsupported_sql_err!("data type: {:?}", other),
        })
    }

    fn timeunit_from_precision(&self, prec: &Option<u64>) -> SQLPlannerResult<TimeUnit> {
        Ok(match prec {
            None => TimeUnit::Microseconds,
            Some(n) if (1u64..=3u64).contains(n) => TimeUnit::Milliseconds,
            Some(n) if (4u64..=6u64).contains(n) => TimeUnit::Microseconds,
            Some(n) if (7u64..=9u64).contains(n) => TimeUnit::Nanoseconds,
            Some(n) => {
                unsupported_sql_err!(
                    "invalid temporal type precision (expected 1-9, found {})",
                    n
                )
            }
        })
    }

    /// Visit a SQL unary operator.
    ///
    /// e.g. +column or -column
    fn plan_unary_op(
        &self,
        op: &UnaryOperator,
        expr: &sqlparser::ast::Expr,
    ) -> SQLPlannerResult<ExprRef> {
        let expr = self.plan_expr(expr)?;
        Ok(match (op, expr.as_ref()) {
            // simplify the parse tree by special-casing common unary +/- ops
            (UnaryOperator::Plus, Expr::Literal(LiteralValue::Int64(n))) => lit(*n),
            (UnaryOperator::Plus, Expr::Literal(LiteralValue::Float64(n))) => lit(*n),
            (UnaryOperator::Minus, Expr::Literal(LiteralValue::Int64(n))) => lit(-n),
            (UnaryOperator::Minus, Expr::Literal(LiteralValue::Float64(n))) => lit(-n),
            // general case
            (UnaryOperator::Plus, _) => lit(0).add(expr),
            (UnaryOperator::Minus, _) => lit(0).sub(expr),
            (UnaryOperator::Not, _) => expr.not(),
            other => unsupported_sql_err!("unary operator {:?}", other),
        })
    }
    fn plan_subscript(
        &self,
        expr: &sqlparser::ast::Expr,
        subscript: &Subscript,
    ) -> SQLPlannerResult<ExprRef> {
        match subscript {
            Subscript::Index { index } => {
                let expr = self.plan_expr(expr)?;
                let index = self.plan_expr(index)?;
                let schema = self
                    .current_relation
                    .as_ref()
                    .ok_or_else(|| {
                        PlannerError::invalid_operation("subscript without a current relation")
                    })
                    .map(Relation::schema)?;
                let expr_field = expr.to_field(schema.as_ref())?;
                match expr_field.dtype {
                    DataType::List(_) | DataType::FixedSizeList(_, _) => {
                        Ok(daft_functions::list::get(expr, index, null_lit()))
                    }
                    DataType::Struct(_) => {
                        if let Some(s) = index.as_literal().and_then(|l| l.as_str()) {
                            Ok(daft_dsl::functions::struct_::get(expr, s))
                        } else {
                            invalid_operation_err!("Index must be a string literal")
                        }
                    }
                    DataType::Map { .. } => Ok(daft_dsl::functions::map::get(expr, index)),
                    dtype => {
                        invalid_operation_err!("nested access on column with type: {}", dtype)
                    }
                }
            }
            Subscript::Slice {
                lower_bound,
                upper_bound,
                stride,
            } => {
                if stride.is_some() {
                    unsupported_sql_err!("stride cannot be provided when slicing an expression");
                }
                match (lower_bound, upper_bound) {
                    (Some(lower), Some(upper)) => {
                        let lower = self.plan_expr(lower)?;
                        let upper = self.plan_expr(upper)?;
                        let expr = self.plan_expr(expr)?;
                        Ok(daft_functions::list::slice(expr, lower, upper))
                    }
                    _ => {
                        unsupported_sql_err!("slice with only one bound not yet supported");
                    }
                }
            }
        }
    }
}

/// Checks if the SQL query is valid syntax and doesn't use unsupported features.
/// /// This function examines various clauses and options in the provided [sqlparser::ast::Query]
/// and returns an error if any unsupported features are encountered.
fn check_query_features(query: &sqlparser::ast::Query) -> SQLPlannerResult<()> {
    if !query.limit_by.is_empty() {
        unsupported_sql_err!("LIMIT BY");
    }
    if query.offset.is_some() {
        unsupported_sql_err!("OFFSET");
    }
    if query.fetch.is_some() {
        unsupported_sql_err!("FETCH");
    }
    if !query.locks.is_empty() {
        unsupported_sql_err!("LOCKS");
    }
    if let Some(for_clause) = &query.for_clause {
        unsupported_sql_err!("{for_clause}");
    }
    if query.settings.is_some() {
        unsupported_sql_err!("SETTINGS");
    }
    if let Some(format_clause) = &query.format_clause {
        unsupported_sql_err!("{format_clause}");
    }
    Ok(())
}

/// Checks if the features used in the SQL SELECT statement are supported.
///
/// This function examines various clauses and options in the provided [sqlparser::ast::Select]
/// and returns an error if any unsupported features are encountered.
///
/// # Arguments
///
/// * `selection` - A reference to the [sqlparser::ast::Select] to be checked.
///
/// # Returns
///
/// * `SQLPlannerResult<()>` - Ok(()) if all features are supported, or an error describing
///   the first unsupported feature encountered.
fn check_select_features(selection: &sqlparser::ast::Select) -> SQLPlannerResult<()> {
    if selection.top.is_some() {
        unsupported_sql_err!("TOP");
    }

    if selection.into.is_some() {
        unsupported_sql_err!("INTO");
    }
    if !selection.lateral_views.is_empty() {
        unsupported_sql_err!("LATERAL");
    }
    if selection.prewhere.is_some() {
        unsupported_sql_err!("PREWHERE");
    }
    if !selection.cluster_by.is_empty() {
        unsupported_sql_err!("CLUSTER BY");
    }
    if !selection.distribute_by.is_empty() {
        unsupported_sql_err!("DISTRIBUTE BY");
    }
    if !selection.sort_by.is_empty() {
        unsupported_sql_err!("SORT BY");
    }
    if selection.having.is_some() {
        unsupported_sql_err!("HAVING");
    }
    if !selection.named_window.is_empty() {
        unsupported_sql_err!("WINDOW");
    }
    if selection.qualify.is_some() {
        unsupported_sql_err!("QUALIFY");
    }
    if selection.connect_by.is_some() {
        unsupported_sql_err!("CONNECT BY");
    }
    Ok(())
}

fn check_wildcard_options(
    WildcardAdditionalOptions {
        opt_ilike,
        opt_except,
        opt_replace,
        opt_rename,
        opt_exclude: _,
    }: &WildcardAdditionalOptions,
) -> SQLPlannerResult<()> {
    if opt_ilike.is_some() {
        unsupported_sql_err!("ILIKE");
    }
    if opt_except.is_some() {
        unsupported_sql_err!("EXCEPT");
    }
    if opt_replace.is_some() {
        unsupported_sql_err!("REPLACE");
    }
    if opt_rename.is_some() {
        unsupported_sql_err!("RENAME");
    }

    Ok(())
}
pub fn sql_expr<S: AsRef<str>>(s: S) -> SQLPlannerResult<ExprRef> {
    let planner = SQLPlanner::default();

    let tokens = Tokenizer::new(&GenericDialect {}, s.as_ref()).tokenize()?;

    let mut parser = Parser::new(&GenericDialect {})
        .with_options(ParserOptions {
            trailing_commas: true,
            ..Default::default()
        })
        .with_tokens(tokens);

    let expr = parser.parse_select_item()?;
    let exprs = planner.select_item_to_expr(&expr)?;
    if exprs.len() != 1 {
        invalid_operation_err!("expected a single expression, found {}", exprs.len())
    }
    Ok(exprs.into_iter().next().unwrap())
}

fn ident_to_str(ident: &Ident) -> String {
    if ident.quote_style == Some('"') {
        ident.value.to_string()
    } else {
        ident.to_string()
    }
}
fn idents_to_str(idents: &[Ident]) -> String {
    idents
        .iter()
        .map(ident_to_str)
        .collect::<Vec<_>>()
        .join(".")
}<|MERGE_RESOLUTION|>--- conflicted
+++ resolved
@@ -582,12 +582,7 @@
 
         let root = idents.next().unwrap();
         let root = ident_to_str(root);
-<<<<<<< HEAD
         let current_relation = match self.get_table_from_current_scope(&root) {
-=======
-
-        let current_relation = match self.table_map.get(&root) {
->>>>>>> 1deeaf9d
             Some(rel) => rel,
             None => {
                 return Err(PlannerError::TableNotFound {
