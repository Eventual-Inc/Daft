use std::{collections::HashMap, sync::Arc};

use common_error::DaftResult;
use daft_core::prelude::*;
use daft_dsl::{
    col,
    functions::utf8::{ilike, like, to_date, to_datetime},
    has_agg, lit, literals_to_series, null_lit, Expr, ExprRef, LiteralValue, Operator,
};
use daft_functions::numeric::{ceil::ceil, floor::floor};
use daft_plan::{LogicalPlanBuilder, LogicalPlanRef};
use sqlparser::{
    ast::{
<<<<<<< HEAD
        ArrayElemTypeDef, BinaryOperator, CastKind, Distinct, ExactNumberInfo, ExcludeSelectItem,
        GroupByExpr, Ident, Query, SelectItem, SetExpr, Statement, StructField, Subscript,
        TableAlias, TableWithJoins, TimezoneInfo, UnaryOperator, Value, WildcardAdditionalOptions,
        With,
=======
        ArrayElemTypeDef, BinaryOperator, CastKind, DateTimeField, Distinct, ExactNumberInfo,
        ExcludeSelectItem, GroupByExpr, Ident, Query, SelectItem, Statement, StructField,
        Subscript, TableAlias, TableWithJoins, TimezoneInfo, UnaryOperator, Value,
        WildcardAdditionalOptions,
>>>>>>> 701a0111
    },
    dialect::GenericDialect,
    parser::{Parser, ParserOptions},
    tokenizer::Tokenizer,
};

use crate::{
    catalog::SQLCatalog,
    column_not_found_err,
    error::{PlannerError, SQLPlannerResult},
    invalid_operation_err, table_not_found_err, unsupported_sql_err,
};

/// A named logical plan
/// This is used to keep track of the table name associated with a logical plan while planning a SQL query
#[derive(Debug, Clone)]
pub struct Relation {
    pub(crate) inner: LogicalPlanBuilder,
    pub(crate) name: String,
    pub(crate) alias: Option<TableAlias>,
}

impl Relation {
    pub fn new(inner: LogicalPlanBuilder, name: String) -> Self {
        Self {
            inner,
            name,
            alias: None,
        }
    }
    pub fn with_alias(self, alias: TableAlias) -> Self {
        Self {
            alias: Some(alias),
            ..self
        }
    }
    pub fn get_name(&self) -> String {
        self.alias
            .as_ref()
            .map(|alias| ident_to_str(&alias.name))
            .unwrap_or_else(|| self.name.clone())
    }
    pub(crate) fn schema(&self) -> SchemaRef {
        self.inner.schema()
    }
}

pub struct SQLPlanner {
    catalog: SQLCatalog,
    current_relation: Option<Relation>,
    table_map: HashMap<String, Relation>,
    cte_map: HashMap<String, Relation>,
}

impl Default for SQLPlanner {
    fn default() -> Self {
        Self {
            catalog: SQLCatalog::new(),
            current_relation: Default::default(),
            table_map: Default::default(),
            cte_map: Default::default(),
        }
    }
}

impl SQLPlanner {
    pub fn new(context: SQLCatalog) -> Self {
        Self {
            catalog: context,
            ..Default::default()
        }
    }

    /// SAFETY: it is up to the caller to ensure that the relation is set before calling this method.
    /// It's a programming error to call this method without setting the relation first.
    /// Some methods such as `plan_expr` do not require the relation to be set.
    fn relation_mut(&mut self) -> &mut Relation {
        self.current_relation.as_mut().expect("relation not set")
    }

    pub(crate) fn relation_opt(&self) -> Option<&Relation> {
        self.current_relation.as_ref()
    }

    /// Clears the current context used for planning a SQL query
    fn clear_context(&mut self) {
        self.current_relation = None;
        self.table_map.clear();
        self.cte_map.clear();
    }

    fn get_table_from_current_scope(&self, name: &str) -> Option<Relation> {
        let table = self.table_map.get(name).cloned();
        table
            .or_else(|| self.cte_map.get(name).cloned())
            .or_else(|| {
                self.catalog
                    .get_table(name)
                    .map(|table| Relation::new(table.into(), name.to_string()))
            })
    }

    fn register_cte(
        &mut self,
        mut rel: Relation,
        column_aliases: &[Ident],
    ) -> SQLPlannerResult<()> {
        if !column_aliases.is_empty() {
            let schema = rel.schema();
            let columns = schema.names();
            if columns.len() != column_aliases.len() {
                invalid_operation_err!(
                    "Column count mismatch: expected {} columns, found {}",
                    column_aliases.len(),
                    columns.len()
                );
            }

            let projection = columns
                .into_iter()
                .zip(column_aliases)
                .map(|(name, alias)| col(name).alias(ident_to_str(alias)))
                .collect::<Vec<_>>();

            rel.inner = rel.inner.select(projection)?;
        }
        self.cte_map.insert(rel.get_name(), rel);
        Ok(())
    }

    fn plan_ctes(&mut self, with: &With) -> SQLPlannerResult<()> {
        if with.recursive {
            unsupported_sql_err!("Recursive CTEs are not supported");
        }

        for cte in &with.cte_tables {
            if cte.materialized.is_some() {
                unsupported_sql_err!("MATERIALIZED is not supported");
            }

            if cte.from.is_some() {
                invalid_operation_err!("FROM should only exist in recursive CTEs");
            }

            let name = ident_to_str(&cte.alias.name);
            let plan = self.plan_query(&cte.query)?;
            let rel = Relation::new(plan, name);

            self.register_cte(rel, cte.alias.columns.as_slice())?;
        }
        Ok(())
    }

    pub fn plan_sql(&mut self, sql: &str) -> SQLPlannerResult<LogicalPlanRef> {
        let tokens = Tokenizer::new(&GenericDialect {}, sql).tokenize()?;

        let mut parser = Parser::new(&GenericDialect {})
            .with_options(ParserOptions {
                trailing_commas: true,
                ..Default::default()
            })
            .with_tokens(tokens);

        let statements = parser.parse_statements()?;

        let plan = match statements.len() {
            1 => Ok(self.plan_statement(&statements[0])?),
            other => {
                unsupported_sql_err!("Only exactly one SQL statement allowed, found {}", other)
            }
        };
        self.clear_context();
        plan
    }

    fn plan_statement(&mut self, statement: &Statement) -> SQLPlannerResult<LogicalPlanRef> {
        match statement {
            Statement::Query(query) => Ok(self.plan_query(query)?.build()),
            other => unsupported_sql_err!("{}", other),
        }
    }

    fn plan_query(&mut self, query: &Query) -> SQLPlannerResult<LogicalPlanBuilder> {
        check_query_features(query)?;

        let selection = match query.body.as_ref() {
            SetExpr::Select(selection) => selection,
            SetExpr::Query(_) => unsupported_sql_err!("Subqueries are not supported"),
            SetExpr::SetOperation { .. } => {
                unsupported_sql_err!("Set operations are not supported")
            }
            SetExpr::Values(..) => unsupported_sql_err!("VALUES are not supported"),
            SetExpr::Insert(..) => unsupported_sql_err!("INSERT is not supported"),
            SetExpr::Update(..) => unsupported_sql_err!("UPDATE is not supported"),
            SetExpr::Table(..) => unsupported_sql_err!("TABLE is not supported"),
        };

        check_select_features(selection)?;

        if let Some(with) = &query.with {
            self.plan_ctes(with)?;
        }

        // FROM/JOIN
        let from = selection.clone().from;
        let rel = self.plan_from(&from)?;
        self.current_relation = Some(rel);

        // WHERE
        if let Some(selection) = &selection.selection {
            let filter = self.plan_expr(selection)?;
            let rel = self.relation_mut();
            rel.inner = rel.inner.filter(filter)?;
        }

        // GROUP BY
        let mut groupby_exprs = Vec::new();

        match &selection.group_by {
            GroupByExpr::All(s) => {
                if !s.is_empty() {
                    unsupported_sql_err!("GROUP BY ALL");
                }
            }
            GroupByExpr::Expressions(expressions, _) => {
                groupby_exprs = expressions
                    .iter()
                    .map(|expr| self.plan_expr(expr))
                    .collect::<SQLPlannerResult<Vec<_>>>()?;
            }
        }

        // split the selection into the groupby expressions and the rest
        let (groupby_selection, to_select) = selection
            .projection
            .iter()
            .map(|expr| self.select_item_to_expr(expr))
            .collect::<SQLPlannerResult<Vec<_>>>()?
            .into_iter()
            .flatten()
            .partition::<Vec<_>, _>(|expr| {
                groupby_exprs
                    .iter()
                    .any(|e| expr.input_mapping() == e.input_mapping())
            });

        if !groupby_exprs.is_empty() {
            let rel = self.relation_mut();
            rel.inner = rel.inner.aggregate(to_select, groupby_exprs.clone())?;
        } else if !to_select.is_empty() {
            let rel = self.relation_mut();
            let has_aggs = to_select.iter().any(has_agg);
            if has_aggs {
                rel.inner = rel.inner.aggregate(to_select, vec![])?;
            } else {
                rel.inner = rel.inner.select(to_select)?;
            }
        }

        match &selection.distinct {
            Some(Distinct::Distinct) => {
                let rel = self.relation_mut();
                rel.inner = rel.inner.distinct()?;
            }
            Some(Distinct::On(_)) => unsupported_sql_err!("DISTINCT ON"),
            None => {}
        }

        if let Some(order_by) = &query.order_by {
            if order_by.interpolate.is_some() {
                unsupported_sql_err!("ORDER BY [query] [INTERPOLATE]");
            }
            // TODO: if ordering by a column not in the projection, this will fail.
            let (exprs, descending) = self.plan_order_by_exprs(order_by.exprs.as_slice())?;
            let rel = self.relation_mut();
            rel.inner = rel.inner.sort(exprs, descending)?;
        }

        // Properly apply or remove the groupby columns from the selection
        // This needs to be done after the orderby
        // otherwise, the orderby will not be able to reference the grouping columns
        //
        // ex: SELECT sum(a) as sum_a, max(a) as max_a, b as c FROM table GROUP BY b
        //
        // The groupby columns are [b]
        // the evaluation of sum(a) and max(a) are already handled by the earlier aggregate,
        // so our projection is [sum_a, max_a, (b as c)]
        // leaving us to handle (b as c)
        //
        // we filter for the columns in the schema that are not in the groupby keys,
        // [sum_a, max_a, b] -> [sum_a, max_a]
        //
        // Then we add the groupby columns back in with the correct expressions
        // this gives us the final projection: [sum_a, max_a, (b as c)]
        if !groupby_exprs.is_empty() {
            let rel = self.relation_mut();
            let schema = rel.inner.schema();

            let groupby_keys = groupby_exprs
                .iter()
                .map(|e| Ok(e.to_field(&schema)?.name))
                .collect::<DaftResult<Vec<_>>>()?;

            let selection_colums = schema
                .exclude(groupby_keys.as_ref())?
                .names()
                .iter()
                .map(|n| col(n.as_str()))
                .chain(groupby_selection)
                .collect();

            rel.inner = rel.inner.select(selection_colums)?;
        }

        if let Some(limit) = &query.limit {
            let limit = self.plan_expr(limit)?;
            if let Expr::Literal(LiteralValue::Int64(limit)) = limit.as_ref() {
                let rel = self.relation_mut();
                rel.inner = rel.inner.limit(*limit, true)?; // TODO: Should this be eager or not?
            } else {
                invalid_operation_err!(
                    "LIMIT <n> must be a constant integer, instead got: {limit}"
                );
            }
        }

        Ok(self.current_relation.clone().unwrap().inner)
    }

    fn plan_order_by_exprs(
        &self,
        expr: &[sqlparser::ast::OrderByExpr],
    ) -> SQLPlannerResult<(Vec<ExprRef>, Vec<bool>)> {
        let mut exprs = Vec::with_capacity(expr.len());
        let mut desc = Vec::with_capacity(expr.len());
        for order_by_expr in expr {
            if order_by_expr.nulls_first.is_some() {
                unsupported_sql_err!("NULLS FIRST");
            }
            if order_by_expr.with_fill.is_some() {
                unsupported_sql_err!("WITH FILL");
            }
            let expr = self.plan_expr(&order_by_expr.expr)?;
            desc.push(!order_by_expr.asc.unwrap_or(true));

            exprs.push(expr);
        }
        Ok((exprs, desc))
    }

    fn plan_from(&mut self, from: &[TableWithJoins]) -> SQLPlannerResult<Relation> {
        if from.len() > 1 {
            // todo!("cross join")
            let mut from_iter = from.iter();

            let first = from_iter.next().unwrap();
            let mut rel = self.plan_relation(&first.relation)?;
            self.table_map.insert(rel.get_name(), rel.clone());
            for tbl in from_iter {
                let right = self.plan_relation(&tbl.relation)?;
                self.table_map.insert(right.get_name(), right.clone());
                let right_join_prefix = Some(format!("{}.", right.get_name()));

                rel.inner = rel.inner.join(
                    right.inner,
                    vec![],
                    vec![],
                    JoinType::Inner,
                    None,
                    None,
                    right_join_prefix.as_deref(),
                )?;
            }
            return Ok(rel);
        }

        let from = from.iter().next().unwrap();

        fn collect_compound_identifiers(
            left: &[Ident],
            right: &[Ident],
            left_rel: &Relation,
            right_rel: &Relation,
        ) -> SQLPlannerResult<(Vec<ExprRef>, Vec<ExprRef>)> {
            if left.len() == 2 && right.len() == 2 {
                let (tbl_a, col_a) = (&left[0].value, &left[1].value);
                let (tbl_b, col_b) = (&right[0].value, &right[1].value);

                // switch left/right operands if the caller has them in reverse
                if &left_rel.get_name() == tbl_b || &right_rel.get_name() == tbl_a {
                    Ok((vec![col(col_b.as_ref())], vec![col(col_a.as_ref())]))
                } else {
                    Ok((vec![col(col_a.as_ref())], vec![col(col_b.as_ref())]))
                }
            } else {
                unsupported_sql_err!("collect_compound_identifiers: Expected left.len() == 2 && right.len() == 2, but found left.len() == {:?}, right.len() == {:?}", left.len(), right.len());
            }
        }

        fn process_join_on(
            expression: &sqlparser::ast::Expr,
            left_rel: &Relation,
            right_rel: &Relation,
        ) -> SQLPlannerResult<(Vec<ExprRef>, Vec<ExprRef>)> {
            if let sqlparser::ast::Expr::BinaryOp { left, op, right } = expression {
                match *op {
                    BinaryOperator::Eq => {
                        if let (
                            sqlparser::ast::Expr::CompoundIdentifier(left),
                            sqlparser::ast::Expr::CompoundIdentifier(right),
                        ) = (left.as_ref(), right.as_ref())
                        {
                            collect_compound_identifiers(left, right, left_rel, right_rel)
                        } else {
                            unsupported_sql_err!("JOIN clauses support '=' constraints on identifiers; found lhs={:?}, rhs={:?}", left, right);
                        }
                    }
                    BinaryOperator::And => {
                        let (mut left_i, mut right_i) = process_join_on(left, left_rel, right_rel)?;
                        let (mut left_j, mut right_j) = process_join_on(left, left_rel, right_rel)?;
                        left_i.append(&mut left_j);
                        right_i.append(&mut right_j);
                        Ok((left_i, right_i))
                    }
                    _ => {
                        unsupported_sql_err!("JOIN clauses support '=' constraints combined with 'AND'; found op = '{:?}'", op);
                    }
                }
            } else if let sqlparser::ast::Expr::Nested(expr) = expression {
                process_join_on(expr, left_rel, right_rel)
            } else {
                unsupported_sql_err!("JOIN clauses support '=' constraints combined with 'AND'; found expression = {:?}", expression);
            }
        }

        let relation = from.relation.clone();
        let mut left_rel = self.plan_relation(&relation)?;
        self.table_map.insert(left_rel.get_name(), left_rel.clone());

        for join in &from.joins {
            use sqlparser::ast::{
                JoinConstraint,
                JoinOperator::{
                    AsOf, CrossApply, CrossJoin, FullOuter, Inner, LeftAnti, LeftOuter, LeftSemi,
                    OuterApply, RightAnti, RightOuter, RightSemi,
                },
            };
            let right_rel = self.plan_relation(&join.relation)?;
            self.table_map
                .insert(right_rel.get_name(), right_rel.clone());
            let right_rel_name = right_rel.get_name();
            let right_join_prefix = Some(format!("{right_rel_name}."));

            match &join.join_operator {
                Inner(JoinConstraint::On(expr)) => {
                    let (left_on, right_on) = process_join_on(expr, &left_rel, &right_rel)?;

                    left_rel.inner = left_rel.inner.join(
                        right_rel.inner,
                        left_on,
                        right_on,
                        JoinType::Inner,
                        None,
                        None,
                        right_join_prefix.as_deref(),
                    )?;
                }
                Inner(JoinConstraint::Using(idents)) => {
                    let on = idents
                        .iter()
                        .map(|i| col(i.value.clone()))
                        .collect::<Vec<_>>();

                    left_rel.inner = left_rel.inner.join(
                        right_rel.inner,
                        on.clone(),
                        on,
                        JoinType::Inner,
                        None,
                        None,
                        right_join_prefix.as_deref(),
                    )?;
                }
                LeftOuter(JoinConstraint::On(expr)) => {
                    let (left_on, right_on) = process_join_on(expr, &left_rel, &right_rel)?;

                    left_rel.inner = left_rel.inner.join(
                        right_rel.inner,
                        left_on,
                        right_on,
                        JoinType::Left,
                        None,
                        None,
                        right_join_prefix.as_deref(),
                    )?;
                }
                RightOuter(JoinConstraint::On(expr)) => {
                    let (left_on, right_on) = process_join_on(expr, &left_rel, &right_rel)?;

                    left_rel.inner = left_rel.inner.join(
                        right_rel.inner,
                        left_on,
                        right_on,
                        JoinType::Right,
                        None,
                        None,
                        right_join_prefix.as_deref(),
                    )?;
                }

                FullOuter(JoinConstraint::On(expr)) => {
                    let (left_on, right_on) = process_join_on(expr, &left_rel, &right_rel)?;

                    left_rel.inner = left_rel.inner.join(
                        right_rel.inner,
                        left_on,
                        right_on,
                        JoinType::Outer,
                        None,
                        None,
                        right_join_prefix.as_deref(),
                    )?;
                }
                CrossJoin => unsupported_sql_err!("CROSS JOIN"),
                LeftSemi(_) => unsupported_sql_err!("LEFT SEMI JOIN"),
                RightSemi(_) => unsupported_sql_err!("RIGHT SEMI JOIN"),
                LeftAnti(_) => unsupported_sql_err!("LEFT ANTI JOIN"),
                RightAnti(_) => unsupported_sql_err!("RIGHT ANTI JOIN"),
                CrossApply => unsupported_sql_err!("CROSS APPLY"),
                OuterApply => unsupported_sql_err!("OUTER APPLY"),
                AsOf { .. } => unsupported_sql_err!("AS OF"),
                join_type => unsupported_sql_err!("join type: {join_type:?}"),
            };
        }

        Ok(left_rel)
    }

    fn plan_relation(&mut self, rel: &sqlparser::ast::TableFactor) -> SQLPlannerResult<Relation> {
        let (rel, alias) = match rel {
            sqlparser::ast::TableFactor::Table {
                name,
                args: Some(args),
                alias,
                ..
            } => {
                let tbl_fn = name.0.first().unwrap().value.as_str();
                (self.plan_table_function(tbl_fn, args)?, alias.clone())
            }
            sqlparser::ast::TableFactor::Table {
                name,
                args: None,
                alias,
                ..
            } => {
                let table_name = name.to_string();
                let Some(rel) = self.get_table_from_current_scope(&table_name) else {
                    table_not_found_err!(table_name)
                };
                (rel, alias.clone())
            }
            sqlparser::ast::TableFactor::Derived {
                lateral,
                subquery,
                alias: Some(alias),
            } => {
                if *lateral {
                    unsupported_sql_err!("LATERAL");
                }
                let subquery = self.plan_query(subquery)?;
                let rel_name = ident_to_str(&alias.name);
                let rel = Relation::new(subquery, rel_name);

                (rel, Some(alias.clone()))
            }
            sqlparser::ast::TableFactor::TableFunction { .. } => {
                unsupported_sql_err!("Unsupported table factor: TableFunction")
            }
            sqlparser::ast::TableFactor::Function { .. } => {
                unsupported_sql_err!("Unsupported table factor: Function")
            }
            sqlparser::ast::TableFactor::UNNEST { .. } => {
                unsupported_sql_err!("Unsupported table factor: UNNEST")
            }
            sqlparser::ast::TableFactor::JsonTable { .. } => {
                unsupported_sql_err!("Unsupported table factor: JsonTable")
            }
            sqlparser::ast::TableFactor::NestedJoin { .. } => {
                unsupported_sql_err!("Unsupported table factor: NestedJoin")
            }
            sqlparser::ast::TableFactor::Pivot { .. } => {
                unsupported_sql_err!("Unsupported table factor: Pivot")
            }
            sqlparser::ast::TableFactor::Unpivot { .. } => {
                unsupported_sql_err!("Unsupported table factor: Unpivot")
            }
            sqlparser::ast::TableFactor::MatchRecognize { .. } => {
                unsupported_sql_err!("Unsupported table factor: MatchRecognize")
            }
            _ => unsupported_sql_err!("Unsupported table factor"),
        };
        if let Some(alias) = alias {
            Ok(rel.with_alias(alias))
        } else {
            Ok(rel)
        }
    }

    fn plan_compound_identifier(&self, idents: &[Ident]) -> SQLPlannerResult<Vec<ExprRef>> {
        let ident_str = idents_to_str(idents);
        let mut idents = idents.iter();

        let root = idents.next().unwrap();
        let root = ident_to_str(root);
        let current_relation = match self.get_table_from_current_scope(&root) {
            Some(rel) => rel,
            None => {
                return Err(PlannerError::TableNotFound {
                    message: "Expected table".to_string(),
                })
            }
        };

        if root == current_relation.get_name() {
            // This happens when it's called from a qualified wildcard (tbl.*)
            if idents.len() == 0 {
                return Ok(current_relation
                    .inner
                    .schema()
                    .fields
                    .keys()
                    .map(|f| col(f.clone()))
                    .collect());
            }

            // If duplicate columns are present in the schema, it adds the table name as a prefix. (df.column_name)
            // So we first check if the prefixed column name is present in the schema.
            let current_schema = self.relation_opt().unwrap().inner.schema();

            let f = current_schema.get_field(&ident_str).ok();
            if let Some(field) = f {
                Ok(vec![col(field.name.clone())])
            // If it's not, we also need to check if the column name is present in the current schema.
            // This is to handle aliased tables. (df1 as a join df2 as b where b.column_name)
            } else if let Some(next_ident) = idents.next() {
                let column_name = ident_to_str(next_ident);

                let f = current_schema.get_field(&column_name).ok();
                if let Some(field) = f {
                    Ok(vec![col(field.name.clone())])
                } else {
                    column_not_found_err!(&column_name, &current_relation.get_name());
                }
            } else {
                column_not_found_err!(&ident_str, &current_relation.get_name());
            }
        } else {
            table_not_found_err!(root);
        }
    }

    fn select_item_to_expr(&self, item: &SelectItem) -> SQLPlannerResult<Vec<ExprRef>> {
        fn wildcard_exclude(
            schema: SchemaRef,
            exclusion: &ExcludeSelectItem,
        ) -> DaftResult<Schema> {
            match exclusion {
                ExcludeSelectItem::Single(column) => schema.exclude(&[&column.to_string()]),
                ExcludeSelectItem::Multiple(columns) => {
                    let items = columns
                        .iter()
                        .map(std::string::ToString::to_string)
                        .collect::<Vec<String>>();

                    schema.exclude(items.as_slice())
                }
            }
        }

        match item {
            SelectItem::ExprWithAlias { expr, alias } => {
                let expr = self.plan_expr(expr)?;
                let alias = alias.value.to_string();
                Ok(vec![expr.alias(alias)])
            }
            SelectItem::UnnamedExpr(expr) => self.plan_expr(expr).map(|e| vec![e]),

            SelectItem::Wildcard(wildcard_opts) => {
                check_wildcard_options(wildcard_opts)?;

                if let Some(exclude) = &wildcard_opts.opt_exclude {
                    let current_relation = match &self.current_relation {
                        Some(rel) => rel,
                        None => {
                            return Err(PlannerError::TableNotFound {
                                message: "No table found to exclude columns from".to_string(),
                            })
                        }
                    };
                    let schema = current_relation.inner.schema();
                    wildcard_exclude(schema, exclude)
                        .map(|schema| {
                            schema
                                .names()
                                .iter()
                                .map(|n| col(n.as_ref()))
                                .collect::<Vec<_>>()
                        })
                        .map_err(std::convert::Into::into)
                } else {
                    Ok(vec![col("*")])
                }
            }
            SelectItem::QualifiedWildcard(object_name, wildcard_opts) => {
                check_wildcard_options(wildcard_opts)?;
                let table_name = idents_to_str(&object_name.0);
                let Some(rel) = self.relation_opt() else {
                    table_not_found_err!(table_name);
                };
                let Some(table_rel) = self.get_table_from_current_scope(&table_name) else {
                    table_not_found_err!(table_name);
                };
                let right_schema = table_rel.inner.schema();
                let schema = rel.inner.schema();
                let keys = schema.fields.keys();

                let right_schema = if let Some(exclude) = &wildcard_opts.opt_exclude {
                    Arc::new(wildcard_exclude(right_schema, exclude)?)
                } else {
                    right_schema
                };
                let columns = right_schema
                    .fields
                    .keys()
                    .map(|field| {
                        if keys
                            .clone()
                            .any(|s| s.starts_with(&table_name) && s.ends_with(field))
                        {
                            col(format!("{}.{}", table_name, field)).alias(field.as_ref())
                        } else {
                            col(field.clone())
                        }
                    })
                    .collect::<Vec<_>>();
                Ok(columns)
            }
        }
    }

    fn value_to_lit(&self, value: &Value) -> SQLPlannerResult<LiteralValue> {
        Ok(match value {
            Value::SingleQuotedString(s) => LiteralValue::Utf8(s.clone()),
            Value::Number(n, _) => n
                .parse::<i64>()
                .map(LiteralValue::Int64)
                .or_else(|_| n.parse::<f64>().map(LiteralValue::Float64))
                .map_err(|_| {
                    PlannerError::invalid_operation(format!(
                        "could not parse number literal '{n:?}'"
                    ))
                })?,
            Value::Boolean(b) => LiteralValue::Boolean(*b),
            Value::Null => LiteralValue::Null,
            _ => {
                return Err(PlannerError::invalid_operation(
                    "Only string, number, boolean and null literals are supported. Instead found: `{value}`",
                ))
            }
        })
    }

    fn plan_lit(&self, expr: &sqlparser::ast::Expr) -> SQLPlannerResult<LiteralValue> {
        if let sqlparser::ast::Expr::Value(v) = expr {
            self.value_to_lit(v)
        } else {
            invalid_operation_err!("Only string, number, boolean and null literals are supported. Instead found: `{expr}`");
        }
    }
    pub(crate) fn plan_expr(&self, expr: &sqlparser::ast::Expr) -> SQLPlannerResult<ExprRef> {
        use sqlparser::ast::Expr as SQLExpr;
        match expr {
            SQLExpr::Identifier(ident) => Ok(col(ident_to_str(ident))),
            SQLExpr::Value(v) => self.value_to_lit(v).map(Expr::Literal).map(Arc::new),
            SQLExpr::BinaryOp { left, op, right } => {
                let left = self.plan_expr(left)?;
                let right = self.plan_expr(right)?;
                let op = self.sql_operator_to_operator(op)?;
                Ok(Expr::BinaryOp { left, op, right }.arced())
            }
            SQLExpr::Cast {
                kind: CastKind::Cast | CastKind::DoubleColon,
                expr,
                data_type,
                format: None,
            } => {
                let dtype = self.sql_dtype_to_dtype(data_type)?;
                let expr = self.plan_expr(expr)?;
                Ok(expr.cast(&dtype))
            }
            SQLExpr::IsFalse(expr) => Ok(self.plan_expr(expr)?.eq(lit(false))),
            SQLExpr::IsNotFalse(_) => Ok(self.plan_expr(expr)?.eq(lit(false)).not()),
            SQLExpr::IsTrue(expr) => Ok(self.plan_expr(expr)?.eq(lit(true))),
            SQLExpr::IsNotTrue(expr) => Ok(self.plan_expr(expr)?.eq(lit(true)).not()),
            SQLExpr::IsNull(expr) => Ok(self.plan_expr(expr)?.is_null()),
            SQLExpr::IsNotNull(expr) => Ok(self.plan_expr(expr)?.is_null().not()),
            SQLExpr::UnaryOp { op, expr } => self.plan_unary_op(op, expr),
            SQLExpr::CompoundIdentifier(idents) => self
                .plan_compound_identifier(idents.as_slice())
                .map(|e| e[0].clone()),

            SQLExpr::CompositeAccess { .. } => {
                unsupported_sql_err!("composite access")
            }
            SQLExpr::IsUnknown(_) => unsupported_sql_err!("IS UNKNOWN"),
            SQLExpr::IsNotUnknown(_) => {
                unsupported_sql_err!("IS NOT UNKNOWN")
            }
            SQLExpr::IsDistinctFrom(_, _) => {
                unsupported_sql_err!("IS DISTINCT FROM")
            }
            SQLExpr::IsNotDistinctFrom(_, _) => {
                unsupported_sql_err!("IS NOT DISTINCT FROM")
            }
            SQLExpr::InList {
                expr,
                list,
                negated,
            } => {
                let expr = self.plan_expr(expr)?;
                let list = list
                    .iter()
                    .map(|e| self.plan_lit(e))
                    .collect::<SQLPlannerResult<Vec<_>>>()?;
                // We should really have a better way to use `is_in` instead of all of this extra wrapping of the values
                let series = literals_to_series(&list)?;
                let series_lit = LiteralValue::Series(series);
                let series_expr = Expr::Literal(series_lit);
                let series_expr_arc = Arc::new(series_expr);
                let expr = expr.is_in(series_expr_arc);
                if *negated {
                    Ok(expr.not())
                } else {
                    Ok(expr)
                }
            }
            SQLExpr::InSubquery { .. } => {
                unsupported_sql_err!("IN subquery")
            }
            SQLExpr::InUnnest { .. } => unsupported_sql_err!("IN UNNEST"),
            SQLExpr::Between {
                expr,
                negated,
                low,
                high,
            } => {
                let expr = self.plan_expr(expr)?;
                let low = self.plan_expr(low)?;
                let high = self.plan_expr(high)?;
                let expr = expr.between(low, high);
                if *negated {
                    Ok(expr.not())
                } else {
                    Ok(expr)
                }
            }
            SQLExpr::Like {
                negated,
                expr,
                pattern,
                escape_char,
            } => {
                if escape_char.is_some() {
                    unsupported_sql_err!("LIKE with escape char")
                }
                let expr = self.plan_expr(expr)?;
                let pattern = self.plan_expr(pattern)?;
                let expr = like(expr, pattern);
                if *negated {
                    Ok(expr.not())
                } else {
                    Ok(expr)
                }
            }
            SQLExpr::ILike {
                negated,
                expr,
                pattern,
                escape_char,
            } => {
                if escape_char.is_some() {
                    unsupported_sql_err!("ILIKE with escape char")
                }
                let expr = self.plan_expr(expr)?;
                let pattern = self.plan_expr(pattern)?;
                let expr = ilike(expr, pattern);
                if *negated {
                    Ok(expr.not())
                } else {
                    Ok(expr)
                }
            }
            SQLExpr::SimilarTo { .. } => unsupported_sql_err!("SIMILAR TO"),
            SQLExpr::RLike { .. } => unsupported_sql_err!("RLIKE"),
            SQLExpr::AnyOp { .. } => unsupported_sql_err!("ANY"),
            SQLExpr::AllOp { .. } => unsupported_sql_err!("ALL"),
            SQLExpr::Convert { .. } => unsupported_sql_err!("CONVERT"),
            SQLExpr::Cast { .. } => unsupported_sql_err!("CAST"),
            SQLExpr::AtTimeZone { .. } => unsupported_sql_err!("AT TIME ZONE"),
            SQLExpr::Extract { .. } => unsupported_sql_err!("EXTRACT"),
            SQLExpr::Ceil { expr, .. } => Ok(ceil(self.plan_expr(expr)?)),
            SQLExpr::Floor { expr, .. } => Ok(floor(self.plan_expr(expr)?)),
            SQLExpr::Position { .. } => unsupported_sql_err!("POSITION"),
            SQLExpr::Substring {
                expr,
                substring_from,
                substring_for,
                special: true, // We only support SUBSTRING(expr, start, length) syntax
            } => {
                let (Some(substring_from), Some(substring_for)) = (substring_from, substring_for)
                else {
                    unsupported_sql_err!("SUBSTRING")
                };

                let expr = self.plan_expr(expr)?;
                let start = self.plan_expr(substring_from)?;
                let length = self.plan_expr(substring_for)?;

                Ok(daft_dsl::functions::utf8::substr(expr, start, length))
            }
            SQLExpr::Substring { special: false, .. } => {
                unsupported_sql_err!("`SUBSTRING(expr [FROM start] [FOR len])` syntax")
            }
            SQLExpr::Trim { .. } => unsupported_sql_err!("TRIM"),
            SQLExpr::Overlay { .. } => unsupported_sql_err!("OVERLAY"),
            SQLExpr::Collate { .. } => unsupported_sql_err!("COLLATE"),
            SQLExpr::Nested(e) => self.plan_expr(e),
            SQLExpr::IntroducedString { .. } => unsupported_sql_err!("INTRODUCED STRING"),
            SQLExpr::TypedString { data_type, value } => match data_type {
                sqlparser::ast::DataType::Date => Ok(to_date(lit(value.as_str()), "%Y-%m-%d")),
                sqlparser::ast::DataType::Timestamp(None, TimezoneInfo::None)
                | sqlparser::ast::DataType::Datetime(None) => Ok(to_datetime(
                    lit(value.as_str()),
                    "%Y-%m-%d %H:%M:%S %z",
                    None,
                )),
                dtype => {
                    unsupported_sql_err!("TypedString with data type {:?}", dtype)
                }
            },
            SQLExpr::Function(func) => self.plan_function(func),
            SQLExpr::Case {
                operand,
                conditions,
                results,
                else_result,
            } => {
                if operand.is_some() {
                    unsupported_sql_err!("CASE with operand not yet supported");
                }
                if results.len() != conditions.len() {
                    unsupported_sql_err!("CASE with different number of conditions and results");
                }

                let else_expr = match else_result {
                    Some(expr) => self.plan_expr(expr)?,
                    None => unsupported_sql_err!("CASE with no else result"),
                };

                // we need to traverse from back to front to build the if else chain
                // because we need to start with the else expression
                conditions.iter().zip(results.iter()).rev().try_fold(
                    else_expr,
                    |else_expr, (condition, result)| {
                        let cond = self.plan_expr(condition)?;
                        let res = self.plan_expr(result)?;
                        Ok(cond.if_else(res, else_expr))
                    },
                )
            }
            SQLExpr::Exists { .. } => unsupported_sql_err!("EXISTS"),
            SQLExpr::Subquery(_) => unsupported_sql_err!("SUBQUERY"),
            SQLExpr::GroupingSets(_) => unsupported_sql_err!("GROUPING SETS"),
            SQLExpr::Cube(_) => unsupported_sql_err!("CUBE"),
            SQLExpr::Rollup(_) => unsupported_sql_err!("ROLLUP"),
            // Similar to rust and python conventions, tuples always have a fixed size,
            // so we convert them to a fixed size list.
            SQLExpr::Tuple(exprs) => {
                let values = exprs
                    .iter()
                    .map(|expr| {
                        let expr = self.plan_expr(expr)?;
                        // this should always unwrap
                        // there is no way to have multiple references to the same expr at this point
                        let expr = Arc::unwrap_or_clone(expr);
                        match expr {
                            Expr::Literal(lit) => Ok(lit),
                            _ => unsupported_sql_err!("Tuple with non-literal"),
                        }
                    })
                    .collect::<SQLPlannerResult<Vec<_>>>()?;

                let s = literals_to_series(&values)?;
                let s = FixedSizeListArray::new(
                    Field::new("tuple", s.data_type().clone())
                        .to_fixed_size_list_field(exprs.len())?,
                    s,
                    None,
                )
                .into_series();

                Ok(lit(s))
            }
            SQLExpr::Struct { .. } => unsupported_sql_err!("STRUCT"),
            SQLExpr::Named { .. } => unsupported_sql_err!("NAMED"),
            SQLExpr::Dictionary(dict) => {
                let entries = dict
                    .iter()
                    .map(|entry| {
                        let key = entry.key.value.clone();
                        let value = self.plan_expr(&entry.value)?;
                        let value = value.as_literal().ok_or_else(|| {
                            PlannerError::invalid_operation("Dictionary value is not a literal")
                        })?;
                        let struct_field = Field::new(key, value.get_type());
                        Ok((struct_field, value.clone()))
                    })
                    .collect::<SQLPlannerResult<_>>()?;

                Ok(Expr::Literal(LiteralValue::Struct(entries)).arced())
            }
            SQLExpr::Map(_) => unsupported_sql_err!("MAP"),
            SQLExpr::Subscript { expr, subscript } => self.plan_subscript(expr, subscript.as_ref()),
            SQLExpr::Array(_) => unsupported_sql_err!("ARRAY"),
            SQLExpr::Interval(interval) => {
                use regex::Regex;

                /// A private struct represents a single parsed interval unit and its value
                #[derive(Debug)]
                struct IntervalPart {
                    count: i64,
                    unit: DateTimeField,
                }

                // Local function to parse interval string to interval parts
                fn parse_interval_string(expr: &str) -> Result<Vec<IntervalPart>, PlannerError> {
                    let expr = expr.trim().trim_matches('\'');

                    let re = Regex::new(r"(-?\d+)\s*(year|years|month|months|day|days|hour|hours|minute|minutes|second|seconds|millisecond|milliseconds|microsecond|microseconds|nanosecond|nanoseconds|week|weeks)")
                        .map_err(|e|PlannerError::invalid_operation(format!("Invalid regex pattern: {}", e)))?;

                    let mut parts = Vec::new();

                    for cap in re.captures_iter(expr) {
                        let count: i64 = cap[1].parse().map_err(|e| {
                            PlannerError::invalid_operation(format!("Invalid interval count: {e}"))
                        })?;

                        let unit = match &cap[2].to_lowercase()[..] {
                            "year" | "years" => DateTimeField::Year,
                            "month" | "months" => DateTimeField::Month,
                            "week" | "weeks" => DateTimeField::Week(None),
                            "day" | "days" => DateTimeField::Day,
                            "hour" | "hours" => DateTimeField::Hour,
                            "minute" | "minutes" => DateTimeField::Minute,
                            "second" | "seconds" => DateTimeField::Second,
                            "millisecond" | "milliseconds" => DateTimeField::Millisecond,
                            "microsecond" | "microseconds" => DateTimeField::Microsecond,
                            "nanosecond" | "nanoseconds" => DateTimeField::Nanosecond,
                            _ => {
                                return Err(PlannerError::invalid_operation(format!(
                                    "Invalid interval unit: {}",
                                    &cap[2]
                                )))
                            }
                        };

                        parts.push(IntervalPart { count, unit });
                    }

                    if parts.is_empty() {
                        return Err(PlannerError::invalid_operation("Invalid interval format."));
                    }

                    Ok(parts)
                }

                // Local function to convert parts to interval values
                fn interval_parts_to_values(parts: Vec<IntervalPart>) -> (i64, i64, i64) {
                    let mut total_months = 0i64;
                    let mut total_days = 0i64;
                    let mut total_nanos = 0i64;

                    for part in parts {
                        match part.unit {
                            DateTimeField::Year => total_months += 12 * part.count,
                            DateTimeField::Month => total_months += part.count,
                            DateTimeField::Week(_) => total_days += 7 * part.count,
                            DateTimeField::Day => total_days += part.count,
                            DateTimeField::Hour => total_nanos += part.count * 3_600_000_000_000,
                            DateTimeField::Minute => total_nanos += part.count * 60_000_000_000,
                            DateTimeField::Second => total_nanos += part.count * 1_000_000_000,
                            DateTimeField::Millisecond | DateTimeField::Milliseconds => {
                                total_nanos += part.count * 1_000_000;
                            }
                            DateTimeField::Microsecond | DateTimeField::Microseconds => {
                                total_nanos += part.count * 1_000;
                            }
                            DateTimeField::Nanosecond | DateTimeField::Nanoseconds => {
                                total_nanos += part.count;
                            }
                            _ => {}
                        }
                    }

                    (total_months, total_days, total_nanos)
                }

                match interval {
                    // If leading_field is specified, treat it as the old style single-unit interval
                    // e.g., INTERVAL '12' YEAR
                    sqlparser::ast::Interval {
                        value,
                        leading_field: Some(time_unit),
                        ..
                    } => {
                        let expr = self.plan_expr(value)?;

                        let expr =
                            expr.as_literal()
                                .and_then(|lit| lit.as_str())
                                .ok_or_else(|| {
                                    PlannerError::invalid_operation(
                                        "Interval value must be a string",
                                    )
                                })?;

                        let count = expr.parse::<i64>().map_err(|e| {
                            PlannerError::unsupported_sql(format!("Invalid interval count: {e}"))
                        })?;

                        let (months, days, nanoseconds) = match time_unit {
                            DateTimeField::Year => (12 * count, 0, 0),
                            DateTimeField::Month => (count, 0, 0),
                            DateTimeField::Week(_) => (0, 7 * count, 0),
                            DateTimeField::Day => (0, count, 0),
                            DateTimeField::Hour => (0, 0, count * 3_600_000_000_000),
                            DateTimeField::Minute => (0, 0, count * 60_000_000_000),
                            DateTimeField::Second => (0, 0, count * 1_000_000_000),
                            DateTimeField::Microsecond | DateTimeField::Microseconds => (0, 0, count * 1_000),
                            DateTimeField::Millisecond | DateTimeField::Milliseconds => (0, 0, count * 1_000_000),
                            DateTimeField::Nanosecond | DateTimeField::Nanoseconds => (0, 0, count),
                            _ => return Err(PlannerError::invalid_operation(format!(
                                "Invalid interval unit: {time_unit}. Expected one of: year, month, week, day, hour, minute, second, millisecond, microsecond, nanosecond"
                            ))),
                        };

                        Ok(Arc::new(Expr::Literal(LiteralValue::Interval(
                            daft_core::datatypes::IntervalValue::new(
                                months as i32,
                                days as i32,
                                nanoseconds,
                            ),
                        ))))
                    }

                    // If no leading_field is specified, treat it as the new style multi-unit interval
                    // e.g., INTERVAL '12 years 3 months 7 days'
                    sqlparser::ast::Interval {
                        value,
                        leading_field: None,
                        ..
                    } => {
                        let expr = self.plan_expr(value)?;

                        let expr =
                            expr.as_literal()
                                .and_then(|lit| lit.as_str())
                                .ok_or_else(|| {
                                    PlannerError::invalid_operation(
                                        "Interval value must be a string",
                                    )
                                })?;

                        let parts = parse_interval_string(expr)
                            .map_err(|e| PlannerError::invalid_operation(e.to_string()))?;

                        let (months, days, nanoseconds) = interval_parts_to_values(parts);

                        Ok(Arc::new(Expr::Literal(LiteralValue::Interval(
                            daft_core::datatypes::IntervalValue::new(
                                months as i32,
                                days as i32,
                                nanoseconds,
                            ),
                        ))))
                    }
                }
            }
            SQLExpr::MatchAgainst { .. } => unsupported_sql_err!("MATCH AGAINST"),
            SQLExpr::Wildcard => unsupported_sql_err!("WILDCARD"),
            SQLExpr::QualifiedWildcard(_) => unsupported_sql_err!("QUALIFIED WILDCARD"),
            SQLExpr::OuterJoin(_) => unsupported_sql_err!("OUTER JOIN"),
            SQLExpr::Prior(_) => unsupported_sql_err!("PRIOR"),
            SQLExpr::Lambda(_) => unsupported_sql_err!("LAMBDA"),
            SQLExpr::JsonAccess { .. } | SQLExpr::MapAccess { .. } => {
                unreachable!("Not reachable in our dialect, should always be parsed as subscript")
            }
        }
    }

    fn sql_operator_to_operator(&self, op: &BinaryOperator) -> SQLPlannerResult<Operator> {
        match op {
            BinaryOperator::Plus => Ok(Operator::Plus),
            BinaryOperator::Minus => Ok(Operator::Minus),
            BinaryOperator::Multiply => Ok(Operator::Multiply),
            BinaryOperator::Divide => Ok(Operator::TrueDivide),
            BinaryOperator::Eq => Ok(Operator::Eq),
            BinaryOperator::Modulo => Ok(Operator::Modulus),
            BinaryOperator::Gt => Ok(Operator::Gt),
            BinaryOperator::Lt => Ok(Operator::Lt),
            BinaryOperator::GtEq => Ok(Operator::GtEq),
            BinaryOperator::LtEq => Ok(Operator::LtEq),
            BinaryOperator::NotEq => Ok(Operator::NotEq),
            BinaryOperator::And => Ok(Operator::And),
            BinaryOperator::Or => Ok(Operator::Or),
            BinaryOperator::DuckIntegerDivide => Ok(Operator::FloorDivide),
            other => unsupported_sql_err!("Unsupported operator: '{other}'"),
        }
    }
    fn sql_dtype_to_dtype(&self, dtype: &sqlparser::ast::DataType) -> SQLPlannerResult<DataType> {
        use sqlparser::ast::DataType as SQLDataType;

        Ok(match dtype {
            // ---------------------------------
            // array/list
            // ---------------------------------
            SQLDataType::Array(
                ArrayElemTypeDef::AngleBracket(inner_type)
                | ArrayElemTypeDef::SquareBracket(inner_type, None),
            ) => DataType::List(Box::new(self.sql_dtype_to_dtype(inner_type)?)),
            SQLDataType::Array(ArrayElemTypeDef::SquareBracket(inner_type, Some(size))) => {
                DataType::FixedSizeList(
                    Box::new(self.sql_dtype_to_dtype(inner_type)?),
                    *size as usize,
                )
            }

            // ---------------------------------
            // binary
            // ---------------------------------
            SQLDataType::Bytea
            | SQLDataType::Bytes(_)
            | SQLDataType::Binary(_)
            | SQLDataType::Blob(_)
            | SQLDataType::Varbinary(_) => DataType::Binary,

            // ---------------------------------
            // boolean
            // ---------------------------------
            SQLDataType::Boolean | SQLDataType::Bool => DataType::Boolean,
            // ---------------------------------
            // signed integer
            // ---------------------------------
            SQLDataType::Int(_) | SQLDataType::Integer(_) => DataType::Int32,
            SQLDataType::Int2(_) | SQLDataType::SmallInt(_) => DataType::Int16,
            SQLDataType::Int4(_) | SQLDataType::MediumInt(_) => DataType::Int32,
            SQLDataType::Int8(_) | SQLDataType::BigInt(_) => DataType::Int64,
            SQLDataType::TinyInt(_) => DataType::Int8,
            // ---------------------------------
            // unsigned integer
            // ---------------------------------
            SQLDataType::UnsignedInt(_) | SQLDataType::UnsignedInteger(_) => DataType::UInt32,
            SQLDataType::UnsignedInt2(_) | SQLDataType::UnsignedSmallInt(_) => DataType::UInt16,
            SQLDataType::UnsignedInt4(_) | SQLDataType::UnsignedMediumInt(_) => DataType::UInt32,
            SQLDataType::UnsignedInt8(_) | SQLDataType::UnsignedBigInt(_) => DataType::UInt64,
            SQLDataType::UnsignedTinyInt(_) => DataType::UInt8,
            // ---------------------------------
            // float
            // ---------------------------------
            SQLDataType::Double | SQLDataType::DoublePrecision | SQLDataType::Float8 => {
                DataType::Float64
            }
            SQLDataType::Float(n_bytes) => match n_bytes {
                Some(n) if (1u64..=24u64).contains(n) => DataType::Float32,
                Some(n) if (25u64..=53u64).contains(n) => DataType::Float64,
                Some(n) => {
                    unsupported_sql_err!(
                        "unsupported `float` size (expected a value between 1 and 53, found {})",
                        n
                    )
                }
                None => DataType::Float64,
            },
            SQLDataType::Float4 | SQLDataType::Real => DataType::Float32,

            // ---------------------------------
            // decimal
            // ---------------------------------
            SQLDataType::Dec(info) | SQLDataType::Decimal(info) | SQLDataType::Numeric(info) => {
                match *info {
                    ExactNumberInfo::PrecisionAndScale(p, s) => {
                        DataType::Decimal128(p as usize, s as usize)
                    }
                    ExactNumberInfo::Precision(p) => DataType::Decimal128(p as usize, 0),
                    ExactNumberInfo::None => DataType::Decimal128(38, 9),
                }
            }
            // ---------------------------------
            // temporal
            // ---------------------------------
            SQLDataType::Date => DataType::Date,
            SQLDataType::Interval => DataType::Duration(TimeUnit::Microseconds),
            SQLDataType::Time(precision, tz) => match tz {
                TimezoneInfo::None => DataType::Time(self.timeunit_from_precision(precision)?),
                _ => unsupported_sql_err!("`time` with timezone is; found tz={}", tz),
            },
            SQLDataType::Datetime(_) => unsupported_sql_err!("`datetime` is not supported"),
            SQLDataType::Timestamp(prec, tz) => match tz {
                TimezoneInfo::None => {
                    DataType::Timestamp(self.timeunit_from_precision(prec)?, None)
                }
                _ => unsupported_sql_err!("`timestamp` with timezone"),
            },
            // ---------------------------------
            // string
            // ---------------------------------
            SQLDataType::Char(_)
            | SQLDataType::CharVarying(_)
            | SQLDataType::Character(_)
            | SQLDataType::CharacterVarying(_)
            | SQLDataType::Clob(_)
            | SQLDataType::String(_)
            | SQLDataType::Text
            | SQLDataType::Uuid
            | SQLDataType::Varchar(_) => DataType::Utf8,
            // ---------------------------------
            // struct
            // ---------------------------------
            SQLDataType::Struct(fields, _) => {
                let fields = fields
                    .iter()
                    .enumerate()
                    .map(
                        |(
                            idx,
                            StructField {
                                field_name,
                                field_type,
                            },
                        )| {
                            let dtype = self.sql_dtype_to_dtype(field_type)?;
                            let name = match field_name {
                                Some(name) => name.to_string(),
                                None => format!("col_{idx}"),
                            };

                            Ok(Field::new(name, dtype))
                        },
                    )
                    .collect::<SQLPlannerResult<Vec<_>>>()?;
                DataType::Struct(fields)
            }
            other => unsupported_sql_err!("data type: {:?}", other),
        })
    }

    fn timeunit_from_precision(&self, prec: &Option<u64>) -> SQLPlannerResult<TimeUnit> {
        Ok(match prec {
            None => TimeUnit::Microseconds,
            Some(n) if (1u64..=3u64).contains(n) => TimeUnit::Milliseconds,
            Some(n) if (4u64..=6u64).contains(n) => TimeUnit::Microseconds,
            Some(n) if (7u64..=9u64).contains(n) => TimeUnit::Nanoseconds,
            Some(n) => {
                unsupported_sql_err!(
                    "invalid temporal type precision (expected 1-9, found {})",
                    n
                )
            }
        })
    }

    /// Visit a SQL unary operator.
    ///
    /// e.g. +column or -column
    fn plan_unary_op(
        &self,
        op: &UnaryOperator,
        expr: &sqlparser::ast::Expr,
    ) -> SQLPlannerResult<ExprRef> {
        let expr = self.plan_expr(expr)?;
        Ok(match (op, expr.as_ref()) {
            // simplify the parse tree by special-casing common unary +/- ops
            (UnaryOperator::Plus, Expr::Literal(LiteralValue::Int64(n))) => lit(*n),
            (UnaryOperator::Plus, Expr::Literal(LiteralValue::Float64(n))) => lit(*n),
            (UnaryOperator::Minus, Expr::Literal(LiteralValue::Int64(n))) => lit(-n),
            (UnaryOperator::Minus, Expr::Literal(LiteralValue::Float64(n))) => lit(-n),
            // general case
            (UnaryOperator::Plus, _) => lit(0).add(expr),
            (UnaryOperator::Minus, _) => lit(0).sub(expr),
            (UnaryOperator::Not, _) => expr.not(),
            other => unsupported_sql_err!("unary operator {:?}", other),
        })
    }
    fn plan_subscript(
        &self,
        expr: &sqlparser::ast::Expr,
        subscript: &Subscript,
    ) -> SQLPlannerResult<ExprRef> {
        match subscript {
            Subscript::Index { index } => {
                let expr = self.plan_expr(expr)?;
                let index = self.plan_expr(index)?;
                let schema = self
                    .current_relation
                    .as_ref()
                    .ok_or_else(|| {
                        PlannerError::invalid_operation("subscript without a current relation")
                    })
                    .map(Relation::schema)?;
                let expr_field = expr.to_field(schema.as_ref())?;
                match expr_field.dtype {
                    DataType::List(_) | DataType::FixedSizeList(_, _) => {
                        Ok(daft_functions::list::get(expr, index, null_lit()))
                    }
                    DataType::Struct(_) => {
                        if let Some(s) = index.as_literal().and_then(|l| l.as_str()) {
                            Ok(daft_dsl::functions::struct_::get(expr, s))
                        } else {
                            invalid_operation_err!("Index must be a string literal")
                        }
                    }
                    DataType::Map { .. } => Ok(daft_dsl::functions::map::get(expr, index)),
                    dtype => {
                        invalid_operation_err!("nested access on column with type: {}", dtype)
                    }
                }
            }
            Subscript::Slice {
                lower_bound,
                upper_bound,
                stride,
            } => {
                if stride.is_some() {
                    unsupported_sql_err!("stride cannot be provided when slicing an expression");
                }
                match (lower_bound, upper_bound) {
                    (Some(lower), Some(upper)) => {
                        let lower = self.plan_expr(lower)?;
                        let upper = self.plan_expr(upper)?;
                        let expr = self.plan_expr(expr)?;
                        Ok(daft_functions::list::slice(expr, lower, upper))
                    }
                    _ => {
                        unsupported_sql_err!("slice with only one bound not yet supported");
                    }
                }
            }
        }
    }
}

/// Checks if the SQL query is valid syntax and doesn't use unsupported features.
/// /// This function examines various clauses and options in the provided [sqlparser::ast::Query]
/// and returns an error if any unsupported features are encountered.
fn check_query_features(query: &sqlparser::ast::Query) -> SQLPlannerResult<()> {
    if !query.limit_by.is_empty() {
        unsupported_sql_err!("LIMIT BY");
    }
    if query.offset.is_some() {
        unsupported_sql_err!("OFFSET");
    }
    if query.fetch.is_some() {
        unsupported_sql_err!("FETCH");
    }
    if !query.locks.is_empty() {
        unsupported_sql_err!("LOCKS");
    }
    if let Some(for_clause) = &query.for_clause {
        unsupported_sql_err!("{for_clause}");
    }
    if query.settings.is_some() {
        unsupported_sql_err!("SETTINGS");
    }
    if let Some(format_clause) = &query.format_clause {
        unsupported_sql_err!("{format_clause}");
    }
    Ok(())
}

/// Checks if the features used in the SQL SELECT statement are supported.
///
/// This function examines various clauses and options in the provided [sqlparser::ast::Select]
/// and returns an error if any unsupported features are encountered.
///
/// # Arguments
///
/// * `selection` - A reference to the [sqlparser::ast::Select] to be checked.
///
/// # Returns
///
/// * `SQLPlannerResult<()>` - Ok(()) if all features are supported, or an error describing
///   the first unsupported feature encountered.
fn check_select_features(selection: &sqlparser::ast::Select) -> SQLPlannerResult<()> {
    if selection.top.is_some() {
        unsupported_sql_err!("TOP");
    }

    if selection.into.is_some() {
        unsupported_sql_err!("INTO");
    }
    if !selection.lateral_views.is_empty() {
        unsupported_sql_err!("LATERAL");
    }
    if selection.prewhere.is_some() {
        unsupported_sql_err!("PREWHERE");
    }
    if !selection.cluster_by.is_empty() {
        unsupported_sql_err!("CLUSTER BY");
    }
    if !selection.distribute_by.is_empty() {
        unsupported_sql_err!("DISTRIBUTE BY");
    }
    if !selection.sort_by.is_empty() {
        unsupported_sql_err!("SORT BY");
    }
    if selection.having.is_some() {
        unsupported_sql_err!("HAVING");
    }
    if !selection.named_window.is_empty() {
        unsupported_sql_err!("WINDOW");
    }
    if selection.qualify.is_some() {
        unsupported_sql_err!("QUALIFY");
    }
    if selection.connect_by.is_some() {
        unsupported_sql_err!("CONNECT BY");
    }
    Ok(())
}

fn check_wildcard_options(
    WildcardAdditionalOptions {
        opt_ilike,
        opt_except,
        opt_replace,
        opt_rename,
        opt_exclude: _,
    }: &WildcardAdditionalOptions,
) -> SQLPlannerResult<()> {
    if opt_ilike.is_some() {
        unsupported_sql_err!("ILIKE");
    }
    if opt_except.is_some() {
        unsupported_sql_err!("EXCEPT");
    }
    if opt_replace.is_some() {
        unsupported_sql_err!("REPLACE");
    }
    if opt_rename.is_some() {
        unsupported_sql_err!("RENAME");
    }

    Ok(())
}
pub fn sql_expr<S: AsRef<str>>(s: S) -> SQLPlannerResult<ExprRef> {
    let planner = SQLPlanner::default();

    let tokens = Tokenizer::new(&GenericDialect {}, s.as_ref()).tokenize()?;

    let mut parser = Parser::new(&GenericDialect {})
        .with_options(ParserOptions {
            trailing_commas: true,
            ..Default::default()
        })
        .with_tokens(tokens);

    let expr = parser.parse_select_item()?;
    let exprs = planner.select_item_to_expr(&expr)?;
    if exprs.len() != 1 {
        invalid_operation_err!("expected a single expression, found {}", exprs.len())
    }
    Ok(exprs.into_iter().next().unwrap())
}

fn ident_to_str(ident: &Ident) -> String {
    if ident.quote_style == Some('"') {
        ident.value.to_string()
    } else {
        ident.to_string()
    }
}
fn idents_to_str(idents: &[Ident]) -> String {
    idents
        .iter()
        .map(ident_to_str)
        .collect::<Vec<_>>()
        .join(".")
}<|MERGE_RESOLUTION|>--- conflicted
+++ resolved
@@ -11,17 +11,10 @@
 use daft_plan::{LogicalPlanBuilder, LogicalPlanRef};
 use sqlparser::{
     ast::{
-<<<<<<< HEAD
-        ArrayElemTypeDef, BinaryOperator, CastKind, Distinct, ExactNumberInfo, ExcludeSelectItem,
-        GroupByExpr, Ident, Query, SelectItem, SetExpr, Statement, StructField, Subscript,
-        TableAlias, TableWithJoins, TimezoneInfo, UnaryOperator, Value, WildcardAdditionalOptions,
-        With,
-=======
         ArrayElemTypeDef, BinaryOperator, CastKind, DateTimeField, Distinct, ExactNumberInfo,
-        ExcludeSelectItem, GroupByExpr, Ident, Query, SelectItem, Statement, StructField,
+        ExcludeSelectItem, GroupByExpr, Ident, Query, SelectItem, SetExpr, Statement, StructField,
         Subscript, TableAlias, TableWithJoins, TimezoneInfo, UnaryOperator, Value,
-        WildcardAdditionalOptions,
->>>>>>> 701a0111
+        WildcardAdditionalOptions, With,
     },
     dialect::GenericDialect,
     parser::{Parser, ParserOptions},
