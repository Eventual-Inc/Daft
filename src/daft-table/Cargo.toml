[dependencies]
arrow2 = {workspace = true}
comfy-table = {workspace = true}
common-arrow-ffi = {path = "../common/arrow-ffi", default-features = false}
common-display = {path = "../common/display", default-features = false}
common-error = {path = "../common/error", default-features = false}
daft-core = {path = "../daft-core", default-features = false}
daft-dsl = {path = "../daft-dsl", default-features = false}
daft-image = {path = "../daft-image", default-features = false}
html-escape = {workspace = true}
num-traits = {workspace = true}
pyo3 = {workspace = true, optional = true}
rand = {workspace = true}
serde = {workspace = true}

[features]
<<<<<<< HEAD
python = [
  "dep:pyo3",
  "common-error/python",
  "daft-core/python",
  "daft-dsl/python",
  "daft-image/python"
]
=======
python = ["dep:pyo3", "common-error/python", "daft-core/python", "daft-dsl/python", "common-arrow-ffi/python", "common-display/python"]
>>>>>>> e5185e1a

[package]
edition = {workspace = true}
name = "daft-table"
version = {workspace = true}<|MERGE_RESOLUTION|>--- conflicted
+++ resolved
@@ -14,17 +14,7 @@
 serde = {workspace = true}
 
 [features]
-<<<<<<< HEAD
-python = [
-  "dep:pyo3",
-  "common-error/python",
-  "daft-core/python",
-  "daft-dsl/python",
-  "daft-image/python"
-]
-=======
-python = ["dep:pyo3", "common-error/python", "daft-core/python", "daft-dsl/python", "common-arrow-ffi/python", "common-display/python"]
->>>>>>> e5185e1a
+python = ["dep:pyo3", "common-error/python", "daft-core/python", "daft-dsl/python", "common-arrow-ffi/python", "common-display/python", "daft-image/python"]
 
 [package]
 edition = {workspace = true}
