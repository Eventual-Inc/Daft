--- conflicted
+++ resolved
@@ -181,22 +181,18 @@
         Ok(Self::new_unchecked(schema, columns, num_rows))
     }
 
-    #[must_use]
     pub fn num_columns(&self) -> usize {
         self.columns.len()
     }
 
-    #[must_use]
     pub fn column_names(&self) -> Vec<String> {
         self.schema.names()
     }
 
-    #[must_use]
     pub fn len(&self) -> usize {
         self.num_rows
     }
 
-    #[must_use]
     pub fn is_empty(&self) -> bool {
         self.len() == 0
     }
@@ -295,11 +291,8 @@
     }
 
     pub fn size_bytes(&self) -> DaftResult<usize> {
-        let column_sizes: DaftResult<Vec<usize>> = self
-            .columns
-            .iter()
-            .map(daft_core::series::Series::size_bytes)
-            .collect();
+        let column_sizes: DaftResult<Vec<usize>> =
+            self.columns.iter().map(|s| s.size_bytes()).collect();
         Ok(column_sizes?.iter().sum())
     }
 
@@ -347,9 +340,8 @@
             // num_filtered is the number of 'false' or null values in the mask
             let num_filtered = mask
                 .validity()
-                .map_or(mask.as_bitmap().unset_bits(), |validity| {
-                    arrow2::bitmap::and(validity, mask.as_bitmap()).unset_bits()
-                });
+                .map(|validity| arrow2::bitmap::and(validity, mask.as_bitmap()).unset_bits())
+                .unwrap_or(mask.as_bitmap().unset_bits());
             mask.len() - num_filtered
         };
 
@@ -373,7 +365,7 @@
         let first_table = tables.first().unwrap().as_ref();
 
         let first_schema = first_table.schema.as_ref();
-        for tab in tables.iter().skip(1).map(std::convert::AsRef::as_ref) {
+        for tab in tables.iter().skip(1).map(|t| t.as_ref()) {
             if tab.schema.as_ref() != first_schema {
                 return Err(DaftError::SchemaMismatch(format!(
                     "Table concat requires all schemas to match, {} vs {}",
@@ -501,15 +493,8 @@
     }
 
     fn eval_expression(&self, expr: &Expr) -> DaftResult<Series> {
-<<<<<<< HEAD
-        use crate::Expr::{
-            Agg, Alias, Between, BinaryOp, Cast, Column, FillNull, Function, IfElse, IsIn, IsNull,
-            Literal, Not, NotNull, ScalarFunction,
-        };
-=======
         use crate::Expr::*;
 
->>>>>>> 98dbadb2
         let expected_field = expr.to_field(self.schema.as_ref())?;
         let series = match expr {
             Alias(child, name) => Ok(self.eval_expression(child)?.rename(name)),
@@ -533,10 +518,7 @@
                 let lhs = self.eval_expression(left)?;
                 let rhs = self.eval_expression(right)?;
                 use daft_core::array::ops::{DaftCompare, DaftLogical};
-                use daft_dsl::Operator::{
-                    And, Eq, Gt, GtEq, Lt, LtEq, Minus, Modulus, Multiply, NotEq, Or, Plus,
-                    ShiftLeft, ShiftRight, TrueDivide, Xor,
-                };
+                use daft_dsl::Operator::*;
                 match op {
                     Plus => lhs + rhs,
                     Minus => lhs - rhs,
@@ -598,12 +580,8 @@
                 series.field().name
             )));
         }
-<<<<<<< HEAD
-        assert!(!(expected_field.dtype != series.field().dtype), "Mismatch of expected expression data type and data type from computed series, {} vs {}", expected_field.dtype, series.field().dtype);
-=======
-
-        if expected_field.dtype != series.field().dtype {
-            panic!(
+
+        assert!(!(expected_field.dtype != series.field().dtype), 
                 "Data type mismatch in expression evaluation:\n\
                  Expected type: {}\n\
                  Computed type: {}\n\
@@ -613,8 +591,6 @@
                 series.field().dtype,
                 expr
             );
-        }
->>>>>>> 98dbadb2
         Ok(series)
     }
 
@@ -624,18 +600,10 @@
             .map(|e| self.eval_expression(e))
             .try_collect()?;
 
-<<<<<<< HEAD
-        let fields = result_series
-            .iter()
-            .map(|s| s.field().clone())
-            .collect::<Vec<Field>>();
-        let mut seen: HashSet<String> = HashSet::new();
-=======
         let fields: Vec<_> = result_series.iter().map(|s| s.field().clone()).collect();
 
         let mut seen = HashSet::new();
 
->>>>>>> 98dbadb2
         for field in &fields {
             let name = &field.name;
             if seen.contains(name) {
@@ -654,7 +622,7 @@
             // This correctly accounts for broadcasting of literals, which can have unit length
             (false, self_len) if self_len > 0 => result_series
                 .iter()
-                .map(daft_core::series::Series::len)
+                .map(|s| s.len())
                 .chain(std::iter::once(self.len()))
                 .max()
                 .unwrap(),
@@ -663,11 +631,7 @@
             // "Aggregation" case: the final cardinality is the max(results' lens)
             // We discard the original self.len() because we expect aggregations to change
             // the final cardinality. Aggregations on empty tables are expected to produce unit length results.
-            (true, _) => result_series
-                .iter()
-                .map(daft_core::series::Series::len)
-                .max()
-                .unwrap(),
+            (true, _) => result_series.iter().map(|s| s.len()).max().unwrap(),
         };
 
         Self::new_with_broadcast(new_schema, result_series, num_rows)
@@ -677,7 +641,7 @@
         let new_series: Vec<Series> = self
             .columns
             .iter()
-            .map(daft_core::series::Series::as_physical)
+            .map(|s| s.as_physical())
             .collect::<DaftResult<Vec<_>>>()?;
         let new_schema = Schema::new(new_series.iter().map(|s| s.field().clone()).collect())?;
         Self::new_with_size(new_schema, new_series, self.len())
@@ -717,7 +681,6 @@
         self.eval_expression_list(&exprs)
     }
 
-    #[must_use]
     pub fn repr_html(&self) -> String {
         // Produces a <table> HTML element.
 
@@ -742,11 +705,16 @@
         // Begin the body.
         res.push_str("<tbody>\n");
 
-        let (head_rows, tail_rows) = if self.len() > 10 {
-            (5, 5)
+        let head_rows;
+        let tail_rows;
+
+        if self.len() > 10 {
+            head_rows = 5;
+            tail_rows = 5;
         } else {
-            (self.len(), 0)
-        };
+            head_rows = self.len();
+            tail_rows = 0;
+        }
 
         let styled_td =
             "<td><div style=\"text-align:left; max-width:192px; max-height:64px; overflow:auto\">";
@@ -793,7 +761,6 @@
         res
     }
 
-    #[must_use]
     pub fn to_comfy_table(&self, max_col_width: Option<usize>) -> comfy_table::Table {
         let str_values = self
             .columns
