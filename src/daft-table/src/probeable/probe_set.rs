use std::{
    collections::{hash_map::RawEntryMut, HashMap},
    sync::Arc,
};

use common_error::DaftResult;
use daft_core::{
    array::ops::as_arrow::AsArrow,
    prelude::SchemaRef,
    utils::{
        dyn_compare::{build_dyn_multi_array_compare, MultiDynArrayComparator},
        identity_hash_set::{IdentityBuildHasher, IndexHash},
    },
};

use super::{ArrowTableEntry, IndicesMapper, Probeable, ProbeableBuilder};
<<<<<<< HEAD
use crate::Table;
pub(crate) struct ProbeSet {
=======
use crate::{ops::hash::IndexHash, Table};
pub struct ProbeSet {
>>>>>>> 4a8244b6
    schema: SchemaRef,
    hash_table: HashMap<IndexHash, (), IdentityBuildHasher>,
    tables: Vec<ArrowTableEntry>,
    compare_fn: MultiDynArrayComparator,
    num_groups: usize,
    num_rows: usize,
}

impl ProbeSet {
    // Use the leftmost 28 bits for the table index and the rightmost 36 bits for the row number
    const TABLE_IDX_SHIFT: usize = 36;
    const LOWER_MASK: u64 = (1 << Self::TABLE_IDX_SHIFT) - 1;

    const DEFAULT_SIZE: usize = 20;

    pub(crate) fn new(schema: SchemaRef) -> DaftResult<Self> {
        let hash_table = HashMap::<IndexHash, (), IdentityBuildHasher>::with_capacity_and_hasher(
            Self::DEFAULT_SIZE,
            Default::default(),
        );
        let compare_fn = build_dyn_multi_array_compare(&schema, false, false)?;
        Ok(Self {
            schema,
            hash_table,
            tables: vec![],
            compare_fn,
            num_groups: 0,
            num_rows: 0,
        })
    }

    fn probe<'a>(&'a self, input: &'a Table) -> DaftResult<impl Iterator<Item = bool> + 'a> {
        assert_eq!(self.schema.len(), input.schema.len());
        assert!(self
            .schema
            .fields
            .values()
            .zip(input.schema.fields.values())
            .all(|(l, r)| l.dtype == r.dtype));

        let hashes = input.hash_rows()?;

        let input_arrays = input
            .columns
            .iter()
            .map(|s| Ok(s.as_physical()?.to_arrow()))
            .collect::<DaftResult<Vec<_>>>()?;

        let iter = hashes.as_arrow().clone().into_iter();

        Ok(iter.enumerate().map(move |(idx, h)| {
            if let Some(h) = h {
                self.hash_table.raw_entry().from_hash(h, |other| {
                    h == other.hash && {
                        let other_table_idx = (other.idx >> Self::TABLE_IDX_SHIFT) as usize;
                        let other_row_idx = (other.idx & Self::LOWER_MASK) as usize;

                        let other_table = self.tables.get(other_table_idx).unwrap();

                        let other_refs = other_table.0.as_slice();

                        (self.compare_fn)(other_refs, &input_arrays, other_row_idx, idx).is_eq()
                    }
                })
            } else {
                None
            }
            .is_some()
        }))
    }

    fn add_table(&mut self, table: &Table) -> DaftResult<()> {
        // we have to cast to the join key schema
        assert_eq!(table.schema, self.schema);
        let hashes = table.hash_rows()?;
        let table_idx = self.tables.len();
        let table_offset = table_idx << Self::TABLE_IDX_SHIFT;

        assert!(table_idx < (1 << (64 - Self::TABLE_IDX_SHIFT)));
        assert!(table.len() < (1 << Self::TABLE_IDX_SHIFT));
        let current_arrays = table
            .columns
            .iter()
            .map(|s| Ok(s.as_physical()?.to_arrow()))
            .collect::<DaftResult<Vec<_>>>()?;
        self.tables.push(ArrowTableEntry(current_arrays));
        let current_array_refs = self.tables.last().unwrap().0.as_slice();
        for (i, h) in hashes.as_arrow().values_iter().enumerate() {
            let idx = table_offset | i;
            let entry = self.hash_table.raw_entry_mut().from_hash(*h, |other| {
                (*h == other.hash) && {
                    let j_idx = other.idx;
                    let j_table_idx = (j_idx >> Self::TABLE_IDX_SHIFT) as usize;
                    let j_row_idx = (j_idx & Self::LOWER_MASK) as usize;

                    if table_idx == j_table_idx {
                        (self.compare_fn)(current_array_refs, current_array_refs, i, j_row_idx)
                            .is_eq()
                    } else {
                        let j_table = self.tables.get(j_table_idx).unwrap();

                        let array_refs = j_table.0.as_slice();

                        (self.compare_fn)(current_array_refs, array_refs, i, j_row_idx).is_eq()
                    }
                }
            });
            match entry {
                RawEntryMut::Vacant(entry) => {
                    entry.insert_hashed_nocheck(
                        *h,
                        IndexHash {
                            idx: idx as u64,
                            hash: *h,
                        },
                        (),
                    );
                    self.num_groups += 1;
                }
                RawEntryMut::Occupied(_) => {}
            }
        }
        self.num_rows += table.len();
        Ok(())
    }
}

impl Probeable for ProbeSet {
    fn probe_exists<'a>(
        &'a self,
        table: &'a Table,
    ) -> DaftResult<Box<dyn Iterator<Item = bool> + 'a>> {
        Ok(Box::new(self.probe(table)?))
    }

    fn probe_indices<'a>(&'a self, _table: &'a Table) -> DaftResult<IndicesMapper<'a>> {
        panic!("Probe indices is not supported for ProbeSet")
    }
}

pub struct ProbeSetBuilder(pub ProbeSet);

impl ProbeableBuilder for ProbeSetBuilder {
    fn add_table(&mut self, table: &Table) -> DaftResult<()> {
        self.0.add_table(table)
    }

    fn build(self: Box<Self>) -> Arc<dyn Probeable> {
        Arc::new(self.0)
    }
}<|MERGE_RESOLUTION|>--- conflicted
+++ resolved
@@ -14,13 +14,8 @@
 };
 
 use super::{ArrowTableEntry, IndicesMapper, Probeable, ProbeableBuilder};
-<<<<<<< HEAD
 use crate::Table;
-pub(crate) struct ProbeSet {
-=======
-use crate::{ops::hash::IndexHash, Table};
 pub struct ProbeSet {
->>>>>>> 4a8244b6
     schema: SchemaRef,
     hash_table: HashMap<IndexHash, (), IdentityBuildHasher>,
     tables: Vec<ArrowTableEntry>,
