--- conflicted
+++ resolved
@@ -1,8 +1,4 @@
-<<<<<<< HEAD
-use std::{cmp, iter::repeat, ops::Not};
-=======
-use std::{cmp, iter::repeat, sync::Arc};
->>>>>>> 1d18308d
+use std::{cmp, iter::repeat, ops::Not, sync::Arc};
 
 use arrow2::{bitmap::MutableBitmap, types::IndexRange};
 use common_error::DaftResult;
@@ -87,17 +83,11 @@
 
     let common_cols: Vec<_> = get_common_join_cols(&left.schema, &right.schema).collect();
 
-<<<<<<< HEAD
-    let mut join_series = left
-        .get_columns(common_cols.as_slice())?
-=======
-    let join_series = left
-        .get_columns(common_join_keys.as_slice())?
->>>>>>> 1d18308d
-        .take(&lidx)?
-        .columns;
-
-    let mut join_series = Arc::unwrap_or_clone(join_series);
+    let mut join_series = Arc::unwrap_or_clone(
+        left.get_columns(common_cols.as_slice())?
+            .take(&lidx)?
+            .columns,
+    );
 
     drop(lkeys);
     drop(rkeys);
@@ -196,25 +186,18 @@
 
     let common_cols = get_common_join_cols(&left.schema, &right.schema).collect::<Vec<_>>();
 
-<<<<<<< HEAD
     let (common_cols_tbl, common_cols_idx) = if left_side {
         (left, &lidx)
-=======
-    let mut join_series = if left_side {
-        Arc::unwrap_or_clone(
-            left.get_columns(common_join_keys.collect::<Vec<_>>().as_slice())?
-                .take(&lidx)?
-                .columns,
-        )
->>>>>>> 1d18308d
     } else {
         (right, &ridx)
     };
 
-    let mut join_series = common_cols_tbl
-        .get_columns(&common_cols)?
-        .take(common_cols_idx)?
-        .columns;
+    let mut join_series = Arc::unwrap_or_clone(
+        common_cols_tbl
+            .get_columns(&common_cols)?
+            .take(common_cols_idx)?
+            .columns,
+    );
 
     drop(lkeys);
     drop(rkeys);
