--- conflicted
+++ resolved
@@ -137,12 +137,7 @@
     // Zip the names of the left and right expressions into a HashMap
     let left_names = left_on.iter().map(|e| e.name());
     let right_names = right_on.iter().map(|e| e.name());
-    let zipped_names: DaftResult<_> = left_names
-        .zip(right_names)
-        .map(|(l, r)| Ok((l?, r?)))
-        .collect();
-    let zipped_names: Vec<(&str, &str)> = zipped_names?;
-    let right_to_left_keys: HashMap<&str, &str> = HashMap::from_iter(zipped_names.iter().copied());
+    let right_to_left_keys: HashMap<&str, &str> = HashMap::from_iter(left_names.zip(right_names));
 
     // TODO(Clark): Parallelize with Rayon.
     for field in right.schema.fields.values() {
@@ -272,33 +267,8 @@
             }
         }
 
-<<<<<<< HEAD
         drop(ltable);
         drop(rtable);
-=======
-        drop(lidx);
-
-        // Zip the names of the left and right expressions into a HashMap
-        let left_names = left_on.iter().map(|e| e.name());
-        let right_names = right_on.iter().map(|e| e.name());
-        let zipped_names: DaftResult<_> = left_names
-            .zip(right_names)
-            .map(|(l, r)| Ok((l, r)))
-            .collect();
-        let zipped_names: Vec<(&str, &str)> = zipped_names?;
-        let right_to_left_keys: HashMap<&str, &str> =
-            HashMap::from_iter(zipped_names.iter().copied());
-
-        // TODO(Clark): Parallelize with Rayon.
-        for field in right.schema.fields.values() {
-            // Skip fields if they were used in the join and have the same name as the corresponding left field
-            match right_to_left_keys.get(field.name.as_str()) {
-                Some(val) if val.eq(&field.name.as_str()) => {
-                    continue;
-                }
-                _ => (),
-            }
->>>>>>> d035454d
 
         join_series =
             add_non_join_key_columns(self, right, lidx, ridx, left_on, right_on, join_series)?;
