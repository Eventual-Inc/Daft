"use client";

import * as React from "react";
import { useRouter } from "next/navigation";
import {
  flexRender,
  getCoreRowModel,
  getSortedRowModel,
  useReactTable,
  createColumnHelper,
} from "@tanstack/react-table";

import {
  Table,
  TableBody,
  TableCell,
  TableHead,
  TableHeader,
  TableRow,
} from "@/components/ui/table";
import {
  Breadcrumb,
  BreadcrumbList,
  BreadcrumbItem,
  BreadcrumbLink,
} from "@/components/ui/breadcrumb";
import LoadingPage from "@/components/loading";

import { QuerySummary, useQueries } from "@/hooks/use-queries";
import { toHumanReadableDate } from "@/lib/utils";
import Status from "./status";
import Link from "next/link";
import { Empty, EmptyContent, EmptyDescription, EmptyHeader, EmptyMedia, EmptyTitle } from "@/components/ui/empty";
import { ClipboardIcon, Database } from "lucide-react";
import { Button } from "@/components/ui/button";
import { Tooltip, TooltipContent, TooltipTrigger } from "@/components/ui/tooltip";
import { dashboardUrl } from "@/components/server-provider";
import { TooltipArrow } from "@radix-ui/react-tooltip";

const STATUS: string = "state";

// Define status priority for sorting (lower number = higher priority)
const statusPriority: Record<string, number> = {
  Pending: 1,
  Planning: 2,
  Setup: 3,
  Executing: 4,
  Finalizing: 5,
  Finished: 6,
};

// Custom sorting function for status
const statusSortingFn = (rowA: any, rowB: any, columnId: string) => {
  const statusA = rowA.getValue(columnId)?.status || "";
  const statusB = rowB.getValue(columnId)?.status || "";
  const priorityA = statusPriority[statusA] || 999;
  const priorityB = statusPriority[statusB] || 999;
  return priorityA - priorityB;
};

// Handling of query data to column parsing
const columnHelper = createColumnHelper<QuerySummary>();
const columns = [
  columnHelper.accessor("id", {
    header: "Name",
    cell: info => info.getValue(),
    sortingFn: "alphanumeric",
  }),
  columnHelper.accessor("status", {
    header: "Status",
    cell: info => <Status state={info.getValue()} />,
    sortingFn: statusSortingFn,
  }),
  columnHelper.accessor("start_sec", {
    header: "Start Time",
    cell: info => toHumanReadableDate(info.getValue()),
    sortingFn: "basic",
  }),
];

const Header = () => (
  <Breadcrumb>
    <BreadcrumbList>
      <BreadcrumbItem>
        <BreadcrumbLink
          asChild
          href="/queries"
          className="text-lg font-mono font-bold"
        >
          <Link href="/queries">All Queries</Link>
        </BreadcrumbLink>
      </BreadcrumbItem>
    </BreadcrumbList>
  </Breadcrumb>
);


const EmptyState = () => {
  const copyText = `DAFT_DASHBOARD_URL="${dashboardUrl()}" python`;
  const [copied, setCopied] = React.useState(false);
<<<<<<< HEAD
=======
  const [tooltipOpen, setTooltipOpen] = React.useState(false);
  const timeoutRef = React.useRef<ReturnType<typeof setTimeout> | null>(null);

  // Cleanup timeout on unmount
  React.useEffect(() => {
    return () => {
      if (timeoutRef.current) {
        clearTimeout(timeoutRef.current);
      }
    };
  }, []);
>>>>>>> fa664147

  const handleCopy = async () => {
    try {
      await navigator.clipboard.writeText(copyText);
      setCopied(true);
<<<<<<< HEAD
=======
      setTooltipOpen(true);

      // Clear any existing timeout before setting a new one
      if (timeoutRef.current) {
        clearTimeout(timeoutRef.current);
      }

      // Reset after 2 seconds
      timeoutRef.current = setTimeout(() => {
        setCopied(false);
        setTooltipOpen(false);
        timeoutRef.current = null;
      }, 2000);
>>>>>>> fa664147
    } catch {
      // no-op: clipboard may be unavailable
    }
  };

  return (
    <Empty>
      <EmptyHeader>
        <EmptyMedia variant="icon">
          <Database />
        </EmptyMedia>
        <EmptyTitle>No Queries Run Yet!</EmptyTitle>
        <EmptyDescription>
          Please connect your Daft script to the Dashboard to get started.
        </EmptyDescription>
        <EmptyContent>
          <div className="h-[5px]" />
          <div className="border px-4 py-2 font-mono text-sm bg-zinc-800 w-[550px] flex justify-between items-center">
            <span>
              {copyText} ...
            </span>
<<<<<<< HEAD
            <Tooltip>
=======
            <Tooltip open={tooltipOpen} onOpenChange={setTooltipOpen}>
>>>>>>> fa664147
              <TooltipTrigger asChild className="hover:cursor-pointer">
                <Button
                  size="icon"
                  className="relative z-10 h-6 w-6 text-zinc-50 hover:bg-zinc-700 hover:text-zinc-50 [&_svg]:h-3 [&_svg]:w-3 border border-zinc-500"
                  onClick={handleCopy}
                >
                  <ClipboardIcon />
                </Button>
              </TooltipTrigger>
              <TooltipContent className="bg-(--daft-accent) text-white font-bold">
                {copied ? "Copied!" : "Copy to clipboard"}
                <TooltipArrow className="fill-(--daft-accent)" />
              </TooltipContent>
            </Tooltip>
          </div>
        </EmptyContent>
      </EmptyHeader>
    </Empty>
  );
};

/**
 *  Main Component to display the queries in a table
 */
export default function QueryList() {
  "use no memo";

  const { queries, isLoading } = useQueries();
  const router = useRouter();

  const table = useReactTable({
    data: queries,
    columns,
    getCoreRowModel: getCoreRowModel(),
    getSortedRowModel: getSortedRowModel(),
    initialState: {
      sorting: [
        { id: "status", desc: false },
        { id: "start_sec", desc: true },
      ],
    },
  });

  const spacing = (obj: any) =>
    `px-[20px] ${obj.column.columnDef.accessorKey === STATUS ? "w-[60%]" : undefined}`;

  const handleRowClick = (queryId: string) => {
    router.push(`/query?id=${queryId}`);
  };

  if (isLoading) {
    return <LoadingPage />;
  }

  if (queries.length === 0) {
    return <EmptyState />;
  }

  return (
    <div className="space-y-4 max-w-6xl mx-auto">
      <Header />

      <div className="border">
        <Table>
          <TableHeader>
            {table.getHeaderGroups().map(headerGroup => (
              <TableRow key={headerGroup.id} className="">
                {headerGroup.headers.map(header => (
                  <TableHead
                    key={header.id}
                    className={`text-xs font-mono ${spacing(header)}`}
                  >
                    {flexRender(
                      header.column.columnDef.header,
                      header.getContext()
                    )}
                  </TableHead>
                ))}
              </TableRow>
            ))}
          </TableHeader>
          <TableBody>
            {table.getRowModel().rows?.length ? (
              table.getRowModel().rows.map(row => (
                <TableRow
                  key={row.id}
                  className="hover:bg-zinc-800 transition-colors duration-50 cursor-pointer"
                  onClick={() => handleRowClick(row.original.id)}
                >
                  {row.getAllCells().map(cell => (
                    <TableCell
                      key={cell.id}
                      className={`py-[15px] ${spacing(cell)}`}
                    >
                      <div className="truncate">
                        {flexRender(
                          cell.column.columnDef.cell,
                          cell.getContext()
                        )}
                      </div>
                    </TableCell>
                  ))}
                </TableRow>
              ))
            ) : (
              <TableRow>
                <TableCell
                  colSpan={columns.length}
                  className="h-24 text-center"
                >
                  No results
                </TableCell>
              </TableRow>
            )}
          </TableBody>
        </Table>
      </div>
    </div>
  );
}<|MERGE_RESOLUTION|>--- conflicted
+++ resolved
@@ -98,8 +98,6 @@
 const EmptyState = () => {
   const copyText = `DAFT_DASHBOARD_URL="${dashboardUrl()}" python`;
   const [copied, setCopied] = React.useState(false);
-<<<<<<< HEAD
-=======
   const [tooltipOpen, setTooltipOpen] = React.useState(false);
   const timeoutRef = React.useRef<ReturnType<typeof setTimeout> | null>(null);
 
@@ -111,14 +109,11 @@
       }
     };
   }, []);
->>>>>>> fa664147
 
   const handleCopy = async () => {
     try {
       await navigator.clipboard.writeText(copyText);
       setCopied(true);
-<<<<<<< HEAD
-=======
       setTooltipOpen(true);
 
       // Clear any existing timeout before setting a new one
@@ -132,7 +127,6 @@
         setTooltipOpen(false);
         timeoutRef.current = null;
       }, 2000);
->>>>>>> fa664147
     } catch {
       // no-op: clipboard may be unavailable
     }
@@ -154,11 +148,7 @@
             <span>
               {copyText} ...
             </span>
-<<<<<<< HEAD
-            <Tooltip>
-=======
             <Tooltip open={tooltipOpen} onOpenChange={setTooltipOpen}>
->>>>>>> fa664147
               <TooltipTrigger asChild className="hover:cursor-pointer">
                 <Button
                   size="icon"
