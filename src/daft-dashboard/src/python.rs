--- conflicted
+++ resolved
@@ -1,11 +1,7 @@
 use std::time::Duration;
 
-<<<<<<< HEAD
-use pyo3::{exceptions, pyclass, pyfunction, pymethods, PyErr, PyResult};
+use pyo3::{PyErr, PyResult, exceptions, pyclass, pyfunction, pymethods};
 use reqwest::blocking::Client;
-=======
-use pyo3::{PyErr, PyResult, exceptions, pyclass, pyfunction, pymethods};
->>>>>>> 1368e0df
 use tokio::{
     runtime::{Builder, Runtime},
     sync::oneshot,
