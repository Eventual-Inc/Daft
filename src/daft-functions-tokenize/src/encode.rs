--- conflicted
+++ resolved
@@ -86,12 +86,7 @@
     let mut flat_child = UInt32Builder::new();
     let mut offsets: Vec<i64> = Vec::with_capacity(arr.len() + 1);
     offsets.push(0);
-<<<<<<< HEAD
     for s_opt in arr {
-=======
-    let self_arrow = arr.as_arrow2();
-    for s_opt in self_arrow {
->>>>>>> 242afd27
         if let Some(s) = s_opt {
             let tokens = bpe.encode(s, use_special_tokens);
             let tokens_iter = tokens.iter().map(|t| Some(*t));
