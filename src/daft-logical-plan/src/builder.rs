--- conflicted
+++ resolved
@@ -6,11 +6,7 @@
 use common_daft_config::DaftPlanningConfig;
 use common_display::mermaid::MermaidDisplayOptions;
 use common_error::{DaftError, DaftResult};
-<<<<<<< HEAD
-use common_file_formats::{FileFormat, FileFormatConfig, ParquetSourceConfig, CsvSourceConfig};
-=======
 use common_file_formats::FileFormat;
->>>>>>> 5115c32b
 use common_io_config::IOConfig;
 use common_scan_info::{PhysicalScanInfo, Pushdowns, ScanOperatorRef};
 use daft_core::join::{JoinStrategy, JoinType};
@@ -600,258 +596,6 @@
     }
 }
 
-<<<<<<< HEAD
-pub struct ParquetScanBuilder {
-    pub glob_paths: Vec<String>,
-    pub infer_schema: bool,
-    pub coerce_int96_timestamp_unit: TimeUnit,
-    pub field_id_mapping: Option<Arc<BTreeMap<i32, Field>>>,
-    pub row_groups: Option<Vec<Option<Vec<i64>>>>,
-    pub chunk_size: Option<usize>,
-    pub io_config: Option<IOConfig>,
-    pub multithreaded: bool,
-    pub schema: Option<SchemaRef>,
-    pub file_path_column: Option<String>,
-    pub hive_partitioning: bool,
-}
-
-impl ParquetScanBuilder {
-    pub fn new<T: IntoGlobPath>(glob_paths: T) -> Self {
-        let glob_paths = glob_paths.into_glob_path();
-        Self::new_impl(glob_paths)
-    }
-
-    // concrete implementation to reduce LLVM code duplication
-    fn new_impl(glob_paths: Vec<String>) -> Self {
-        Self {
-            glob_paths,
-            infer_schema: true,
-            coerce_int96_timestamp_unit: TimeUnit::Nanoseconds,
-            field_id_mapping: None,
-            row_groups: None,
-            chunk_size: None,
-            multithreaded: true,
-            schema: None,
-            io_config: None,
-            file_path_column: None,
-            hive_partitioning: false,
-        }
-    }
-    pub fn infer_schema(mut self, infer_schema: bool) -> Self {
-        self.infer_schema = infer_schema;
-        self
-    }
-    pub fn coerce_int96_timestamp_unit(mut self, unit: TimeUnit) -> Self {
-        self.coerce_int96_timestamp_unit = unit;
-        self
-    }
-    pub fn field_id_mapping(mut self, field_id_mapping: Arc<BTreeMap<i32, Field>>) -> Self {
-        self.field_id_mapping = Some(field_id_mapping);
-        self
-    }
-    pub fn row_groups(mut self, row_groups: Vec<Option<Vec<i64>>>) -> Self {
-        self.row_groups = Some(row_groups);
-        self
-    }
-    pub fn chunk_size(mut self, chunk_size: usize) -> Self {
-        self.chunk_size = Some(chunk_size);
-        self
-    }
-
-    pub fn io_config(mut self, io_config: IOConfig) -> Self {
-        self.io_config = Some(io_config);
-        self
-    }
-
-    pub fn multithreaded(mut self, multithreaded: bool) -> Self {
-        self.multithreaded = multithreaded;
-        self
-    }
-
-    pub fn schema(mut self, schema: SchemaRef) -> Self {
-        self.schema = Some(schema);
-        self
-    }
-
-    pub fn file_path_column(mut self, file_path_column: String) -> Self {
-        self.file_path_column = Some(file_path_column);
-        self
-    }
-
-    pub fn hive_partitioning(mut self, hive_partitioning: bool) -> Self {
-        self.hive_partitioning = hive_partitioning;
-        self
-    }
-
-    pub fn finish(self) -> DaftResult<LogicalPlanBuilder> {
-        let cfg = ParquetSourceConfig {
-            coerce_int96_timestamp_unit: self.coerce_int96_timestamp_unit,
-            field_id_mapping: self.field_id_mapping,
-            row_groups: self.row_groups,
-            chunk_size: self.chunk_size,
-        };
-
-        let operator = Arc::new(GlobScanOperator::try_new(
-            self.glob_paths,
-            Arc::new(FileFormatConfig::Parquet(cfg)),
-            Arc::new(StorageConfig::Native(Arc::new(
-                NativeStorageConfig::new_internal(self.multithreaded, self.io_config),
-            ))),
-            self.infer_schema,
-            self.schema,
-            self.file_path_column,
-            self.hive_partitioning,
-        )?);
-
-        LogicalPlanBuilder::table_scan(ScanOperatorRef(operator), None)
-    }
-}
-
-pub struct CsvScanBuilder {
-    pub glob_paths:  Vec<String>,
-    pub infer_schema: bool,
-    pub io_config: Option<IOConfig>,
-    pub schema: Option<SchemaRef>,
-    pub file_path_column: Option<String>,
-    pub hive_partitioning: bool,
-    pub delimiter: Option<char>,
-    pub has_headers: bool,
-    pub double_quote: bool,
-    pub quote: Option<char>,
-    pub escape_char: Option<char>,
-    pub comment: Option<char>,
-    pub allow_variable_columns: bool,
-    pub buffer_size: Option<usize>,
-    pub chunk_size: Option<usize>,
-    pub use_native_downloader: bool,
-    pub schema_hints: Option<SchemaRef>
-}
-
-impl CsvScanBuilder {
-    pub fn new<T: IntoGlobPath>(glob_paths: T) -> Self {
-        let glob_paths = glob_paths.into_glob_path();
-        Self::new_impl(glob_paths)
-    }
-
-    // concrete implementation to reduce LLVM code duplication
-    fn new_impl(glob_paths: Vec<String>) -> Self {
-        Self {
-            glob_paths,
-            infer_schema: true,
-            schema: None,
-            io_config: None,
-            file_path_column: None,
-            hive_partitioning: false,
-            delimiter: None,
-            has_headers: true,
-            double_quote: true,
-            quote: None,
-            escape_char: None,
-            comment: None,
-            allow_variable_columns: false,
-            buffer_size: None,
-            chunk_size: None,
-            use_native_downloader: true,
-            schema_hints: None,
-        }
-    }
-    pub fn infer_schema(mut self, infer_schema: bool) -> Self {
-        self.infer_schema = infer_schema;
-        self
-    }
-    pub fn io_config(mut self, io_config: IOConfig) -> Self {
-        self.io_config = Some(io_config);
-        self
-    }
-    pub fn schema(mut self, schema: SchemaRef) -> Self {
-        self.schema = Some(schema);
-        self
-    }
-    pub fn file_path_column(mut self, file_path_column: String) -> Self {
-        self.file_path_column = Some(file_path_column);
-        self
-    }
-    pub fn hive_partitioning(mut self, hive_partitioning: bool) -> Self {
-        self.hive_partitioning = hive_partitioning;
-        self
-    }
-    pub fn delimiter(mut self, delimiter: char) -> Self {
-        self.delimiter = Some(delimiter);
-        self
-    }
-    pub fn has_headers(mut self, has_headers: bool) -> Self {
-        self.has_headers = has_headers;
-        self
-    }
-    pub fn double_quote(mut self, double_quote: bool) -> Self {
-        self.double_quote = double_quote;
-        self
-    }
-    pub fn quote(mut self, quote: char) -> Self {
-        self.quote = Some(quote);
-        self
-    }
-    pub fn escape_char(mut self, escape_char: char) -> Self {
-        self.escape_char = Some(escape_char);
-        self
-    }
-    pub fn comment(mut self, comment: char) -> Self {
-        self.comment = Some(comment);
-        self
-    }
-    pub fn allow_variable_columns(mut self, allow_variable_columns: bool) -> Self {
-        self.allow_variable_columns = allow_variable_columns;
-        self
-    }
-    pub fn buffer_size(mut self, buffer_size: usize) -> Self {
-        self.buffer_size = Some(buffer_size);
-        self
-    }
-    pub fn chunk_size(mut self, chunk_size: usize) -> Self {
-        self.chunk_size = Some(chunk_size);
-        self
-    }
-    pub fn schema_hints(mut self, schema_hints: SchemaRef) -> Self {
-        self.schema_hints = Some(schema_hints);
-        self
-    }
-    pub fn use_native_downloader(mut self, use_native_downloader: bool) -> Self {
-        self.use_native_downloader = use_native_downloader;
-        self
-    }
-
-
-    pub fn finish(self) -> DaftResult<LogicalPlanBuilder> {
-        let cfg = CsvSourceConfig {
-            delimiter: self.delimiter,
-            has_headers: self.has_headers,
-            double_quote: self.double_quote,
-            quote: self.quote,
-            escape_char: self.escape_char,
-            comment: self.comment,
-            allow_variable_columns: self.allow_variable_columns,
-            buffer_size: self.buffer_size, 
-            chunk_size: self.chunk_size,
-        };
-
-        let operator = Arc::new(GlobScanOperator::try_new(
-            self.glob_paths,
-            Arc::new(FileFormatConfig::Csv(cfg)),
-            Arc::new(StorageConfig::Native(Arc::new(
-                NativeStorageConfig::new_internal(false, self.io_config),
-            ))),
-            self.infer_schema,
-            self.schema,
-            self.file_path_column,
-            self.hive_partitioning,
-        )?);
-
-        LogicalPlanBuilder::table_scan(ScanOperatorRef(operator), None)
-    }
-}
-
-=======
->>>>>>> 5115c32b
 /// A Python-facing wrapper of the LogicalPlanBuilder.
 ///
 /// This lightweight proxy interface should hold as much of the Python-specific logic
