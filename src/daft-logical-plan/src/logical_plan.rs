use std::{
    any::Any,
    hash::{Hash, Hasher},
    num::NonZeroUsize,
    sync::Arc,
};

use common_display::ascii::AsciiTreeDisplay;
use common_error::{DaftError, DaftResult};
use common_treenode::{TreeNode, TreeNodeRecursion};
use daft_core::join::JoinSide;
use daft_dsl::{
    optimization::get_required_columns, Column, Expr, ResolvedColumn, Subquery, SubqueryPlan,
};
use daft_schema::{field::Field, schema::SchemaRef};
use indexmap::IndexSet;
use serde::{Deserialize, Serialize};
use snafu::Snafu;

pub use crate::ops::*;
use crate::stats::{PlanStats, StatsState};

/// Logical plan for a Daft query.
#[derive(Clone, Debug, PartialEq, Eq, Hash, Serialize, Deserialize)]
pub enum LogicalPlan {
    Source(Source),
    Shard(Shard),
    Project(Project),
    UDFProject(UDFProject),
    Filter(Filter),
    Limit(Limit),
    Explode(Explode),
    Unpivot(Unpivot),
    Sort(Sort),
    Repartition(Repartition),
    Distinct(Distinct),
    Aggregate(Aggregate),
    Pivot(Pivot),
    Concat(Concat),
    Intersect(Intersect),
    Union(Union),
    Join(Join),
    Sink(Sink),
    Sample(Sample),
    MonotonicallyIncreasingId(MonotonicallyIncreasingId),
    SubqueryAlias(SubqueryAlias),
    Window(Window),
    TopN(TopN),
}

pub type LogicalPlanRef = Arc<LogicalPlan>;

#[derive(Clone, Debug, PartialEq, Eq, Hash, Serialize, Deserialize)]
pub struct SubqueryAlias {
    pub plan_id: Option<usize>,
    pub node_id: Option<usize>,
    pub input: LogicalPlanRef,
    pub name: Arc<str>,
}

impl SubqueryAlias {
    pub fn new(input: LogicalPlanRef, name: impl Into<Arc<str>>) -> Self {
        Self {
            plan_id: None,
            node_id: None,
            input,
            name: name.into(),
        }
    }

    pub fn with_plan_id(mut self, plan_id: usize) -> Self {
        self.plan_id = Some(plan_id);
        self
    }

    pub fn with_node_id(mut self, node_id: usize) -> Self {
        self.node_id = Some(node_id);
        self
    }

    pub fn multiline_display(&self) -> Vec<String> {
        vec![format!("Alias"), format!("name = {}", self.name)]
    }
}

impl LogicalPlan {
    pub fn arced(self) -> Arc<Self> {
        Arc::new(self)
    }

    pub fn schema(&self) -> SchemaRef {
        match self {
            Self::Source(Source { output_schema, .. }) => output_schema.clone(),
            Self::Shard(Shard { input, .. }) => input.schema(),
            Self::Project(Project {
                projected_schema, ..
            }) => projected_schema.clone(),
            Self::UDFProject(UDFProject {
                projected_schema, ..
            }) => projected_schema.clone(),
            Self::Filter(Filter { input, .. }) => input.schema(),
            Self::Limit(Limit { input, .. }) => input.schema(),
            Self::Explode(Explode {
                exploded_schema, ..
            }) => exploded_schema.clone(),
            Self::Unpivot(Unpivot { output_schema, .. }) => output_schema.clone(),
            Self::Sort(Sort { input, .. }) => input.schema(),
            Self::Repartition(Repartition { input, .. }) => input.schema(),
            Self::Distinct(Distinct { input, .. }) => input.schema(),
            Self::Aggregate(Aggregate { output_schema, .. }) => output_schema.clone(),
            Self::Pivot(Pivot { output_schema, .. }) => output_schema.clone(),
            Self::Concat(Concat { input, .. }) => input.schema(),
            Self::Intersect(Intersect { lhs, .. }) => lhs.schema(),
            Self::Union(Union { lhs, .. }) => lhs.schema(),
            Self::Join(Join { output_schema, .. }) => output_schema.clone(),
            Self::Sink(Sink { schema, .. }) => schema.clone(),
            Self::Sample(Sample { input, .. }) => input.schema(),
            Self::MonotonicallyIncreasingId(MonotonicallyIncreasingId { schema, .. }) => {
                schema.clone()
            }
            Self::SubqueryAlias(SubqueryAlias { input, .. }) => input.schema(),
            Self::Window(Window { schema, .. }) => schema.clone(),
            Self::TopN(TopN { input, .. }) => input.schema(),
        }
    }

    pub fn required_columns(&self) -> Vec<IndexSet<String>> {
        // TODO: https://github.com/Eventual-Inc/Daft/pull/1288#discussion_r1307820697
        match self {
            Self::Shard(..) => vec![IndexSet::new()],
            Self::Limit(..) => vec![IndexSet::new()],
            Self::Sample(..) => vec![IndexSet::new()],
            Self::MonotonicallyIncreasingId(..) => vec![IndexSet::new()],
            Self::Concat(..) => vec![IndexSet::new(), IndexSet::new()],
            Self::Project(projection) => {
                let res = projection
                    .projection
                    .iter()
                    .flat_map(get_required_columns)
                    .collect();
                vec![res]
            }
            Self::UDFProject(UDFProject {
                project,
                passthrough_columns,
                ..
            }) => {
                let mut res = passthrough_columns
                    .iter()
                    .flat_map(get_required_columns)
                    .collect::<IndexSet<_>>();

                res.extend(get_required_columns(project).into_iter());
                vec![res]
            }
            Self::Filter(filter) => {
                vec![get_required_columns(&filter.predicate)
                    .iter()
                    .cloned()
                    .collect()]
            }
            Self::Sort(sort) => {
                let res = sort.sort_by.iter().flat_map(get_required_columns).collect();
                vec![res]
            }
            Self::Repartition(repartition) => {
                let res = repartition
                    .repartition_spec
                    .repartition_by()
                    .iter()
                    .flat_map(get_required_columns)
                    .collect();
                vec![res]
            }
            Self::Explode(explode) => {
                let res = explode
                    .to_explode
                    .iter()
                    .flat_map(get_required_columns)
                    .collect();
                vec![res]
            }
            Self::Unpivot(unpivot) => {
                let res = unpivot
                    .ids
                    .iter()
                    .chain(unpivot.values.iter())
                    .flat_map(get_required_columns)
                    .collect();
                vec![res]
            }
            Self::Distinct(distinct) => {
                if let Some(on) = &distinct.columns {
                    let res = on.iter().flat_map(get_required_columns).collect();
                    vec![res]
                } else {
                    let res = distinct
                        .input
                        .schema()
                        .field_names()
                        .map(ToString::to_string)
                        .collect();
                    vec![res]
                }
            }
            Self::Aggregate(aggregate) => {
                let res = aggregate
                    .aggregations
                    .iter()
                    .flat_map(|agg| agg.children())
                    .flat_map(|e| get_required_columns(&e))
                    .chain(aggregate.groupby.iter().flat_map(get_required_columns))
                    .collect();
                vec![res]
            }
            Self::Pivot(pivot) => {
                let res = pivot
                    .group_by
                    .iter()
                    .chain(std::iter::once(&pivot.pivot_column))
                    .chain(std::iter::once(&pivot.value_column))
                    .flat_map(get_required_columns)
                    .collect();
                vec![res]
            }
            Self::Join(join) => {
                let mut left = IndexSet::new();
                let mut right = IndexSet::new();

                if let Some(pred) = join.on.inner() {
                    pred.apply(|e| {
                        match e.as_ref() {
                            Expr::Column(Column::Resolved(ResolvedColumn::JoinSide(
                                Field { name, .. },
                                JoinSide::Left,
                            ))) => {
                                left.insert(name.clone());
                            }
                            Expr::Column(Column::Resolved(ResolvedColumn::JoinSide(
                                Field { name, .. },
                                JoinSide::Right,
                            ))) => {
                                right.insert(name.clone());
                            }
                            _ => {}
                        }

                        Ok(TreeNodeRecursion::Continue)
                    })
                    .unwrap();
                }
                vec![left, right]
            }
            Self::Intersect(_) => vec![IndexSet::new(), IndexSet::new()],
            Self::Union(_) => vec![IndexSet::new(), IndexSet::new()],
            Self::Source(_) => todo!(),
            Self::Sink(_) => todo!(),
            Self::SubqueryAlias(SubqueryAlias { input, .. }) => input.required_columns(),
            Self::Window(window) => {
                let res = window
                    .window_spec
                    .partition_by
                    .iter()
                    .chain(window.window_spec.order_by.iter())
                    .flat_map(get_required_columns)
                    .collect();
                vec![res]
            }
            Self::TopN(top_n) => {
                let res = top_n
                    .sort_by
                    .iter()
                    .flat_map(get_required_columns)
                    .collect();
                vec![res]
            }
        }
    }

    pub fn name(&self) -> &'static str {
        match self {
            Self::Source(..) => "Source",
            Self::Shard(..) => "Shard",
            Self::Project(..) => "Project",
            Self::UDFProject(..) => "UDFProject",
            Self::Filter(..) => "Filter",
            Self::Limit(..) => "Limit",
            Self::Explode(..) => "Explode",
            Self::Unpivot(..) => "Unpivot",
            Self::Sort(..) => "Sort",
            Self::Repartition(..) => "Repartition",
            Self::Distinct(..) => "Distinct",
            Self::Aggregate(..) => "Aggregate",
            Self::Pivot(..) => "Pivot",
            Self::Concat(..) => "Concat",
            Self::Join(..) => "Join",
            Self::Intersect(..) => "Intersect",
            Self::Union(..) => "Union",
            Self::Sink(..) => "Sink",
            Self::Sample(..) => "Sample",
            Self::MonotonicallyIncreasingId(..) => "MonotonicallyIncreasingId",
            Self::SubqueryAlias(..) => "Alias",
            Self::Window(..) => "Window",
            Self::TopN(..) => "TopN",
        }
    }

    pub fn stats_state(&self) -> &StatsState {
        match self {
            Self::Source(Source { stats_state, .. })
            | Self::Shard(Shard { stats_state, .. })
            | Self::Project(Project { stats_state, .. })
            | Self::UDFProject(UDFProject { stats_state, .. })
            | Self::Filter(Filter { stats_state, .. })
            | Self::Limit(Limit { stats_state, .. })
            | Self::Explode(Explode { stats_state, .. })
            | Self::Unpivot(Unpivot { stats_state, .. })
            | Self::Sort(Sort { stats_state, .. })
            | Self::Repartition(Repartition { stats_state, .. })
            | Self::Distinct(Distinct { stats_state, .. })
            | Self::Aggregate(Aggregate { stats_state, .. })
            | Self::Pivot(Pivot { stats_state, .. })
            | Self::Concat(Concat { stats_state, .. })
            | Self::Join(Join { stats_state, .. })
            | Self::Sink(Sink { stats_state, .. })
            | Self::Sample(Sample { stats_state, .. })
            | Self::MonotonicallyIncreasingId(MonotonicallyIncreasingId { stats_state, .. })
            | Self::Window(Window { stats_state, .. })
            | Self::TopN(TopN { stats_state, .. }) => stats_state,
            Self::Intersect(_) => {
                panic!("Intersect nodes should be optimized away before stats are materialized")
            }
            Self::Union(_) => {
                panic!("Union nodes should be optimized away before stats are materialized")
            }
            Self::SubqueryAlias(_) => {
                panic!("Alias nodes should be optimized away before stats are materialized")
            }
        }
    }

    pub fn materialized_stats(&self) -> &PlanStats {
        self.stats_state().materialized_stats()
    }

    // Materializes stats over logical plans. If stats are already materialized, this function recomputes stats, which might be
    // useful if stats become stale during query planning.
    pub fn with_materialized_stats(self) -> Self {
        match self {
            Self::Source(plan) => Self::Source(plan.with_materialized_stats()),
            Self::Shard(plan) => Self::Shard(plan.with_materialized_stats()),
            Self::Project(plan) => Self::Project(plan.with_materialized_stats()),
            Self::UDFProject(plan) => Self::UDFProject(plan.with_materialized_stats()),
            Self::Filter(plan) => Self::Filter(plan.with_materialized_stats()),
            Self::Limit(plan) => Self::Limit(plan.with_materialized_stats()),
            Self::Explode(plan) => Self::Explode(plan.with_materialized_stats()),
            Self::Unpivot(plan) => Self::Unpivot(plan.with_materialized_stats()),
            Self::Sort(plan) => Self::Sort(plan.with_materialized_stats()),
            Self::Repartition(plan) => Self::Repartition(plan.with_materialized_stats()),
            Self::Distinct(plan) => Self::Distinct(plan.with_materialized_stats()),
            Self::Aggregate(plan) => Self::Aggregate(plan.with_materialized_stats()),
            Self::Pivot(plan) => Self::Pivot(plan.with_materialized_stats()),
            Self::Concat(plan) => Self::Concat(plan.with_materialized_stats()),
            Self::Intersect(_) => {
                panic!("Intersect should be optimized away before stats are derived")
            }
            Self::Union(_) => {
                panic!("Union should be optimized away before stats are derived")
            }
            Self::SubqueryAlias(_) => {
                panic!("Alias should be optimized away before stats are derived")
            }
            Self::Join(plan) => Self::Join(plan.with_materialized_stats()),
            Self::Sink(plan) => Self::Sink(plan.with_materialized_stats()),
            Self::Sample(plan) => Self::Sample(plan.with_materialized_stats()),
            Self::MonotonicallyIncreasingId(plan) => {
                Self::MonotonicallyIncreasingId(plan.with_materialized_stats())
            }
            Self::Window(plan) => Self::Window(plan.with_materialized_stats()),
            Self::TopN(plan) => Self::TopN(plan.with_materialized_stats()),
        }
    }

    pub fn multiline_display(&self) -> Vec<String> {
        match self {
            Self::Source(source) => source.multiline_display(),
            Self::Shard(shard) => shard.multiline_display(),
            Self::Project(projection) => projection.multiline_display(),
            Self::UDFProject(projection) => projection.multiline_display(),
            Self::Filter(filter) => filter.multiline_display(),
            Self::Limit(limit) => limit.multiline_display(),
            Self::Explode(explode) => explode.multiline_display(),
            Self::Unpivot(unpivot) => unpivot.multiline_display(),
            Self::Sort(sort) => sort.multiline_display(),
            Self::Repartition(repartition) => repartition.multiline_display(),
            Self::Distinct(distinct) => distinct.multiline_display(),
            Self::Aggregate(aggregate) => aggregate.multiline_display(),
            Self::Pivot(pivot) => pivot.multiline_display(),
            Self::Concat(concat) => concat.multiline_display(),
            Self::Intersect(inner) => inner.multiline_display(),
            Self::Union(inner) => inner.multiline_display(),
            Self::Join(join) => join.multiline_display(),
            Self::Sink(sink) => sink.multiline_display(),
            Self::Sample(sample) => sample.multiline_display(),
            Self::MonotonicallyIncreasingId(monotonically_increasing_id) => {
                monotonically_increasing_id.multiline_display()
            }
            Self::SubqueryAlias(alias) => alias.multiline_display(),
            Self::Window(window) => window.multiline_display(),
            Self::TopN(top_n) => top_n.multiline_display(),
        }
    }

    pub fn children(&self) -> Vec<&Self> {
        match self {
            Self::Source(..) => vec![],
            Self::Shard(Shard { input, .. }) => vec![input],
            Self::Project(Project { input, .. }) => vec![input],
            Self::UDFProject(UDFProject { input, .. }) => vec![input],
            Self::Filter(Filter { input, .. }) => vec![input],
            Self::Limit(Limit { input, .. }) => vec![input],
            Self::Explode(Explode { input, .. }) => vec![input],
            Self::Unpivot(Unpivot { input, .. }) => vec![input],
            Self::Sort(Sort { input, .. }) => vec![input],
            Self::Repartition(Repartition { input, .. }) => vec![input],
            Self::Distinct(Distinct { input, .. }) => vec![input],
            Self::Aggregate(Aggregate { input, .. }) => vec![input],
            Self::Pivot(Pivot { input, .. }) => vec![input],
            Self::Concat(Concat { input, other, .. }) => vec![input, other],
            Self::Join(Join { left, right, .. }) => vec![left, right],
            Self::Sink(Sink { input, .. }) => vec![input],
            Self::Intersect(Intersect { lhs, rhs, .. }) => vec![lhs, rhs],
            Self::Union(Union { lhs, rhs, .. }) => vec![lhs, rhs],
            Self::Sample(Sample { input, .. }) => vec![input],
            Self::MonotonicallyIncreasingId(MonotonicallyIncreasingId { input, .. }) => {
                vec![input]
            }
            Self::SubqueryAlias(SubqueryAlias { input, .. }) => vec![input],
            Self::Window(Window { input, .. }) => vec![input],
            Self::TopN(TopN { input, .. }) => vec![input],
        }
    }

    pub fn with_new_children(&self, children: &[Arc<Self>]) -> Self {
        match children {
            [input] => match self {
                Self::Source(_) => panic!("Source nodes don't have children, with_new_children() should never be called for Source ops"),
                Self::Shard(Shard { sharder, .. }) => Self::Shard(Shard::new(input.clone(), sharder.clone())),
                Self::Project(Project { projection, .. }) => Self::Project(Project::try_new(
                        input.clone(), projection.clone(),
                    ).unwrap()),
                Self::UDFProject(UDFProject {project, passthrough_columns, ..}) => Self::UDFProject(UDFProject::try_new(input.clone(), project.clone(), passthrough_columns.clone()).unwrap()),
                Self::Filter(Filter { predicate, .. }) => Self::Filter(Filter::try_new(input.clone(), predicate.clone()).unwrap()),
                Self::Limit(Limit { limit, eager, .. }) => Self::Limit(Limit::new(input.clone(), *limit, *eager)),
                Self::Explode(Explode { to_explode, .. }) => Self::Explode(Explode::try_new(input.clone(), to_explode.clone()).unwrap()),
                Self::Sort(Sort { sort_by, descending, nulls_first, .. }) => Self::Sort(Sort::try_new(input.clone(), sort_by.clone(), descending.clone(), nulls_first.clone()).unwrap()),
                Self::Repartition(Repartition {  repartition_spec: scheme_config, .. }) => Self::Repartition(Repartition::new(input.clone(), scheme_config.clone())),
                Self::Distinct(distinct) => Self::Distinct(Distinct::new(input.clone(), distinct.columns.clone())),
                Self::Aggregate(Aggregate { aggregations, groupby, ..}) => Self::Aggregate(Aggregate::try_new(input.clone(), aggregations.clone(), groupby.clone()).unwrap()),
                Self::Pivot(Pivot { group_by, pivot_column, value_column, aggregation, names, ..}) => Self::Pivot(Pivot::try_new(input.clone(), group_by.clone(), pivot_column.clone(), value_column.clone(), aggregation.into(), names.clone()).unwrap()),
                Self::Sink(Sink { sink_info, .. }) => Self::Sink(Sink::try_new(input.clone(), sink_info.clone()).unwrap()),
                Self::MonotonicallyIncreasingId(MonotonicallyIncreasingId {column_name, .. }) => Self::MonotonicallyIncreasingId(MonotonicallyIncreasingId::try_new(input.clone(), Some(column_name)).unwrap()),
                Self::Unpivot(Unpivot {ids, values, variable_name, value_name, output_schema, ..}) =>
                    Self::Unpivot(Unpivot::new(input.clone(), ids.clone(), values.clone(), variable_name.clone(), value_name.clone(), output_schema.clone())),
                Self::Sample(Sample {fraction, with_replacement, seed, ..}) => Self::Sample(Sample::new(input.clone(), *fraction, *with_replacement, *seed)),
                Self::SubqueryAlias(SubqueryAlias { name: id, .. }) => Self::SubqueryAlias(SubqueryAlias::new(input.clone(), id.clone())),
                Self::Window(Window { window_functions, aliases, window_spec, .. }) => Self::Window(Window::try_new(
                    input.clone(),
                    window_functions.clone(),
                    aliases.clone(),
                    window_spec.clone(),
                ).unwrap()),
                Self::TopN(TopN { sort_by, descending, nulls_first, limit, .. }) => Self::TopN(TopN::try_new(
                    input.clone(), sort_by.clone(), descending.clone(), nulls_first.clone(), *limit
                ).unwrap()),
                Self::Concat(_) => panic!("Concat ops should never have only one input, but got one"),
                Self::Intersect(_) => panic!("Intersect ops should never have only one input, but got one"),
                Self::Union(_) => panic!("Union ops should never have only one input, but got one"),
                Self::Join(_) => panic!("Join ops should never have only one input, but got one"),
            },
            [input1, input2] => match self {
                Self::Source(_) => panic!("Source nodes don't have children, with_new_children() should never be called for Source ops"),
                Self::Concat(_) => Self::Concat(Concat::try_new(input1.clone(), input2.clone()).unwrap()),
                Self::Intersect(inner) => Self::Intersect(Intersect::try_new(input1.clone(), input2.clone(), inner.is_all).unwrap()),
                Self::Union(inner) => Self::Union(Union::try_new(input1.clone(), input2.clone(), inner.quantifier, inner.strategy).unwrap()),
                Self::Join(Join { on, join_type, join_strategy, .. }) => Self::Join(Join::try_new(
                    input1.clone(),
                    input2.clone(),
                    on.clone(),
                    *join_type,
                    *join_strategy,
                ).unwrap()),
                _ => panic!("Logical op {} has one input, but got two", self),
            },
            _ => panic!("Logical ops should never have more than 2 inputs, but got: {}", children.len())
        }
    }

    /// Get the number of nodes in the logical plan tree.
    pub fn node_count(&self) -> NonZeroUsize {
        match self.children().as_slice() {
            [] => 1usize.try_into().unwrap(),
            [input] => input.node_count().checked_add(1usize).unwrap(),
            [input1, input2] => input1
                .node_count()
                .checked_add(input2.node_count().checked_add(1usize).unwrap().into())
                .unwrap(),
            children => panic!(
                "Logical ops should never have more than 2 inputs, but got: {}",
                children.len()
            ),
        }
    }

    pub fn repr_ascii(&self, simple: bool) -> String {
        let mut s = String::new();
        self.fmt_tree(&mut s, simple).unwrap();
        s
    }

    pub fn repr_indent(&self) -> String {
        let mut s = String::new();
        self.fmt_tree_indent_style(0, &mut s).unwrap();
        s
    }

    pub fn get_aliases(self: Arc<Self>) -> Vec<Arc<str>> {
        use common_treenode::TreeNode;

        let mut names = Vec::new();

        self.apply(|node| {
            if let Self::SubqueryAlias(SubqueryAlias { name, .. }) = node.as_ref() {
                names.push(name.clone());
                Ok(TreeNodeRecursion::Jump)
            } else {
                Ok(TreeNodeRecursion::Continue)
            }
        })
        .unwrap();

        names
    }

    pub fn get_schema_for_alias(self: &Arc<Self>, alias: &str) -> DaftResult<Option<SchemaRef>> {
        use common_treenode::TreeNode;

        let mut schema = None;

        self.apply(|node| {
            if let Self::SubqueryAlias(SubqueryAlias { name, .. }) = node.as_ref() {
                if name.as_ref() == alias {
                    if schema.is_some() {
                        return Err(DaftError::ValueError(format!(
                            "Plan must not have duplicate aliases in the same scope, found: {alias}"
                        )));
                    }

                    schema = Some(node.schema());
                }

                Ok(TreeNodeRecursion::Jump)
            } else {
                Ok(TreeNodeRecursion::Continue)
            }
        })?;

        Ok(schema)
    }

    pub fn get_schema_for_id(self: &Arc<Self>, id: usize) -> DaftResult<Option<SchemaRef>> {
        use common_treenode::TreeNode;

        let mut schema = None;

        self.apply(|node| {
            if let Some(plan_id) = node.plan_id() {
                if plan_id == &id {
                    if schema.is_some() {
                        return Err(DaftError::ValueError(format!(
                            "Plan must not have duplicate plan ids in the same scope, found: {id}"
                        )));
                    }

                    schema = Some(node.schema());

                    Ok(TreeNodeRecursion::Jump)
                } else {
                    Ok(TreeNodeRecursion::Continue)
                }
            } else {
                Ok(TreeNodeRecursion::Continue)
            }
        })?;

        Ok(schema)
    }

    pub fn plan_id(&self) -> &Option<usize> {
        match self {
            Self::Source(Source { plan_id, .. })
            | Self::Shard(Shard { plan_id, .. })
            | Self::Project(Project { plan_id, .. })
            | Self::UDFProject(UDFProject { plan_id, .. })
            | Self::Filter(Filter { plan_id, .. })
            | Self::Limit(Limit { plan_id, .. })
            | Self::Explode(Explode { plan_id, .. })
            | Self::Unpivot(Unpivot { plan_id, .. })
            | Self::Sort(Sort { plan_id, .. })
            | Self::Repartition(Repartition { plan_id, .. })
            | Self::Distinct(Distinct { plan_id, .. })
            | Self::Aggregate(Aggregate { plan_id, .. })
            | Self::Pivot(Pivot { plan_id, .. })
            | Self::Concat(Concat { plan_id, .. })
            | Self::Intersect(Intersect { plan_id, .. })
            | Self::Union(Union { plan_id, .. })
            | Self::Join(Join { plan_id, .. })
            | Self::Sink(Sink { plan_id, .. })
            | Self::Sample(Sample { plan_id, .. })
            | Self::MonotonicallyIncreasingId(MonotonicallyIncreasingId { plan_id, .. })
            | Self::SubqueryAlias(SubqueryAlias { plan_id, .. })
            | Self::Window(Window { plan_id, .. })
            | Self::TopN(TopN { plan_id, .. }) => plan_id,
        }
    }

    pub fn node_id(&self) -> &Option<usize> {
        match self {
            Self::Source(Source { node_id, .. })
            | Self::Shard(Shard { node_id, .. })
            | Self::Project(Project { node_id, .. })
            | Self::ActorPoolProject(ActorPoolProject { node_id, .. })
            | Self::Filter(Filter { node_id, .. })
            | Self::Limit(Limit { node_id, .. })
            | Self::Explode(Explode { node_id, .. })
            | Self::Unpivot(Unpivot { node_id, .. })
            | Self::Sort(Sort { node_id, .. })
            | Self::Repartition(Repartition { node_id, .. })
            | Self::Distinct(Distinct { node_id, .. })
            | Self::Aggregate(Aggregate { node_id, .. })
            | Self::Pivot(Pivot { node_id, .. })
            | Self::Concat(Concat { node_id, .. })
            | Self::Intersect(Intersect { node_id, .. })
            | Self::Union(Union { node_id, .. })
            | Self::Join(Join { node_id, .. })
            | Self::Sink(Sink { node_id, .. })
            | Self::Sample(Sample { node_id, .. })
            | Self::MonotonicallyIncreasingId(MonotonicallyIncreasingId { node_id, .. })
            | Self::SubqueryAlias(SubqueryAlias { node_id, .. })
            | Self::Window(Window { node_id, .. })
            | Self::TopN(TopN { node_id, .. }) => node_id,
        }
    }

    pub fn with_plan_id(self: Arc<Self>, plan_id: usize) -> Self {
<<<<<<< HEAD
        match self.as_ref() {
            Self::Source(source) => Self::Source(source.clone().with_plan_id(plan_id)),
            Self::Shard(shard) => Self::Shard(shard.clone().with_plan_id(plan_id)),
            Self::Project(project) => Self::Project(project.clone().with_plan_id(plan_id)),
            Self::UDFProject(project) => Self::UDFProject(project.clone().with_plan_id(plan_id)),
            Self::Filter(filter) => Self::Filter(filter.clone().with_plan_id(plan_id)),
            Self::Limit(limit) => Self::Limit(limit.clone().with_plan_id(plan_id)),
            Self::Explode(explode) => Self::Explode(explode.clone().with_plan_id(plan_id)),
            Self::Unpivot(unpivot) => Self::Unpivot(unpivot.clone().with_plan_id(plan_id)),
            Self::Sort(sort) => Self::Sort(sort.clone().with_plan_id(plan_id)),
            Self::Repartition(repartition) => {
                Self::Repartition(repartition.clone().with_plan_id(plan_id))
            }
            Self::Distinct(distinct) => Self::Distinct(distinct.clone().with_plan_id(plan_id)),
            Self::Aggregate(aggregate) => Self::Aggregate(aggregate.clone().with_plan_id(plan_id)),
            Self::Pivot(pivot) => Self::Pivot(pivot.clone().with_plan_id(plan_id)),
            Self::Concat(concat) => Self::Concat(concat.clone().with_plan_id(plan_id)),
            Self::Intersect(intersect) => Self::Intersect(intersect.clone().with_plan_id(plan_id)),
            Self::Union(union) => Self::Union(union.clone().with_plan_id(plan_id)),
            Self::Join(join) => Self::Join(join.clone().with_plan_id(plan_id)),
            Self::Sink(sink) => Self::Sink(sink.clone().with_plan_id(plan_id)),
            Self::Sample(sample) => Self::Sample(sample.clone().with_plan_id(plan_id)),
=======
        let this = Arc::unwrap_or_clone(self);
        match this {
            Self::Source(source) => Self::Source(source.with_plan_id(plan_id)),
            Self::Shard(shard) => Self::Shard(shard.with_plan_id(plan_id)),
            Self::Project(project) => Self::Project(project.with_plan_id(plan_id)),
            Self::ActorPoolProject(project) => {
                Self::ActorPoolProject(project.with_plan_id(plan_id))
            }
            Self::Filter(filter) => Self::Filter(filter.with_plan_id(plan_id)),
            Self::Limit(limit) => Self::Limit(limit.with_plan_id(plan_id)),
            Self::Explode(explode) => Self::Explode(explode.with_plan_id(plan_id)),
            Self::Unpivot(unpivot) => Self::Unpivot(unpivot.with_plan_id(plan_id)),
            Self::Sort(sort) => Self::Sort(sort.with_plan_id(plan_id)),
            Self::Repartition(repartition) => Self::Repartition(repartition.with_plan_id(plan_id)),
            Self::Distinct(distinct) => Self::Distinct(distinct.with_plan_id(plan_id)),
            Self::Aggregate(aggregate) => Self::Aggregate(aggregate.with_plan_id(plan_id)),
            Self::Pivot(pivot) => Self::Pivot(pivot.with_plan_id(plan_id)),
            Self::Concat(concat) => Self::Concat(concat.with_plan_id(plan_id)),
            Self::Intersect(intersect) => Self::Intersect(intersect.with_plan_id(plan_id)),
            Self::Union(union) => Self::Union(union.with_plan_id(plan_id)),
            Self::Join(join) => Self::Join(join.with_plan_id(plan_id)),
            Self::Sink(sink) => Self::Sink(sink.with_plan_id(plan_id)),
            Self::Sample(sample) => Self::Sample(sample.with_plan_id(plan_id)),
            Self::MonotonicallyIncreasingId(monotonically_increasing_id) => {
                Self::MonotonicallyIncreasingId(monotonically_increasing_id.with_plan_id(plan_id))
            }
            Self::SubqueryAlias(alias) => Self::SubqueryAlias(alias.with_plan_id(plan_id)),
            Self::Window(window) => Self::Window(window.with_plan_id(plan_id)),
            Self::TopN(top_n) => Self::TopN(top_n.with_plan_id(plan_id)),
        }
    }

    pub fn with_node_id(self: Arc<Self>, node_id: usize) -> Self {
        let this = Arc::unwrap_or_clone(self);
        match this {
            Self::Source(source) => Self::Source(source.with_node_id(node_id)),
            Self::Shard(shard) => Self::Shard(shard.with_node_id(node_id)),
            Self::Project(project) => Self::Project(project.with_node_id(node_id)),
            Self::ActorPoolProject(project) => {
                Self::ActorPoolProject(project.with_node_id(node_id))
            }
            Self::Filter(filter) => Self::Filter(filter.with_node_id(node_id)),
            Self::Limit(limit) => Self::Limit(limit.with_node_id(node_id)),
            Self::Explode(explode) => Self::Explode(explode.with_node_id(node_id)),
            Self::Unpivot(unpivot) => Self::Unpivot(unpivot.with_node_id(node_id)),
            Self::Sort(sort) => Self::Sort(sort.with_node_id(node_id)),
            Self::Repartition(repartition) => Self::Repartition(repartition.with_node_id(node_id)),
            Self::Distinct(distinct) => Self::Distinct(distinct.with_node_id(node_id)),
            Self::Aggregate(aggregate) => Self::Aggregate(aggregate.with_node_id(node_id)),
            Self::Pivot(pivot) => Self::Pivot(pivot.with_node_id(node_id)),
            Self::Concat(concat) => Self::Concat(concat.with_node_id(node_id)),
            Self::Intersect(intersect) => Self::Intersect(intersect.with_node_id(node_id)),
            Self::Union(union) => Self::Union(union.with_node_id(node_id)),
            Self::Join(join) => Self::Join(join.with_node_id(node_id)),
            Self::Sink(sink) => Self::Sink(sink.with_node_id(node_id)),
            Self::Sample(sample) => Self::Sample(sample.with_node_id(node_id)),
>>>>>>> 55af7b83
            Self::MonotonicallyIncreasingId(monotonically_increasing_id) => {
                Self::MonotonicallyIncreasingId(monotonically_increasing_id.with_node_id(node_id))
            }
            Self::SubqueryAlias(alias) => Self::SubqueryAlias(alias.with_node_id(node_id)),
            Self::Window(window) => Self::Window(window.with_node_id(node_id)),
            Self::TopN(top_n) => Self::TopN(top_n.with_node_id(node_id)),
        }
    }
}

impl SubqueryPlan for LogicalPlan {
    fn as_any(&self) -> &dyn std::any::Any {
        self
    }

    fn as_any_arc(self: Arc<Self>) -> Arc<dyn Any + Send + Sync> {
        self
    }

    fn name(&self) -> &'static str {
        Self::name(self)
    }

    fn schema(&self) -> SchemaRef {
        Self::schema(self)
    }

    fn dyn_eq(&self, other: &dyn SubqueryPlan) -> bool {
        other
            .as_any()
            .downcast_ref::<Self>()
            .is_some_and(|other| self == other)
    }

    fn dyn_hash(&self, mut state: &mut dyn Hasher) {
        self.hash(&mut state);
    }
}

pub(crate) fn downcast_subquery(subquery: &Subquery) -> LogicalPlanRef {
    subquery
        .plan
        .clone()
        .as_any_arc()
        .downcast::<LogicalPlan>()
        .expect("subquery plan should be a LogicalPlan")
}

#[derive(Debug, Snafu)]
#[snafu(visibility(pub(crate)))]
pub(crate) enum Error {
    #[snafu(display("Unable to create logical plan node.\nDue to: {}", source))]
    CreationError { source: DaftError },
}
pub(crate) type Result<T, E = Error> = std::result::Result<T, E>;

impl From<Error> for DaftError {
    fn from(err: Error) -> Self {
        Self::External(err.into())
    }
}
impl From<DaftError> for Error {
    fn from(err: DaftError) -> Self {
        Self::CreationError { source: err }
    }
}

#[cfg(feature = "python")]
impl std::convert::From<Error> for pyo3::PyErr {
    fn from(value: Error) -> Self {
        let daft_error: DaftError = value.into();
        daft_error.into()
    }
}

macro_rules! impl_from_data_struct_for_logical_plan {
    ($name:ident) => {
        impl From<$name> for LogicalPlan {
            fn from(data: $name) -> Self {
                Self::$name(data)
            }
        }

        impl From<$name> for Arc<LogicalPlan> {
            fn from(data: $name) -> Self {
                Self::new(LogicalPlan::$name(data))
            }
        }
    };
}

impl_from_data_struct_for_logical_plan!(Source);
impl_from_data_struct_for_logical_plan!(Shard);
impl_from_data_struct_for_logical_plan!(Project);
impl_from_data_struct_for_logical_plan!(Filter);
impl_from_data_struct_for_logical_plan!(Limit);
impl_from_data_struct_for_logical_plan!(Explode);
impl_from_data_struct_for_logical_plan!(Unpivot);
impl_from_data_struct_for_logical_plan!(Sort);
impl_from_data_struct_for_logical_plan!(Repartition);
impl_from_data_struct_for_logical_plan!(Distinct);
impl_from_data_struct_for_logical_plan!(Aggregate);
impl_from_data_struct_for_logical_plan!(Pivot);
impl_from_data_struct_for_logical_plan!(Concat);
impl_from_data_struct_for_logical_plan!(Intersect);
impl_from_data_struct_for_logical_plan!(Union);
impl_from_data_struct_for_logical_plan!(Join);
impl_from_data_struct_for_logical_plan!(Sink);
impl_from_data_struct_for_logical_plan!(Sample);
impl_from_data_struct_for_logical_plan!(MonotonicallyIncreasingId);
impl_from_data_struct_for_logical_plan!(Window);
impl_from_data_struct_for_logical_plan!(TopN);<|MERGE_RESOLUTION|>--- conflicted
+++ resolved
@@ -629,7 +629,7 @@
             Self::Source(Source { node_id, .. })
             | Self::Shard(Shard { node_id, .. })
             | Self::Project(Project { node_id, .. })
-            | Self::ActorPoolProject(ActorPoolProject { node_id, .. })
+            | Self::UDFProject(UDFProject { node_id, .. })
             | Self::Filter(Filter { node_id, .. })
             | Self::Limit(Limit { node_id, .. })
             | Self::Explode(Explode { node_id, .. })
@@ -653,38 +653,12 @@
     }
 
     pub fn with_plan_id(self: Arc<Self>, plan_id: usize) -> Self {
-<<<<<<< HEAD
-        match self.as_ref() {
-            Self::Source(source) => Self::Source(source.clone().with_plan_id(plan_id)),
-            Self::Shard(shard) => Self::Shard(shard.clone().with_plan_id(plan_id)),
-            Self::Project(project) => Self::Project(project.clone().with_plan_id(plan_id)),
-            Self::UDFProject(project) => Self::UDFProject(project.clone().with_plan_id(plan_id)),
-            Self::Filter(filter) => Self::Filter(filter.clone().with_plan_id(plan_id)),
-            Self::Limit(limit) => Self::Limit(limit.clone().with_plan_id(plan_id)),
-            Self::Explode(explode) => Self::Explode(explode.clone().with_plan_id(plan_id)),
-            Self::Unpivot(unpivot) => Self::Unpivot(unpivot.clone().with_plan_id(plan_id)),
-            Self::Sort(sort) => Self::Sort(sort.clone().with_plan_id(plan_id)),
-            Self::Repartition(repartition) => {
-                Self::Repartition(repartition.clone().with_plan_id(plan_id))
-            }
-            Self::Distinct(distinct) => Self::Distinct(distinct.clone().with_plan_id(plan_id)),
-            Self::Aggregate(aggregate) => Self::Aggregate(aggregate.clone().with_plan_id(plan_id)),
-            Self::Pivot(pivot) => Self::Pivot(pivot.clone().with_plan_id(plan_id)),
-            Self::Concat(concat) => Self::Concat(concat.clone().with_plan_id(plan_id)),
-            Self::Intersect(intersect) => Self::Intersect(intersect.clone().with_plan_id(plan_id)),
-            Self::Union(union) => Self::Union(union.clone().with_plan_id(plan_id)),
-            Self::Join(join) => Self::Join(join.clone().with_plan_id(plan_id)),
-            Self::Sink(sink) => Self::Sink(sink.clone().with_plan_id(plan_id)),
-            Self::Sample(sample) => Self::Sample(sample.clone().with_plan_id(plan_id)),
-=======
         let this = Arc::unwrap_or_clone(self);
         match this {
             Self::Source(source) => Self::Source(source.with_plan_id(plan_id)),
             Self::Shard(shard) => Self::Shard(shard.with_plan_id(plan_id)),
             Self::Project(project) => Self::Project(project.with_plan_id(plan_id)),
-            Self::ActorPoolProject(project) => {
-                Self::ActorPoolProject(project.with_plan_id(plan_id))
-            }
+            Self::UDFProject(project) => Self::UDFProject(project.with_plan_id(plan_id)),
             Self::Filter(filter) => Self::Filter(filter.with_plan_id(plan_id)),
             Self::Limit(limit) => Self::Limit(limit.with_plan_id(plan_id)),
             Self::Explode(explode) => Self::Explode(explode.with_plan_id(plan_id)),
@@ -715,9 +689,7 @@
             Self::Source(source) => Self::Source(source.with_node_id(node_id)),
             Self::Shard(shard) => Self::Shard(shard.with_node_id(node_id)),
             Self::Project(project) => Self::Project(project.with_node_id(node_id)),
-            Self::ActorPoolProject(project) => {
-                Self::ActorPoolProject(project.with_node_id(node_id))
-            }
+            Self::UDFProject(project) => Self::UDFProject(project.with_node_id(node_id)),
             Self::Filter(filter) => Self::Filter(filter.with_node_id(node_id)),
             Self::Limit(limit) => Self::Limit(limit.with_node_id(node_id)),
             Self::Explode(explode) => Self::Explode(explode.with_node_id(node_id)),
@@ -733,7 +705,6 @@
             Self::Join(join) => Self::Join(join.with_node_id(node_id)),
             Self::Sink(sink) => Self::Sink(sink.with_node_id(node_id)),
             Self::Sample(sample) => Self::Sample(sample.with_node_id(node_id)),
->>>>>>> 55af7b83
             Self::MonotonicallyIncreasingId(monotonically_increasing_id) => {
                 Self::MonotonicallyIncreasingId(monotonically_increasing_id.with_node_id(node_id))
             }
