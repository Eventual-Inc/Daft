--- conflicted
+++ resolved
@@ -1,22 +1,17 @@
 use std::sync::Arc;
 
-use common_error::DaftResult;
+use common_error::{DaftError, DaftResult};
 use daft_core::prelude::Schema;
-<<<<<<< HEAD
 use daft_dsl::{functions::python::UDFProperties, ExprRef};
-use daft_schema::schema::SchemaRef;
-=======
-use daft_dsl::{
-    expr::count_udfs,
-    functions::python::{get_udf_properties, UDFProperties},
-    ExprRef,
-};
 use daft_schema::{dtype::DataType, schema::SchemaRef};
->>>>>>> 3a0a5a33
 use itertools::Itertools;
 use serde::{Deserialize, Serialize};
 
-use crate::{logical_plan::Result, stats::StatsState, LogicalPlan};
+use crate::{
+    logical_plan::{Error, Result},
+    stats::StatsState,
+    LogicalPlan,
+};
 
 #[derive(Clone, Debug, PartialEq, Eq, Hash, Serialize, Deserialize)]
 pub struct UDFProject {
@@ -50,18 +45,7 @@
         passthrough_columns: Vec<ExprRef>,
     ) -> Result<Self> {
         let udf_properties = UDFProperties::from_expr(&expr)?;
-
-        let fields = passthrough_columns
-            .iter()
-            .cloned()
-            .chain(std::iter::once(expr.clone()))
-            .map(|e| e.to_field(&input.schema()))
-            .collect::<DaftResult<Vec<_>>>()?;
-        let projected_schema = Arc::new(Schema::new(fields));
-
-<<<<<<< HEAD
-=======
-        let udf_properties = get_udf_properties(&project);
+        let output_field = expr.to_field(&input.schema())?;
 
         // Check if any inputs or outputs are Python-dtype columns
         // and that use_process != true
@@ -80,7 +64,7 @@
                         ),
                     });
                 }
-                if project.to_field(&input.schema())?.dtype == DataType::Python {
+                if output_field.dtype == DataType::Python {
                     return Err(Error::CreationError {
                         source: DaftError::InternalError(
                             format!("UDF `{}` can not set `use_process=True` because it returns a Python-dtype value. Please unset `use_process` or specify the `return_dtype` to another dtype if possible.", udf_properties.name)
@@ -90,7 +74,13 @@
             }
         }
 
->>>>>>> 3a0a5a33
+        let fields = passthrough_columns
+            .iter()
+            .map(|e| e.to_field(&input.schema()))
+            .chain(std::iter::once(Ok(output_field)))
+            .collect::<DaftResult<Vec<_>>>()?;
+        let projected_schema = Arc::new(Schema::new(fields));
+
         Ok(Self {
             plan_id: None,
             node_id: None,
