use std::sync::Arc;

use common_error::{DaftError, DaftResult};
use daft_core::prelude::Schema;
<<<<<<< HEAD
use daft_dsl::{functions::python::UDFProperties, ExprRef};
use daft_schema::{dtype::DataType, schema::SchemaRef};
=======
use daft_dsl::{
    ExprRef,
    expr::count_udfs,
    functions::python::{UDFProperties, get_udf_properties},
};
use daft_schema::schema::SchemaRef;
>>>>>>> 0f139990
use itertools::Itertools;
use serde::{Deserialize, Serialize};

use crate::{
    LogicalPlan,
    logical_plan::{Error, Result},
    stats::StatsState,
};

#[derive(Clone, Debug, PartialEq, Eq, Hash, Serialize, Deserialize)]
pub struct UDFProject {
    pub plan_id: Option<usize>,
    pub node_id: Option<usize>,
    // Upstream node.
    pub input: Arc<LogicalPlan>,
    // UDF
    pub expr: ExprRef,
    pub udf_properties: UDFProperties,
    // Additional columns to pass through
    pub passthrough_columns: Vec<ExprRef>,

    pub projected_schema: SchemaRef,
    pub stats_state: StatsState,
}

impl UDFProject {
    /// Same as try_new, but with a DaftResult return type so this can be public.
    pub fn new(
        input: Arc<LogicalPlan>,
        udf_expr: ExprRef,
        passthrough_columns: Vec<ExprRef>,
    ) -> DaftResult<Self> {
        Ok(Self::try_new(input, udf_expr, passthrough_columns)?)
    }

    pub(crate) fn try_new(
        input: Arc<LogicalPlan>,
        expr: ExprRef,
        passthrough_columns: Vec<ExprRef>,
    ) -> Result<Self> {
        let udf_properties = UDFProperties::from_expr(&expr)?;
        let output_field = expr.to_field(&input.schema())?;

        // Check if any inputs or outputs are Python-dtype columns
        // and that use_process != true
        #[cfg(feature = "python")]
        {
            if matches!(udf_properties.use_process, Some(true)) {
                if let Some(col) = input
                    .schema()
                    .fields()
                    .iter()
                    .find(|f| matches!(f.dtype, DataType::Python))
                {
                    return Err(Error::CreationError {
                        source: DaftError::InternalError(
                            format!("UDF `{}` can not set `use_process=True` because it has a Python-dtype input column `{}`. Please unset `use_process` or cast the input to a non-Python dtype if possible.", udf_properties.name, col.name)
                        ),
                    });
                }
                if output_field.dtype == DataType::Python {
                    return Err(Error::CreationError {
                        source: DaftError::InternalError(
                            format!("UDF `{}` can not set `use_process=True` because it returns a Python-dtype value. Please unset `use_process` or specify the `return_dtype` to another dtype if possible.", udf_properties.name)
                        ),
                    });
                }
            }
        }

        let fields = passthrough_columns
            .iter()
            .map(|e| e.to_field(&input.schema()))
            .chain(std::iter::once(Ok(output_field)))
            .collect::<DaftResult<Vec<_>>>()?;
        let projected_schema = Arc::new(Schema::new(fields));

        Ok(Self {
            plan_id: None,
            node_id: None,
            input,
            expr,
            udf_properties,
            passthrough_columns,
            projected_schema,
            stats_state: StatsState::NotMaterialized,
        })
    }

    pub fn with_plan_id(mut self, plan_id: usize) -> Self {
        self.plan_id = Some(plan_id);
        self
    }

    pub fn with_node_id(mut self, node_id: usize) -> Self {
        self.node_id = Some(node_id);
        self
    }

    pub(crate) fn with_materialized_stats(mut self) -> Self {
        // TODO(desmond): We can do better estimations with the projection schema. For now, reuse the old logic.
        let input_stats = self.input.materialized_stats();
        self.stats_state = StatsState::Materialized(input_stats.clone().into());
        self
    }

    pub fn is_actor_pool_udf(&self) -> bool {
        self.udf_properties.is_actor_pool_udf()
    }

    pub fn multiline_display(&self) -> Vec<String> {
        let mut res = vec![
            format!("UDF: {}", self.udf_properties.name),
            format!("Expr = {}", self.expr),
            format!(
                "Passthrough Columns = {}",
                if self.passthrough_columns.is_empty() {
                    "None".to_string()
                } else {
                    self.passthrough_columns
                        .iter()
                        .map(|c| c.to_string())
                        .join(", ")
                }
            ),
            format!("Concurrency = {:?}", self.udf_properties.concurrency),
        ];
        if let Some(resource_request) = &self.udf_properties.resource_request {
            let multiline_display = resource_request.multiline_display();
            res.push(format!(
                "Resource request = {{ {} }}",
                multiline_display.join(", ")
            ));
        }
        if let StatsState::Materialized(stats) = &self.stats_state {
            res.push(format!("Stats = {}", stats));
        }
        res
    }
}<|MERGE_RESOLUTION|>--- conflicted
+++ resolved
@@ -2,17 +2,8 @@
 
 use common_error::{DaftError, DaftResult};
 use daft_core::prelude::Schema;
-<<<<<<< HEAD
-use daft_dsl::{functions::python::UDFProperties, ExprRef};
+use daft_dsl::{ExprRef, functions::python::UDFProperties};
 use daft_schema::{dtype::DataType, schema::SchemaRef};
-=======
-use daft_dsl::{
-    ExprRef,
-    expr::count_udfs,
-    functions::python::{UDFProperties, get_udf_properties},
-};
-use daft_schema::schema::SchemaRef;
->>>>>>> 0f139990
 use itertools::Itertools;
 use serde::{Deserialize, Serialize};
 
@@ -68,16 +59,18 @@
                     .find(|f| matches!(f.dtype, DataType::Python))
                 {
                     return Err(Error::CreationError {
-                        source: DaftError::InternalError(
-                            format!("UDF `{}` can not set `use_process=True` because it has a Python-dtype input column `{}`. Please unset `use_process` or cast the input to a non-Python dtype if possible.", udf_properties.name, col.name)
-                        ),
+                        source: DaftError::InternalError(format!(
+                            "UDF `{}` can not set `use_process=True` because it has a Python-dtype input column `{}`. Please unset `use_process` or cast the input to a non-Python dtype if possible.",
+                            udf_properties.name, col.name
+                        )),
                     });
                 }
                 if output_field.dtype == DataType::Python {
                     return Err(Error::CreationError {
-                        source: DaftError::InternalError(
-                            format!("UDF `{}` can not set `use_process=True` because it returns a Python-dtype value. Please unset `use_process` or specify the `return_dtype` to another dtype if possible.", udf_properties.name)
-                        ),
+                        source: DaftError::InternalError(format!(
+                            "UDF `{}` can not set `use_process=True` because it returns a Python-dtype value. Please unset `use_process` or specify the `return_dtype` to another dtype if possible.",
+                            udf_properties.name
+                        )),
                     });
                 }
             }
