use std::sync::Arc;

use common_error::DaftResult;
use common_scan_info::{PhysicalScanInfo, ScanState};
use daft_schema::schema::SchemaRef;

use crate::{
    source_info::{InMemoryInfo, PlaceHolderInfo, SourceInfo},
    stats::{ApproxStats, PlanStats, StatsState},
};

#[derive(Clone, Debug, PartialEq, Eq, Hash)]
pub struct Source {
    /// The schema of the output of this node (the source data schema).
    /// May be a subset of the source data schema; executors should push down this projection if possible.
    pub output_schema: SchemaRef,

    /// Information about the source data location.
    pub source_info: Arc<SourceInfo>,
    pub stats_state: StatsState,
}

impl Source {
    pub fn new(output_schema: SchemaRef, source_info: Arc<SourceInfo>) -> Self {
        Self {
            output_schema,
            source_info,
            stats_state: StatsState::NotMaterialized,
        }
    }

    // Helper method that converts the ScanOperatorRef inside a Source node's PhysicalScanInfo into scan tasks.
    // Should only be called if a Source node's source info contains PhysicalScanInfo. The PhysicalScanInfo
    // should also hold a ScanState::Operator and not a ScanState::Tasks (which would indicate that we're
    // materializing this physical scan node multiple times).
    pub(crate) fn build_materialized_scan_source(mut self) -> DaftResult<Self> {
        let new_physical_scan_info = match Arc::unwrap_or_clone(self.source_info) {
            SourceInfo::Physical(mut physical_scan_info) => {
                let scan_tasks = match &physical_scan_info.scan_state {
                    ScanState::Operator(scan_op) => scan_op
                        .0
                        .to_scan_tasks(physical_scan_info.pushdowns.clone())?,
                    ScanState::Tasks(_) => {
                        panic!("Physical scan nodes are being materialized more than once");
                    }
                };
                physical_scan_info.scan_state = ScanState::Tasks(Arc::new(scan_tasks));
                physical_scan_info
            }
            _ => panic!("Only unmaterialized physical scan nodes can be materialized"),
        };
        self.source_info = Arc::new(SourceInfo::Physical(new_physical_scan_info));
        Ok(self)
    }

    pub(crate) fn with_materialized_stats(mut self) -> Self {
        let approx_stats = match &*self.source_info {
            SourceInfo::InMemory(InMemoryInfo {
                size_bytes,
                num_rows,
                ..
            }) => ApproxStats {
                num_rows: *num_rows,
                size_bytes: *size_bytes,
                acc_selectivity: 1.0,
            },
            SourceInfo::Physical(physical_scan_info) => match &physical_scan_info.scan_state {
                ScanState::Operator(_) => {
                    panic!("Scan nodes should be materialized before stats are materialized")
                }
                ScanState::Tasks(scan_tasks) => {
                    let mut approx_stats = ApproxStats::empty();
                    for st in scan_tasks.iter() {
                        if let Some(num_rows) = st.num_rows() {
                            approx_stats.num_rows += num_rows;
                        } else if let Some(approx_num_rows) = st.approx_num_rows(None) {
                            approx_stats.num_rows += approx_num_rows as usize;
                        }
                        approx_stats.size_bytes +=
                            st.estimate_in_memory_size_bytes(None).unwrap_or(0);
                    }
                    approx_stats.acc_selectivity = physical_scan_info
                        .pushdowns
                        .estimated_selectivity(self.output_schema.as_ref());
                    approx_stats
                }
            },
            SourceInfo::PlaceHolder(_) => ApproxStats::empty(),
        };
        self.stats_state = StatsState::Materialized(PlanStats::new(approx_stats).into());
        self
    }

    pub fn multiline_display(&self) -> Vec<String> {
        let mut res = vec![];

        match self.source_info.as_ref() {
            SourceInfo::Physical(PhysicalScanInfo {
                source_schema,
                scan_state,
                partitioning_keys,
                pushdowns,
            }) => {
                use itertools::Itertools;
                res.extend(scan_state.multiline_display());

                res.push(format!("File schema = {}", source_schema.short_string()));
                res.push(format!(
                    "Partitioning keys = [{}]",
                    partitioning_keys.iter().map(|k| format!("{k}")).join(" ")
                ));
                res.extend(pushdowns.multiline_display());
            }
            SourceInfo::InMemory(InMemoryInfo { num_partitions, .. }) => {
                res.push("Source:".to_string());
                res.push(format!("Number of partitions = {}", num_partitions));
            }
<<<<<<< HEAD
            SourceInfo::PlaceHolder(PlaceHolderInfo { .. }) => {
                res.push("PlaceHolder:".to_string());
=======
            SourceInfo::PlaceHolder(PlaceHolderInfo {
                clustering_spec, ..
            }) => {
                res.push("PlaceHolder:".to_string());
                res.extend(clustering_spec.multiline_display());
>>>>>>> f782869c
            }
        }
        res.push(format!(
            "Output schema = {}",
            self.output_schema.short_string()
        ));
        if let StatsState::Materialized(stats) = &self.stats_state {
            res.push(format!("Stats = {}", stats));
        }
        res
    }
}<|MERGE_RESOLUTION|>--- conflicted
+++ resolved
@@ -115,16 +115,11 @@
                 res.push("Source:".to_string());
                 res.push(format!("Number of partitions = {}", num_partitions));
             }
-<<<<<<< HEAD
-            SourceInfo::PlaceHolder(PlaceHolderInfo { .. }) => {
-                res.push("PlaceHolder:".to_string());
-=======
             SourceInfo::PlaceHolder(PlaceHolderInfo {
                 clustering_spec, ..
             }) => {
                 res.push("PlaceHolder:".to_string());
                 res.extend(clustering_spec.multiline_display());
->>>>>>> f782869c
             }
         }
         res.push(format!(
