--- conflicted
+++ resolved
@@ -7,13 +7,9 @@
 use common_error::DaftResult;
 use daft_algebra::boolean::combine_conjunction;
 use daft_core::join::JoinType;
-<<<<<<< HEAD
 use daft_dsl::{
-    left_col, optimization::replace_columns_with_expressions, resolved_col, right_col, ExprRef,
+    left_col, optimization::replace_columns_with_expressions, resolved_col, right_col, Expr, ExprRef
 };
-=======
-use daft_dsl::{optimization::replace_columns_with_expressions, resolved_col, Expr, ExprRef};
->>>>>>> 4abe1262
 
 use crate::{
     ops::{join::JoinPredicate, Filter, Join, Project},
@@ -808,35 +804,26 @@
                 // We only process joins with predicates that are all columns.
                 // TODO: Figure out how to handle joins with non-column predicates, such as aliases.
                 LogicalPlan::Join(Join {
-<<<<<<< HEAD
                     on,
                     join_type: JoinType::Inner,
                     ..
                 }) => {
                     let mut on = on.clone();
-                    let (left_on, _, _) = on.pop_equi_preds();
-
-                    if left_on.is_empty() || on.inner().is_some() {
+                    let (left_on, right_on, _) = on.pop_equi_preds();
+
+                    if left_on.is_empty()
+                        || on.inner().is_some()
+                        || !left_on
+                            .iter()
+                            .chain(right_on.iter())
+                            .all(|c| matches!(c.as_ref(), Expr::Column(_)))
+                    {
                         // Encountered a non-reorderable join. Add the root plan at the top of the current linear chain as a relation to join.
                         self.add_relation(root_plan);
                     } else {
                         self.process_linear_chain(root_plan, plan);
                     }
 
-=======
-                    left_on,
-                    join_type,
-                    right_on,
-                    ..
-                }) if *join_type == JoinType::Inner
-                    && !left_on.is_empty()
-                    && left_on
-                        .iter()
-                        .chain(right_on.iter())
-                        .all(|c| matches!(c.as_ref(), Expr::Column(_))) =>
-                {
-                    self.process_linear_chain(root_plan, plan);
->>>>>>> 4abe1262
                     break;
                 }
                 _ => {
