--- conflicted
+++ resolved
@@ -3,10 +3,7 @@
 use common_error::DaftResult;
 use common_treenode::{Transformed, TreeNode};
 use daft_dsl::{expr::window::WindowSpec, resolved_col, Expr, ExprRef};
-<<<<<<< HEAD
-=======
 use itertools::Itertools;
->>>>>>> aaa5cbb9
 
 use crate::{
     logical_plan::{LogicalPlan, Project},
@@ -33,17 +30,7 @@
 
     /// Helper function to detect if an expression is a window function call (i.e., has .over())
     fn is_window_function_expr(expr: &ExprRef) -> bool {
-<<<<<<< HEAD
-        let result = match expr.as_ref() {
-            // Check if this is a window expression
-            Expr::Window(_, _) => true,
-            // Recursively check children
-            _ => expr.children().iter().any(Self::is_window_function_expr),
-        };
-        result
-=======
         expr.exists(|e| matches!(e.as_ref(), Expr::Window(_, _)))
->>>>>>> aaa5cbb9
     }
 
     /// Helper function to check if any expression in the projection contains window functions
