--- conflicted
+++ resolved
@@ -680,16 +680,11 @@
 
         let subquery = tbl2
             .filter(
-<<<<<<< HEAD
                 unresolved_col("inner_key2").eq(Arc::new(Expr::Column(Column::Resolved(
-                    ResolvedColumn::OuterRef(Field::new("inner_key", DataType::Int64)),
-=======
-                unresolved_col("inner_key").eq(Arc::new(Expr::Column(Column::Resolved(
                     ResolvedColumn::OuterRef(
                         Field::new("inner_key", DataType::Int64),
                         PlanRef::Unqualified,
                     ),
->>>>>>> 4abe1262
                 )))),
             )?
             .aggregate(vec![unresolved_col("outer_key").max()], vec![])?;
@@ -784,16 +779,11 @@
 
         let subquery = tbl2
             .filter(
-<<<<<<< HEAD
                 unresolved_col("key2").eq(Arc::new(Expr::Column(Column::Resolved(
-                    ResolvedColumn::OuterRef(Field::new("key", DataType::Int64)),
-=======
-                unresolved_col("key").eq(Arc::new(Expr::Column(Column::Resolved(
                     ResolvedColumn::OuterRef(
                         Field::new("key", DataType::Int64),
                         PlanRef::Unqualified,
                     ),
->>>>>>> 4abe1262
                 )))),
             )?
             .build();
