--- conflicted
+++ resolved
@@ -210,15 +210,9 @@
 mod tests {
 
     use common_scan_info::Pushdowns;
-<<<<<<< HEAD
-    use daft_dsl::{Column, ResolvedColumn};
-    use daft_functions::binary::{binary_concat, codecs::Codec, decode::decode, BinaryConcat};
+    use daft_dsl::{lit, Column, ExprRef, ResolvedColumn};
+    use daft_functions_binary::{BinaryConcat, BinaryDecode, Codec};
     use daft_functions_uri::download::UrlDownload;
-=======
-    use daft_dsl::{lit, Column, ExprRef, ResolvedColumn};
-    use daft_functions::uri::download::UrlDownload;
-    use daft_functions_binary::{BinaryConcat, BinaryDecode, Codec};
->>>>>>> aae8f643
     use daft_functions_utf8::{capitalize, lower, Capitalize};
     use daft_schema::{dtype::DataType, field::Field};
 
