--- conflicted
+++ resolved
@@ -799,11 +799,7 @@
                 resource_request: Some(ResourceRequest::default_cpu()),
                 batch_size: None,
                 concurrency: Some(8),
-<<<<<<< HEAD
-                run_on_separate_process: None,
-=======
                 use_process: None,
->>>>>>> 128f59d9
             }),
             inputs,
         }
