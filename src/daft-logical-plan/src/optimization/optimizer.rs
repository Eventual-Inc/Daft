use std::{ops::ControlFlow, sync::Arc};

use common_error::DaftResult;
use common_treenode::Transformed;

use super::{
    logical_plan_tracker::LogicalPlanTracker,
    rules::{
        DetectMonotonicId, DropRepartition, EliminateCrossJoin, EliminateOffsets,
        EliminateSubqueryAliasRule, EnrichWithStats, ExtractWindowFunction, FilterNullJoinKey,
        LiftProjectFromAgg, MaterializeScans, OptimizerRule, PushDownAntiSemiJoin, PushDownFilter,
        PushDownJoinPredicate, PushDownLimit, PushDownProjection, PushDownShard, ReorderJoins,
        RewriteCountDistinct, RewriteOffset, ShardScans, SimplifyExpressionsRule,
        SimplifyNullFilteredJoin, SplitExplodeFromProject, SplitGranularProjection, SplitUDFs,
        UnnestPredicateSubquery, UnnestScalarSubquery,
    },
};
use crate::LogicalPlan;

/// Config for optimizer.
#[derive(Debug)]
pub struct OptimizerConfig {
    // Default maximum number of optimization passes the optimizer will make over a fixed-point RuleBatch.
    pub default_max_optimizer_passes: usize,
    pub strict_pushdown: bool,
}

impl OptimizerConfig {
    fn new(max_optimizer_passes: usize, strict_pushdown: bool) -> Self {
        Self {
            default_max_optimizer_passes: max_optimizer_passes,
            strict_pushdown,
        }
    }
}

impl Default for OptimizerConfig {
    fn default() -> Self {
        // Default to a max of 5 optimizer passes for a given batch.
        Self::new(20, false)
    }
}

pub trait OptimizerRuleInBatch: OptimizerRule + std::fmt::Debug {}

impl<T: OptimizerRule + std::fmt::Debug> OptimizerRuleInBatch for T {}

/// A batch of logical optimization rules.
#[derive(Debug)]
pub struct RuleBatch {
    // Optimization rules in this batch.
    pub rules: Vec<Box<dyn OptimizerRuleInBatch>>,
    // The rule execution strategy (once, fixed-point).
    pub strategy: RuleExecutionStrategy,
}

impl RuleBatch {
    pub fn new(rules: Vec<Box<dyn OptimizerRuleInBatch>>, strategy: RuleExecutionStrategy) -> Self {
        // Get all unique application orders for the rules.
        Self { rules, strategy }
    }

    /// Get the maximum number of passes the optimizer should make over this rule batch.
    pub fn max_passes(&self, config: &OptimizerConfig) -> usize {
        use RuleExecutionStrategy::*;

        match self.strategy {
            Once => 1usize,
            FixedPoint(max_passes) => max_passes.unwrap_or(config.default_max_optimizer_passes),
        }
    }
}

/// The execution strategy for a batch of rules.
#[derive(Debug)]
pub enum RuleExecutionStrategy {
    // Apply the batch of rules only once.
    #[allow(dead_code)]
    Once,
    // Apply the batch of rules multiple times, to a fixed-point or until the max
    // passes is hit.
    // If parametrized by Some(n), the batch of rules will be run a maximum
    // of n passes; if None, the number of passes is capped by the default max
    // passes given in the OptimizerConfig.
    FixedPoint(Option<usize>),
}

#[derive(Default)]
pub struct OptimizerBuilder {
    // Batches of rules for the optimizer to apply.
    rule_batches: Vec<RuleBatch>,
    // Config for optimizer.
    config: OptimizerConfig,
}

<<<<<<< HEAD
impl Default for OptimizerBuilder {
    fn default() -> Self {
        Self {
            rule_batches: vec![
                // --- Rewrite rules ---
                RuleBatch::new(
                    vec![
                        Box::new(LiftProjectFromAgg::new()),
                        Box::new(RewriteCountDistinct::new()),
                        Box::new(UnnestScalarSubquery::new()),
                        Box::new(UnnestPredicateSubquery::new()),
                        Box::new(EliminateSubqueryAliasRule::new()),
                        Box::new(ExtractWindowFunction::new()),
                        Box::new(SplitExplodeFromProject::new()),
                    ],
                    RuleExecutionStrategy::FixedPoint(None),
                ),
                // we want to simplify expressions first to make the rest of the rules easier
                RuleBatch::new(
                    vec![Box::new(SimplifyExpressionsRule::new())],
                    RuleExecutionStrategy::FixedPoint(None),
                ),
                // --- Filter out null join keys ---
                // This rule should be run once, before any filter pushdown rules.
                RuleBatch::new(
                    vec![Box::new(FilterNullJoinKey::new())],
                    RuleExecutionStrategy::Once,
                ),
                // --- Anti/semi join pushdowns ---
                // This needs to be separate from PushDownProjection and PushDownFilter
                // because otherwise they will just keep swapping places.
                // We ultimately do want filters to go before joins, so we run this rule before PushDownFilter.
                RuleBatch::new(
                    vec![Box::new(PushDownAntiSemiJoin::new())],
                    RuleExecutionStrategy::FixedPoint(None),
                ),
                // --- Bulk of our rules ---
                RuleBatch::new(
                    vec![
                        Box::new(DropRepartition::new()),
                        Box::new(PushDownFilter::new()),
                        Box::new(PushDownProjection::new()),
                        Box::new(EliminateCrossJoin::new()),
                        Box::new(SimplifyNullFilteredJoin::new()),
                        Box::new(PushDownJoinPredicate::new()),
                    ],
                    // Use a fixed-point policy for the pushdown rules: PushDownProjection can produce a Filter node
                    // at the current node, which would require another batch application in order to have a chance to push
                    // that Filter node through upstream nodes.
                    // TODO(Clark): Refine this fixed-point policy.
                    RuleExecutionStrategy::FixedPoint(None),
                ),
                // --- Limit pushdowns ---
                // This needs to be separate from PushDownProjection because otherwise the limit and
                // projection just keep swapping places, preventing optimization
                // (see https://github.com/Eventual-Inc/Daft/issues/2616)
                RuleBatch::new(
                    vec![Box::new(PushDownLimit::new())],
                    RuleExecutionStrategy::FixedPoint(Some(3)),
                ),
                // --- Rewrite projections ---
                // Once optimization rules have been applied, split UDFs and detect monotonic IDs.
                // By delaying these rewrite rules, we avoid having to special case optimization rules for
                // UDFs and monotonically increasing ids.
                RuleBatch::new(
                    vec![
                        Box::new(SplitUDFs::new()),
                        Box::new(SplitGranularProjection::new()),
                        Box::new(PushDownProjection::new()),
                        Box::new(DetectMonotonicId::new()),
                    ],
                    RuleExecutionStrategy::Once,
                ),
                // Push down projections after rewriting projections.
                RuleBatch::new(
                    vec![Box::new(PushDownProjection::new())],
                    RuleExecutionStrategy::FixedPoint(None),
                ),
                // --- Shard pushdowns ---
                RuleBatch::new(
                    vec![Box::new(PushDownShard::new())],
                    RuleExecutionStrategy::Once,
                ),
                // --- Simplify expressions before scans are materialized ---
                RuleBatch::new(
                    vec![Box::new(SimplifyExpressionsRule::new())],
                    RuleExecutionStrategy::FixedPoint(None),
                ),
                // --- Materialize scan nodes ---
                RuleBatch::new(
                    vec![Box::new(MaterializeScans::new())],
                    RuleExecutionStrategy::Once,
                ),
                // --- Shard scans ---
                RuleBatch::new(
                    vec![Box::new(ShardScans::new())],
                    RuleExecutionStrategy::Once,
                ),
                // --- Enrich logical plan with stats ---
                RuleBatch::new(
                    vec![Box::new(EnrichWithStats::new())],
                    RuleExecutionStrategy::Once,
                ),
            ],
            config: Default::default(),
        }
    }
}

=======
>>>>>>> 2a662465
impl OptimizerBuilder {
    pub fn new() -> Self {
        Self {
            rule_batches: vec![],
            config: Default::default(),
        }
    }

    pub fn with_default_optimizations(mut self) -> Self {
        self.rule_batches.extend(vec![
            // --- Rewrite rules ---
            RuleBatch::new(
                vec![
                    Box::new(LiftProjectFromAgg::new()),
                    Box::new(RewriteCountDistinct::new()),
                    Box::new(UnnestScalarSubquery::new()),
                    Box::new(UnnestPredicateSubquery::new()),
                    Box::new(EliminateSubqueryAliasRule::new()),
                    Box::new(ExtractWindowFunction::new()),
                    Box::new(SplitExplodeFromProject::new()),
                ],
                RuleExecutionStrategy::FixedPoint(None),
            ),
            // we want to simplify expressions first to make the rest of the rules easier
            RuleBatch::new(
                vec![Box::new(SimplifyExpressionsRule::new())],
                RuleExecutionStrategy::FixedPoint(None),
            ),
            // --- Filter out null join keys ---
            // This rule should be run once, before any filter pushdown rules.
            RuleBatch::new(
                vec![Box::new(FilterNullJoinKey::new())],
                RuleExecutionStrategy::Once,
            ),
            // --- Anti/semi join pushdowns ---
            // This needs to be separate from PushDownProjection and PushDownFilter
            // because otherwise they will just keep swapping places.
            // We ultimately do want filters to go before joins, so we run this rule before PushDownFilter.
            RuleBatch::new(
                vec![Box::new(PushDownAntiSemiJoin::new())],
                RuleExecutionStrategy::FixedPoint(None),
            ),
            // --- Bulk of our rules ---
            RuleBatch::new(
                vec![
                    Box::new(DropRepartition::new()),
                    Box::new(PushDownFilter::new(self.config.strict_pushdown)),
                    Box::new(PushDownProjection::new()),
                    Box::new(EliminateCrossJoin::new()),
                    Box::new(SimplifyNullFilteredJoin::new()),
                    Box::new(PushDownJoinPredicate::new()),
                    Box::new(EliminateOffsets::new()),
                ],
                // Use a fixed-point policy for the pushdown rules: PushDownProjection can produce a Filter node
                // at the current node, which would require another batch application in order to have a chance to push
                // that Filter node through upstream nodes.
                // TODO(Clark): Refine this fixed-point policy.
                RuleExecutionStrategy::FixedPoint(None),
            ),
            // --- Rewrite Offset and Pushdown Limit ---
            // This needs to be separate from PushDownProjection because otherwise the limit and
            // projection just keep swapping places, preventing optimization
            // (see https://github.com/Eventual-Inc/Daft/issues/2616)
            RuleBatch::new(
                vec![
                    Box::new(RewriteOffset::new()),
                    Box::new(PushDownLimit::new()),
                ],
                RuleExecutionStrategy::FixedPoint(Some(3)),
            ),
            // --- Rewrite projections ---
            // Once optimization rules have been applied, split UDFs and detect monotonic IDs.
            // By delaying these rewrite rules, we avoid having to special case optimization rules for
            // UDFs and monotonically increasing ids.
            RuleBatch::new(
                vec![
                    Box::new(SplitUDFs::new()),
                    Box::new(PushDownProjection::new()),
                    Box::new(DetectMonotonicId::new()),
                ],
                RuleExecutionStrategy::Once,
            ),
            // Push down projections after rewriting projections.
            RuleBatch::new(
                vec![Box::new(PushDownProjection::new())],
                RuleExecutionStrategy::FixedPoint(None),
            ),
            // --- Shard pushdowns ---
            RuleBatch::new(
                vec![Box::new(PushDownShard::new())],
                RuleExecutionStrategy::Once,
            ),
            // --- Simplify expressions before scans are materialized ---
            RuleBatch::new(
                vec![Box::new(SimplifyExpressionsRule::new())],
                RuleExecutionStrategy::FixedPoint(None),
            ),
            // --- Materialize scan nodes ---
            RuleBatch::new(
                vec![Box::new(MaterializeScans::new())],
                RuleExecutionStrategy::Once,
            ),
            // --- Shard scans ---
            RuleBatch::new(
                vec![Box::new(ShardScans::new())],
                RuleExecutionStrategy::Once,
            ),
            // --- Enrich logical plan with stats ---
            RuleBatch::new(
                vec![Box::new(EnrichWithStats::new())],
                RuleExecutionStrategy::Once,
            ),
        ]);
        self
    }

    pub fn reorder_joins(mut self) -> Self {
        self.rule_batches.push(RuleBatch::new(
            vec![
                Box::new(ReorderJoins::new()),
                Box::new(PushDownFilter::new(self.config.strict_pushdown)),
                Box::new(PushDownProjection::new()),
                Box::new(EnrichWithStats::new()),
            ],
            RuleExecutionStrategy::Once,
        ));
        self
    }

    pub fn enrich_with_stats(mut self) -> Self {
        self.rule_batches.push(RuleBatch::new(
            vec![Box::new(EnrichWithStats::new())],
            RuleExecutionStrategy::Once,
        ));
        self
    }

    pub fn simplify_expressions(mut self) -> Self {
        // Try to simplify expressions again as other rules could introduce new exprs.
        self.rule_batches.push(RuleBatch::new(
            vec![Box::new(SimplifyExpressionsRule::new())],
            RuleExecutionStrategy::FixedPoint(None),
        ));
        self
    }

    pub fn with_optimizer_config(mut self, config: OptimizerConfig) -> Self {
        self.config = config;
        self
    }

    pub fn build(self) -> Optimizer {
        Optimizer {
            rule_batches: self.rule_batches,
            config: self.config,
        }
    }

    pub fn when(self, condition: bool, f: impl FnOnce(Self) -> Self) -> Self {
        if condition {
            f(self)
        } else {
            self
        }
    }
}

/// Logical rule-based optimizer.
pub struct Optimizer {
    // Batches of rules for the optimizer to apply.
    pub rule_batches: Vec<RuleBatch>,
    // Config for optimizer.
    config: OptimizerConfig,
}

impl Optimizer {
    pub fn with_rule_batches(rule_batches: Vec<RuleBatch>, config: OptimizerConfig) -> Self {
        Self {
            rule_batches,
            config,
        }
    }

    /// Optimize the provided plan with this optimizer's set of rule batches.
    pub fn optimize<F>(
        &self,
        plan: Arc<LogicalPlan>,
        mut observer: F,
    ) -> DaftResult<Arc<LogicalPlan>>
    where
        F: FnMut(&LogicalPlan, &RuleBatch, usize, bool, bool),
    {
        let mut plan_tracker = LogicalPlanTracker::new(self.config.default_max_optimizer_passes);
        plan_tracker.add_plan(plan.as_ref());
        // Fold over rule batches, applying each rule batch to the tree sequentially.
        self.rule_batches.iter().try_fold(plan, |plan, batch| {
            self.optimize_with_rule_batch(batch, plan, &mut observer, &mut plan_tracker)
        })
    }

    // Optimize the provided plan with the provided rule batch.
    pub fn optimize_with_rule_batch<F>(
        &self,
        batch: &RuleBatch,
        plan: Arc<LogicalPlan>,
        observer: &mut F,
        plan_tracker: &mut LogicalPlanTracker,
    ) -> DaftResult<Arc<LogicalPlan>>
    where
        F: FnMut(&LogicalPlan, &RuleBatch, usize, bool, bool),
    {
        let result = (0..batch.max_passes(&self.config)).try_fold(
            plan,
            |plan, pass| -> ControlFlow<DaftResult<Arc<LogicalPlan>>, Arc<LogicalPlan>> {
                match self.optimize_with_rules(batch.rules.as_slice(), plan) {
                    Ok(Transformed {
                        data: new_plan,
                        transformed: true,
                        ..
                    }) => {
                        // Plan was transformed by the rule batch.
                        if plan_tracker.add_plan(new_plan.as_ref()) {
                            // Transformed plan has not yet been seen by this optimizer, which means we have
                            // not reached a fixed-point or a cycle. We therefore continue applying this rule batch.
                            observer(new_plan.as_ref(), batch, pass, true, false);
                            ControlFlow::Continue(new_plan)
                        } else {
                            // We've already seen this transformed plan, which means we have hit a cycle while repeatedly
                            // applying this rule batch. We therefore stop applying this rule batch.
                            observer(new_plan.as_ref(), batch, pass, true, true);
                            ControlFlow::Break(Ok(new_plan))
                        }
                    }
                    Ok(Transformed {
                        data: plan,
                        transformed: false,
                        ..
                    }) => {
                        // Plan was not transformed by the rule batch, suggesting that we have reached a fixed-point.
                        // We therefore stop applying this rule batch.
                        observer(plan.as_ref(), batch, pass, false, false);
                        ControlFlow::Break(Ok(plan))
                    }
                    // We've encountered an error, stop applying this rule batch.
                    Err(e) => ControlFlow::Break(Err(e)),
                }
            },
        );
        match result {
            ControlFlow::Continue(result) => Ok(result),
            ControlFlow::Break(result) => result,
        }
    }

    /// Optimize the provided plan with each of the provided rules once.
    pub fn optimize_with_rules(
        &self,
        rules: &[Box<dyn OptimizerRuleInBatch>],
        plan: Arc<LogicalPlan>,
    ) -> DaftResult<Transformed<Arc<LogicalPlan>>> {
        // Fold over the rules, applying each rule to this plan node sequentially.
        rules.iter().try_fold(Transformed::no(plan), |plan, rule| {
            plan.transform_data(|data| rule.try_optimize(data))
        })
    }
}

#[cfg(test)]
mod tests {
    use std::sync::{Arc, Mutex};

    use common_error::DaftResult;
    use common_scan_info::Pushdowns;
    use common_treenode::{Transformed, TreeNode};
    use daft_core::prelude::*;
    use daft_dsl::{
        functions::{python::LegacyPythonUDF, FunctionExpr},
        lit, resolved_col, unresolved_col, Expr,
    };

    use super::{Optimizer, OptimizerBuilder, OptimizerConfig, RuleBatch, RuleExecutionStrategy};
    use crate::{
        ops::{Filter, Project, UDFProject},
        optimization::rules::{EnrichWithStats, MaterializeScans, OptimizerRule},
        test::{dummy_scan_node, dummy_scan_node_with_pushdowns, dummy_scan_operator},
        LogicalPlan,
    };

    /// Test that the optimizer terminates early when the plan is not transformed
    /// by a rule (i.e. a fixed-point is reached).
    #[test]
    fn early_termination_no_transform() -> DaftResult<()> {
        let optimizer = Optimizer::with_rule_batches(
            vec![RuleBatch::new(
                vec![Box::new(NoOp::new())],
                RuleExecutionStrategy::Once,
            )],
            OptimizerConfig::new(5, false),
        );
        let plan: Arc<LogicalPlan> =
            dummy_scan_node(dummy_scan_operator(vec![Field::new("a", DataType::Int64)])).build();
        let mut pass_count = 0;
        let mut did_transform = false;
        optimizer.optimize(plan.clone(), |new_plan, _, _, transformed, _| {
            assert_eq!(new_plan, plan.as_ref());
            pass_count += 1;
            did_transform |= transformed;
        })?;
        assert!(!did_transform);
        assert_eq!(pass_count, 1);
        Ok(())
    }

    #[derive(Debug)]
    struct NoOp {}

    impl NoOp {
        pub fn new() -> Self {
            Self {}
        }
    }

    impl OptimizerRule for NoOp {
        fn try_optimize(
            &self,
            plan: Arc<LogicalPlan>,
        ) -> DaftResult<Transformed<Arc<LogicalPlan>>> {
            Ok(Transformed::no(plan))
        }
    }

    /// Tests that the optimizer terminates early when a cycle is detected.
    ///
    /// This test creates a Projection -> Source plan where the projection has [1, 2, 3] projections;
    /// the optimizer will rotate the projection expressions to the left on each pass.
    ///   [1, 2, 3] -> [2, 3, 1] -> [3, 1, 2] -> [1, 2, 3]
    /// The optimization loop should therefore terminate on the 3rd pass.
    #[test]
    fn early_termination_equal_plan_cycle() -> DaftResult<()> {
        let optimizer = Optimizer::with_rule_batches(
            vec![RuleBatch::new(
                vec![Box::new(RotateProjection::new(false))],
                RuleExecutionStrategy::FixedPoint(Some(20)),
            )],
            OptimizerConfig::new(20, false),
        );
        let proj_exprs = vec![
            unresolved_col("a").add(lit(1)),
            unresolved_col("a").add(lit(2)).alias("b"),
            unresolved_col("a").add(lit(3)).alias("c"),
        ];
        let plan = dummy_scan_node(dummy_scan_operator(vec![Field::new("a", DataType::Int64)]))
            .select(proj_exprs)?
            .build();
        let mut pass_count = 0;
        let mut did_transform = false;
        optimizer.optimize(plan, |_, _, _, transformed, _| {
            pass_count += 1;
            did_transform |= transformed;
        })?;
        assert!(did_transform);
        assert_eq!(pass_count, 3);
        Ok(())
    }

    /// Tests that the optimizer terminates early when a cycle is detected.
    ///
    /// This test creates a Projection -> Source plan where the projection has [1, 2, 3] projections;
    /// the optimizer will reverse the projection expressions on the first pass and rotate them to the
    /// left on each pass thereafter.
    ///   [1, 2, 3] -> [3, 2, 1] -> [2, 1, 3] -> [1, 3, 2] -> [3, 2, 1]
    /// The optimization loop should therefore terminate on the 4th pass.
    #[test]
    fn early_termination_equal_plan_cycle_after_first() -> DaftResult<()> {
        let optimizer = Optimizer::with_rule_batches(
            vec![RuleBatch::new(
                vec![Box::new(RotateProjection::new(true))],
                RuleExecutionStrategy::FixedPoint(Some(20)),
            )],
            OptimizerConfig::new(20, false),
        );
        let proj_exprs = vec![
            unresolved_col("a").add(lit(1)),
            unresolved_col("a").add(lit(2)).alias("b"),
            unresolved_col("a").add(lit(3)).alias("c"),
        ];
        let plan = dummy_scan_node(dummy_scan_operator(vec![Field::new("a", DataType::Int64)]))
            .select(proj_exprs)?
            .build();
        let mut pass_count = 0;
        let mut did_transform = false;
        optimizer.optimize(plan, |_, _, _, transformed, _| {
            pass_count += 1;
            did_transform |= transformed;
        })?;
        assert!(did_transform);
        assert_eq!(pass_count, 4);
        Ok(())
    }

    /// Tests that the optimizer applies multiple rule batches.
    ///
    /// This test creates a Filter -> Projection -> Source plan and has 3 rule batches:
    /// (1) ([NoOp, RotateProjection], FixedPoint(20)), which should terminate due to a plan cycle.
    /// (2) ([FilterOrFalse, RotateProjection], FixedPoint(2)), which should run twice.
    /// (3) ([FilterAndTrue], Once), which should run once.
    /// The Projection has exprs [1, 2, 3], meaning that (1) should run 3 times before the cycle is hit.
    #[test]
    fn multiple_rule_batches() -> DaftResult<()> {
        let optimizer = Optimizer::with_rule_batches(
            vec![
                RuleBatch::new(
                    vec![
                        Box::new(NoOp::new()),
                        Box::new(RotateProjection::new(false)),
                    ],
                    RuleExecutionStrategy::FixedPoint(Some(20)),
                ),
                RuleBatch::new(
                    vec![
                        Box::new(FilterOrFalse::new()),
                        Box::new(RotateProjection::new(false)),
                    ],
                    RuleExecutionStrategy::FixedPoint(Some(2)),
                ),
                RuleBatch::new(
                    vec![Box::new(FilterAndTrue::new())],
                    RuleExecutionStrategy::Once,
                ),
            ],
            OptimizerConfig::new(20, false),
        );
        let proj_exprs = vec![
            unresolved_col("a").add(lit(1)),
            unresolved_col("a").add(lit(2)).alias("b"),
            unresolved_col("a").add(lit(3)).alias("c"),
        ];
        let filter_predicate = unresolved_col("a").lt(lit(2));
        let scan_op = dummy_scan_operator(vec![Field::new("a", DataType::Int64)]);
        let plan = dummy_scan_node(scan_op.clone())
            .select(proj_exprs.clone())?
            .filter(filter_predicate.clone())?
            .build();
        let mut pass_count = 0;
        let mut did_transform = false;
        let opt_plan = optimizer.optimize(plan, |_, _, _, transformed, _| {
            pass_count += 1;
            did_transform |= transformed;
        })?;
        assert!(did_transform);
        // 3 + 2 + 1 = 6
        assert_eq!(pass_count, 6);

        let mut new_proj_exprs = proj_exprs;
        new_proj_exprs.rotate_left(2);
        let new_pred = filter_predicate
            .or(lit(false))
            .or(lit(false))
            .and(lit(true));
        let expected = dummy_scan_node(scan_op)
            .select(new_proj_exprs)?
            .filter(new_pred)?
            .build();
        assert_eq!(
            opt_plan,
            expected,
            "\n\nOptimized plan not equal to expected.\n\nOptimized:\n{}\n\nExpected:\n{}",
            opt_plan.repr_ascii(false),
            expected.repr_ascii(false)
        );
        Ok(())
    }

    #[derive(Debug)]
    struct FilterOrFalse {}

    impl FilterOrFalse {
        pub fn new() -> Self {
            Self {}
        }
    }

    impl OptimizerRule for FilterOrFalse {
        fn try_optimize(
            &self,
            plan: Arc<LogicalPlan>,
        ) -> DaftResult<Transformed<Arc<LogicalPlan>>> {
            plan.transform_down(|node| {
                let filter = match node.as_ref() {
                    LogicalPlan::Filter(filter) => filter.clone(),
                    _ => return Ok(Transformed::no(node)),
                };
                let new_predicate = filter.predicate.or(lit(false));
                Ok(Transformed::yes(
                    LogicalPlan::from(Filter::try_new(filter.input, new_predicate)?).into(),
                ))
            })
        }
    }

    #[derive(Debug)]
    struct FilterAndTrue {}

    impl FilterAndTrue {
        pub fn new() -> Self {
            Self {}
        }
    }

    impl OptimizerRule for FilterAndTrue {
        fn try_optimize(
            &self,
            plan: Arc<LogicalPlan>,
        ) -> DaftResult<Transformed<Arc<LogicalPlan>>> {
            plan.transform_down(|node| {
                let filter = match node.as_ref() {
                    LogicalPlan::Filter(filter) => filter.clone(),
                    _ => return Ok(Transformed::no(node)),
                };
                let new_predicate = filter.predicate.and(lit(true));
                Ok(Transformed::yes(
                    LogicalPlan::from(Filter::try_new(filter.input, new_predicate)?).into(),
                ))
            })
        }
    }

    #[derive(Debug)]
    struct RotateProjection {
        reverse_first: Mutex<bool>,
    }

    impl RotateProjection {
        pub fn new(reverse_first: bool) -> Self {
            Self {
                reverse_first: Mutex::new(reverse_first),
            }
        }
    }

    impl OptimizerRule for RotateProjection {
        fn try_optimize(
            &self,
            plan: Arc<LogicalPlan>,
        ) -> DaftResult<Transformed<Arc<LogicalPlan>>> {
            plan.transform_down(|node| {
                let project = match node.as_ref() {
                    LogicalPlan::Project(project) => project.clone(),
                    _ => return Ok(Transformed::no(node)),
                };
                let mut exprs = project.projection.clone();
                let mut reverse = self.reverse_first.lock().unwrap();
                if *reverse {
                    exprs.reverse();
                    *reverse = false;
                } else {
                    exprs.rotate_left(1);
                }
                Ok(Transformed::yes(
                    LogicalPlan::from(Project::try_new(project.input, exprs)?).into(),
                ))
            })
        }
    }

    fn get_scan_materializer_and_stats_enricher() -> Optimizer {
        Optimizer::with_rule_batches(
            vec![RuleBatch::new(
                vec![
                    Box::new(MaterializeScans::new()),
                    Box::new(EnrichWithStats::new()),
                ],
                RuleExecutionStrategy::Once,
            )],
            OptimizerConfig::new(5, false),
        )
    }

    /// Tests that Limit commutes with ActorPoolProject.
    ///
    /// Limit-ActorPoolProject-Source -> ActorPoolProject-Source[with_limit]
    #[test]
    fn limit_commutes_with_actor_pool_project() -> DaftResult<()> {
        let limit = 5;
        let scan_op = dummy_scan_operator(vec![Field::new("a", DataType::Int64)]);

        // Create an actor pool project expression.
        let actor_pool_expr = Arc::new(Expr::Function {
            func: FunctionExpr::Python(LegacyPythonUDF::new_testing_udf()),
            inputs: vec![resolved_col("a").into()],
        });

        // Create a plan with Select using actor pool project followed by Limit.
        let plan = dummy_scan_node(scan_op.clone())
            .select(vec![actor_pool_expr.clone()])?
            .limit(limit, false)?
            .build();

        // Expected optimized plan should have Limit pushed down.
        let expected = dummy_scan_node_with_pushdowns(
            scan_op,
            Pushdowns::default().with_limit(Some(limit as usize)),
        )
        .limit(limit, false)?
        .build();
        let expected = LogicalPlan::UDFProject(UDFProject::try_new(
            expected.clone(),
            // Internally, splitting an actor pool project always re-aliases the column to its original name.
            actor_pool_expr.alias("a"),
            vec![],
        )?)
        .arced();
        let scan_materializer_and_stats_enricher = get_scan_materializer_and_stats_enricher();
        let expected = scan_materializer_and_stats_enricher
            .optimize_with_rules(
                scan_materializer_and_stats_enricher.rule_batches[0]
                    .rules
                    .as_slice(),
                expected,
            )?
            .data;

        // Check that the limit commutes with the actor pool project.
        let optimizer = OptimizerBuilder::default()
            .with_default_optimizations()
            .build();
        let opt_plan = optimizer.optimize(plan, |_, _, _, _, _| {})?;
        assert_eq!(
            opt_plan,
            expected,
            "\n\nOptimized plan not equal to expected.\n\nOptimized:\n{}\n\nExpected:\n{}",
            opt_plan.repr_ascii(false),
            expected.repr_ascii(false)
        );
        Ok(())
    }

    /// Tests that Filter commutes with ActorPoolProject.
    ///
    /// Filter-ActorPoolProject-Source -> ActorPoolProject-Source[with_filter]
    #[test]
    fn filter_commutes_with_actor_pool_project() -> DaftResult<()> {
        let scan_op = dummy_scan_operator(vec![Field::new("a", DataType::Int64)]);

        // Create an actor pool project expression.
        let actor_pool_expr = Arc::new(Expr::Function {
            func: FunctionExpr::Python(LegacyPythonUDF::new_testing_udf()),
            inputs: vec![resolved_col("a").into()],
        });

        // Create a plan with Select using actor pool project followed by Filter.
        let plan = dummy_scan_node(scan_op.clone())
            .select(vec![
                resolved_col("a"),
                actor_pool_expr.clone().alias("renamed_col"),
            ])?
            .filter(resolved_col("a").lt(lit(2)))?
            .build();

        // Expected optimized plan should have Filter pushed down.
        let expected = dummy_scan_node_with_pushdowns(
            scan_op,
            Pushdowns::default().with_filters(Some(resolved_col("a").lt(lit(2)))),
        )
        .build();
        let expected = LogicalPlan::UDFProject(UDFProject::try_new(
            expected.clone(),
            // Internally, splitting an actor pool project always re-aliases the column to its original name.
            actor_pool_expr.alias("renamed_col"),
            vec![resolved_col("a")],
        )?)
        .arced();
        let scan_materializer_and_stats_enricher = get_scan_materializer_and_stats_enricher();
        let expected = scan_materializer_and_stats_enricher
            .optimize_with_rules(
                scan_materializer_and_stats_enricher.rule_batches[0]
                    .rules
                    .as_slice(),
                expected,
            )?
            .data;

        // Check that the filter commutes with the actor pool project.
        let optimizer = OptimizerBuilder::default()
            .with_default_optimizations()
            .build();
        let opt_plan = optimizer.optimize(plan, |_, _, _, _, _| {})?;
        assert_eq!(
            opt_plan,
            expected,
            "\n\nOptimized plan not equal to expected.\n\nOptimized:\n{}\n\nExpected:\n{}",
            opt_plan.repr_ascii(false),
            expected.repr_ascii(false)
        );
        Ok(())
    }

    // TODO(desmond): Add tests that Filter and Limit commutes with monotonically increasing ids.
    // We can't do this at the momente currently rewrite monotonically increasing ids to a
    // monotonically increasing id column node that produces a column with a uuid. Moving away from
    // string-based column matching will make this test easier to write.
}<|MERGE_RESOLUTION|>--- conflicted
+++ resolved
@@ -93,118 +93,6 @@
     config: OptimizerConfig,
 }
 
-<<<<<<< HEAD
-impl Default for OptimizerBuilder {
-    fn default() -> Self {
-        Self {
-            rule_batches: vec![
-                // --- Rewrite rules ---
-                RuleBatch::new(
-                    vec![
-                        Box::new(LiftProjectFromAgg::new()),
-                        Box::new(RewriteCountDistinct::new()),
-                        Box::new(UnnestScalarSubquery::new()),
-                        Box::new(UnnestPredicateSubquery::new()),
-                        Box::new(EliminateSubqueryAliasRule::new()),
-                        Box::new(ExtractWindowFunction::new()),
-                        Box::new(SplitExplodeFromProject::new()),
-                    ],
-                    RuleExecutionStrategy::FixedPoint(None),
-                ),
-                // we want to simplify expressions first to make the rest of the rules easier
-                RuleBatch::new(
-                    vec![Box::new(SimplifyExpressionsRule::new())],
-                    RuleExecutionStrategy::FixedPoint(None),
-                ),
-                // --- Filter out null join keys ---
-                // This rule should be run once, before any filter pushdown rules.
-                RuleBatch::new(
-                    vec![Box::new(FilterNullJoinKey::new())],
-                    RuleExecutionStrategy::Once,
-                ),
-                // --- Anti/semi join pushdowns ---
-                // This needs to be separate from PushDownProjection and PushDownFilter
-                // because otherwise they will just keep swapping places.
-                // We ultimately do want filters to go before joins, so we run this rule before PushDownFilter.
-                RuleBatch::new(
-                    vec![Box::new(PushDownAntiSemiJoin::new())],
-                    RuleExecutionStrategy::FixedPoint(None),
-                ),
-                // --- Bulk of our rules ---
-                RuleBatch::new(
-                    vec![
-                        Box::new(DropRepartition::new()),
-                        Box::new(PushDownFilter::new()),
-                        Box::new(PushDownProjection::new()),
-                        Box::new(EliminateCrossJoin::new()),
-                        Box::new(SimplifyNullFilteredJoin::new()),
-                        Box::new(PushDownJoinPredicate::new()),
-                    ],
-                    // Use a fixed-point policy for the pushdown rules: PushDownProjection can produce a Filter node
-                    // at the current node, which would require another batch application in order to have a chance to push
-                    // that Filter node through upstream nodes.
-                    // TODO(Clark): Refine this fixed-point policy.
-                    RuleExecutionStrategy::FixedPoint(None),
-                ),
-                // --- Limit pushdowns ---
-                // This needs to be separate from PushDownProjection because otherwise the limit and
-                // projection just keep swapping places, preventing optimization
-                // (see https://github.com/Eventual-Inc/Daft/issues/2616)
-                RuleBatch::new(
-                    vec![Box::new(PushDownLimit::new())],
-                    RuleExecutionStrategy::FixedPoint(Some(3)),
-                ),
-                // --- Rewrite projections ---
-                // Once optimization rules have been applied, split UDFs and detect monotonic IDs.
-                // By delaying these rewrite rules, we avoid having to special case optimization rules for
-                // UDFs and monotonically increasing ids.
-                RuleBatch::new(
-                    vec![
-                        Box::new(SplitUDFs::new()),
-                        Box::new(SplitGranularProjection::new()),
-                        Box::new(PushDownProjection::new()),
-                        Box::new(DetectMonotonicId::new()),
-                    ],
-                    RuleExecutionStrategy::Once,
-                ),
-                // Push down projections after rewriting projections.
-                RuleBatch::new(
-                    vec![Box::new(PushDownProjection::new())],
-                    RuleExecutionStrategy::FixedPoint(None),
-                ),
-                // --- Shard pushdowns ---
-                RuleBatch::new(
-                    vec![Box::new(PushDownShard::new())],
-                    RuleExecutionStrategy::Once,
-                ),
-                // --- Simplify expressions before scans are materialized ---
-                RuleBatch::new(
-                    vec![Box::new(SimplifyExpressionsRule::new())],
-                    RuleExecutionStrategy::FixedPoint(None),
-                ),
-                // --- Materialize scan nodes ---
-                RuleBatch::new(
-                    vec![Box::new(MaterializeScans::new())],
-                    RuleExecutionStrategy::Once,
-                ),
-                // --- Shard scans ---
-                RuleBatch::new(
-                    vec![Box::new(ShardScans::new())],
-                    RuleExecutionStrategy::Once,
-                ),
-                // --- Enrich logical plan with stats ---
-                RuleBatch::new(
-                    vec![Box::new(EnrichWithStats::new())],
-                    RuleExecutionStrategy::Once,
-                ),
-            ],
-            config: Default::default(),
-        }
-    }
-}
-
-=======
->>>>>>> 2a662465
 impl OptimizerBuilder {
     pub fn new() -> Self {
         Self {
@@ -282,6 +170,7 @@
             RuleBatch::new(
                 vec![
                     Box::new(SplitUDFs::new()),
+                    Box::new(SplitGranularProjection::new()),
                     Box::new(PushDownProjection::new()),
                     Box::new(DetectMonotonicId::new()),
                 ],
