use std::{ops::ControlFlow, sync::Arc};

use common_error::DaftResult;
use common_treenode::Transformed;

use super::{
    logical_plan_tracker::LogicalPlanTracker,
    rules::{
<<<<<<< HEAD
        DropRepartition, EliminateCrossJoin, LiftProjectFromAgg, OptimizerRule, PushDownFilter,
        PushDownLimit, PushDownProjection, SimplifyExpressionsRule, SplitActorPoolProjects,
=======
        DropRepartition, EliminateCrossJoin, EnrichWithStats, LiftProjectFromAgg, MaterializeScans,
        OptimizerRule, PushDownFilter, PushDownLimit, PushDownProjection, SplitActorPoolProjects,
>>>>>>> 75ad85a9
    },
};
use crate::LogicalPlan;

/// Config for optimizer.
#[derive(Debug)]
pub struct OptimizerConfig {
    // Default maximum number of optimization passes the optimizer will make over a fixed-point RuleBatch.
    pub default_max_optimizer_passes: usize,
    // Feature flag for enabling creating ActorPoolProject nodes during plan optimization
    pub enable_actor_pool_projections: bool,
}

impl OptimizerConfig {
    fn new(max_optimizer_passes: usize, enable_actor_pool_projections: bool) -> Self {
        Self {
            default_max_optimizer_passes: max_optimizer_passes,
            enable_actor_pool_projections,
        }
    }
}

impl Default for OptimizerConfig {
    fn default() -> Self {
        // Default to a max of 5 optimizer passes for a given batch.
        Self::new(5, false)
    }
}

pub trait OptimizerRuleInBatch: OptimizerRule + std::fmt::Debug {}

impl<T: OptimizerRule + std::fmt::Debug> OptimizerRuleInBatch for T {}

/// A batch of logical optimization rules.
#[derive(Debug)]
pub struct RuleBatch {
    // Optimization rules in this batch.
    pub rules: Vec<Box<dyn OptimizerRuleInBatch>>,
    // The rule execution strategy (once, fixed-point).
    pub strategy: RuleExecutionStrategy,
}

impl RuleBatch {
    pub fn new(rules: Vec<Box<dyn OptimizerRuleInBatch>>, strategy: RuleExecutionStrategy) -> Self {
        // Get all unique application orders for the rules.
        Self { rules, strategy }
    }

    /// Get the maximum number of passes the optimizer should make over this rule batch.
    fn max_passes(&self, config: &OptimizerConfig) -> usize {
        use RuleExecutionStrategy::*;

        match self.strategy {
            Once => 1usize,
            FixedPoint(max_passes) => max_passes.unwrap_or(config.default_max_optimizer_passes),
        }
    }
}

/// The execution strategy for a batch of rules.
#[derive(Debug)]
pub enum RuleExecutionStrategy {
    // Apply the batch of rules only once.
    #[allow(dead_code)]
    Once,
    // Apply the batch of rules multiple times, to a fixed-point or until the max
    // passes is hit.
    // If parametrized by Some(n), the batch of rules will be run a maximum
    // of n passes; if None, the number of passes is capped by the default max
    // passes given in the OptimizerConfig.
    FixedPoint(Option<usize>),
}

/// Logical rule-based optimizer.
pub struct Optimizer {
    // Batches of rules for the optimizer to apply.
    pub rule_batches: Vec<RuleBatch>,
    // Config for optimizer.
    config: OptimizerConfig,
}

impl Optimizer {
    pub fn new(config: OptimizerConfig) -> Self {
        let mut rule_batches = Vec::new();

        // we want to simplify expressions first to make the rest of the rules easier
        rule_batches.push(RuleBatch::new(
            vec![Box::new(SimplifyExpressionsRule::new())],
            RuleExecutionStrategy::FixedPoint(Some(3)),
        ));

        // --- Split ActorPoolProjection nodes from Project nodes ---
        // This is feature-flagged behind DAFT_ENABLE_ACTOR_POOL_PROJECTIONS=1
        if config.enable_actor_pool_projections {
            rule_batches.push(RuleBatch::new(
                vec![
                    Box::new(PushDownProjection::new()),
                    Box::new(SplitActorPoolProjects::new()),
                    Box::new(PushDownProjection::new()),
                ],
                RuleExecutionStrategy::Once,
            ));
        }

        // --- Rewrite rules ---
        rule_batches.push(RuleBatch::new(
            vec![Box::new(LiftProjectFromAgg::new())],
            RuleExecutionStrategy::Once,
        ));

        // --- Bulk of our rules ---
        rule_batches.push(RuleBatch::new(
            vec![
                Box::new(DropRepartition::new()),
                Box::new(PushDownFilter::new()),
                Box::new(PushDownProjection::new()),
                Box::new(EliminateCrossJoin::new()),
            ],
            // Use a fixed-point policy for the pushdown rules: PushDownProjection can produce a Filter node
            // at the current node, which would require another batch application in order to have a chance to push
            // that Filter node through upstream nodes.
            // TODO(Clark): Refine this fixed-point policy.
            RuleExecutionStrategy::FixedPoint(Some(3)),
        ));

        // --- Limit pushdowns ---
        // This needs to be separate from PushDownProjection because otherwise the limit and
        // projection just keep swapping places, preventing optimization
        // (see https://github.com/Eventual-Inc/Daft/issues/2616)
        rule_batches.push(RuleBatch::new(
            vec![Box::new(PushDownLimit::new())],
            RuleExecutionStrategy::FixedPoint(Some(3)),
        ));
        // make a second pass at simplifying expressions. This is necessary because other rules can introduce new expressions
        rule_batches.push(RuleBatch::new(
            vec![Box::new(SimplifyExpressionsRule::new())],
            RuleExecutionStrategy::FixedPoint(Some(3)),
        ));

        // --- Materialize scan nodes ---
        rule_batches.push(RuleBatch::new(
            vec![Box::new(MaterializeScans::new())],
            RuleExecutionStrategy::Once,
        ));

        // --- Enrich logical plan with stats ---
        rule_batches.push(RuleBatch::new(
            vec![Box::new(EnrichWithStats::new())],
            RuleExecutionStrategy::Once,
        ));

        Self::with_rule_batches(rule_batches, config)
    }

    pub fn with_rule_batches(rule_batches: Vec<RuleBatch>, config: OptimizerConfig) -> Self {
        Self {
            rule_batches,
            config,
        }
    }

    /// Optimize the provided plan with this optimizer's set of rule batches.
    pub fn optimize<F>(
        &self,
        plan: Arc<LogicalPlan>,
        mut observer: F,
    ) -> DaftResult<Arc<LogicalPlan>>
    where
        F: FnMut(&LogicalPlan, &RuleBatch, usize, bool, bool),
    {
        let mut plan_tracker = LogicalPlanTracker::new(self.config.default_max_optimizer_passes);
        plan_tracker.add_plan(plan.as_ref());
        // Fold over rule batches, applying each rule batch to the tree sequentially.
        self.rule_batches.iter().try_fold(plan, |plan, batch| {
            self.optimize_with_rule_batch(batch, plan, &mut observer, &mut plan_tracker)
        })
    }

    // Optimize the provided plan with the provided rule batch.
    pub fn optimize_with_rule_batch<F>(
        &self,
        batch: &RuleBatch,
        plan: Arc<LogicalPlan>,
        observer: &mut F,
        plan_tracker: &mut LogicalPlanTracker,
    ) -> DaftResult<Arc<LogicalPlan>>
    where
        F: FnMut(&LogicalPlan, &RuleBatch, usize, bool, bool),
    {
        let result = (0..batch.max_passes(&self.config)).try_fold(
            plan,
            |plan, pass| -> ControlFlow<DaftResult<Arc<LogicalPlan>>, Arc<LogicalPlan>> {
                match self.optimize_with_rules(batch.rules.as_slice(), plan) {
                    Ok(Transformed {
                        data: new_plan,
                        transformed: true,
                        ..
                    }) => {
                        // Plan was transformed by the rule batch.
                        if plan_tracker.add_plan(new_plan.as_ref()) {
                            // Transformed plan has not yet been seen by this optimizer, which means we have
                            // not reached a fixed-point or a cycle. We therefore continue applying this rule batch.
                            observer(new_plan.as_ref(), batch, pass, true, false);
                            ControlFlow::Continue(new_plan)
                        } else {
                            // We've already seen this transformed plan, which means we have hit a cycle while repeatedly
                            // applying this rule batch. We therefore stop applying this rule batch.
                            observer(new_plan.as_ref(), batch, pass, true, true);
                            ControlFlow::Break(Ok(new_plan))
                        }
                    }
                    Ok(Transformed {
                        data: plan,
                        transformed: false,
                        ..
                    }) => {
                        // Plan was not transformed by the rule batch, suggesting that we have reached a fixed-point.
                        // We therefore stop applying this rule batch.
                        observer(plan.as_ref(), batch, pass, false, false);
                        ControlFlow::Break(Ok(plan))
                    }
                    // We've encountered an error, stop applying this rule batch.
                    Err(e) => ControlFlow::Break(Err(e)),
                }
            },
        );
        match result {
            ControlFlow::Continue(result) => Ok(result),
            ControlFlow::Break(result) => result,
        }
    }

    /// Optimize the provided plan with each of the provided rules once.
    pub fn optimize_with_rules(
        &self,
        rules: &[Box<dyn OptimizerRuleInBatch>],
        plan: Arc<LogicalPlan>,
    ) -> DaftResult<Transformed<Arc<LogicalPlan>>> {
        // Fold over the rules, applying each rule to this plan node sequentially.
        rules.iter().try_fold(Transformed::no(plan), |plan, rule| {
            plan.transform_data(|data| rule.try_optimize(data))
        })
    }
}

#[cfg(test)]
mod tests {
    use std::sync::{Arc, Mutex};

    use common_error::DaftResult;
    use common_treenode::{Transformed, TreeNode};
    use daft_core::prelude::*;
    use daft_dsl::{col, lit};

    use super::{Optimizer, OptimizerConfig, RuleBatch, RuleExecutionStrategy};
    use crate::{
        ops::{Filter, Project},
        optimization::rules::OptimizerRule,
        test::{dummy_scan_node, dummy_scan_operator},
        LogicalPlan,
    };

    /// Test that the optimizer terminates early when the plan is not transformed
    /// by a rule (i.e. a fixed-point is reached).
    #[test]
    fn early_termination_no_transform() -> DaftResult<()> {
        let optimizer = Optimizer::with_rule_batches(
            vec![RuleBatch::new(
                vec![Box::new(NoOp::new())],
                RuleExecutionStrategy::Once,
            )],
            OptimizerConfig::new(5, false),
        );
        let plan: Arc<LogicalPlan> =
            dummy_scan_node(dummy_scan_operator(vec![Field::new("a", DataType::Int64)])).build();
        let mut pass_count = 0;
        let mut did_transform = false;
        optimizer.optimize(plan.clone(), |new_plan, _, _, transformed, _| {
            assert_eq!(new_plan, plan.as_ref());
            pass_count += 1;
            did_transform |= transformed;
        })?;
        assert!(!did_transform);
        assert_eq!(pass_count, 1);
        Ok(())
    }

    #[derive(Debug)]
    struct NoOp {}

    impl NoOp {
        pub fn new() -> Self {
            Self {}
        }
    }

    impl OptimizerRule for NoOp {
        fn try_optimize(
            &self,
            plan: Arc<LogicalPlan>,
        ) -> DaftResult<Transformed<Arc<LogicalPlan>>> {
            Ok(Transformed::no(plan))
        }
    }

    /// Tests that the optimizer terminates early when a cycle is detected.
    ///
    /// This test creates a Projection -> Source plan where the projection has [1, 2, 3] projections;
    /// the optimizer will rotate the projection expressions to the left on each pass.
    ///   [1, 2, 3] -> [2, 3, 1] -> [3, 1, 2] -> [1, 2, 3]
    /// The optimization loop should therefore terminate on the 3rd pass.
    #[test]
    fn early_termination_equal_plan_cycle() -> DaftResult<()> {
        let optimizer = Optimizer::with_rule_batches(
            vec![RuleBatch::new(
                vec![Box::new(RotateProjection::new(false))],
                RuleExecutionStrategy::FixedPoint(Some(20)),
            )],
            OptimizerConfig::new(20, false),
        );
        let proj_exprs = vec![
            col("a").add(lit(1)),
            col("a").add(lit(2)).alias("b"),
            col("a").add(lit(3)).alias("c"),
        ];
        let plan = dummy_scan_node(dummy_scan_operator(vec![Field::new("a", DataType::Int64)]))
            .select(proj_exprs)?
            .build();
        let mut pass_count = 0;
        let mut did_transform = false;
        optimizer.optimize(plan, |_, _, _, transformed, _| {
            pass_count += 1;
            did_transform |= transformed;
        })?;
        assert!(did_transform);
        assert_eq!(pass_count, 3);
        Ok(())
    }

    /// Tests that the optimizer terminates early when a cycle is detected.
    ///
    /// This test creates a Projection -> Source plan where the projection has [1, 2, 3] projections;
    /// the optimizer will reverse the projection expressions on the first pass and rotate them to the
    /// left on each pass thereafter.
    ///   [1, 2, 3] -> [3, 2, 1] -> [2, 1, 3] -> [1, 3, 2] -> [3, 2, 1]
    /// The optimization loop should therefore terminate on the 4th pass.
    #[test]
    fn early_termination_equal_plan_cycle_after_first() -> DaftResult<()> {
        let optimizer = Optimizer::with_rule_batches(
            vec![RuleBatch::new(
                vec![Box::new(RotateProjection::new(true))],
                RuleExecutionStrategy::FixedPoint(Some(20)),
            )],
            OptimizerConfig::new(20, false),
        );
        let proj_exprs = vec![
            col("a").add(lit(1)),
            col("a").add(lit(2)).alias("b"),
            col("a").add(lit(3)).alias("c"),
        ];
        let plan = dummy_scan_node(dummy_scan_operator(vec![Field::new("a", DataType::Int64)]))
            .select(proj_exprs)?
            .build();
        let mut pass_count = 0;
        let mut did_transform = false;
        optimizer.optimize(plan, |_, _, _, transformed, _| {
            pass_count += 1;
            did_transform |= transformed;
        })?;
        assert!(did_transform);
        assert_eq!(pass_count, 4);
        Ok(())
    }

    /// Tests that the optimizer applies multiple rule batches.
    ///
    /// This test creates a Filter -> Projection -> Source plan and has 3 rule batches:
    /// (1) ([NoOp, RotateProjection], FixedPoint(20)), which should terminate due to a plan cycle.
    /// (2) ([FilterOrFalse, RotateProjection], FixedPoint(2)), which should run twice.
    /// (3) ([FilterAndTrue], Once), which should run once.
    /// The Projection has exprs [1, 2, 3], meaning that (1) should run 3 times before the cycle is hit.
    #[test]
    fn multiple_rule_batches() -> DaftResult<()> {
        let optimizer = Optimizer::with_rule_batches(
            vec![
                RuleBatch::new(
                    vec![
                        Box::new(NoOp::new()),
                        Box::new(RotateProjection::new(false)),
                    ],
                    RuleExecutionStrategy::FixedPoint(Some(20)),
                ),
                RuleBatch::new(
                    vec![
                        Box::new(FilterOrFalse::new()),
                        Box::new(RotateProjection::new(false)),
                    ],
                    RuleExecutionStrategy::FixedPoint(Some(2)),
                ),
                RuleBatch::new(
                    vec![Box::new(FilterAndTrue::new())],
                    RuleExecutionStrategy::Once,
                ),
            ],
            OptimizerConfig::new(20, false),
        );
        let proj_exprs = vec![
            col("a").add(lit(1)),
            col("a").add(lit(2)).alias("b"),
            col("a").add(lit(3)).alias("c"),
        ];
        let filter_predicate = col("a").lt(lit(2));
        let scan_op = dummy_scan_operator(vec![Field::new("a", DataType::Int64)]);
        let plan = dummy_scan_node(scan_op.clone())
            .select(proj_exprs.clone())?
            .filter(filter_predicate.clone())?
            .build();
        let mut pass_count = 0;
        let mut did_transform = false;
        let opt_plan = optimizer.optimize(plan, |_, _, _, transformed, _| {
            pass_count += 1;
            did_transform |= transformed;
        })?;
        assert!(did_transform);
        // 3 + 2 + 1 = 6
        assert_eq!(pass_count, 6);

        let mut new_proj_exprs = proj_exprs;
        new_proj_exprs.rotate_left(2);
        let new_pred = filter_predicate
            .or(lit(false))
            .or(lit(false))
            .and(lit(true));
        let expected = dummy_scan_node(scan_op)
            .select(new_proj_exprs)?
            .filter(new_pred)?
            .build();
        assert_eq!(
            opt_plan,
            expected,
            "\n\nOptimized plan not equal to expected.\n\nOptimized:\n{}\n\nExpected:\n{}",
            opt_plan.repr_ascii(false),
            expected.repr_ascii(false)
        );
        Ok(())
    }

    #[derive(Debug)]
    struct FilterOrFalse {}

    impl FilterOrFalse {
        pub fn new() -> Self {
            Self {}
        }
    }

    impl OptimizerRule for FilterOrFalse {
        fn try_optimize(
            &self,
            plan: Arc<LogicalPlan>,
        ) -> DaftResult<Transformed<Arc<LogicalPlan>>> {
            plan.transform_down(|node| {
                let filter = match node.as_ref() {
                    LogicalPlan::Filter(filter) => filter.clone(),
                    _ => return Ok(Transformed::no(node)),
                };
                let new_predicate = filter.predicate.or(lit(false));
                Ok(Transformed::yes(
                    LogicalPlan::from(Filter::try_new(filter.input, new_predicate)?).into(),
                ))
            })
        }
    }

    #[derive(Debug)]
    struct FilterAndTrue {}

    impl FilterAndTrue {
        pub fn new() -> Self {
            Self {}
        }
    }

    impl OptimizerRule for FilterAndTrue {
        fn try_optimize(
            &self,
            plan: Arc<LogicalPlan>,
        ) -> DaftResult<Transformed<Arc<LogicalPlan>>> {
            plan.transform_down(|node| {
                let filter = match node.as_ref() {
                    LogicalPlan::Filter(filter) => filter.clone(),
                    _ => return Ok(Transformed::no(node)),
                };
                let new_predicate = filter.predicate.and(lit(true));
                Ok(Transformed::yes(
                    LogicalPlan::from(Filter::try_new(filter.input, new_predicate)?).into(),
                ))
            })
        }
    }

    #[derive(Debug)]
    struct RotateProjection {
        reverse_first: Mutex<bool>,
    }

    impl RotateProjection {
        pub fn new(reverse_first: bool) -> Self {
            Self {
                reverse_first: Mutex::new(reverse_first),
            }
        }
    }

    impl OptimizerRule for RotateProjection {
        fn try_optimize(
            &self,
            plan: Arc<LogicalPlan>,
        ) -> DaftResult<Transformed<Arc<LogicalPlan>>> {
            plan.transform_down(|node| {
                let project = match node.as_ref() {
                    LogicalPlan::Project(project) => project.clone(),
                    _ => return Ok(Transformed::no(node)),
                };
                let mut exprs = project.projection.clone();
                let mut reverse = self.reverse_first.lock().unwrap();
                if *reverse {
                    exprs.reverse();
                    *reverse = false;
                } else {
                    exprs.rotate_left(1);
                }
                Ok(Transformed::yes(
                    LogicalPlan::from(Project::try_new(project.input, exprs)?).into(),
                ))
            })
        }
    }
}<|MERGE_RESOLUTION|>--- conflicted
+++ resolved
@@ -6,13 +6,9 @@
 use super::{
     logical_plan_tracker::LogicalPlanTracker,
     rules::{
-<<<<<<< HEAD
-        DropRepartition, EliminateCrossJoin, LiftProjectFromAgg, OptimizerRule, PushDownFilter,
-        PushDownLimit, PushDownProjection, SimplifyExpressionsRule, SplitActorPoolProjects,
-=======
         DropRepartition, EliminateCrossJoin, EnrichWithStats, LiftProjectFromAgg, MaterializeScans,
-        OptimizerRule, PushDownFilter, PushDownLimit, PushDownProjection, SplitActorPoolProjects,
->>>>>>> 75ad85a9
+        OptimizerRule, PushDownFilter, PushDownLimit, PushDownProjection, SimplifyExpressionsRule,
+        SplitActorPoolProjects,
     },
 };
 use crate::LogicalPlan;
