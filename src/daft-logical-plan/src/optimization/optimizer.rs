--- conflicted
+++ resolved
@@ -6,17 +6,10 @@
 use super::{
     logical_plan_tracker::LogicalPlanTracker,
     rules::{
-<<<<<<< HEAD
-        DetectMonotonicId, DropRepartition, EliminateCrossJoin, EnrichWithStats, FilterNullJoinKey,
-        LiftProjectFromAgg, MaterializeScans, OptimizerRule, PushDownFilter, PushDownLimit,
-        PushDownProjection, ReorderJoins, SimplifyExpressionsRule, SplitActorPoolProjects,
-        UnnestPredicateSubquery, UnnestScalarSubquery,
-=======
-        DropRepartition, EliminateCrossJoin, EliminateSubqueryAliasRule, EnrichWithStats,
-        FilterNullJoinKey, LiftProjectFromAgg, MaterializeScans, OptimizerRule, PushDownFilter,
-        PushDownLimit, PushDownProjection, ReorderJoins, SimplifyExpressionsRule,
+        DetectMonotonicId, DropRepartition, EliminateCrossJoin, EliminateSubqueryAliasRule,
+        EnrichWithStats, FilterNullJoinKey, LiftProjectFromAgg, MaterializeScans, OptimizerRule,
+        PushDownFilter, PushDownLimit, PushDownProjection, ReorderJoins, SimplifyExpressionsRule,
         SplitActorPoolProjects, UnnestPredicateSubquery, UnnestScalarSubquery,
->>>>>>> 3473372b
     },
 };
 use crate::LogicalPlan;
