--- conflicted
+++ resolved
@@ -8,14 +8,9 @@
     rules::{
         DetectMonotonicId, DropRepartition, EliminateCrossJoin, EliminateSubqueryAliasRule,
         EnrichWithStats, FilterNullJoinKey, LiftProjectFromAgg, MaterializeScans, OptimizerRule,
-<<<<<<< HEAD
         PushDownFilter, PushDownJoinPredicate, PushDownLimit, PushDownProjection, ReorderJoins,
-        SimplifyExpressionsRule, SplitActorPoolProjects, UnnestPredicateSubquery,
-=======
-        PushDownFilter, PushDownLimit, PushDownProjection, ReorderJoins, SimplifyExpressionsRule,
-        SimplifyNullFilteredJoin, SplitActorPoolProjects, UnnestPredicateSubquery,
->>>>>>> 093dcd99
-        UnnestScalarSubquery,
+        SimplifyExpressionsRule, SimplifyNullFilteredJoin, SplitActorPoolProjects,
+        UnnestPredicateSubquery, UnnestScalarSubquery,
     },
 };
 use crate::LogicalPlan;
@@ -127,11 +122,8 @@
                         Box::new(PushDownFilter::new()),
                         Box::new(PushDownProjection::new()),
                         Box::new(EliminateCrossJoin::new()),
-<<<<<<< HEAD
+                        Box::new(SimplifyNullFilteredJoin::new()),
                         Box::new(PushDownJoinPredicate::new()),
-=======
-                        Box::new(SimplifyNullFilteredJoin::new()),
->>>>>>> 093dcd99
                     ],
                     // Use a fixed-point policy for the pushdown rules: PushDownProjection can produce a Filter node
                     // at the current node, which would require another batch application in order to have a chance to push
