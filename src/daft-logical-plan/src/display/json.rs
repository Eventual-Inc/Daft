use std::{collections::HashMap, fmt::Write};

use common_error::{DaftError, DaftResult};
use common_treenode::TreeNodeVisitor;
use daft_dsl::resolved_col;
use serde_json::json;

use crate::{LogicalPlan, LogicalPlanRef};

pub(crate) fn to_json_value(node: &LogicalPlan) -> serde_json::Value {
    match node {
        LogicalPlan::Source(_) => json!({}),
        // TODO(desmond): is this correct?
        LogicalPlan::Shard(shard) => json!({
            "sharder": shard.sharder,
        }),
        LogicalPlan::Project(project) => json!({
            "projection": project.projection.iter().map(|e| e.to_string()).collect::<Vec<_>>(),
        }),
        LogicalPlan::UDFProject(project) => json!({
            "expr": project.expr.to_string(),
        }),
        LogicalPlan::Filter(filter) => json!({
            "predicate": vec![&filter.predicate.to_string()],
        }),
        LogicalPlan::IntoBatches(into_batches) => json!({
            "batch_size": into_batches.batch_size,
        }),
        LogicalPlan::Limit(limit) => {
            let mut obj = serde_json::Map::new();
            obj.insert("limit".to_string(), json!(limit.limit));
            if let Some(offset) = &limit.offset {
                obj.insert("offset".to_string(), json!(offset));
            }
            json!(obj)
        }
        LogicalPlan::Offset(offset) => json!({
            "offset": &offset.offset,
        }),
        LogicalPlan::Explode(explode) => json!({
            "to_explode": explode.to_explode.iter().map(|e| e.to_string()).collect::<Vec<_>>(),
        }),
        LogicalPlan::Unpivot(unpivot) => json!({
            "ids": unpivot.ids.iter().map(|e| e.to_string()).collect::<Vec<_>>(),
            "values": unpivot.values.iter().map(|e| e.to_string()).collect::<Vec<_>>(),
            "variable_name": unpivot.variable_name,
            "value_name": unpivot.value_name,
        }),
        LogicalPlan::Sort(sort) => json!({
            "sort_by": sort.sort_by.iter().map(|c| c.to_string()).collect::<Vec<_>>(),
            "nulls_first": sort.nulls_first,
            "descending": sort.descending,
        }),
        LogicalPlan::Repartition(repartition) => json!({
            "repartition_spec": repartition.repartition_spec,
        }),
        LogicalPlan::Distinct(_) => json!({}),
        LogicalPlan::Aggregate(aggregate) => json!({
            "aggregations": aggregate.aggregations.iter().map(|e| e.to_string()).collect::<Vec<_>>(),
            "groupby": aggregate.groupby.iter().map(|e| e.to_string()).collect::<Vec<_>>(),
        }),
        LogicalPlan::Pivot(pivot) => json!({
            "pivot_column": pivot.pivot_column.to_string(),
            "value_column": pivot.value_column.to_string(),
            "aggregation": pivot.aggregation,
            "group_by": pivot.group_by.iter().map(|e| e.to_string()).collect::<Vec<_>>(),
            "names": pivot.names.iter().map(|e| resolved_col(e.clone()).to_string()).collect::<Vec<_>>(),
        }),
        LogicalPlan::Concat(_) => json!({}),
        LogicalPlan::Intersect(intersect) => json!({
            "is_all": intersect.is_all,
        }),
        LogicalPlan::Union(union_) => json!({
            "quantifier": union_.quantifier,
            "strategy": union_.strategy,
        }),
        LogicalPlan::Join(join) => json!({
            "on": vec![&join.on.inner().map(|e| e.to_string())],
            "type": join.join_type,
            "strategy": join.join_strategy,
        }),
        LogicalPlan::Sink(_) => json!({}),
        LogicalPlan::Sample(sample) => json!({
            "fraction": sample.fraction,
            "with_replacement": sample.with_replacement,
            "seed": sample.seed,
        }),
        LogicalPlan::MonotonicallyIncreasingId(monotonically_increasing_id) => json!({
            "column_name": vec![resolved_col(monotonically_increasing_id.column_name.clone()).to_string()]
        }),
        LogicalPlan::SubqueryAlias(subquery_alias) => json!({
            "name": subquery_alias.name,
        }),
        LogicalPlan::Window(window) => json!({
            "exprs": window.window_functions.iter().map(|e| e.to_string()).collect::<Vec<String>>(),
            "aliases": window.aliases,
            "window_spec": window.window_spec,
        }),
        LogicalPlan::TopN(top_n) => {
            let mut obj = serde_json::Map::with_capacity(5);
            obj.insert(
                "sort_by".to_string(),
                json!(
                    top_n
                        .sort_by
                        .iter()
                        .map(|c| c.to_string())
                        .collect::<Vec<_>>()
                ),
            );
            obj.insert("nulls_first".to_string(), json!(top_n.nulls_first));
            obj.insert("descending".to_string(), json!(top_n.descending));
            obj.insert("limit".to_string(), json!(top_n.limit));
            if let Some(offset) = &top_n.offset {
                obj.insert("offset".to_string(), json!(offset));
            }
            json!(obj)
        }
    }
}

pub struct JsonVisitor<'a, W>
where
    W: std::fmt::Write,
{
    f: &'a mut W,
    objects: HashMap<u32, serde_json::Value>,
    /// if true, include the summarized schema information
    with_schema: bool,
    next_id: u32,
    parent_ids: Vec<u32>,
}

impl<'a, W> JsonVisitor<'a, W>
where
    W: std::fmt::Write,
{
    pub fn new(f: &'a mut W) -> Self {
        Self {
            f,
            objects: HashMap::new(),
            with_schema: false,
            next_id: 0,
            parent_ids: Vec::new(),
        }
    }
    pub fn with_schema(&mut self, with_schema: bool) {
        self.with_schema = with_schema;
    }
<<<<<<< HEAD
    fn to_json_value(node: &LogicalPlan) -> serde_json::Value {
        match node {
            LogicalPlan::Source(_) => json!({}),
            // TODO(desmond): is this correct?
            LogicalPlan::Shard(shard) => json!({
                "sharder": shard.sharder,
            }),
            LogicalPlan::Project(project) => json!({
                "projection": project.projection.iter().map(|e| e.to_string()).collect::<Vec<_>>(),
            }),
            LogicalPlan::UDFProject(project) => json!({
                "expr": project.expr.to_string(),
            }),
            LogicalPlan::Filter(filter) => json!({
                "predicate": vec![&filter.predicate.to_string()],
            }),
            LogicalPlan::IntoBatches(into_batches) => json!({
                "batch_size": into_batches.batch_size,
            }),
            LogicalPlan::Limit(limit) => {
                let mut obj = serde_json::Map::new();
                obj.insert("limit".to_string(), json!(limit.limit));
                if let Some(offset) = &limit.offset {
                    obj.insert("offset".to_string(), json!(offset));
                }
                json!(obj)
            }
            LogicalPlan::Offset(offset) => json!({
                "offset": &offset.offset,
            }),
            LogicalPlan::Explode(explode) => json!({
                "to_explode": explode.to_explode.iter().map(|e| e.to_string()).collect::<Vec<_>>(),
            }),
            LogicalPlan::Unpivot(unpivot) => json!({
                "ids": unpivot.ids.iter().map(|e| e.to_string()).collect::<Vec<_>>(),
                "values": unpivot.values.iter().map(|e| e.to_string()).collect::<Vec<_>>(),
                "variable_name": unpivot.variable_name,
                "value_name": unpivot.value_name,
            }),
            LogicalPlan::Sort(sort) => json!({
                "sort_by": sort.sort_by.iter().map(|c| c.to_string()).collect::<Vec<_>>(),
                "nulls_first": sort.nulls_first,
                "descending": sort.descending,
            }),
            LogicalPlan::Repartition(repartition) => json!({
                "repartition_spec": repartition.repartition_spec,
            }),
            LogicalPlan::Distinct(_) => json!({}),
            LogicalPlan::Aggregate(aggregate) => json!({
                "aggregations": aggregate.aggregations.iter().map(|e| e.to_string()).collect::<Vec<_>>(),
                "groupby": aggregate.groupby.iter().map(|e| e.to_string()).collect::<Vec<_>>(),
            }),
            LogicalPlan::Pivot(pivot) => json!({
                "pivot_column": pivot.pivot_column.to_string(),
                "value_column": pivot.value_column.to_string(),
                "aggregation": pivot.aggregation,
                "group_by": pivot.group_by.iter().map(|e| e.to_string()).collect::<Vec<_>>(),
                "names": pivot.names.iter().map(|e| resolved_col(e.clone()).to_string()).collect::<Vec<_>>(),
            }),
            LogicalPlan::Concat(_) => json!({}),
            LogicalPlan::Intersect(intersect) => json!({
                "is_all": intersect.is_all,
            }),
            LogicalPlan::Union(union_) => json!({
                "quantifier": union_.quantifier,
                "strategy": union_.strategy,
            }),
            LogicalPlan::Join(join) => json!({
                "on": vec![&join.on.inner().map(|e| e.to_string())],
                "type": join.join_type,
                "strategy": join.join_strategy,
            }),
            LogicalPlan::Sink(_) => json!({}),
            LogicalPlan::Sample(sample) => json!({
                "fraction": sample.fraction,
                "with_replacement": sample.with_replacement,
                "seed": sample.seed,
            }),
            LogicalPlan::MonotonicallyIncreasingId(monotonically_increasing_id) => json!({
                "column_name": vec![resolved_col(monotonically_increasing_id.column_name.clone()).to_string()]
            }),
            LogicalPlan::SubqueryAlias(subquery_alias) => json!({
                "name": subquery_alias.name,
            }),
            LogicalPlan::Window(window) => json!({
                "exprs": window.window_functions.iter().map(|e| e.to_string()).collect::<Vec<String>>(),
                "aliases": window.aliases,
                "window_spec": window.window_spec,
            }),
            LogicalPlan::TopN(top_n) => {
                let mut obj = serde_json::Map::with_capacity(5);
                obj.insert(
                    "sort_by".to_string(),
                    json!(
                        top_n
                            .sort_by
                            .iter()
                            .map(|c| c.to_string())
                            .collect::<Vec<_>>()
                    ),
                );
                obj.insert("nulls_first".to_string(), json!(top_n.nulls_first));
                obj.insert("descending".to_string(), json!(top_n.descending));
                obj.insert("limit".to_string(), json!(top_n.limit));
                if let Some(offset) = &top_n.offset {
                    obj.insert("offset".to_string(), json!(offset));
                }
                json!(obj)
            }
            LogicalPlan::VLLMProject(vllm_project) => json!({
                "expr": vllm_project.expr.to_string(),
            }),
        }
    }
=======
>>>>>>> 741782b9
}

impl<W> JsonVisitor<'_, W> where W: Write {}

impl<W> TreeNodeVisitor for JsonVisitor<'_, W>
where
    W: Write,
{
    type Node = LogicalPlanRef;

    fn f_down(&mut self, node: &Self::Node) -> DaftResult<common_treenode::TreeNodeRecursion> {
        let id = self.next_id;
        self.next_id += 1;
        let mut object = to_json_value(node.as_ref());
        // handle all common properties here
        object["type"] = json!(node.name());
        object["children"] = serde_json::Value::Array(vec![]);

        if self.with_schema {
            let schema = node.schema();
            object["schema"] = json!(schema.fields());
        }
        self.objects.insert(id, object);
        self.parent_ids.push(id);
        Ok(common_treenode::TreeNodeRecursion::Continue)
    }

    fn f_up(&mut self, _node: &Self::Node) -> DaftResult<common_treenode::TreeNodeRecursion> {
        let id = self.parent_ids.pop().unwrap();

        let current_node = self
            .objects
            .remove(&id)
            .ok_or_else(|| DaftError::ValueError("Missing current node!".to_string()))?;

        if let Some(parent_id) = self.parent_ids.last() {
            let parent_node = self
                .objects
                .get_mut(parent_id)
                .expect("Missing parent node!");

            let plans = parent_node
                .get_mut("children")
                .and_then(|p| p.as_array_mut())
                .expect("children should be an array");

            plans.push(current_node);
        } else {
            // This is the root node
            let plan = serde_json::json!(&current_node);
            write!(
                self.f,
                "{}",
                serde_json::to_string(&plan).map_err(DaftError::SerdeJsonError)?
            )?;
        }
        Ok(common_treenode::TreeNodeRecursion::Continue)
    }
}

#[cfg(test)]
mod tests {
    use common_error::DaftResult;
    use common_treenode::TreeNode;
    use daft_core::join::JoinType;
    use daft_dsl::{lit, resolved_col};
    use daft_functions_utf8::{endswith, startswith};

    use crate::{
        LogicalPlanBuilder,
        display::test::{plan_1, plan_2},
    };

    #[test]
    fn test_repr_json() -> DaftResult<()> {
        let subplan = LogicalPlanBuilder::from(plan_1())
            .filter(resolved_col("id").eq(lit(1)))?
            .build();

        let subplan2 = LogicalPlanBuilder::from(plan_2())
            .filter(
                startswith(resolved_col("last_name"), lit("S"))
                    .and(endswith(resolved_col("last_name"), lit("n"))),
            )?
            .limit(1000, false)?
            .offset(17)?
            .add_monotonically_increasing_id(Some("id2"), None)?
            .distinct(None)?
            .sort(vec![resolved_col("last_name")], vec![false], vec![false])?
            .build();

        let plan = LogicalPlanBuilder::from(subplan)
            .join(
                subplan2,
                None,
                vec!["id".to_string()],
                JoinType::Inner,
                None,
                Default::default(),
            )?
            .filter(resolved_col("first_name").eq(lit("hello")))?
            .select(vec![resolved_col("first_name")])?
            .limit(10, false)?
            .build();

        let mut output = String::new();

        let mut json_vis = super::JsonVisitor::new(&mut output);

        plan.visit(&mut json_vis).unwrap();

        let expected: serde_json::Value = serde_json::from_str(r#"{
          "children": [
            {
              "children": [
                {
                  "children": [
                    {
                      "children": [
                        {
                          "children": [
                            {
                              "children": [],
                              "type": "Source"
                            }
                          ],
                          "predicate": ["col(id) == lit(1)"],
                          "type": "Filter"
                        },
                        {
                          "children": [
                            {
                              "children": [
                                {
                                  "children": [
                                    {
                                      "children": [
                                        {
                                          "children": [
                                            {
                                              "children": [
                                                {
                                                  "children": [],
                                                  "type": "Source"
                                                }
                                              ],
                                              "predicate": [
                                                "starts_with(col(last_name), lit(\"S\")) & ends_with(col(last_name), lit(\"n\"))"
                                              ],
                                              "type": "Filter"
                                            }
                                          ],
                                          "limit": 1000,
                                          "type": "Limit"
                                        }
                                      ],
                                      "offset": 17,
                                      "type": "Offset"
                                    }
                                  ],
                                  "column_name": ["col(id2)"],
                                  "type": "MonotonicallyIncreasingId"
                                }
                              ],
                              "type": "Distinct"
                            }
                          ],
                          "descending": [false],
                          "nulls_first": [false],
                          "sort_by": ["col(last_name)"],
                          "type": "Sort"
                        }
                      ],
                      "on": ["col(left.id#Int32) == col(right.id#Int32)"],
                      "strategy": null,
                      "type": "Join"
                    }
                  ],
                  "predicate": ["col(first_name) == lit(\"hello\")"],
                  "type": "Filter"
                }
              ],
              "projection": ["col(first_name)"],
              "type": "Project"
            }
          ],
          "limit": 10,
          "type": "Limit"
        }
        "#).unwrap();

        let actual: serde_json::Value = serde_json::from_str(&output).unwrap();

        assert_eq!(actual, expected);
        Ok(())
    }
    #[test]
    fn test_repr_json_with_schema() {
        let plan = plan_1();
        let mut output = String::new();

        let mut json_vis = super::JsonVisitor::new(&mut output);
        json_vis.with_schema(true);
        plan.visit(&mut json_vis).unwrap();
        let expected = r#"
            {
              "children": [],
              "schema": [
                {
                  "dtype": "Utf8",
                  "metadata": {},
                  "name": "text"
                },
                {
                  "dtype": "Int32",
                  "metadata": {},
                  "name": "id"
                }
              ],
              "type": "Source"
            }
         "#;

        let expected: serde_json::Value = serde_json::from_str(&expected).unwrap();
        let actual: serde_json::Value = serde_json::from_str(&output).unwrap();

        assert_eq!(actual, expected);
    }
}<|MERGE_RESOLUTION|>--- conflicted
+++ resolved
@@ -116,6 +116,9 @@
             }
             json!(obj)
         }
+        LogicalPlan::VLLMProject(vllm_project) => json!({
+            "expr": vllm_project.expr.to_string(),
+        }),
     }
 }
 
@@ -147,123 +150,6 @@
     pub fn with_schema(&mut self, with_schema: bool) {
         self.with_schema = with_schema;
     }
-<<<<<<< HEAD
-    fn to_json_value(node: &LogicalPlan) -> serde_json::Value {
-        match node {
-            LogicalPlan::Source(_) => json!({}),
-            // TODO(desmond): is this correct?
-            LogicalPlan::Shard(shard) => json!({
-                "sharder": shard.sharder,
-            }),
-            LogicalPlan::Project(project) => json!({
-                "projection": project.projection.iter().map(|e| e.to_string()).collect::<Vec<_>>(),
-            }),
-            LogicalPlan::UDFProject(project) => json!({
-                "expr": project.expr.to_string(),
-            }),
-            LogicalPlan::Filter(filter) => json!({
-                "predicate": vec![&filter.predicate.to_string()],
-            }),
-            LogicalPlan::IntoBatches(into_batches) => json!({
-                "batch_size": into_batches.batch_size,
-            }),
-            LogicalPlan::Limit(limit) => {
-                let mut obj = serde_json::Map::new();
-                obj.insert("limit".to_string(), json!(limit.limit));
-                if let Some(offset) = &limit.offset {
-                    obj.insert("offset".to_string(), json!(offset));
-                }
-                json!(obj)
-            }
-            LogicalPlan::Offset(offset) => json!({
-                "offset": &offset.offset,
-            }),
-            LogicalPlan::Explode(explode) => json!({
-                "to_explode": explode.to_explode.iter().map(|e| e.to_string()).collect::<Vec<_>>(),
-            }),
-            LogicalPlan::Unpivot(unpivot) => json!({
-                "ids": unpivot.ids.iter().map(|e| e.to_string()).collect::<Vec<_>>(),
-                "values": unpivot.values.iter().map(|e| e.to_string()).collect::<Vec<_>>(),
-                "variable_name": unpivot.variable_name,
-                "value_name": unpivot.value_name,
-            }),
-            LogicalPlan::Sort(sort) => json!({
-                "sort_by": sort.sort_by.iter().map(|c| c.to_string()).collect::<Vec<_>>(),
-                "nulls_first": sort.nulls_first,
-                "descending": sort.descending,
-            }),
-            LogicalPlan::Repartition(repartition) => json!({
-                "repartition_spec": repartition.repartition_spec,
-            }),
-            LogicalPlan::Distinct(_) => json!({}),
-            LogicalPlan::Aggregate(aggregate) => json!({
-                "aggregations": aggregate.aggregations.iter().map(|e| e.to_string()).collect::<Vec<_>>(),
-                "groupby": aggregate.groupby.iter().map(|e| e.to_string()).collect::<Vec<_>>(),
-            }),
-            LogicalPlan::Pivot(pivot) => json!({
-                "pivot_column": pivot.pivot_column.to_string(),
-                "value_column": pivot.value_column.to_string(),
-                "aggregation": pivot.aggregation,
-                "group_by": pivot.group_by.iter().map(|e| e.to_string()).collect::<Vec<_>>(),
-                "names": pivot.names.iter().map(|e| resolved_col(e.clone()).to_string()).collect::<Vec<_>>(),
-            }),
-            LogicalPlan::Concat(_) => json!({}),
-            LogicalPlan::Intersect(intersect) => json!({
-                "is_all": intersect.is_all,
-            }),
-            LogicalPlan::Union(union_) => json!({
-                "quantifier": union_.quantifier,
-                "strategy": union_.strategy,
-            }),
-            LogicalPlan::Join(join) => json!({
-                "on": vec![&join.on.inner().map(|e| e.to_string())],
-                "type": join.join_type,
-                "strategy": join.join_strategy,
-            }),
-            LogicalPlan::Sink(_) => json!({}),
-            LogicalPlan::Sample(sample) => json!({
-                "fraction": sample.fraction,
-                "with_replacement": sample.with_replacement,
-                "seed": sample.seed,
-            }),
-            LogicalPlan::MonotonicallyIncreasingId(monotonically_increasing_id) => json!({
-                "column_name": vec![resolved_col(monotonically_increasing_id.column_name.clone()).to_string()]
-            }),
-            LogicalPlan::SubqueryAlias(subquery_alias) => json!({
-                "name": subquery_alias.name,
-            }),
-            LogicalPlan::Window(window) => json!({
-                "exprs": window.window_functions.iter().map(|e| e.to_string()).collect::<Vec<String>>(),
-                "aliases": window.aliases,
-                "window_spec": window.window_spec,
-            }),
-            LogicalPlan::TopN(top_n) => {
-                let mut obj = serde_json::Map::with_capacity(5);
-                obj.insert(
-                    "sort_by".to_string(),
-                    json!(
-                        top_n
-                            .sort_by
-                            .iter()
-                            .map(|c| c.to_string())
-                            .collect::<Vec<_>>()
-                    ),
-                );
-                obj.insert("nulls_first".to_string(), json!(top_n.nulls_first));
-                obj.insert("descending".to_string(), json!(top_n.descending));
-                obj.insert("limit".to_string(), json!(top_n.limit));
-                if let Some(offset) = &top_n.offset {
-                    obj.insert("offset".to_string(), json!(offset));
-                }
-                json!(obj)
-            }
-            LogicalPlan::VLLMProject(vllm_project) => json!({
-                "expr": vllm_project.expr.to_string(),
-            }),
-        }
-    }
-=======
->>>>>>> 741782b9
 }
 
 impl<W> JsonVisitor<'_, W> where W: Write {}
