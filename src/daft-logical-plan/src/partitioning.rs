--- conflicted
+++ resolved
@@ -1,10 +1,6 @@
 use std::sync::Arc;
 
-<<<<<<< HEAD
-use daft_dsl::{expr::named_expr, Column, ExprRef, ResolvedColumn};
-=======
 use daft_dsl::{functions::FunctionArgs, Column, ExprRef, ResolvedColumn};
->>>>>>> 736767a7
 use indexmap::IndexMap;
 use itertools::Itertools;
 use serde::{Deserialize, Serialize};
@@ -248,14 +244,6 @@
             let newchild = translate_clustering_spec_expr(child, old_colname_to_new_colname)?;
             Ok(newchild.alias(name.clone()))
         }
-<<<<<<< HEAD
-        Expr::NamedExpr { name, expr } => {
-            let newchild = translate_clustering_spec_expr(expr, old_colname_to_new_colname)?;
-            Ok(named_expr(name.clone(), newchild))
-        }
-=======
-
->>>>>>> 736767a7
         Expr::BinaryOp { op, left, right } => {
             let newleft = translate_clustering_spec_expr(left, old_colname_to_new_colname)?;
             let newright = translate_clustering_spec_expr(right, old_colname_to_new_colname)?;
