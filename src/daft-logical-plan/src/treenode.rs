use std::sync::Arc;

use common_error::DaftResult;
use common_scan_info::{PhysicalScanInfo, Pushdowns, ScanState};
use common_treenode::{DynTreeNode, Transformed, TreeNodeIterator};
use daft_core::prelude::SchemaRef;
use daft_dsl::ExprRef;

use crate::{
    ops::Source,
    partitioning::{HashRepartitionConfig, RepartitionSpec},
    LogicalPlan, SourceInfo,
};

impl DynTreeNode for LogicalPlan {
    fn arc_children(&self) -> Vec<Arc<Self>> {
        self.children()
            .into_iter()
            .map(|c| Arc::new(c.clone()))
            .collect()
    }

    fn with_new_arc_children(self: Arc<Self>, children: Vec<Arc<Self>>) -> DaftResult<Arc<Self>> {
        let old_children = self.arc_children();
        if children.len() != old_children.len() {
            panic!("LogicalPlan::with_new_arc_children: Wrong number of children")
        } else if children.is_empty()
            || children
                .iter()
                .zip(old_children.iter())
                .any(|(c1, c2)| !Arc::ptr_eq(c1, c2))
        {
            Ok(self.with_new_children(&children).arced())
        } else {
            Ok(self)
        }
    }
}

impl LogicalPlan {
    pub fn map_expressions<F: FnMut(ExprRef, &SchemaRef) -> DaftResult<Transformed<ExprRef>>>(
        self: Arc<Self>,
        mut f: F,
    ) -> DaftResult<Transformed<Arc<Self>>> {
        use crate::ops::{Explode, Filter, Project, Repartition, Sort, UDFProject};

        // TODO: support mapping join predicate once we can have duplicate columns in schema
        // This is because we would pass in the combined schema of the left and right sides into `f`

        Ok(match self.as_ref() {
            Self::Project(Project {
                plan_id,
                node_id,
                input,
                projection,
                projected_schema,
                stats_state,
            }) => projection
                .iter()
                .cloned()
                .map_and_collect(|expr| f(expr, &input.schema()))?
                .update_data(|new_projection| {
                    Self::Project(Project {
                        plan_id: *plan_id,
                        node_id: *node_id,
                        input: input.clone(),
                        projection: new_projection,
                        projected_schema: projected_schema.clone(),
                        stats_state: stats_state.clone(),
                    })
                    .into()
                }),
            Self::Filter(Filter {
                plan_id,
                node_id,
                input,
                predicate,
                stats_state,
            }) => f(predicate.clone(), &input.schema())?.update_data(|expr| {
                Self::Filter(Filter {
                    plan_id: *plan_id,
                    node_id: *node_id,
                    input: input.clone(),
                    predicate: expr,
                    stats_state: stats_state.clone(),
                })
                .into()
            }),
            Self::Repartition(Repartition {
                plan_id,
                node_id,
                input,
                repartition_spec,
                stats_state,
            }) => match repartition_spec {
                RepartitionSpec::Hash(HashRepartitionConfig { num_partitions, by }) => by
                    .iter()
                    .cloned()
                    .map_and_collect(|expr| f(expr, &input.schema()))?
                    .update_data(|expr| {
                        Self::Repartition(Repartition {
                            plan_id: *plan_id,
                            node_id: *node_id,
                            input: input.clone(),
                            repartition_spec: RepartitionSpec::Hash(HashRepartitionConfig {
                                num_partitions: *num_partitions,
                                by: expr,
                            }),
                            stats_state: stats_state.clone(),
                        })
                        .into()
                    }),
                _ => Transformed::no(self.clone()),
            },
            Self::UDFProject(UDFProject {
                plan_id,
                node_id,
                input,
                project,
                passthrough_columns,
                projected_schema,
                stats_state,
<<<<<<< HEAD
            }) => f(project.clone(), &input.schema())?.update_data(|new_project| {
                Self::UDFProject(UDFProject {
                    plan_id: *plan_id,
                    input: input.clone(),
                    project: new_project,
                    passthrough_columns: passthrough_columns.clone(),
                    projected_schema: projected_schema.clone(),
                    stats_state: stats_state.clone(),
                })
                .into()
            }),
=======
            }) => projection
                .iter()
                .cloned()
                .map_and_collect(|expr| f(expr, &input.schema()))?
                .update_data(|new_projection| {
                    Self::ActorPoolProject(ActorPoolProject {
                        plan_id: *plan_id,
                        node_id: *node_id,
                        input: input.clone(),
                        projection: new_projection,
                        projected_schema: projected_schema.clone(),
                        stats_state: stats_state.clone(),
                    })
                    .into()
                }),
>>>>>>> 55af7b83
            Self::Sort(Sort {
                plan_id,
                node_id,
                input,
                sort_by,
                descending,
                nulls_first,
                stats_state,
            }) => sort_by
                .iter()
                .cloned()
                .map_and_collect(|expr| f(expr, &input.schema()))?
                .update_data(|new_sort_by| {
                    Self::Sort(Sort {
                        plan_id: *plan_id,
                        node_id: *node_id,
                        input: input.clone(),
                        sort_by: new_sort_by,
                        descending: descending.clone(),
                        nulls_first: nulls_first.clone(),
                        stats_state: stats_state.clone(),
                    })
                    .into()
                }),
            Self::Explode(Explode {
                plan_id,
                node_id,
                input,
                to_explode,
                exploded_schema,
                stats_state,
            }) => to_explode
                .iter()
                .cloned()
                .map_and_collect(|expr| f(expr, &input.schema()))?
                .update_data(|new_to_explode| {
                    Self::Explode(Explode {
                        plan_id: *plan_id,
                        node_id: *node_id,
                        input: input.clone(),
                        to_explode: new_to_explode,
                        exploded_schema: exploded_schema.clone(),
                        stats_state: stats_state.clone(),
                    })
                    .into()
                }),
            Self::Source(Source {
                plan_id,
                node_id,
                output_schema,
                source_info,
                stats_state,
            }) => match source_info.as_ref() {
                SourceInfo::Physical(
                    physical_scan_info @ PhysicalScanInfo {
                        pushdowns:
                            pushdowns @ Pushdowns {
                                filters: Some(filter),
                                ..
                            },
                        scan_state: ScanState::Operator(scan_operator),
                        source_schema,
                        ..
                    },
                ) => {
                    let schema = if let Some(fields) = scan_operator.0.generated_fields() {
                        &Arc::new(source_schema.non_distinct_union(&fields)?)
                    } else {
                        source_schema
                    };

                    f(filter.clone(), schema)?.update_data(|new_filter| {
                        Self::Source(Source {
                            plan_id: *plan_id,
                            node_id: *node_id,
                            output_schema: output_schema.clone(),
                            source_info: Arc::new(SourceInfo::Physical(
                                physical_scan_info
                                    .with_pushdowns(pushdowns.with_filters(Some(new_filter))),
                            )),
                            stats_state: stats_state.clone(),
                        })
                        .into()
                    })
                }
                _ => Transformed::no(self),
            },
            _ => Transformed::no(self),
        })
    }
}<|MERGE_RESOLUTION|>--- conflicted
+++ resolved
@@ -120,10 +120,10 @@
                 passthrough_columns,
                 projected_schema,
                 stats_state,
-<<<<<<< HEAD
             }) => f(project.clone(), &input.schema())?.update_data(|new_project| {
                 Self::UDFProject(UDFProject {
                     plan_id: *plan_id,
+                    node_id: *node_id,
                     input: input.clone(),
                     project: new_project,
                     passthrough_columns: passthrough_columns.clone(),
@@ -132,23 +132,6 @@
                 })
                 .into()
             }),
-=======
-            }) => projection
-                .iter()
-                .cloned()
-                .map_and_collect(|expr| f(expr, &input.schema()))?
-                .update_data(|new_projection| {
-                    Self::ActorPoolProject(ActorPoolProject {
-                        plan_id: *plan_id,
-                        node_id: *node_id,
-                        input: input.clone(),
-                        projection: new_projection,
-                        projected_schema: projected_schema.clone(),
-                        stats_state: stats_state.clone(),
-                    })
-                    .into()
-                }),
->>>>>>> 55af7b83
             Self::Sort(Sort {
                 plan_id,
                 node_id,
