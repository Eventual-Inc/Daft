--- conflicted
+++ resolved
@@ -129,10 +129,7 @@
                     project: new_project,
                     passthrough_columns: passthrough_columns.clone(),
                     projected_schema: projected_schema.clone(),
-<<<<<<< HEAD
-=======
                     udf_properties: udf_properties.clone(),
->>>>>>> 128f59d9
                     stats_state: stats_state.clone(),
                 })
                 .into()
