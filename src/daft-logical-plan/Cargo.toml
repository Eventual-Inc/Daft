[dependencies]
common-daft-config = {path = "../common/daft-config", default-features = false}
common-display = {path = "../common/display", default-features = false}
common-error = {path = "../common/error", default-features = false}
common-file-formats = {path = "../common/file-formats", default-features = false}
common-io-config = {path = "../common/io-config", default-features = false}
common-partitioning = {path = "../common/partitioning", default-features = false}
common-py-serde = {path = "../common/py-serde", default-features = false}
common-resource-request = {path = "../common/resource-request", default-features = false}
common-scan-info = {path = "../common/scan-info", default-features = false}
common-treenode = {path = "../common/treenode", default-features = false}
daft-algebra = {path = "../daft-algebra", default-features = false}
daft-core = {path = "../daft-core", default-features = false}
daft-dsl = {path = "../daft-dsl", default-features = false}
daft-functions = {path = "../daft-functions", default-features = false}
daft-functions-list = {path = "../daft-functions-list", default-features = false}
daft-functions-uri = {path = "../daft-functions-uri", default-features = false}
daft-schema = {path = "../daft-schema", default-features = false}
<<<<<<< HEAD
derivative = {workspace = true}
either = "*"
=======
educe = {workspace = true}
>>>>>>> fdebb15e
indexmap = {workspace = true}
itertools = {workspace = true}
log = {workspace = true}
num-format = {workspace = true}
pyo3 = {workspace = true, optional = true}
serde = {workspace = true, features = ["rc"]}
snafu = {workspace = true}
tokio = {workspace = true}
typed-builder = {workspace = true}
serde_json.workspace = true
uuid.workspace = true

[dev-dependencies]
daft-dsl = {path = "../daft-dsl", features = ["test-utils"]}
daft-functions-binary = {path = "../daft-functions-binary", default-features = false}
daft-functions-utf8 = {path = "../daft-functions-utf8", default-features = false}
pretty_assertions = {workspace = true}
rand = "0.8"
rstest = {workspace = true}
test-log = {workspace = true}

[features]
python = [
  "dep:pyo3",
  "common-display/python",
  "common-error/python",
  "common-file-formats/python",
  "common-io-config/python",
  "common-daft-config/python",
  "common-resource-request/python",
  "common-partitioning/python",
  "common-scan-info/python",
  "daft-core/python",
  "daft-dsl/python",
  "daft-functions/python",
  "daft-functions-list/python",
  "daft-schema/python"
]

[lints]
workspace = true

[package]
edition = {workspace = true}
name = "daft-logical-plan"
version = {workspace = true}<|MERGE_RESOLUTION|>--- conflicted
+++ resolved
@@ -16,12 +16,7 @@
 daft-functions-list = {path = "../daft-functions-list", default-features = false}
 daft-functions-uri = {path = "../daft-functions-uri", default-features = false}
 daft-schema = {path = "../daft-schema", default-features = false}
-<<<<<<< HEAD
-derivative = {workspace = true}
-either = "*"
-=======
 educe = {workspace = true}
->>>>>>> fdebb15e
 indexmap = {workspace = true}
 itertools = {workspace = true}
 log = {workspace = true}
