--- conflicted
+++ resolved
@@ -3,11 +3,8 @@
 
 use super::Series;
 
-<<<<<<< HEAD
+pub mod abs;
 pub mod agg;
-=======
-pub mod abs;
->>>>>>> 7e333228
 pub mod arithmetic;
 pub mod broadcast;
 pub mod cast;
