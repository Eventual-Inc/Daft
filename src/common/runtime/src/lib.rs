use std::{
    future::Future,
    panic::AssertUnwindSafe,
    pin::Pin,
    sync::{
        Arc, LazyLock, OnceLock,
        atomic::{AtomicUsize, Ordering},
    },
    task::{Context, Poll},
};

use common_error::{DaftError, DaftResult};
use futures::FutureExt;
use tokio::{
    runtime::{Handle, RuntimeFlavor},
    task::JoinSet,
};

static NUM_CPUS: LazyLock<usize> =
    LazyLock::new(|| std::thread::available_parallelism().unwrap().get());
static THREADED_IO_RUNTIME_NUM_WORKER_THREADS: LazyLock<usize> = LazyLock::new(|| 8.min(*NUM_CPUS));
static COMPUTE_RUNTIME_NUM_WORKER_THREADS: OnceLock<usize> = OnceLock::new();

pub fn get_or_init_compute_runtime_num_worker_threads() -> usize {
    *COMPUTE_RUNTIME_NUM_WORKER_THREADS.get_or_init(|| *NUM_CPUS)
}

pub fn set_compute_runtime_num_worker_threads(num_threads: usize) -> DaftResult<()> {
    COMPUTE_RUNTIME_NUM_WORKER_THREADS
        .set(num_threads)
        .map_err(|_| {
            DaftError::InternalError("Compute runtime num worker threads already set".to_string())
        })
}

static THREADED_IO_RUNTIME: OnceLock<RuntimeRef> = OnceLock::new();
static SINGLE_THREADED_IO_RUNTIME: OnceLock<RuntimeRef> = OnceLock::new();
static COMPUTE_RUNTIME: OnceLock<RuntimeRef> = OnceLock::new();

pub type RuntimeRef = Arc<Runtime>;

#[derive(Debug, Clone)]
pub enum PoolType {
    Compute,
    IO,
    Custom(String),
}

// A spawned task on a Runtime that can be awaited
// This is a wrapper around a JoinSet that allows us to cancel the task by dropping it
pub struct RuntimeTask<T> {
    joinset: JoinSet<T>,
}

impl<T> RuntimeTask<T> {
    pub fn new<F>(handle: &Handle, future: F) -> Self
    where
        F: Future<Output = T> + Send + 'static,
        T: Send + 'static,
    {
        let mut joinset = JoinSet::new();
        joinset.spawn_on(future, handle);
        Self { joinset }
    }
}

impl<T: Send + 'static> Future for RuntimeTask<T> {
    type Output = DaftResult<T>;

    fn poll(mut self: Pin<&mut Self>, cx: &mut Context<'_>) -> Poll<Self::Output> {
        match self.joinset.poll_join_next(cx) {
            Poll::Ready(Some(result)) => {
                Poll::Ready(result.map_err(|e| DaftError::External(e.into())))
            }
            Poll::Ready(None) => panic!("JoinSet unexpectedly empty"),
            Poll::Pending => Poll::Pending,
        }
    }
}

impl<T> std::fmt::Debug for RuntimeTask<T> {
    fn fmt(&self, f: &mut std::fmt::Formatter<'_>) -> std::fmt::Result {
<<<<<<< HEAD
        write!(f, "RuntimeTask({})", self.joinset.len())
=======
        write!(f, "RuntimeTask(num_inflight_tasks={})", self.joinset.len())
>>>>>>> 901c35de
    }
}

#[derive(Debug)]
pub struct Runtime {
    pub runtime: Arc<tokio::runtime::Runtime>,
    pool_type: PoolType,
}

impl Runtime {
    pub fn new(runtime: tokio::runtime::Runtime, pool_type: PoolType) -> RuntimeRef {
        Arc::new(Self {
            runtime: Arc::new(runtime),
            pool_type,
        })
    }

    async fn execute_task<F>(future: F, pool_type: PoolType) -> DaftResult<F::Output>
    where
        F: Future + Send + 'static,
        F::Output: Send + 'static,
    {
        AssertUnwindSafe(future).catch_unwind().await.map_err(|e| {
            let s = if let Some(s) = e.downcast_ref::<String>() {
                s.clone()
            } else if let Some(s) = e.downcast_ref::<&str>() {
                (*s).to_string()
            } else {
                "unknown internal error".to_string()
            };
            DaftError::ComputeError(format!(
                "Caught panic when spawning blocking task in the {:?} runtime: {})",
                pool_type, s
            ))
        })
    }

    /// Spawns a task on the runtime and blocks the current thread until the task is completed.
    /// Similar to tokio's Runtime::block_on but requires static lifetime + Send
    /// You should use this when you need to run an async task in a synchronous function, but you are already in a tokio runtime.
    ///
    /// For example, URL download is an async function, but it is called from a synchronous function in a tokio runtime,
    /// i.e. calling the Expression Evaluator from the Native Executor.
    ///
    /// Caution:
    /// If the tokio runtimes of the synchronous function and the asynchronous function are same, that can potentially cause
    /// a deadlock, so the caller needs to be careful to avoid nested calls that can cause this situation.
    ///
    /// Also, the calling runtime thread will not do any other work until this call returns, since it is blocked.
    ///
    /// In the future, we should refactor the code to be fully async, but for now, this is a workaround.
    pub fn block_within_async_context<F>(&self, future: F) -> DaftResult<F::Output>
    where
        F: Future + Send + 'static,
        F::Output: Send + 'static,
    {
        let (tx, rx) = oneshot::channel();
        let pool_type = self.pool_type.clone();
        let _join_handle = self.spawn(async move {
            let task_output = Self::execute_task(future, pool_type).await;
            if tx.send(task_output).is_err() {
                log::warn!("Spawned task output ignored: receiver dropped");
            }
        });
        rx.recv().expect("Spawned task transmitter dropped")
    }

    /// Blocks current thread to compute future. Can not be called in tokio runtime context
    ///
    pub fn block_on_current_thread<F: Future>(&self, future: F) -> F::Output {
        self.runtime.block_on(future)
    }

    // Spawn a task on the runtime
    pub fn spawn<F>(&self, future: F) -> RuntimeTask<F::Output>
    where
        F: Future + Send + 'static,
        F::Output: Send + 'static,
    {
        RuntimeTask::new(self.runtime.handle(), future)
    }

    pub fn spawn_blocking<F, R>(&self, f: F) -> RuntimeTask<R>
    where
        F: FnOnce() -> R + Send + 'static,
        R: Send + 'static,
    {
        match self.pool_type {
            PoolType::Compute => {
                panic!("Cannot spawn blocking task on compute runtime from a non-compute thread");
            }
            PoolType::IO | PoolType::Custom(_) => {
                let mut join_set = JoinSet::new();
                join_set.spawn_blocking_on(f, self.runtime.handle());
                RuntimeTask { joinset: join_set }
            }
        }
    }
}

fn init_compute_runtime(num_worker_threads: usize) -> RuntimeRef {
    std::thread::spawn(move || {
        let mut builder = tokio::runtime::Builder::new_multi_thread();
        builder
            .worker_threads(num_worker_threads)
            .enable_all()
            .thread_name_fn(move || {
                static COMPUTE_THREAD_ATOMIC_ID: AtomicUsize = AtomicUsize::new(0);
                let id = COMPUTE_THREAD_ATOMIC_ID.fetch_add(1, Ordering::SeqCst);
                format!("DAFTCPU-{}", id)
            })
            .max_blocking_threads(1);
        Runtime::new(builder.build().unwrap(), PoolType::Compute)
    })
    .join()
    .unwrap()
}

fn init_io_runtime(multi_thread: bool) -> RuntimeRef {
    std::thread::spawn(move || {
        let mut builder = tokio::runtime::Builder::new_multi_thread();
        builder
            .worker_threads(if multi_thread {
                *THREADED_IO_RUNTIME_NUM_WORKER_THREADS
            } else {
                1
            })
            .enable_all()
            .thread_name_fn(move || {
                static IO_THREAD_ATOMIC_ID: AtomicUsize = AtomicUsize::new(0);
                let id = IO_THREAD_ATOMIC_ID.fetch_add(1, Ordering::SeqCst);
                format!("DAFTIO-{}", id)
            });
        Runtime::new(builder.build().unwrap(), PoolType::IO)
    })
    .join()
    .unwrap()
}

pub fn get_compute_runtime() -> RuntimeRef {
    COMPUTE_RUNTIME
        .get_or_init(|| init_compute_runtime(get_or_init_compute_runtime_num_worker_threads()))
        .clone()
}

pub fn get_io_runtime(multi_thread: bool) -> RuntimeRef {
    if !multi_thread {
        SINGLE_THREADED_IO_RUNTIME
            .get_or_init(|| init_io_runtime(false))
            .clone()
    } else {
        THREADED_IO_RUNTIME
            .get_or_init(|| init_io_runtime(true))
            .clone()
    }
}

#[must_use]
pub fn get_io_pool_num_threads() -> Option<usize> {
    match tokio::runtime::Handle::try_current() {
        Ok(handle) => {
            match handle.runtime_flavor() {
                RuntimeFlavor::CurrentThread => Some(1),
                RuntimeFlavor::MultiThread => Some(*THREADED_IO_RUNTIME_NUM_WORKER_THREADS),
                // RuntimeFlavor is #non_exhaustive, so we default to 1 here to be conservative
                _ => Some(1),
            }
        }
        Err(_) => None,
    }
}

pub fn get_compute_pool_num_threads() -> usize {
    get_or_init_compute_runtime_num_worker_threads()
}

// Helper function to combine a stream with a future that returns a result
pub fn combine_stream<T, E>(
    stream: impl futures::Stream<Item = Result<T, E>> + Unpin,
    future: impl Future<Output = Result<(), E>>,
) -> impl futures::Stream<Item = Result<T, E>> {
    use futures::{StreamExt, stream::unfold};

    let initial_state = (Some(future), stream);

    unfold(initial_state, |(mut future, mut stream)| async move {
        future.as_ref()?;

        match stream.next().await {
            Some(item) => Some((item, (future, stream))),
            None => match future.take().unwrap().await {
                Err(error) => Some((Err(error), (None, stream))),
                Ok(()) => None,
            },
        }
    })
}

mod tests {

    #[tokio::test]
    async fn test_spawned_task_cancelled_when_dropped() {
        use super::*;

        let runtime = get_compute_runtime();
        let ptr = Arc::new(AtomicUsize::new(0));
        let ptr_clone = ptr.clone();

        // Spawn a task that just does work in a loop
        // The task should own a reference to the Arc, so the strong count should be 2
        let task = async move {
            loop {
                tokio::time::sleep(std::time::Duration::from_secs(1)).await;
                ptr_clone.fetch_add(1, Ordering::SeqCst);
            }
        };
        let fut = runtime.spawn(task);
        assert!(Arc::strong_count(&ptr) == 2);

        // Drop the future, which should cancel the task
        drop(fut);

        // Wait for a while so that the task can be aborted
        tokio::time::sleep(std::time::Duration::from_secs(2)).await;
        // The strong count should be 1 now
        assert!(Arc::strong_count(&ptr) == 1);
    }

    #[test]
    fn can_get_compute_runtime_after_setting_num_threads() {
        use super::*;

        set_compute_runtime_num_worker_threads(1).unwrap();
        let runtime = get_compute_runtime();
        assert!(runtime.runtime.metrics().num_workers() == 1);
    }
}<|MERGE_RESOLUTION|>--- conflicted
+++ resolved
@@ -80,11 +80,7 @@
 
 impl<T> std::fmt::Debug for RuntimeTask<T> {
     fn fmt(&self, f: &mut std::fmt::Formatter<'_>) -> std::fmt::Result {
-<<<<<<< HEAD
-        write!(f, "RuntimeTask({})", self.joinset.len())
-=======
         write!(f, "RuntimeTask(num_inflight_tasks={})", self.joinset.len())
->>>>>>> 901c35de
     }
 }
 
