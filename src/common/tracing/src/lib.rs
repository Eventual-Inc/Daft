--- conflicted
+++ resolved
@@ -7,13 +7,9 @@
 use opentelemetry::{KeyValue, global, trace::TracerProvider};
 use opentelemetry_otlp::WithExportConfig;
 use opentelemetry_sdk::{
-<<<<<<< HEAD
-    metrics::Temporality, trace::{Sampler, SdkTracerProvider}, Resource
-=======
     Resource,
     metrics::PeriodicReader,
     trace::{Sampler, SdkTracerProvider},
->>>>>>> b15006ff
 };
 use tracing_subscriber::{layer::SubscriberExt, prelude::*};
 
@@ -67,22 +63,13 @@
         .build()
         .expect("Failed to build OTLP metric exporter for tracing");
 
-<<<<<<< HEAD
-    // let stdout_exporter = opentelemetry_stdout::MetricExporter::builder()
-    //     .with_temporality(Temporality::Cumulative)
-    //     .build();
-        
-    let metrics_provider = opentelemetry_sdk::metrics::SdkMeterProvider::builder()
-        .with_periodic_exporter(metrics_exporter) // To customize the export interval, set the **"OTEL_METRIC_EXPORT_INTERVAL"** environment variable (in milliseconds).
-        // .with_periodic_exporter(stdout_exporter)
-=======
     let metrics_reader = PeriodicReader::builder(metrics_exporter)
         .with_interval(Duration::from_millis(500))
         .build();
 
     let metrics_provider = opentelemetry_sdk::metrics::SdkMeterProvider::builder()
+        // To customize the export interval, set the **"OTEL_METRIC_EXPORT_INTERVAL"** environment variable (in milliseconds).
         .with_reader(metrics_reader)
->>>>>>> b15006ff
         .with_resource(resource)
         .build();
 
