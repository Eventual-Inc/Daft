pub use common_io_config::IOConfig;
use serde::{Deserialize, Serialize};

/// Resolve and parse the boolean configuration item from the Env. It's considered true when the
/// value is "1" or "true"; otherwise, it is false.
fn parse_bool_from_env(env_var_name: &str) -> Option<bool> {
    if let Ok(val) = std::env::var(env_var_name) {
        Some(matches!(val.trim().to_lowercase().as_str(), "1" | "true"))
    } else {
        None
    }
}

/// Resolve and parse the string configuration item from the Env.
fn parse_string_from_env(env_var: &str, trim: bool) -> Option<String> {
    if let Ok(val) = std::env::var(env_var) {
        Some(if trim { val.trim().to_string() } else { val })
    } else {
        None
    }
}

/// Resolve and parse the numeric-type configuration item from the Env. If parsing fails, print an
/// error message and return the default value.
fn parse_number_from_env<T: std::str::FromStr + std::fmt::Display>(
    env_var: &str,
    default_val: T,
) -> Option<T> {
    parse_number_from_env_with_custom_parser(env_var, default_val, |_| None)
}

fn parse_number_from_env_with_custom_parser<T: std::str::FromStr + std::fmt::Display>(
    env_var: &str,
    default_val: T,
    custom_parser: impl FnOnce(&str) -> Option<T>,
) -> Option<T> {
    if let Ok(val) = std::env::var(env_var) {
        if let Some(parsed) = custom_parser(&val) {
            return Some(parsed);
        }

        if let Ok(parsed) = val.trim().parse::<T>() {
            return Some(parsed);
        }

        eprintln!(
            "Invalid {} value: {}, using default {}",
            env_var, val, default_val
        );
        return Some(default_val);
    }
    None
}

/// Configurations for Daft to use during the building of a Dataframe's plan.
///
/// 1. Creation of a Dataframe including any file listing and schema inference that needs to happen. Note
///    that this does not include the actual scan, which is taken care of by the DaftExecutionConfig.
/// 2. Building of logical plan nodes
#[derive(Clone, Serialize, Deserialize, Default, Eq, PartialEq)]
#[cfg_attr(debug_assertions, derive(Debug))]
pub struct DaftPlanningConfig {
    pub default_io_config: IOConfig,
    pub disable_join_reordering: bool,
    pub enable_strict_filter_pushdown: bool,
}

#[cfg(not(debug_assertions))]
impl std::fmt::Debug for DaftPlanningConfig {
    fn fmt(&self, f: &mut std::fmt::Formatter<'_>) -> std::fmt::Result {
        f.debug_struct("DaftPlanningConfig").finish()
    }
}

impl DaftPlanningConfig {
    const ENV_DAFT_DEV_DISABLE_JOIN_REORDERING: &'static str = "DAFT_DEV_DISABLE_JOIN_REORDERING";
    const ENV_DAFT_DEV_ENABLE_STRICT_FILTER_PUSHDOWN: &'static str =
        "DAFT_DEV_ENABLE_STRICT_FILTER_PUSHDOWN";

    #[must_use]
    pub fn from_env() -> Self {
        let mut cfg: Self = Default::default();

        if let Some(val) = parse_bool_from_env(Self::ENV_DAFT_DEV_DISABLE_JOIN_REORDERING) {
            cfg.disable_join_reordering = val;
        }

        if let Some(val) = parse_bool_from_env(Self::ENV_DAFT_DEV_ENABLE_STRICT_FILTER_PUSHDOWN) {
            cfg.enable_strict_filter_pushdown = val;
        }

        cfg
    }
}

/// Configurations for Daft to use during the execution of a Dataframe
///  Note that this should be immutable for a given end-to-end execution of a logical plan.
///
/// Execution entails everything that happens when a Dataframe `.collect()`, `.show()` or similar is called:
/// 1. Logical plan optimization
/// 2. Logical-to-physical-plan translation
/// 3. Task generation from physical plan
/// 4. Task scheduling
/// 5. Task local execution
#[derive(Clone, Serialize, Deserialize)]
#[cfg_attr(debug_assertions, derive(Debug))]
pub struct DaftExecutionConfig {
    pub broadcast_join_size_bytes_threshold: usize,
    pub hash_join_partition_size_leniency: f64,
    pub sample_size_for_sort: usize,
    pub parquet_split_row_groups_max_files: usize,
    pub num_preview_rows: usize,
    pub parquet_target_filesize: usize,
    pub parquet_target_row_group_size: usize,
    pub parquet_inflation_factor: f64,
    pub csv_target_filesize: usize,
    pub csv_inflation_factor: f64,
    pub json_target_filesize: usize,
    pub json_inflation_factor: f64,
    pub shuffle_aggregation_default_partitions: usize,
    pub partial_aggregation_threshold: usize,
    pub high_cardinality_aggregation_threshold: f64,
    pub read_sql_partition_size_bytes: usize,
    pub default_morsel_size: usize,
    pub shuffle_algorithm: String,
    pub pre_shuffle_merge_threshold: usize,
    pub flight_shuffle_dirs: Vec<String>,
    pub enable_ray_tracing: bool,
    pub scantask_splitting_level: i32,
    pub scantask_max_parallel: usize,
    pub native_parquet_writer: bool,
    pub min_cpu_per_task: f64,
    pub actor_udf_ready_timeout: usize,
    pub maintain_order: bool,
}
#[cfg(not(debug_assertions))]
impl std::fmt::Debug for DaftExecutionConfig {
    fn fmt(&self, f: &mut std::fmt::Formatter<'_>) -> std::fmt::Result {
        f.debug_struct("DaftExecutionConfig").finish()
    }
}

impl Default for DaftExecutionConfig {
    fn default() -> Self {
        Self {
            broadcast_join_size_bytes_threshold: 10 * 1024 * 1024, // 10 MiB
            hash_join_partition_size_leniency: 0.5,
            sample_size_for_sort: 20,
            parquet_split_row_groups_max_files: 10,
            num_preview_rows: 8,
            parquet_target_filesize: 512 * 1024 * 1024, // 512MB
            parquet_target_row_group_size: 128 * 1024 * 1024, // 128MB
            parquet_inflation_factor: 3.0,
            csv_target_filesize: 512 * 1024 * 1024, // 512MB
            csv_inflation_factor: 0.5,
            json_target_filesize: 512 * 1024 * 1024, // 512MB
            json_inflation_factor: 0.25, // TODO(desmond): This can be tuned with more real world datasets.
            shuffle_aggregation_default_partitions: 200,
            partial_aggregation_threshold: 10000,
            high_cardinality_aggregation_threshold: 0.8,
            read_sql_partition_size_bytes: 512 * 1024 * 1024, // 512MB
            default_morsel_size: 128 * 1024,
            shuffle_algorithm: "auto".to_string(),
            pre_shuffle_merge_threshold: 1024 * 1024 * 1024, // 1GB
            flight_shuffle_dirs: vec!["/tmp".to_string()],
            enable_ray_tracing: false,
            scantask_splitting_level: 1,
            scantask_max_parallel: 8,
            native_parquet_writer: true,
            min_cpu_per_task: 0.5,
            actor_udf_ready_timeout: 120,
            maintain_order: true,
        }
    }
}

impl DaftExecutionConfig {
    const ENV_DAFT_ENABLE_AQE: &'static str = "DAFT_ENABLE_AQE";
    const ENV_DAFT_ENABLE_RAY_TRACING: &'static str = "DAFT_ENABLE_RAY_TRACING";
    const ENV_DAFT_SHUFFLE_ALGORITHM: &'static str = "DAFT_SHUFFLE_ALGORITHM";
    const ENV_DAFT_SCANTASK_SPLITTING_LEVEL: &'static str = "DAFT_SCANTASK_SPLITTING_LEVEL";
    const ENV_DAFT_SCANTASK_MAX_PARALLEL: &'static str = "DAFT_SCANTASK_MAX_PARALLEL";
    const ENV_DAFT_NATIVE_PARQUET_WRITER: &'static str = "DAFT_NATIVE_PARQUET_WRITER";
    const ENV_DAFT_FLOTILLA: &'static str = "DAFT_FLOTILLA";
    const ENV_DAFT_MIN_CPU_PER_TASK: &'static str = "DAFT_MIN_CPU_PER_TASK";
    const ENV_DAFT_ACTOR_UDF_READY_TIMEOUT: &'static str = "DAFT_ACTOR_UDF_READY_TIMEOUT";
    const ENV_PARQUET_INFLATION_FACTOR: &'static str = "DAFT_PARQUET_INFLATION_FACTOR";
    const ENV_CSV_INFLATION_FACTOR: &'static str = "DAFT_CSV_INFLATION_FACTOR";
    const ENV_JSON_INFLATION_FACTOR: &'static str = "DAFT_JSON_INFLATION_FACTOR";
    const ENV_DAFT_MAINTAIN_ORDER: &'static str = "DAFT_MAINTAIN_ORDER";

    #[must_use]
    pub fn from_env() -> Self {
        let mut cfg = Self::default();
<<<<<<< HEAD
        let ray_tracing_env_var_name = "DAFT_ENABLE_RAY_TRACING";
        if let Ok(val) = std::env::var(ray_tracing_env_var_name)
            && matches!(val.trim().to_lowercase().as_str(), "1" | "true")
        {
            cfg.enable_ray_tracing = true;
=======

        if let Some(val) = parse_bool_from_env(Self::ENV_DAFT_ENABLE_AQE) {
            cfg.enable_aqe = val;
        }

        if let Some(val) = parse_bool_from_env(Self::ENV_DAFT_ENABLE_RAY_TRACING) {
            cfg.enable_ray_tracing = val;
>>>>>>> e28e97fd
        }

        if let Some(val) = parse_string_from_env(Self::ENV_DAFT_SHUFFLE_ALGORITHM, true) {
            cfg.shuffle_algorithm = val;
        }

        if let Some(val) = parse_number_from_env(Self::ENV_DAFT_SCANTASK_SPLITTING_LEVEL, 0) {
            cfg.scantask_splitting_level = val;
        }

        if let Some(val) = parse_number_from_env_with_custom_parser(
            Self::ENV_DAFT_SCANTASK_MAX_PARALLEL,
            cfg.scantask_max_parallel,
            |v| {
                if v == "auto" { Some(0) } else { None }
            },
        ) {
            cfg.scantask_max_parallel = val;
        }

        if let Some(val) = parse_bool_from_env(Self::ENV_DAFT_NATIVE_PARQUET_WRITER) {
            cfg.native_parquet_writer = val;
        }

        if let Some(val) = parse_bool_from_env(Self::ENV_DAFT_FLOTILLA) {
            cfg.use_legacy_ray_runner = !val;
        }

        if let Some(val) =
            parse_number_from_env(Self::ENV_DAFT_MIN_CPU_PER_TASK, cfg.min_cpu_per_task)
        {
            cfg.min_cpu_per_task = val;
        }

        if let Some(val) = parse_number_from_env(
            Self::ENV_DAFT_ACTOR_UDF_READY_TIMEOUT,
            cfg.actor_udf_ready_timeout,
        ) {
            cfg.actor_udf_ready_timeout = val;
        }
<<<<<<< HEAD
        let min_cpu_var = "DAFT_MIN_CPU_PER_TASK";
        if let Ok(val) = std::env::var(min_cpu_var) {
            match val.parse::<f64>() {
                Ok(parsed) => cfg.min_cpu_per_task = parsed,
                Err(_) => eprintln!(
                    "Invalid {} value: {}, using default {}",
                    min_cpu_var, val, cfg.min_cpu_per_task
                ),
            }
=======

        if let Some(val) = parse_bool_from_env(Self::ENV_DAFT_MAINTAIN_ORDER) {
            cfg.maintain_order = val;
        }

        if let Some(val) = parse_number_from_env(
            Self::ENV_PARQUET_INFLATION_FACTOR,
            cfg.parquet_inflation_factor,
        ) {
            cfg.parquet_inflation_factor = val;
>>>>>>> e28e97fd
        }

        if let Some(val) =
            parse_number_from_env(Self::ENV_CSV_INFLATION_FACTOR, cfg.csv_inflation_factor)
        {
            cfg.csv_inflation_factor = val;
        }

        if let Some(val) =
            parse_number_from_env(Self::ENV_JSON_INFLATION_FACTOR, cfg.json_inflation_factor)
        {
            cfg.json_inflation_factor = val;
        }

        cfg
    }
}

#[cfg(feature = "python")]
mod python;

#[cfg(feature = "python")]
use pyo3::prelude::*;
#[cfg(feature = "python")]
pub use python::PyDaftExecutionConfig;
#[cfg(feature = "python")]
pub use python::PyDaftPlanningConfig;

#[cfg(feature = "python")]
pub fn register_modules(parent: &Bound<PyModule>) -> PyResult<()> {
    parent.add_class::<python::PyDaftExecutionConfig>()?;
    parent.add_class::<python::PyDaftPlanningConfig>()?;

    Ok(())
}

#[cfg(test)]
mod tests {
    use crate::{DaftExecutionConfig, DaftPlanningConfig};

    #[test]
    fn test_from_env_for_planning_config() {
        // ENV_DAFT_DEV_DISABLE_JOIN_REORDERING
        {
            let cfg = DaftPlanningConfig::from_env();
            assert_eq!(cfg.disable_join_reordering, false);

            unsafe {
                std::env::set_var(
                    DaftPlanningConfig::ENV_DAFT_DEV_DISABLE_JOIN_REORDERING,
                    "1",
                );
            }
            let cfg = DaftPlanningConfig::from_env();
            assert_eq!(cfg.disable_join_reordering, true);

            unsafe {
                std::env::set_var(
                    DaftPlanningConfig::ENV_DAFT_DEV_DISABLE_JOIN_REORDERING,
                    "false",
                );
            }
            let cfg = DaftPlanningConfig::from_env();
            assert_eq!(cfg.disable_join_reordering, false);

            unsafe {
                std::env::remove_var(DaftPlanningConfig::ENV_DAFT_DEV_DISABLE_JOIN_REORDERING);
            }
        }

        // ENV_DAFT_DEV_ENABLE_STRICT_FILTER_PUSHDOWN
        {
            let cfg = DaftPlanningConfig::from_env();
            assert_eq!(cfg.enable_strict_filter_pushdown, false);

            unsafe {
                std::env::set_var(
                    DaftPlanningConfig::ENV_DAFT_DEV_ENABLE_STRICT_FILTER_PUSHDOWN,
                    "0",
                );
            }
            let cfg = DaftPlanningConfig::from_env();
            assert_eq!(cfg.enable_strict_filter_pushdown, false);

            unsafe {
                std::env::set_var(
                    DaftPlanningConfig::ENV_DAFT_DEV_ENABLE_STRICT_FILTER_PUSHDOWN,
                    "true",
                );
            }
            let cfg = DaftPlanningConfig::from_env();
            assert_eq!(cfg.enable_strict_filter_pushdown, true);

            unsafe {
                std::env::remove_var(
                    DaftPlanningConfig::ENV_DAFT_DEV_ENABLE_STRICT_FILTER_PUSHDOWN,
                );
            }
        }
    }

    #[test]
    fn test_from_env_for_execution_config() {
        // ENV_DAFT_ENABLE_AQE
        {
            let cfg = DaftExecutionConfig::from_env();
            assert_eq!(cfg.enable_aqe, false);

            unsafe {
                std::env::set_var(DaftExecutionConfig::ENV_DAFT_ENABLE_AQE, "true");
            }
            let cfg = DaftExecutionConfig::from_env();
            assert_eq!(cfg.enable_aqe, true);

            unsafe {
                std::env::set_var(DaftExecutionConfig::ENV_DAFT_ENABLE_AQE, "0");
            }
            let cfg = DaftExecutionConfig::from_env();
            assert_eq!(cfg.enable_aqe, false);

            unsafe {
                std::env::remove_var(DaftExecutionConfig::ENV_DAFT_ENABLE_AQE);
            }
        }

        // ENV_DAFT_ENABLE_RAY_TRACING
        {
            let cfg = DaftExecutionConfig::from_env();
            assert_eq!(cfg.enable_ray_tracing, false);

            unsafe {
                std::env::set_var(DaftExecutionConfig::ENV_DAFT_ENABLE_RAY_TRACING, "1");
            }
            let cfg = DaftExecutionConfig::from_env();
            assert_eq!(cfg.enable_ray_tracing, true);

            unsafe {
                std::env::set_var(DaftExecutionConfig::ENV_DAFT_ENABLE_RAY_TRACING, "false");
            }
            let cfg = DaftExecutionConfig::from_env();
            assert_eq!(cfg.enable_ray_tracing, false);

            unsafe {
                std::env::remove_var(DaftExecutionConfig::ENV_DAFT_ENABLE_RAY_TRACING);
            }
        }

        // ENV_DAFT_SHUFFLE_ALGORITHM
        {
            let cfg = DaftExecutionConfig::from_env();
            assert_eq!(cfg.shuffle_algorithm, "auto");

            unsafe {
                std::env::set_var(
                    DaftExecutionConfig::ENV_DAFT_SHUFFLE_ALGORITHM,
                    "pre_shuffle_merge  ",
                );
            }
            let cfg = DaftExecutionConfig::from_env();
            assert_eq!(cfg.shuffle_algorithm, "pre_shuffle_merge");

            unsafe {
                std::env::set_var(
                    DaftExecutionConfig::ENV_DAFT_SHUFFLE_ALGORITHM,
                    "map_reduce  ",
                );
            }
            let cfg = DaftExecutionConfig::from_env();
            assert_eq!(cfg.shuffle_algorithm, "map_reduce");

            unsafe {
                std::env::remove_var(DaftExecutionConfig::ENV_DAFT_SHUFFLE_ALGORITHM);
            }
        }

        // ENV_DAFT_SCANTASK_SPLITTING_LEVEL
        {
            let cfg = DaftExecutionConfig::from_env();
            assert_eq!(cfg.scantask_splitting_level, 1);

            unsafe {
                std::env::set_var(DaftExecutionConfig::ENV_DAFT_SCANTASK_SPLITTING_LEVEL, "5");
            }
            let cfg = DaftExecutionConfig::from_env();
            assert_eq!(cfg.scantask_splitting_level, 5);

            unsafe {
                std::env::set_var(
                    DaftExecutionConfig::ENV_DAFT_SCANTASK_SPLITTING_LEVEL,
                    "invalid",
                );
            }
            let cfg = DaftExecutionConfig::from_env();
            assert_eq!(cfg.scantask_splitting_level, 0);

            unsafe {
                std::env::remove_var(DaftExecutionConfig::ENV_DAFT_SCANTASK_SPLITTING_LEVEL);
            }
        }

        // ENV_DAFT_SCANTASK_MAX_PARALLEL
        {
            let cfg = DaftExecutionConfig::from_env();
            assert_eq!(cfg.scantask_max_parallel, 8);

            unsafe {
                std::env::set_var(DaftExecutionConfig::ENV_DAFT_SCANTASK_MAX_PARALLEL, "16");
            }
            let cfg = DaftExecutionConfig::from_env();
            assert_eq!(cfg.scantask_max_parallel, 16);

            unsafe {
                std::env::set_var(DaftExecutionConfig::ENV_DAFT_SCANTASK_MAX_PARALLEL, "auto");
            }
            let cfg = DaftExecutionConfig::from_env();
            assert_eq!(cfg.scantask_max_parallel, 0);

            unsafe {
                std::env::set_var(
                    DaftExecutionConfig::ENV_DAFT_SCANTASK_MAX_PARALLEL,
                    "invalid",
                );
            }
            let cfg = DaftExecutionConfig::from_env();
            assert_eq!(cfg.scantask_max_parallel, 8);

            unsafe {
                std::env::remove_var(DaftExecutionConfig::ENV_DAFT_SCANTASK_MAX_PARALLEL);
            }
        }

        // ENV_DAFT_NATIVE_PARQUET_WRITER
        {
            let cfg = DaftExecutionConfig::from_env();
            assert_eq!(cfg.native_parquet_writer, true);

            unsafe {
                std::env::set_var(DaftExecutionConfig::ENV_DAFT_NATIVE_PARQUET_WRITER, "false");
            }
            let cfg = DaftExecutionConfig::from_env();
            assert_eq!(cfg.native_parquet_writer, false);

            unsafe {
                std::env::set_var(DaftExecutionConfig::ENV_DAFT_NATIVE_PARQUET_WRITER, "1");
            }
            let cfg = DaftExecutionConfig::from_env();
            assert_eq!(cfg.native_parquet_writer, true);

            unsafe {
                std::env::remove_var(DaftExecutionConfig::ENV_DAFT_NATIVE_PARQUET_WRITER);
            }
        }

        // ENV_DAFT_FLOTILLA
        {
            let cfg = DaftExecutionConfig::from_env();
            assert_eq!(cfg.use_legacy_ray_runner, false);

            unsafe {
                std::env::set_var(DaftExecutionConfig::ENV_DAFT_FLOTILLA, "0");
            }
            let cfg = DaftExecutionConfig::from_env();
            assert_eq!(cfg.use_legacy_ray_runner, true);

            unsafe {
                std::env::set_var(DaftExecutionConfig::ENV_DAFT_FLOTILLA, "true");
            }
            let cfg = DaftExecutionConfig::from_env();
            assert_eq!(cfg.use_legacy_ray_runner, false);

            unsafe {
                std::env::remove_var(DaftExecutionConfig::ENV_DAFT_FLOTILLA);
            }
        }

        // ENV_DAFT_MIN_CPU_PER_TASK
        {
            let cfg = DaftExecutionConfig::from_env();
            assert_eq!(cfg.min_cpu_per_task, 0.5);

            unsafe {
                std::env::set_var(DaftExecutionConfig::ENV_DAFT_MIN_CPU_PER_TASK, "0.1");
            }
            let cfg = DaftExecutionConfig::from_env();
            assert_eq!(cfg.min_cpu_per_task, 0.1);

            unsafe {
                std::env::set_var(DaftExecutionConfig::ENV_DAFT_MIN_CPU_PER_TASK, "invalid");
            }
            let cfg = DaftExecutionConfig::from_env();
            assert_eq!(cfg.min_cpu_per_task, 0.5);

            unsafe {
                std::env::remove_var(DaftExecutionConfig::ENV_DAFT_MIN_CPU_PER_TASK);
            }
        }

        // ENV_DAFT_ACTOR_UDF_READY_TIMEOUT
        {
            let cfg = DaftExecutionConfig::from_env();
            assert_eq!(cfg.actor_udf_ready_timeout, 120);

            unsafe {
                std::env::set_var(DaftExecutionConfig::ENV_DAFT_ACTOR_UDF_READY_TIMEOUT, "300");
            }
            let cfg = DaftExecutionConfig::from_env();
            assert_eq!(cfg.actor_udf_ready_timeout, 300);

            unsafe {
                std::env::set_var(
                    DaftExecutionConfig::ENV_DAFT_ACTOR_UDF_READY_TIMEOUT,
                    "invalid",
                );
            }
            let cfg = DaftExecutionConfig::from_env();
            assert_eq!(cfg.actor_udf_ready_timeout, 120);

            unsafe {
                std::env::remove_var(DaftExecutionConfig::ENV_DAFT_ACTOR_UDF_READY_TIMEOUT);
            }
        }

        // ENV_DAFT_MAINTAIN_ORDER
        {
            let cfg = DaftExecutionConfig::from_env();
            assert_eq!(cfg.maintain_order, true);

            unsafe {
                std::env::set_var(DaftExecutionConfig::ENV_DAFT_MAINTAIN_ORDER, "false");
            }
            let cfg = DaftExecutionConfig::from_env();
            assert_eq!(cfg.maintain_order, false);

            unsafe {
                std::env::set_var(DaftExecutionConfig::ENV_DAFT_MAINTAIN_ORDER, "1");
            }
            let cfg = DaftExecutionConfig::from_env();
            assert_eq!(cfg.maintain_order, true);

            unsafe {
                std::env::remove_var(DaftExecutionConfig::ENV_DAFT_MAINTAIN_ORDER);
            }
        }
    }
}<|MERGE_RESOLUTION|>--- conflicted
+++ resolved
@@ -125,7 +125,6 @@
     pub shuffle_algorithm: String,
     pub pre_shuffle_merge_threshold: usize,
     pub flight_shuffle_dirs: Vec<String>,
-    pub enable_ray_tracing: bool,
     pub scantask_splitting_level: i32,
     pub scantask_max_parallel: usize,
     pub native_parquet_writer: bool,
@@ -163,7 +162,6 @@
             shuffle_algorithm: "auto".to_string(),
             pre_shuffle_merge_threshold: 1024 * 1024 * 1024, // 1GB
             flight_shuffle_dirs: vec!["/tmp".to_string()],
-            enable_ray_tracing: false,
             scantask_splitting_level: 1,
             scantask_max_parallel: 8,
             native_parquet_writer: true,
@@ -175,13 +173,10 @@
 }
 
 impl DaftExecutionConfig {
-    const ENV_DAFT_ENABLE_AQE: &'static str = "DAFT_ENABLE_AQE";
-    const ENV_DAFT_ENABLE_RAY_TRACING: &'static str = "DAFT_ENABLE_RAY_TRACING";
     const ENV_DAFT_SHUFFLE_ALGORITHM: &'static str = "DAFT_SHUFFLE_ALGORITHM";
     const ENV_DAFT_SCANTASK_SPLITTING_LEVEL: &'static str = "DAFT_SCANTASK_SPLITTING_LEVEL";
     const ENV_DAFT_SCANTASK_MAX_PARALLEL: &'static str = "DAFT_SCANTASK_MAX_PARALLEL";
     const ENV_DAFT_NATIVE_PARQUET_WRITER: &'static str = "DAFT_NATIVE_PARQUET_WRITER";
-    const ENV_DAFT_FLOTILLA: &'static str = "DAFT_FLOTILLA";
     const ENV_DAFT_MIN_CPU_PER_TASK: &'static str = "DAFT_MIN_CPU_PER_TASK";
     const ENV_DAFT_ACTOR_UDF_READY_TIMEOUT: &'static str = "DAFT_ACTOR_UDF_READY_TIMEOUT";
     const ENV_PARQUET_INFLATION_FACTOR: &'static str = "DAFT_PARQUET_INFLATION_FACTOR";
@@ -192,22 +187,6 @@
     #[must_use]
     pub fn from_env() -> Self {
         let mut cfg = Self::default();
-<<<<<<< HEAD
-        let ray_tracing_env_var_name = "DAFT_ENABLE_RAY_TRACING";
-        if let Ok(val) = std::env::var(ray_tracing_env_var_name)
-            && matches!(val.trim().to_lowercase().as_str(), "1" | "true")
-        {
-            cfg.enable_ray_tracing = true;
-=======
-
-        if let Some(val) = parse_bool_from_env(Self::ENV_DAFT_ENABLE_AQE) {
-            cfg.enable_aqe = val;
-        }
-
-        if let Some(val) = parse_bool_from_env(Self::ENV_DAFT_ENABLE_RAY_TRACING) {
-            cfg.enable_ray_tracing = val;
->>>>>>> e28e97fd
-        }
 
         if let Some(val) = parse_string_from_env(Self::ENV_DAFT_SHUFFLE_ALGORITHM, true) {
             cfg.shuffle_algorithm = val;
@@ -231,10 +210,6 @@
             cfg.native_parquet_writer = val;
         }
 
-        if let Some(val) = parse_bool_from_env(Self::ENV_DAFT_FLOTILLA) {
-            cfg.use_legacy_ray_runner = !val;
-        }
-
         if let Some(val) =
             parse_number_from_env(Self::ENV_DAFT_MIN_CPU_PER_TASK, cfg.min_cpu_per_task)
         {
@@ -247,17 +222,6 @@
         ) {
             cfg.actor_udf_ready_timeout = val;
         }
-<<<<<<< HEAD
-        let min_cpu_var = "DAFT_MIN_CPU_PER_TASK";
-        if let Ok(val) = std::env::var(min_cpu_var) {
-            match val.parse::<f64>() {
-                Ok(parsed) => cfg.min_cpu_per_task = parsed,
-                Err(_) => eprintln!(
-                    "Invalid {} value: {}, using default {}",
-                    min_cpu_var, val, cfg.min_cpu_per_task
-                ),
-            }
-=======
 
         if let Some(val) = parse_bool_from_env(Self::ENV_DAFT_MAINTAIN_ORDER) {
             cfg.maintain_order = val;
@@ -268,7 +232,6 @@
             cfg.parquet_inflation_factor,
         ) {
             cfg.parquet_inflation_factor = val;
->>>>>>> e28e97fd
         }
 
         if let Some(val) =
@@ -372,50 +335,6 @@
 
     #[test]
     fn test_from_env_for_execution_config() {
-        // ENV_DAFT_ENABLE_AQE
-        {
-            let cfg = DaftExecutionConfig::from_env();
-            assert_eq!(cfg.enable_aqe, false);
-
-            unsafe {
-                std::env::set_var(DaftExecutionConfig::ENV_DAFT_ENABLE_AQE, "true");
-            }
-            let cfg = DaftExecutionConfig::from_env();
-            assert_eq!(cfg.enable_aqe, true);
-
-            unsafe {
-                std::env::set_var(DaftExecutionConfig::ENV_DAFT_ENABLE_AQE, "0");
-            }
-            let cfg = DaftExecutionConfig::from_env();
-            assert_eq!(cfg.enable_aqe, false);
-
-            unsafe {
-                std::env::remove_var(DaftExecutionConfig::ENV_DAFT_ENABLE_AQE);
-            }
-        }
-
-        // ENV_DAFT_ENABLE_RAY_TRACING
-        {
-            let cfg = DaftExecutionConfig::from_env();
-            assert_eq!(cfg.enable_ray_tracing, false);
-
-            unsafe {
-                std::env::set_var(DaftExecutionConfig::ENV_DAFT_ENABLE_RAY_TRACING, "1");
-            }
-            let cfg = DaftExecutionConfig::from_env();
-            assert_eq!(cfg.enable_ray_tracing, true);
-
-            unsafe {
-                std::env::set_var(DaftExecutionConfig::ENV_DAFT_ENABLE_RAY_TRACING, "false");
-            }
-            let cfg = DaftExecutionConfig::from_env();
-            assert_eq!(cfg.enable_ray_tracing, false);
-
-            unsafe {
-                std::env::remove_var(DaftExecutionConfig::ENV_DAFT_ENABLE_RAY_TRACING);
-            }
-        }
-
         // ENV_DAFT_SHUFFLE_ALGORITHM
         {
             let cfg = DaftExecutionConfig::from_env();
@@ -522,28 +441,6 @@
             }
         }
 
-        // ENV_DAFT_FLOTILLA
-        {
-            let cfg = DaftExecutionConfig::from_env();
-            assert_eq!(cfg.use_legacy_ray_runner, false);
-
-            unsafe {
-                std::env::set_var(DaftExecutionConfig::ENV_DAFT_FLOTILLA, "0");
-            }
-            let cfg = DaftExecutionConfig::from_env();
-            assert_eq!(cfg.use_legacy_ray_runner, true);
-
-            unsafe {
-                std::env::set_var(DaftExecutionConfig::ENV_DAFT_FLOTILLA, "true");
-            }
-            let cfg = DaftExecutionConfig::from_env();
-            assert_eq!(cfg.use_legacy_ray_runner, false);
-
-            unsafe {
-                std::env::remove_var(DaftExecutionConfig::ENV_DAFT_FLOTILLA);
-            }
-        }
-
         // ENV_DAFT_MIN_CPU_PER_TASK
         {
             let cfg = DaftExecutionConfig::from_env();
