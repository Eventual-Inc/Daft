--- conflicted
+++ resolved
@@ -26,11 +26,8 @@
     pub merge_scan_tasks_max_size_bytes: usize,
     pub broadcast_join_size_bytes_threshold: usize,
     pub sample_size_for_sort: usize,
-<<<<<<< HEAD
     pub split_row_groups_max_files: usize,
-=======
     pub num_preview_rows: usize,
->>>>>>> 4bc89527
 }
 
 impl Default for DaftExecutionConfig {
@@ -40,11 +37,8 @@
             merge_scan_tasks_max_size_bytes: 512 * 1024 * 1024, // 512MB
             broadcast_join_size_bytes_threshold: 10 * 1024 * 1024, // 10 MiB
             sample_size_for_sort: 20,
-<<<<<<< HEAD
             split_row_groups_max_files: 10,
-=======
             num_preview_rows: 8,
->>>>>>> 4bc89527
         }
     }
 }
