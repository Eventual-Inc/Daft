--- conflicted
+++ resolved
@@ -107,11 +107,8 @@
         enable_aqe: Option<bool>,
         enable_native_executor: Option<bool>,
         default_morsel_size: Option<usize>,
-<<<<<<< HEAD
         enable_pre_shuffle_merge: Option<bool>,
-=======
         enable_ray_tracing: Option<bool>,
->>>>>>> f290f40d
     ) -> PyResult<Self> {
         let mut config = self.config.as_ref().clone();
 
@@ -268,16 +265,14 @@
     fn default_morsel_size(&self) -> PyResult<usize> {
         Ok(self.config.default_morsel_size)
     }
-<<<<<<< HEAD
     #[getter]
     fn enable_pre_shuffle_merge(&self) -> PyResult<bool> {
         Ok(self.config.enable_pre_shuffle_merge)
-=======
+    }
 
     #[getter]
     fn enable_ray_tracing(&self) -> PyResult<bool> {
         Ok(self.config.enable_ray_tracing)
->>>>>>> f290f40d
     }
 }
 
