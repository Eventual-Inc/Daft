use std::sync::Arc;

use pyo3::{prelude::*, PyTypeInfo};
use serde::{Deserialize, Serialize};

use crate::{DaftExecutionConfig, DaftPlanningConfig};
use common_io_config::python::IOConfig as PyIOConfig;

#[derive(Clone, Default, Serialize, Deserialize)]
#[pyclass(module = "daft.daft")]
pub struct PyDaftPlanningConfig {
    pub config: Arc<DaftPlanningConfig>,
}

#[pymethods]
impl PyDaftPlanningConfig {
    #[new]
    pub fn new() -> Self {
        PyDaftPlanningConfig::default()
    }

    fn with_config_values(
        &mut self,
        default_io_config: Option<PyIOConfig>,
    ) -> PyResult<PyDaftPlanningConfig> {
        let mut config = self.config.as_ref().clone();

        if let Some(default_io_config) = default_io_config {
            config.default_io_config = default_io_config.config;
        }

        Ok(PyDaftPlanningConfig {
            config: Arc::new(config),
        })
    }

    #[getter(default_io_config)]
    fn default_io_config(&self) -> PyResult<PyIOConfig> {
        Ok(PyIOConfig {
            config: self.config.default_io_config.clone(),
        })
    }

    fn __reduce__(&self, py: Python) -> PyResult<(PyObject, (Vec<u8>,))> {
        let bin_data = bincode::serialize(self.config.as_ref())
            .expect("DaftPlanningConfig should be serializable to bytes");
        Ok((
            Self::type_object(py)
                .getattr("_from_serialized")?
                .to_object(py),
            (bin_data,),
        ))
    }

    #[staticmethod]
    fn _from_serialized(bin_data: Vec<u8>) -> PyResult<PyDaftPlanningConfig> {
        let daft_planning_config: DaftPlanningConfig = bincode::deserialize(bin_data.as_slice())
            .expect("DaftExecutionConfig should be deserializable from bytes");
        Ok(PyDaftPlanningConfig {
            config: daft_planning_config.into(),
        })
    }
}

#[derive(Clone, Default, Serialize, Deserialize)]
#[pyclass(module = "daft.daft")]
pub struct PyDaftExecutionConfig {
    pub config: Arc<DaftExecutionConfig>,
}

#[pymethods]
impl PyDaftExecutionConfig {
    #[new]
    pub fn new() -> Self {
        PyDaftExecutionConfig::default()
    }
    #[allow(clippy::too_many_arguments)]
    fn with_config_values(
        &self,
        merge_scan_tasks_min_size_bytes: Option<usize>,
        merge_scan_tasks_max_size_bytes: Option<usize>,
        broadcast_join_size_bytes_threshold: Option<usize>,
<<<<<<< HEAD
        split_row_groups_max_files: Option<usize>,
        split_row_groups_threshold_bytes: Option<usize>,
        split_row_groups_min_size_bytes: Option<usize>,
=======
        sample_size_for_sort: Option<usize>,
        num_preview_rows: Option<usize>,
        parquet_target_filesize: Option<usize>,
        parquet_target_row_group_size: Option<usize>,
        parquet_inflation_factor: Option<f64>,
        csv_target_filesize: Option<usize>,
        csv_inflation_factor: Option<f64>,
>>>>>>> 21cb2b57
    ) -> PyResult<PyDaftExecutionConfig> {
        let mut config = self.config.as_ref().clone();

        if let Some(merge_scan_tasks_max_size_bytes) = merge_scan_tasks_max_size_bytes {
            config.merge_scan_tasks_max_size_bytes = merge_scan_tasks_max_size_bytes;
        }
        if let Some(merge_scan_tasks_min_size_bytes) = merge_scan_tasks_min_size_bytes {
            config.merge_scan_tasks_min_size_bytes = merge_scan_tasks_min_size_bytes;
        }
        if let Some(broadcast_join_size_bytes_threshold) = broadcast_join_size_bytes_threshold {
            config.broadcast_join_size_bytes_threshold = broadcast_join_size_bytes_threshold;
        }
<<<<<<< HEAD
        if let Some(split_row_groups_max_files) = split_row_groups_max_files {
            config.split_row_groups_max_files = split_row_groups_max_files
        }
        if let Some(split_row_groups_threshold_bytes) = split_row_groups_threshold_bytes {
            config.split_row_groups_threshold_bytes = split_row_groups_threshold_bytes
        }
        if let Some(split_row_groups_min_size_bytes) = split_row_groups_min_size_bytes {
            config.split_row_groups_min_size_bytes = split_row_groups_min_size_bytes
=======
        if let Some(sample_size_for_sort) = sample_size_for_sort {
            config.sample_size_for_sort = sample_size_for_sort;
        }
        if let Some(num_preview_rows) = num_preview_rows {
            config.num_preview_rows = num_preview_rows;
        }
        if let Some(parquet_target_filesize) = parquet_target_filesize {
            config.parquet_target_filesize = parquet_target_filesize;
        }
        if let Some(parquet_target_row_group_size) = parquet_target_row_group_size {
            config.parquet_target_row_group_size = parquet_target_row_group_size;
        }
        if let Some(parquet_inflation_factor) = parquet_inflation_factor {
            config.parquet_inflation_factor = parquet_inflation_factor;
        }
        if let Some(csv_target_filesize) = csv_target_filesize {
            config.csv_target_filesize = csv_target_filesize;
        }
        if let Some(csv_inflation_factor) = csv_inflation_factor {
            config.csv_inflation_factor = csv_inflation_factor;
>>>>>>> 21cb2b57
        }

        Ok(PyDaftExecutionConfig {
            config: Arc::new(config),
        })
    }

    #[getter]
    fn get_merge_scan_tasks_min_size_bytes(&self) -> PyResult<usize> {
        Ok(self.config.merge_scan_tasks_min_size_bytes)
    }

    #[getter]
    fn get_merge_scan_tasks_max_size_bytes(&self) -> PyResult<usize> {
        Ok(self.config.merge_scan_tasks_max_size_bytes)
    }

    #[getter]
    fn get_broadcast_join_size_bytes_threshold(&self) -> PyResult<usize> {
        Ok(self.config.broadcast_join_size_bytes_threshold)
    }

    #[getter]
    fn get_sample_size_for_sort(&self) -> PyResult<usize> {
        Ok(self.config.sample_size_for_sort)
    }

    #[getter]
    fn get_num_preview_rows(&self) -> PyResult<usize> {
        Ok(self.config.num_preview_rows)
    }

    #[getter]
    fn get_parquet_target_filesize(&self) -> PyResult<usize> {
        Ok(self.config.parquet_target_filesize)
    }

    #[getter]
    fn get_parquet_target_row_group_size(&self) -> PyResult<usize> {
        Ok(self.config.parquet_target_row_group_size)
    }

    #[getter]
    fn get_parquet_inflation_factor(&self) -> PyResult<f64> {
        Ok(self.config.parquet_inflation_factor)
    }

    #[getter]
    fn get_csv_target_filesize(&self) -> PyResult<usize> {
        Ok(self.config.csv_target_filesize)
    }

    #[getter]
    fn get_csv_inflation_factor(&self) -> PyResult<f64> {
        Ok(self.config.csv_inflation_factor)
    }

    fn __reduce__(&self, py: Python) -> PyResult<(PyObject, (Vec<u8>,))> {
        let bin_data = bincode::serialize(self.config.as_ref())
            .expect("DaftExecutionConfig should be serializable to bytes");
        Ok((
            Self::type_object(py)
                .getattr("_from_serialized")?
                .to_object(py),
            (bin_data,),
        ))
    }

    #[staticmethod]
    fn _from_serialized(bin_data: Vec<u8>) -> PyResult<PyDaftExecutionConfig> {
        let daft_execution_config: DaftExecutionConfig = bincode::deserialize(bin_data.as_slice())
            .expect("DaftExecutionConfig should be deserializable from bytes");
        Ok(PyDaftExecutionConfig {
            config: daft_execution_config.into(),
        })
    }
}<|MERGE_RESOLUTION|>--- conflicted
+++ resolved
@@ -80,11 +80,9 @@
         merge_scan_tasks_min_size_bytes: Option<usize>,
         merge_scan_tasks_max_size_bytes: Option<usize>,
         broadcast_join_size_bytes_threshold: Option<usize>,
-<<<<<<< HEAD
         split_row_groups_max_files: Option<usize>,
         split_row_groups_threshold_bytes: Option<usize>,
         split_row_groups_min_size_bytes: Option<usize>,
-=======
         sample_size_for_sort: Option<usize>,
         num_preview_rows: Option<usize>,
         parquet_target_filesize: Option<usize>,
@@ -92,7 +90,6 @@
         parquet_inflation_factor: Option<f64>,
         csv_target_filesize: Option<usize>,
         csv_inflation_factor: Option<f64>,
->>>>>>> 21cb2b57
     ) -> PyResult<PyDaftExecutionConfig> {
         let mut config = self.config.as_ref().clone();
 
@@ -105,7 +102,6 @@
         if let Some(broadcast_join_size_bytes_threshold) = broadcast_join_size_bytes_threshold {
             config.broadcast_join_size_bytes_threshold = broadcast_join_size_bytes_threshold;
         }
-<<<<<<< HEAD
         if let Some(split_row_groups_max_files) = split_row_groups_max_files {
             config.split_row_groups_max_files = split_row_groups_max_files
         }
@@ -114,7 +110,7 @@
         }
         if let Some(split_row_groups_min_size_bytes) = split_row_groups_min_size_bytes {
             config.split_row_groups_min_size_bytes = split_row_groups_min_size_bytes
-=======
+        }
         if let Some(sample_size_for_sort) = sample_size_for_sort {
             config.sample_size_for_sort = sample_size_for_sort;
         }
@@ -135,7 +131,6 @@
         }
         if let Some(csv_inflation_factor) = csv_inflation_factor {
             config.csv_inflation_factor = csv_inflation_factor;
->>>>>>> 21cb2b57
         }
 
         Ok(PyDaftExecutionConfig {
