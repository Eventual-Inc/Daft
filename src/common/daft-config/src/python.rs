--- conflicted
+++ resolved
@@ -80,11 +80,8 @@
         scan_tasks_min_size_bytes: Option<usize>,
         scan_tasks_max_size_bytes: Option<usize>,
         broadcast_join_size_bytes_threshold: Option<usize>,
-<<<<<<< HEAD
         parquet_split_row_groups_max_files: Option<usize>,
-=======
         sort_merge_join_sort_with_aligned_boundaries: Option<bool>,
->>>>>>> 2eefca6f
         sample_size_for_sort: Option<usize>,
         num_preview_rows: Option<usize>,
         parquet_target_filesize: Option<usize>,
@@ -104,16 +101,14 @@
         if let Some(broadcast_join_size_bytes_threshold) = broadcast_join_size_bytes_threshold {
             config.broadcast_join_size_bytes_threshold = broadcast_join_size_bytes_threshold;
         }
-<<<<<<< HEAD
         if let Some(parquet_split_row_groups_max_files) = parquet_split_row_groups_max_files {
-            config.parquet_split_row_groups_max_files = parquet_split_row_groups_max_files
-=======
+            config.parquet_split_row_groups_max_files = parquet_split_row_groups_max_files;
+        }
         if let Some(sort_merge_join_sort_with_aligned_boundaries) =
             sort_merge_join_sort_with_aligned_boundaries
         {
             config.sort_merge_join_sort_with_aligned_boundaries =
                 sort_merge_join_sort_with_aligned_boundaries;
->>>>>>> 2eefca6f
         }
         if let Some(sample_size_for_sort) = sample_size_for_sort {
             config.sample_size_for_sort = sample_size_for_sort;
