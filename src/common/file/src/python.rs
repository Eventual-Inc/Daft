--- conflicted
+++ resolved
@@ -9,13 +9,8 @@
 
 use crate::FileReference;
 
-<<<<<<< HEAD
 impl<'py> IntoPyObject<'py> for FileReference {
-    type Target = PyAny;
-=======
-impl<'py> IntoPyObject<'py> for DaftFile {
     type Target = PyTuple;
->>>>>>> 515b3c0f
 
     type Output = Bound<'py, Self::Target>;
 
@@ -33,7 +28,7 @@
     }
 }
 
-impl<'py> FromPyObject<'py> for DaftFile {
+impl<'py> FromPyObject<'py> for FileReference {
     fn extract_bound(ob: &Bound<'py, PyAny>) -> PyResult<Self> {
         let tuple = ob.extract::<Bound<'py, PyTuple>>()?;
         let first = tuple.get_item(0)?;
