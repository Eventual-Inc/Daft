--- conflicted
+++ resolved
@@ -5,11 +5,7 @@
 
     use daft_dsl::python::PyExpr;
     use daft_schema::python::field::PyField;
-<<<<<<< HEAD
     use pyo3::{exceptions::PyAttributeError, prelude::*, pyclass};
-=======
-    use pyo3::{prelude::*, pyclass};
->>>>>>> e163f2a5
     use serde::{Deserialize, Serialize};
 
     use crate::{PartitionField, PartitionTransform, Pushdowns};
@@ -129,7 +125,7 @@
             matches!(self.0, PartitionTransform::IcebergTruncate(_))
         }
 
-        pub fn get_iceberg_bucket_n(&self) -> PyResult<u64> {
+        pub fn num_buckets(&self) -> PyResult<u64> {
             match &self.0 {
                 PartitionTransform::IcebergBucket(n) => Ok(*n),
                 _ => Err(PyErr::new::<PyAttributeError, _>(
@@ -138,7 +134,7 @@
             }
         }
 
-        pub fn get_iceberg_truncate_w(&self) -> PyResult<u64> {
+        pub fn width(&self) -> PyResult<u64> {
             match &self.0 {
                 PartitionTransform::IcebergTruncate(n) => Ok(*n),
                 _ => Err(PyErr::new::<PyAttributeError, _>(
