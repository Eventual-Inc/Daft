--- conflicted
+++ resolved
@@ -129,16 +129,12 @@
 
             #[staticmethod]
             pub fn _from_serialized(serialized: &[u8]) -> Self {
-<<<<<<< HEAD
-                $crate::bincode::deserialize(serialized).expect("Failed to deserialize")
-=======
                 $crate::bincode::serde::decode_from_slice(
                     serialized,
                     $crate::bincode::config::legacy(),
                 )
-                .unwrap()
+                .expect("Failed to deserialize")
                 .0
->>>>>>> 6159f1f1
             }
         }
     };
