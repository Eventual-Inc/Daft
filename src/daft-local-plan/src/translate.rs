--- conflicted
+++ resolved
@@ -146,7 +146,6 @@
             }
             let left = translate(&join.left)?;
             let right = translate(&join.right)?;
-<<<<<<< HEAD
 
             if join.left_on.is_empty()
                 && join.right_on.is_empty()
@@ -156,6 +155,7 @@
                     left,
                     right,
                     join.output_schema.clone(),
+                    join.stats_state.clone(),
                 ))
             } else {
                 Ok(LocalPhysicalPlan::hash_join(
@@ -166,20 +166,9 @@
                     join.null_equals_nulls.clone(),
                     join.join_type,
                     join.output_schema.clone(),
-                ))
-            }
-=======
-            Ok(LocalPhysicalPlan::hash_join(
-                left,
-                right,
-                join.left_on.clone(),
-                join.right_on.clone(),
-                join.null_equals_nulls.clone(),
-                join.join_type,
-                join.output_schema.clone(),
-                join.stats_state.clone(),
-            ))
->>>>>>> f2d4f738
+                    join.stats_state.clone(),
+                ))
+            }
         }
         LogicalPlan::Distinct(distinct) => {
             let schema = distinct.input.schema();
