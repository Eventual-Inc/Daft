--- conflicted
+++ resolved
@@ -5,14 +5,10 @@
 use common_scan_info::ScanState;
 use daft_core::join::JoinStrategy;
 use daft_dsl::{
-<<<<<<< HEAD
     expr::{
         agg::extract_agg_expr,
-        bound_expr::{BoundAggExpr, BoundExpr, BoundWindowExpr},
+        bound_expr::{BoundAggExpr, BoundExpr, BoundVLLMExpr, BoundWindowExpr},
     },
-=======
-    expr::bound_expr::{BoundAggExpr, BoundExpr, BoundVLLMExpr, BoundWindowExpr},
->>>>>>> e28e97fd
     join::normalize_join_keys,
     resolved_col, window_to_agg_exprs,
 };
