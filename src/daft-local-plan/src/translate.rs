use std::sync::Arc;

use common_error::{DaftError, DaftResult};
use common_scan_info::ScanState;
use daft_core::join::JoinStrategy;
use daft_dsl::{join::normalize_join_keys, AggExpr, ExprRef, WindowExpr};
use daft_logical_plan::{JoinType, LogicalPlan, LogicalPlanRef, SourceInfo};

use super::plan::{LocalPhysicalPlan, LocalPhysicalPlanRef};

pub fn translate(plan: &LogicalPlanRef) -> DaftResult<LocalPhysicalPlanRef> {
    match plan.as_ref() {
        LogicalPlan::Source(source) => {
            match source.source_info.as_ref() {
                SourceInfo::InMemory(info) => Ok(LocalPhysicalPlan::in_memory_scan(
                    info.clone(),
                    source.stats_state.clone(),
                )),
                SourceInfo::Physical(info) => {
                    // We should be able to pass the ScanOperator into the physical plan directly but we need to figure out the serialization story
                    let scan_tasks = match &info.scan_state {
                        ScanState::Operator(scan_op) => {
                            Arc::new(scan_op.0.to_scan_tasks(info.pushdowns.clone())?)
                        }
                        ScanState::Tasks(scan_tasks) => scan_tasks.clone(),
                    };
                    if scan_tasks.is_empty() {
                        Ok(LocalPhysicalPlan::empty_scan(source.output_schema.clone()))
                    } else {
                        Ok(LocalPhysicalPlan::physical_scan(
                            scan_tasks,
                            info.pushdowns.clone(),
                            source.output_schema.clone(),
                            source.stats_state.clone(),
                        ))
                    }
                }
                SourceInfo::PlaceHolder(_) => {
                    panic!("We should not encounter a PlaceHolder during translation")
                }
            }
        }
        LogicalPlan::Filter(filter) => {
            let input = translate(&filter.input)?;
            Ok(LocalPhysicalPlan::filter(
                input,
                filter.predicate.clone(),
                filter.stats_state.clone(),
            ))
        }
        LogicalPlan::Limit(limit) => {
            let input = translate(&limit.input)?;
            Ok(LocalPhysicalPlan::limit(
                input,
                limit.limit,
                limit.stats_state.clone(),
            ))
        }
        LogicalPlan::Project(project) => {
            let input = translate(&project.input)?;
            Ok(LocalPhysicalPlan::project(
                input,
                project.projection.clone(),
                project.projected_schema.clone(),
                project.stats_state.clone(),
            ))
        }
        LogicalPlan::ActorPoolProject(actor_pool_project) => {
            let input = translate(&actor_pool_project.input)?;
            Ok(LocalPhysicalPlan::actor_pool_project(
                input,
                actor_pool_project.projection.clone(),
                actor_pool_project.projected_schema.clone(),
                actor_pool_project.stats_state.clone(),
            ))
        }
        LogicalPlan::Sample(sample) => {
            let input = translate(&sample.input)?;
            Ok(LocalPhysicalPlan::sample(
                input,
                sample.fraction,
                sample.with_replacement,
                sample.seed,
                sample.stats_state.clone(),
            ))
        }
        LogicalPlan::Aggregate(aggregate) => {
            let input = translate(&aggregate.input)?;
            if aggregate.groupby.is_empty() {
                Ok(LocalPhysicalPlan::ungrouped_aggregate(
                    input,
                    aggregate.aggregations.clone(),
                    aggregate.output_schema.clone(),
                    aggregate.stats_state.clone(),
                ))
            } else {
                Ok(LocalPhysicalPlan::hash_aggregate(
                    input,
                    aggregate.aggregations.clone(),
                    aggregate.groupby.clone(),
                    aggregate.output_schema.clone(),
                    aggregate.stats_state.clone(),
                ))
            }
        }
        LogicalPlan::Window(window) => {
            let input = translate(&window.input)?;
            if !window.window_spec.partition_by.is_empty()
                && window.window_spec.order_by.is_empty()
                && window.window_spec.frame.is_none()
            {
                let aggregations = window
                    .window_functions
                    .iter()
                    .map(|w| {
                        if let WindowExpr::Agg(agg_expr) = w {
                            Ok(agg_expr.clone())
                        } else {
                            Err(DaftError::TypeError(format!(
                                "Window function {:?} not implemented in partition-only windows, only aggregation functions are supported",
                                w
                            )))
                        }
                    })
                    .collect::<DaftResult<Vec<AggExpr>>>()?;

                Ok(LocalPhysicalPlan::window_partition_only(
                    input,
                    window.window_spec.partition_by.clone(),
                    window.schema.clone(),
                    window.stats_state.clone(),
                    aggregations,
                    window.aliases.clone(),
                ))
            } else if !window.window_spec.partition_by.is_empty()
                && !window.window_spec.order_by.is_empty()
                && window.window_spec.frame.is_none()
            {
                Ok(LocalPhysicalPlan::window_partition_and_order_by(
                    input,
                    window.window_spec.partition_by.clone(),
                    window.window_spec.order_by.clone(),
                    window.window_spec.descending.clone(),
                    window.schema.clone(),
                    window.stats_state.clone(),
                    window.window_functions.clone(),
                    window.aliases.clone(),
                ))
<<<<<<< HEAD
            } else if !window.window_spec.partition_by.is_empty()
                && !window.window_spec.order_by.is_empty()
                && window.window_spec.frame.is_some()
            {
                let aggregations = window
                    .window_functions
                    .iter()
                    .map(|w| {
                        if let WindowExpr::Agg(agg_expr) = w {
                            agg_expr.clone()
                        } else {
                            panic!("Expected AggExpr")
                        }
                    })
                    .collect::<Vec<AggExpr>>();

                Ok(LocalPhysicalPlan::window_partition_and_dynamic_frame(
                    input,
                    window.window_spec.partition_by.clone(),
                    window.window_spec.order_by.clone(),
                    window.window_spec.descending.clone(),
                    window.window_spec.frame.clone().unwrap(),
                    window.window_spec.min_periods,
                    window.schema.clone(),
                    window.stats_state.clone(),
                    aggregations,
                    window.aliases.clone(),
                ))
=======
>>>>>>> 89949f10
            } else {
                Err(DaftError::not_implemented(
                    "Window with order by or frame not yet implemented",
                ))
            }
        }
        LogicalPlan::Unpivot(unpivot) => {
            let input = translate(&unpivot.input)?;
            Ok(LocalPhysicalPlan::unpivot(
                input,
                unpivot.ids.clone(),
                unpivot.values.clone(),
                unpivot.variable_name.clone(),
                unpivot.value_name.clone(),
                unpivot.output_schema.clone(),
                unpivot.stats_state.clone(),
            ))
        }
        LogicalPlan::Pivot(pivot) => {
            let input = translate(&pivot.input)?;
            Ok(LocalPhysicalPlan::pivot(
                input,
                pivot.group_by.clone(),
                pivot.pivot_column.clone(),
                pivot.value_column.clone(),
                pivot.aggregation.clone(),
                pivot.names.clone(),
                pivot.output_schema.clone(),
                pivot.stats_state.clone(),
            ))
        }
        LogicalPlan::Sort(sort) => {
            let input = translate(&sort.input)?;
            Ok(LocalPhysicalPlan::sort(
                input,
                sort.sort_by.clone(),
                sort.descending.clone(),
                sort.nulls_first.clone(),
                sort.stats_state.clone(),
            ))
        }
        LogicalPlan::Join(join) => {
            if join.join_strategy.is_some_and(|x| x != JoinStrategy::Hash) {
                return Err(DaftError::not_implemented(
                    "Only hash join is supported for now",
                ));
            }
            let left = translate(&join.left)?;
            let right = translate(&join.right)?;

            let (remaining_on, left_on, right_on, null_equals_nulls) = join.on.split_eq_preds();

            if !remaining_on.is_empty() {
                return Err(DaftError::not_implemented("Execution of non-equality join"));
            }

            let (left_on, right_on) =
                normalize_join_keys(left_on, right_on, join.left.schema(), join.right.schema())?;

            if left_on.is_empty() && right_on.is_empty() && join.join_type == JoinType::Inner {
                Ok(LocalPhysicalPlan::cross_join(
                    left,
                    right,
                    join.output_schema.clone(),
                    join.stats_state.clone(),
                ))
            } else {
                Ok(LocalPhysicalPlan::hash_join(
                    left,
                    right,
                    left_on,
                    right_on,
                    Some(null_equals_nulls),
                    join.join_type,
                    join.output_schema.clone(),
                    join.stats_state.clone(),
                ))
            }
        }
        LogicalPlan::Distinct(distinct) => {
            let schema = distinct.input.schema();
            let input = translate(&distinct.input)?;
            let col_exprs = input
                .schema()
                .names()
                .iter()
                .map(|name| daft_dsl::resolved_col(name.clone()))
                .collect::<Vec<ExprRef>>();
            Ok(LocalPhysicalPlan::hash_aggregate(
                input,
                vec![],
                col_exprs,
                schema,
                distinct.stats_state.clone(),
            ))
        }
        LogicalPlan::Concat(concat) => {
            let input = translate(&concat.input)?;
            let other = translate(&concat.other)?;
            Ok(LocalPhysicalPlan::concat(
                input,
                other,
                concat.stats_state.clone(),
            ))
        }
        LogicalPlan::Repartition(repartition) => {
            log::warn!("Repartition not supported on the NativeRunner. This will be a no-op. Please use the RayRunner instead if you need to repartition");
            translate(&repartition.input)
        }
        LogicalPlan::MonotonicallyIncreasingId(monotonically_increasing_id) => {
            let input = translate(&monotonically_increasing_id.input)?;
            Ok(LocalPhysicalPlan::monotonically_increasing_id(
                input,
                monotonically_increasing_id.column_name.clone(),
                monotonically_increasing_id.schema.clone(),
                monotonically_increasing_id.stats_state.clone(),
            ))
        }
        LogicalPlan::Sink(sink) => {
            use daft_logical_plan::SinkInfo;
            let input = translate(&sink.input)?;
            let data_schema = input.schema().clone();
            match sink.sink_info.as_ref() {
                SinkInfo::OutputFileInfo(info) => Ok(LocalPhysicalPlan::physical_write(
                    input,
                    data_schema,
                    sink.schema.clone(),
                    info.clone(),
                    sink.stats_state.clone(),
                )),
                #[cfg(feature = "python")]
                SinkInfo::CatalogInfo(info) => match &info.catalog {
                    daft_logical_plan::CatalogType::DeltaLake(..)
                    | daft_logical_plan::CatalogType::Iceberg(..) => {
                        Ok(LocalPhysicalPlan::catalog_write(
                            input,
                            info.catalog.clone(),
                            data_schema,
                            sink.schema.clone(),
                            sink.stats_state.clone(),
                        ))
                    }
                    daft_logical_plan::CatalogType::Lance(info) => {
                        Ok(LocalPhysicalPlan::lance_write(
                            input,
                            info.clone(),
                            data_schema,
                            sink.schema.clone(),
                            sink.stats_state.clone(),
                        ))
                    }
                },
            }
        }
        LogicalPlan::Explode(explode) => {
            let input = translate(&explode.input)?;
            Ok(LocalPhysicalPlan::explode(
                input,
                explode.to_explode.clone(),
                explode.exploded_schema.clone(),
                explode.stats_state.clone(),
            ))
        }
        LogicalPlan::Intersect(_) => Err(DaftError::InternalError(
            "Intersect should already be optimized away".to_string(),
        )),
        LogicalPlan::Union(_) => Err(DaftError::InternalError(
            "Union should already be optimized away".to_string(),
        )),
        LogicalPlan::SubqueryAlias(_) => Err(DaftError::InternalError(
            "Alias should already be optimized away".to_string(),
        )),
    }
}<|MERGE_RESOLUTION|>--- conflicted
+++ resolved
@@ -146,37 +146,6 @@
                     window.window_functions.clone(),
                     window.aliases.clone(),
                 ))
-<<<<<<< HEAD
-            } else if !window.window_spec.partition_by.is_empty()
-                && !window.window_spec.order_by.is_empty()
-                && window.window_spec.frame.is_some()
-            {
-                let aggregations = window
-                    .window_functions
-                    .iter()
-                    .map(|w| {
-                        if let WindowExpr::Agg(agg_expr) = w {
-                            agg_expr.clone()
-                        } else {
-                            panic!("Expected AggExpr")
-                        }
-                    })
-                    .collect::<Vec<AggExpr>>();
-
-                Ok(LocalPhysicalPlan::window_partition_and_dynamic_frame(
-                    input,
-                    window.window_spec.partition_by.clone(),
-                    window.window_spec.order_by.clone(),
-                    window.window_spec.descending.clone(),
-                    window.window_spec.frame.clone().unwrap(),
-                    window.window_spec.min_periods,
-                    window.schema.clone(),
-                    window.stats_state.clone(),
-                    aggregations,
-                    window.aliases.clone(),
-                ))
-=======
->>>>>>> 89949f10
             } else {
                 Err(DaftError::not_implemented(
                     "Window with order by or frame not yet implemented",
