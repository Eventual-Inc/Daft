use std::{cmp::max, sync::Arc};

use common_error::DaftResult;
use common_resource_request::ResourceRequest;
use common_scan_info::{Pushdowns, ScanTaskLikeRef};
use common_treenode::DynTreeNode;
use daft_core::prelude::*;
use daft_dsl::{AggExpr, ExprRef, WindowExpr, WindowFrame};
use daft_logical_plan::{
    stats::{PlanStats, StatsState},
    InMemoryInfo, OutputFileInfo,
};
use serde::{Deserialize, Serialize};

pub type LocalPhysicalPlanRef = Arc<LocalPhysicalPlan>;
#[derive(Debug, strum::IntoStaticStr, Serialize, Deserialize)]
pub enum LocalPhysicalPlan {
    InMemoryScan(InMemoryScan),
    PhysicalScan(PhysicalScan),
    PlaceholderScan(PlaceholderScan),
    EmptyScan(EmptyScan),
    Project(Project),
    ActorPoolProject(ActorPoolProject),
    Filter(Filter),
    Limit(Limit),
    Explode(Explode),
    Unpivot(Unpivot),
    Sort(Sort),
    TopN(TopN),
    // Split(Split),
    Sample(Sample),
    MonotonicallyIncreasingId(MonotonicallyIncreasingId),
    // Coalesce(Coalesce),
    // Flatten(Flatten),
    // FanoutRandom(FanoutRandom),
    // FanoutByHash(FanoutByHash),
    // FanoutByRange(FanoutByRange),
    // ReduceMerge(ReduceMerge),
    UnGroupedAggregate(UnGroupedAggregate),
    HashAggregate(HashAggregate),
    Pivot(Pivot),
    Concat(Concat),
    HashJoin(HashJoin),
    CrossJoin(CrossJoin),
    // SortMergeJoin(SortMergeJoin),
    // BroadcastJoin(BroadcastJoin),
    PhysicalWrite(PhysicalWrite),
    // TabularWriteJson(TabularWriteJson),
    // TabularWriteCsv(TabularWriteCsv),
    #[cfg(feature = "python")]
    CatalogWrite(CatalogWrite),
    #[cfg(feature = "python")]
    LanceWrite(LanceWrite),
    #[cfg(feature = "python")]
    DataSink(DataSink),
    WindowPartitionOnly(WindowPartitionOnly),
    WindowPartitionAndOrderBy(WindowPartitionAndOrderBy),
    WindowPartitionAndDynamicFrame(WindowPartitionAndDynamicFrame),
    WindowOrderByOnly(WindowOrderByOnly),
}

impl LocalPhysicalPlan {
    #[must_use]
    pub fn name(&self) -> &'static str {
        // uses strum::IntoStaticStr
        self.into()
    }

    #[must_use]
    pub fn arced(self) -> LocalPhysicalPlanRef {
        self.into()
    }

    pub fn get_stats_state(&self) -> &StatsState {
        match self {
            Self::InMemoryScan(InMemoryScan { stats_state, .. })
            | Self::PhysicalScan(PhysicalScan { stats_state, .. })
            | Self::PlaceholderScan(PlaceholderScan { stats_state, .. })
            | Self::EmptyScan(EmptyScan { stats_state, .. })
            | Self::Project(Project { stats_state, .. })
            | Self::ActorPoolProject(ActorPoolProject { stats_state, .. })
            | Self::Filter(Filter { stats_state, .. })
            | Self::Limit(Limit { stats_state, .. })
            | Self::Explode(Explode { stats_state, .. })
            | Self::Unpivot(Unpivot { stats_state, .. })
            | Self::Sort(Sort { stats_state, .. })
            | Self::TopN(TopN { stats_state, .. })
            | Self::Sample(Sample { stats_state, .. })
            | Self::MonotonicallyIncreasingId(MonotonicallyIncreasingId { stats_state, .. })
            | Self::UnGroupedAggregate(UnGroupedAggregate { stats_state, .. })
            | Self::HashAggregate(HashAggregate { stats_state, .. })
            | Self::Pivot(Pivot { stats_state, .. })
            | Self::Concat(Concat { stats_state, .. })
            | Self::HashJoin(HashJoin { stats_state, .. })
            | Self::CrossJoin(CrossJoin { stats_state, .. })
            | Self::PhysicalWrite(PhysicalWrite { stats_state, .. })
            | Self::WindowPartitionOnly(WindowPartitionOnly { stats_state, .. })
            | Self::WindowPartitionAndOrderBy(WindowPartitionAndOrderBy { stats_state, .. })
            | Self::WindowPartitionAndDynamicFrame(WindowPartitionAndDynamicFrame {
                stats_state,
                ..
            })
            | Self::WindowOrderByOnly(WindowOrderByOnly { stats_state, .. }) => stats_state,
            #[cfg(feature = "python")]
            Self::CatalogWrite(CatalogWrite { stats_state, .. })
            | Self::LanceWrite(LanceWrite { stats_state, .. })
            | Self::DataSink(DataSink { stats_state, .. }) => stats_state,
        }
    }

    pub fn in_memory_scan(
        in_memory_info: InMemoryInfo,
        stats_state: StatsState,
    ) -> LocalPhysicalPlanRef {
        Self::InMemoryScan(InMemoryScan {
            info: in_memory_info,
            stats_state,
        })
        .arced()
    }

    pub fn physical_scan(
        scan_tasks: Arc<Vec<ScanTaskLikeRef>>,
        pushdowns: Pushdowns,
        schema: SchemaRef,
        stats_state: StatsState,
    ) -> LocalPhysicalPlanRef {
        Self::PhysicalScan(PhysicalScan {
            scan_tasks,
            pushdowns,
            schema,
            stats_state,
        })
        .arced()
    }

    pub fn placeholder_scan(schema: SchemaRef, stats_state: StatsState) -> LocalPhysicalPlanRef {
        Self::PlaceholderScan(PlaceholderScan {
            schema,
            stats_state,
        })
        .arced()
    }

    pub fn empty_scan(schema: SchemaRef) -> LocalPhysicalPlanRef {
        Self::EmptyScan(EmptyScan {
            schema,
            stats_state: StatsState::Materialized(PlanStats::empty().into()),
        })
        .arced()
    }

    pub fn filter(
        input: LocalPhysicalPlanRef,
        predicate: ExprRef,
        stats_state: StatsState,
    ) -> LocalPhysicalPlanRef {
        let schema = input.schema().clone();
        Self::Filter(Filter {
            input,
            predicate,
            schema,
            stats_state,
        })
        .arced()
    }

    pub fn limit(
        input: LocalPhysicalPlanRef,
        num_rows: i64,
        stats_state: StatsState,
    ) -> LocalPhysicalPlanRef {
        let schema = input.schema().clone();
        Self::Limit(Limit {
            input,
            num_rows,
            schema,
            stats_state,
        })
        .arced()
    }

    pub fn explode(
        input: LocalPhysicalPlanRef,
        to_explode: Vec<ExprRef>,
        schema: SchemaRef,
        stats_state: StatsState,
    ) -> LocalPhysicalPlanRef {
        Self::Explode(Explode {
            input,
            to_explode,
            schema,
            stats_state,
        })
        .arced()
    }

    pub fn project(
        input: LocalPhysicalPlanRef,
        projection: Vec<ExprRef>,
        schema: SchemaRef,
        stats_state: StatsState,
    ) -> LocalPhysicalPlanRef {
        Self::Project(Project {
            input,
            projection,
            schema,
            stats_state,
        })
        .arced()
    }

    pub fn actor_pool_project(
        input: LocalPhysicalPlanRef,
        projection: Vec<ExprRef>,
        schema: SchemaRef,
        stats_state: StatsState,
    ) -> LocalPhysicalPlanRef {
        Self::ActorPoolProject(ActorPoolProject {
            input,
            projection,
            schema,
            stats_state,
        })
        .arced()
    }

    pub fn ungrouped_aggregate(
        input: LocalPhysicalPlanRef,
        aggregations: Vec<ExprRef>,
        schema: SchemaRef,
        stats_state: StatsState,
    ) -> LocalPhysicalPlanRef {
        Self::UnGroupedAggregate(UnGroupedAggregate {
            input,
            aggregations,
            schema,
            stats_state,
        })
        .arced()
    }

    pub fn hash_aggregate(
        input: LocalPhysicalPlanRef,
        aggregations: Vec<ExprRef>,
        group_by: Vec<ExprRef>,
        schema: SchemaRef,
        stats_state: StatsState,
    ) -> LocalPhysicalPlanRef {
        Self::HashAggregate(HashAggregate {
            input,
            aggregations,
            group_by,
            schema,
            stats_state,
        })
        .arced()
    }

    pub fn window_partition_only(
        input: LocalPhysicalPlanRef,
        partition_by: Vec<ExprRef>,
        schema: SchemaRef,
        stats_state: StatsState,
        aggregations: Vec<AggExpr>,
        aliases: Vec<String>,
    ) -> LocalPhysicalPlanRef {
        Self::WindowPartitionOnly(WindowPartitionOnly {
            input,
            partition_by,
            schema,
            stats_state,
            aggregations,
            aliases,
        })
        .arced()
    }

    #[allow(clippy::too_many_arguments)]
    pub fn window_partition_and_order_by(
        input: LocalPhysicalPlanRef,
        partition_by: Vec<ExprRef>,
        order_by: Vec<ExprRef>,
        descending: Vec<bool>,
        schema: SchemaRef,
        stats_state: StatsState,
        functions: Vec<WindowExpr>,
        aliases: Vec<String>,
    ) -> LocalPhysicalPlanRef {
        Self::WindowPartitionAndOrderBy(WindowPartitionAndOrderBy {
            input,
            partition_by,
            order_by,
            descending,
            schema,
            stats_state,
            functions,
            aliases,
        })
        .arced()
    }

    #[allow(clippy::too_many_arguments)]
    pub fn window_partition_and_dynamic_frame(
        input: LocalPhysicalPlanRef,
        partition_by: Vec<ExprRef>,
        order_by: Vec<ExprRef>,
        descending: Vec<bool>,
        frame: WindowFrame,
        min_periods: usize,
        schema: SchemaRef,
        stats_state: StatsState,
        aggregations: Vec<AggExpr>,
        aliases: Vec<String>,
    ) -> LocalPhysicalPlanRef {
        Self::WindowPartitionAndDynamicFrame(WindowPartitionAndDynamicFrame {
            input,
            partition_by,
            order_by,
            descending,
            frame,
            min_periods,
            schema,
            stats_state,
            aggregations,
            aliases,
        })
        .arced()
    }

<<<<<<< HEAD
    pub fn unpivot(
=======
    pub(crate) fn window_order_by_only(
        input: LocalPhysicalPlanRef,
        order_by: Vec<ExprRef>,
        descending: Vec<bool>,
        schema: SchemaRef,
        stats_state: StatsState,
        functions: Vec<WindowExpr>,
        aliases: Vec<String>,
    ) -> LocalPhysicalPlanRef {
        Self::WindowOrderByOnly(WindowOrderByOnly {
            input,
            order_by,
            descending,
            schema,
            stats_state,
            functions,
            aliases,
        })
        .arced()
    }

    pub(crate) fn unpivot(
>>>>>>> 12a6c0a2
        input: LocalPhysicalPlanRef,
        ids: Vec<ExprRef>,
        values: Vec<ExprRef>,
        variable_name: String,
        value_name: String,
        schema: SchemaRef,
        stats_state: StatsState,
    ) -> LocalPhysicalPlanRef {
        Self::Unpivot(Unpivot {
            input,
            ids,
            values,
            variable_name,
            value_name,
            schema,
            stats_state,
        })
        .arced()
    }

    #[allow(clippy::too_many_arguments)]
    pub fn pivot(
        input: LocalPhysicalPlanRef,
        group_by: Vec<ExprRef>,
        pivot_column: ExprRef,
        value_column: ExprRef,
        aggregation: AggExpr,
        names: Vec<String>,
        schema: SchemaRef,
        stats_state: StatsState,
    ) -> LocalPhysicalPlanRef {
        Self::Pivot(Pivot {
            input,
            group_by,
            pivot_column,
            value_column,
            aggregation,
            names,
            schema,
            stats_state,
        })
        .arced()
    }

    pub fn sort(
        input: LocalPhysicalPlanRef,
        sort_by: Vec<ExprRef>,
        descending: Vec<bool>,
        nulls_first: Vec<bool>,
        stats_state: StatsState,
    ) -> LocalPhysicalPlanRef {
        let schema = input.schema().clone();
        Self::Sort(Sort {
            input,
            sort_by,
            descending,
            nulls_first,
            schema,
            stats_state,
        })
        .arced()
    }

<<<<<<< HEAD
    pub fn sample(
=======
    pub(crate) fn top_n(
        input: LocalPhysicalPlanRef,
        sort_by: Vec<ExprRef>,
        descending: Vec<bool>,
        nulls_first: Vec<bool>,
        limit: i64,
        stats_state: StatsState,
    ) -> LocalPhysicalPlanRef {
        let schema = input.schema().clone();
        Self::TopN(TopN {
            input,
            sort_by,
            descending,
            nulls_first,
            limit,
            schema,
            stats_state,
        })
        .arced()
    }

    pub(crate) fn sample(
>>>>>>> 12a6c0a2
        input: LocalPhysicalPlanRef,
        fraction: f64,
        with_replacement: bool,
        seed: Option<u64>,
        stats_state: StatsState,
    ) -> LocalPhysicalPlanRef {
        let schema = input.schema().clone();
        Self::Sample(Sample {
            input,
            fraction,
            with_replacement,
            seed,
            schema,
            stats_state,
        })
        .arced()
    }

    pub fn monotonically_increasing_id(
        input: LocalPhysicalPlanRef,
        column_name: String,
        schema: SchemaRef,
        stats_state: StatsState,
    ) -> LocalPhysicalPlanRef {
        Self::MonotonicallyIncreasingId(MonotonicallyIncreasingId {
            input,
            column_name,
            schema,
            stats_state,
        })
        .arced()
    }

    #[allow(clippy::too_many_arguments)]
    pub fn hash_join(
        left: LocalPhysicalPlanRef,
        right: LocalPhysicalPlanRef,
        left_on: Vec<ExprRef>,
        right_on: Vec<ExprRef>,
        null_equals_null: Option<Vec<bool>>,
        join_type: JoinType,
        schema: SchemaRef,
        stats_state: StatsState,
    ) -> LocalPhysicalPlanRef {
        Self::HashJoin(HashJoin {
            left,
            right,
            left_on,
            right_on,
            null_equals_null,
            join_type,
            schema,
            stats_state,
        })
        .arced()
    }

    pub fn cross_join(
        left: LocalPhysicalPlanRef,
        right: LocalPhysicalPlanRef,
        schema: SchemaRef,
        stats_state: StatsState,
    ) -> LocalPhysicalPlanRef {
        Self::CrossJoin(CrossJoin {
            left,
            right,
            schema,
            stats_state,
        })
        .arced()
    }

    pub fn concat(
        input: LocalPhysicalPlanRef,
        other: LocalPhysicalPlanRef,
        stats_state: StatsState,
    ) -> LocalPhysicalPlanRef {
        let schema = input.schema().clone();
        Self::Concat(Concat {
            input,
            other,
            schema,
            stats_state,
        })
        .arced()
    }

    pub fn physical_write(
        input: LocalPhysicalPlanRef,
        data_schema: SchemaRef,
        file_schema: SchemaRef,
        file_info: OutputFileInfo,
        stats_state: StatsState,
    ) -> LocalPhysicalPlanRef {
        Self::PhysicalWrite(PhysicalWrite {
            input,
            data_schema,
            file_schema,
            file_info,
            stats_state,
        })
        .arced()
    }

    #[cfg(feature = "python")]
    pub fn catalog_write(
        input: LocalPhysicalPlanRef,
        catalog_type: daft_logical_plan::CatalogType,
        data_schema: SchemaRef,
        file_schema: SchemaRef,
        stats_state: StatsState,
    ) -> LocalPhysicalPlanRef {
        Self::CatalogWrite(CatalogWrite {
            input,
            catalog_type,
            data_schema,
            file_schema,
            stats_state,
        })
        .arced()
    }

    #[cfg(feature = "python")]
    pub fn lance_write(
        input: LocalPhysicalPlanRef,
        lance_info: daft_logical_plan::LanceCatalogInfo,
        data_schema: SchemaRef,
        file_schema: SchemaRef,
        stats_state: StatsState,
    ) -> LocalPhysicalPlanRef {
        Self::LanceWrite(LanceWrite {
            input,
            lance_info,
            data_schema,
            file_schema,
            stats_state,
        })
        .arced()
    }

    #[cfg(feature = "python")]
    pub(crate) fn data_sink(
        input: LocalPhysicalPlanRef,
        data_sink_info: daft_logical_plan::DataSinkInfo,
        file_schema: SchemaRef,
        stats_state: StatsState,
    ) -> LocalPhysicalPlanRef {
        Self::DataSink(DataSink {
            input,
            data_sink_info,
            file_schema,
            stats_state,
        })
        .arced()
    }

    pub fn schema(&self) -> &SchemaRef {
        match self {
            Self::PhysicalScan(PhysicalScan { schema, .. })
            | Self::PlaceholderScan(PlaceholderScan { schema, .. })
            | Self::EmptyScan(EmptyScan { schema, .. })
            | Self::Filter(Filter { schema, .. })
            | Self::Limit(Limit { schema, .. })
            | Self::Project(Project { schema, .. })
            | Self::ActorPoolProject(ActorPoolProject { schema, .. })
            | Self::UnGroupedAggregate(UnGroupedAggregate { schema, .. })
            | Self::HashAggregate(HashAggregate { schema, .. })
            | Self::Pivot(Pivot { schema, .. })
            | Self::Sort(Sort { schema, .. })
            | Self::TopN(TopN { schema, .. })
            | Self::Sample(Sample { schema, .. })
            | Self::HashJoin(HashJoin { schema, .. })
            | Self::CrossJoin(CrossJoin { schema, .. })
            | Self::Explode(Explode { schema, .. })
            | Self::Unpivot(Unpivot { schema, .. })
            | Self::Concat(Concat { schema, .. })
            | Self::MonotonicallyIncreasingId(MonotonicallyIncreasingId { schema, .. })
            | Self::WindowPartitionOnly(WindowPartitionOnly { schema, .. })
            | Self::WindowPartitionAndOrderBy(WindowPartitionAndOrderBy { schema, .. })
            | Self::WindowPartitionAndDynamicFrame(WindowPartitionAndDynamicFrame {
                schema, ..
            })
            | Self::WindowOrderByOnly(WindowOrderByOnly { schema, .. }) => schema,
            Self::PhysicalWrite(PhysicalWrite { file_schema, .. }) => file_schema,
            Self::InMemoryScan(InMemoryScan { info, .. }) => &info.source_schema,
            #[cfg(feature = "python")]
            Self::CatalogWrite(CatalogWrite { file_schema, .. }) => file_schema,
            #[cfg(feature = "python")]
            Self::LanceWrite(LanceWrite { file_schema, .. }) => file_schema,
            #[cfg(feature = "python")]
            Self::DataSink(DataSink { file_schema, .. }) => file_schema,
            Self::WindowPartitionOnly(WindowPartitionOnly { schema, .. }) => schema,
            Self::WindowPartitionAndOrderBy(WindowPartitionAndOrderBy { schema, .. }) => schema,
        }
    }

    fn children(&self) -> Vec<LocalPhysicalPlanRef> {
        match self {
            Self::PhysicalScan(_)
            | Self::PlaceholderScan(_)
            | Self::EmptyScan(_)
            | Self::InMemoryScan(_) => vec![],
            Self::Filter(Filter { input, .. })
            | Self::Limit(Limit { input, .. })
            | Self::Project(Project { input, .. })
            | Self::ActorPoolProject(ActorPoolProject { input, .. })
            | Self::UnGroupedAggregate(UnGroupedAggregate { input, .. })
            | Self::HashAggregate(HashAggregate { input, .. })
            | Self::Pivot(Pivot { input, .. })
            | Self::Sort(Sort { input, .. })
            | Self::Sample(Sample { input, .. })
            | Self::Explode(Explode { input, .. })
            | Self::Unpivot(Unpivot { input, .. })
            | Self::Concat(Concat { input, .. })
            | Self::MonotonicallyIncreasingId(MonotonicallyIncreasingId { input, .. })
            | Self::WindowPartitionOnly(WindowPartitionOnly { input, .. })
            | Self::WindowPartitionAndOrderBy(WindowPartitionAndOrderBy { input, .. })
            | Self::WindowPartitionAndDynamicFrame(WindowPartitionAndDynamicFrame {
                input, ..
            })
            | Self::PhysicalWrite(PhysicalWrite { input, .. }) => vec![input.clone()],

            Self::HashJoin(HashJoin { left, right, .. }) => vec![left.clone(), right.clone()],
            Self::CrossJoin(CrossJoin { left, right, .. }) => vec![left.clone(), right.clone()],
            #[cfg(feature = "python")]
            Self::CatalogWrite(CatalogWrite { input, .. }) => vec![input.clone()],
            #[cfg(feature = "python")]
            Self::LanceWrite(LanceWrite { input, .. }) => vec![input.clone()],
        }
    }

    pub fn with_new_children(&self, children: &[Arc<Self>]) -> Arc<Self> {
        match children {
            [new_child] => match self {
                Self::PhysicalScan(_) | Self::PlaceholderScan(_) | Self::EmptyScan(_)
                | Self::InMemoryScan(_) => panic!("LocalPhysicalPlan::with_new_children: PhysicalScan, PlaceholderScan, EmptyScan, and InMemoryScan do not have children"),
                Self::Filter(Filter {  predicate, schema,..  }) => Self::filter(new_child.clone(), predicate.clone(), StatsState::NotMaterialized),
                Self::Limit(Limit {  num_rows, .. }) => Self::limit(new_child.clone(), *num_rows, StatsState::NotMaterialized),
                Self::Project(Project {  projection, schema, .. }) => Self::project(new_child.clone(), projection.clone(), schema.clone(), StatsState::NotMaterialized),
                Self::ActorPoolProject(ActorPoolProject {  projection, schema, .. }) => Self::actor_pool_project(new_child.clone(), projection.clone(), schema.clone(), StatsState::NotMaterialized),
                Self::UnGroupedAggregate(UnGroupedAggregate {  aggregations, schema, .. }) => Self::ungrouped_aggregate(new_child.clone(), aggregations.clone(), schema.clone(), StatsState::NotMaterialized),
                Self::HashAggregate(HashAggregate {  aggregations, group_by, schema, .. }) => Self::hash_aggregate(new_child.clone(), aggregations.clone(), group_by.clone(), schema.clone(), StatsState::NotMaterialized),
                Self::Pivot(Pivot {  group_by, pivot_column, value_column, aggregation, names, schema, .. }) => Self::pivot(new_child.clone(), group_by.clone(), pivot_column.clone(), value_column.clone(), aggregation.clone(), names.clone(), schema.clone(), StatsState::NotMaterialized),
                Self::Sort(Sort {  sort_by, descending, nulls_first, schema, .. }) => Self::sort(new_child.clone(), sort_by.clone(), descending.clone(), nulls_first.clone(), StatsState::NotMaterialized),
                Self::Sample(Sample {  fraction, with_replacement, seed, schema, .. }) => Self::sample(new_child.clone(), *fraction, *with_replacement, *seed, StatsState::NotMaterialized),
                Self::Explode(Explode {  to_explode, schema, .. }) => Self::explode(new_child.clone(), to_explode.clone(), schema.clone(), StatsState::NotMaterialized),
                Self::Unpivot(Unpivot {  ids, values, variable_name, value_name, schema, .. }) => Self::unpivot(new_child.clone(), ids.clone(), values.clone(), variable_name.clone(), value_name.clone(), schema.clone(), StatsState::NotMaterialized),
                Self::Concat(Concat {  other, schema, .. }) => Self::concat(new_child.clone(), other.clone(), StatsState::NotMaterialized),
                Self::MonotonicallyIncreasingId(MonotonicallyIncreasingId {  column_name, schema, .. }) => Self::monotonically_increasing_id(new_child.clone(), column_name.clone(), schema.clone(), StatsState::NotMaterialized),
                Self::WindowPartitionOnly(WindowPartitionOnly {  partition_by, schema, aggregations, aliases, .. }) => Self::window_partition_only(new_child.clone(), partition_by.clone(), schema.clone(), StatsState::NotMaterialized, aggregations.clone(), aliases.clone()),
                Self::WindowPartitionAndOrderBy(WindowPartitionAndOrderBy {  partition_by, order_by, descending, schema, functions, aliases, .. }) => Self::window_partition_and_order_by(new_child.clone(), partition_by.clone(), order_by.clone(), descending.clone(), schema.clone(), StatsState::NotMaterialized, functions.clone(), aliases.clone()),
                Self::WindowPartitionAndDynamicFrame(WindowPartitionAndDynamicFrame {  partition_by, order_by, descending, frame, min_periods, schema, aggregations, aliases, .. }) => Self::window_partition_and_dynamic_frame(new_child.clone(), partition_by.clone(), order_by.clone(), descending.clone(), frame.clone(), *min_periods, schema.clone(), StatsState::NotMaterialized, aggregations.clone(), aliases.clone()),
                Self::PhysicalWrite(PhysicalWrite {  data_schema, file_schema, file_info, stats_state, .. }) => Self::physical_write(new_child.clone(), data_schema.clone(), file_schema.clone(), file_info.clone(), stats_state.clone()),
                #[cfg(feature = "python")]
                Self::CatalogWrite(CatalogWrite {  catalog_type, data_schema, file_schema, stats_state, .. }) => Self::catalog_write(new_child.clone(), catalog_type.clone(), data_schema.clone(), file_schema.clone(), stats_state.clone()),
                #[cfg(feature = "python")]
                Self::LanceWrite(LanceWrite {  lance_info, data_schema, file_schema, stats_state, .. }) => Self::lance_write(new_child.clone(), lance_info.clone(), data_schema.clone(), file_schema.clone(), stats_state.clone()),
                Self::HashJoin(_) => panic!("LocalPhysicalPlan::with_new_children: HashJoin should have 2 children"),
                Self::CrossJoin(_) => panic!("LocalPhysicalPlan::with_new_children: CrossJoin should have 2 children"),
                Self::Concat(_) => panic!("LocalPhysicalPlan::with_new_children: Concat should have 2 children"),
            },
            [new_left, new_right] => match self {
                Self::HashJoin(HashJoin {  left_on, right_on, null_equals_null, join_type, schema, stats_state, .. }) => {
                    Self::hash_join(new_left.clone(), new_right.clone(), left_on.clone(), right_on.clone(), null_equals_null.clone(), join_type.clone(), schema.clone(), stats_state.clone())
                }
                Self::CrossJoin(CrossJoin { schema, stats_state, .. }) => {
                    Self::cross_join(new_left.clone(), new_right.clone(), schema.clone(), stats_state.clone())
                }
                Self::Concat(Concat {  ..}) => {
                    Self::concat(new_left.clone(), new_right.clone(), StatsState::NotMaterialized)
                }
                _ => panic!("LocalPhysicalPlan::with_new_children: Wrong number of children"),
            },
            _ => panic!("LocalPhysicalPlan::with_new_children: Wrong number of children"),
        }
    }
}

impl DynTreeNode for LocalPhysicalPlan {
    fn arc_children(&self) -> Vec<Arc<Self>> {
        self.children()
    }

    fn with_new_arc_children(self: Arc<Self>, children: Vec<Arc<Self>>) -> DaftResult<Arc<Self>> {
        let old_children = self.arc_children();
        if children.len() != old_children.len() {
            panic!("LogicalPlan::with_new_arc_children: Wrong number of children")
        } else if children.is_empty()
            || children
                .iter()
                .zip(old_children.iter())
                .any(|(c1, c2)| !Arc::ptr_eq(c1, c2))
        {
            Ok(self.with_new_children(&children))
        } else {
            Ok(self)
        }
    }
}

#[derive(Debug, Serialize, Deserialize)]
pub struct InMemoryScan {
    pub info: InMemoryInfo,
    pub stats_state: StatsState,
}

impl InMemoryScan {
    pub fn multiline_display(&self) -> Vec<String> {
        let mut display = vec![];
        display.push("InMemoryScan:".to_string());
        display.push(format!("Info: {:?}", self.info));
        display.push(format!("StatsState: {:?}", self.stats_state));
        display
    }
}

#[derive(Debug, Serialize, Deserialize)]
pub struct PhysicalScan {
    pub scan_tasks: Arc<Vec<ScanTaskLikeRef>>,
    pub pushdowns: Pushdowns,
    pub schema: SchemaRef,
    pub stats_state: StatsState,
}

#[derive(Debug, Serialize, Deserialize)]
pub struct PlaceholderScan {
    pub schema: SchemaRef,
    pub stats_state: StatsState,
}

#[derive(Debug, Serialize, Deserialize)]
pub struct EmptyScan {
    pub schema: SchemaRef,
    pub stats_state: StatsState,
}

#[derive(Debug, Serialize, Deserialize)]
pub struct Project {
    pub input: LocalPhysicalPlanRef,
    pub projection: Vec<ExprRef>,
    pub schema: SchemaRef,
    pub stats_state: StatsState,
}

#[derive(Debug, Serialize, Deserialize)]
pub struct ActorPoolProject {
    pub input: LocalPhysicalPlanRef,
    pub projection: Vec<ExprRef>,
    pub schema: SchemaRef,
    pub stats_state: StatsState,
}

#[derive(Debug, Serialize, Deserialize)]
pub struct Filter {
    pub input: LocalPhysicalPlanRef,
    pub predicate: ExprRef,
    pub schema: SchemaRef,
    pub stats_state: StatsState,
}

#[derive(Debug, Serialize, Deserialize)]
pub struct Limit {
    pub input: LocalPhysicalPlanRef,
    pub num_rows: i64,
    pub schema: SchemaRef,
    pub stats_state: StatsState,
}

#[derive(Debug, Serialize, Deserialize)]
pub struct Explode {
    pub input: LocalPhysicalPlanRef,
    pub to_explode: Vec<ExprRef>,
    pub schema: SchemaRef,
    pub stats_state: StatsState,
}

#[derive(Debug, Serialize, Deserialize)]
pub struct Sort {
    pub input: LocalPhysicalPlanRef,
    pub sort_by: Vec<ExprRef>,
    pub descending: Vec<bool>,
    pub nulls_first: Vec<bool>,
    pub schema: SchemaRef,
    pub stats_state: StatsState,
}

#[derive(Debug, Serialize, Deserialize)]
pub struct TopN {
    pub input: LocalPhysicalPlanRef,
    pub sort_by: Vec<ExprRef>,
    pub descending: Vec<bool>,
    pub nulls_first: Vec<bool>,
    pub limit: i64,
    pub schema: SchemaRef,
    pub stats_state: StatsState,
}

#[derive(Debug, Serialize, Deserialize)]
pub struct Sample {
    pub input: LocalPhysicalPlanRef,
    pub fraction: f64,
    pub with_replacement: bool,
    pub seed: Option<u64>,
    pub schema: SchemaRef,
    pub stats_state: StatsState,
}

#[derive(Debug, Serialize, Deserialize)]
pub struct MonotonicallyIncreasingId {
    pub input: LocalPhysicalPlanRef,
    pub column_name: String,
    pub schema: SchemaRef,
    pub stats_state: StatsState,
}

#[derive(Debug, Serialize, Deserialize)]
pub struct UnGroupedAggregate {
    pub input: LocalPhysicalPlanRef,
    pub aggregations: Vec<ExprRef>,
    pub schema: SchemaRef,
    pub stats_state: StatsState,
}

#[derive(Debug, Serialize, Deserialize)]
pub struct HashAggregate {
    pub input: LocalPhysicalPlanRef,
    pub aggregations: Vec<ExprRef>,
    pub group_by: Vec<ExprRef>,
    pub schema: SchemaRef,
    pub stats_state: StatsState,
}

#[derive(Debug, Serialize, Deserialize)]
pub struct Unpivot {
    pub input: LocalPhysicalPlanRef,
    pub ids: Vec<ExprRef>,
    pub values: Vec<ExprRef>,
    pub variable_name: String,
    pub value_name: String,
    pub schema: SchemaRef,
    pub stats_state: StatsState,
}

#[derive(Debug, Serialize, Deserialize)]
pub struct Pivot {
    pub input: LocalPhysicalPlanRef,
    pub group_by: Vec<ExprRef>,
    pub pivot_column: ExprRef,
    pub value_column: ExprRef,
    pub aggregation: AggExpr,
    pub names: Vec<String>,
    pub schema: SchemaRef,
    pub stats_state: StatsState,
}

#[derive(Debug, Serialize, Deserialize)]
pub struct HashJoin {
    pub left: LocalPhysicalPlanRef,
    pub right: LocalPhysicalPlanRef,
    pub left_on: Vec<ExprRef>,
    pub right_on: Vec<ExprRef>,
    pub null_equals_null: Option<Vec<bool>>,
    pub join_type: JoinType,
    pub schema: SchemaRef,
    pub stats_state: StatsState,
}

#[derive(Debug, Serialize, Deserialize)]
pub struct CrossJoin {
    pub left: LocalPhysicalPlanRef,
    pub right: LocalPhysicalPlanRef,
    pub schema: SchemaRef,
    pub stats_state: StatsState,
}

#[derive(Debug, Serialize, Deserialize)]
pub struct Concat {
    pub input: LocalPhysicalPlanRef,
    pub other: LocalPhysicalPlanRef,
    pub schema: SchemaRef,
    pub stats_state: StatsState,
}

#[derive(Debug, Serialize, Deserialize)]
pub struct PhysicalWrite {
    pub input: LocalPhysicalPlanRef,
    pub data_schema: SchemaRef,
    pub file_schema: SchemaRef,
    pub file_info: OutputFileInfo,
    pub stats_state: StatsState,
}

#[cfg(feature = "python")]
#[derive(Debug, Serialize, Deserialize)]
pub struct CatalogWrite {
    pub input: LocalPhysicalPlanRef,
    pub catalog_type: daft_logical_plan::CatalogType,
    pub data_schema: SchemaRef,
    pub file_schema: SchemaRef,
    pub stats_state: StatsState,
}

#[cfg(feature = "python")]
#[derive(Debug, Serialize, Deserialize)]
pub struct LanceWrite {
    pub input: LocalPhysicalPlanRef,
    pub lance_info: daft_logical_plan::LanceCatalogInfo,
    pub data_schema: SchemaRef,
    pub file_schema: SchemaRef,
    pub stats_state: StatsState,
}

#[cfg(feature = "python")]
#[derive(Debug, Serialize, Deserialize)]
pub struct DataSink {
    pub input: LocalPhysicalPlanRef,
    pub data_sink_info: daft_logical_plan::DataSinkInfo,
    pub file_schema: SchemaRef,
    pub stats_state: StatsState,
}

#[derive(Debug, Serialize, Deserialize)]
pub struct WindowPartitionOnly {
    pub input: LocalPhysicalPlanRef,
    pub partition_by: Vec<ExprRef>,
    pub schema: SchemaRef,
    pub stats_state: StatsState,
    pub aggregations: Vec<AggExpr>,
    pub aliases: Vec<String>,
}

#[derive(Debug, Serialize, Deserialize)]
pub struct WindowPartitionAndOrderBy {
    pub input: LocalPhysicalPlanRef,
    pub partition_by: Vec<ExprRef>,
    pub order_by: Vec<ExprRef>,
    pub descending: Vec<bool>,
    pub schema: SchemaRef,
    pub stats_state: StatsState,
    pub functions: Vec<WindowExpr>,
    pub aliases: Vec<String>,
}

#[derive(Debug, Serialize, Deserialize)]
pub struct WindowPartitionAndDynamicFrame {
    pub input: LocalPhysicalPlanRef,
    pub partition_by: Vec<ExprRef>,
    pub order_by: Vec<ExprRef>,
    pub descending: Vec<bool>,
    pub frame: WindowFrame,
    pub min_periods: usize,
    pub schema: SchemaRef,
    pub stats_state: StatsState,
    pub aggregations: Vec<AggExpr>,
    pub aliases: Vec<String>,
}

#[derive(Debug, Serialize, Deserialize)]
pub struct WindowOrderByOnly {
    pub input: LocalPhysicalPlanRef,
    pub order_by: Vec<ExprRef>,
    pub descending: Vec<bool>,
    pub schema: SchemaRef,
    pub stats_state: StatsState,
    pub functions: Vec<WindowExpr>,
    pub aliases: Vec<String>,
}<|MERGE_RESOLUTION|>--- conflicted
+++ resolved
@@ -328,9 +328,6 @@
         .arced()
     }
 
-<<<<<<< HEAD
-    pub fn unpivot(
-=======
     pub(crate) fn window_order_by_only(
         input: LocalPhysicalPlanRef,
         order_by: Vec<ExprRef>,
@@ -352,8 +349,7 @@
         .arced()
     }
 
-    pub(crate) fn unpivot(
->>>>>>> 12a6c0a2
+    pub fn unpivot(
         input: LocalPhysicalPlanRef,
         ids: Vec<ExprRef>,
         values: Vec<ExprRef>,
@@ -417,9 +413,6 @@
         .arced()
     }
 
-<<<<<<< HEAD
-    pub fn sample(
-=======
     pub(crate) fn top_n(
         input: LocalPhysicalPlanRef,
         sort_by: Vec<ExprRef>,
@@ -441,8 +434,7 @@
         .arced()
     }
 
-    pub(crate) fn sample(
->>>>>>> 12a6c0a2
+    pub fn sample(
         input: LocalPhysicalPlanRef,
         fraction: f64,
         with_replacement: bool,
@@ -627,15 +619,12 @@
             })
             | Self::WindowOrderByOnly(WindowOrderByOnly { schema, .. }) => schema,
             Self::PhysicalWrite(PhysicalWrite { file_schema, .. }) => file_schema,
+            Self::DataSink(DataSink { file_schema, .. }) => file_schema,
             Self::InMemoryScan(InMemoryScan { info, .. }) => &info.source_schema,
             #[cfg(feature = "python")]
             Self::CatalogWrite(CatalogWrite { file_schema, .. }) => file_schema,
             #[cfg(feature = "python")]
             Self::LanceWrite(LanceWrite { file_schema, .. }) => file_schema,
-            #[cfg(feature = "python")]
-            Self::DataSink(DataSink { file_schema, .. }) => file_schema,
-            Self::WindowPartitionOnly(WindowPartitionOnly { schema, .. }) => schema,
-            Self::WindowPartitionAndOrderBy(WindowPartitionAndOrderBy { schema, .. }) => schema,
         }
     }
 
@@ -671,6 +660,9 @@
             Self::CatalogWrite(CatalogWrite { input, .. }) => vec![input.clone()],
             #[cfg(feature = "python")]
             Self::LanceWrite(LanceWrite { input, .. }) => vec![input.clone()],
+            Self::DataSink(DataSink { input, .. }) => vec![input.clone()],
+            Self::TopN(TopN { input, .. }) => vec![input.clone()],
+            Self::WindowOrderByOnly(WindowOrderByOnly { input, .. }) => vec![input.clone()],
         }
     }
 
@@ -695,6 +687,9 @@
                 Self::WindowPartitionOnly(WindowPartitionOnly {  partition_by, schema, aggregations, aliases, .. }) => Self::window_partition_only(new_child.clone(), partition_by.clone(), schema.clone(), StatsState::NotMaterialized, aggregations.clone(), aliases.clone()),
                 Self::WindowPartitionAndOrderBy(WindowPartitionAndOrderBy {  partition_by, order_by, descending, schema, functions, aliases, .. }) => Self::window_partition_and_order_by(new_child.clone(), partition_by.clone(), order_by.clone(), descending.clone(), schema.clone(), StatsState::NotMaterialized, functions.clone(), aliases.clone()),
                 Self::WindowPartitionAndDynamicFrame(WindowPartitionAndDynamicFrame {  partition_by, order_by, descending, frame, min_periods, schema, aggregations, aliases, .. }) => Self::window_partition_and_dynamic_frame(new_child.clone(), partition_by.clone(), order_by.clone(), descending.clone(), frame.clone(), *min_periods, schema.clone(), StatsState::NotMaterialized, aggregations.clone(), aliases.clone()),
+                Self::WindowOrderByOnly(WindowOrderByOnly {  order_by, descending, schema, functions, aliases, .. }) => Self::window_order_by_only(new_child.clone(), order_by.clone(), descending.clone(), schema.clone(), StatsState::NotMaterialized, functions.clone(), aliases.clone()),
+                Self::TopN(TopN {  sort_by, descending, nulls_first, limit, schema, .. }) => Self::top_n(new_child.clone(), sort_by.clone(), descending.clone(), nulls_first.clone(), *limit, StatsState::NotMaterialized),
+                Self::DataSink(DataSink {  input, data_sink_info, file_schema, stats_state, .. }) => Self::data_sink(new_child.clone(), data_sink_info.clone(), file_schema.clone(), stats_state.clone()),
                 Self::PhysicalWrite(PhysicalWrite {  data_schema, file_schema, file_info, stats_state, .. }) => Self::physical_write(new_child.clone(), data_schema.clone(), file_schema.clone(), file_info.clone(), stats_state.clone()),
                 #[cfg(feature = "python")]
                 Self::CatalogWrite(CatalogWrite {  catalog_type, data_schema, file_schema, stats_state, .. }) => Self::catalog_write(new_child.clone(), catalog_type.clone(), data_schema.clone(), file_schema.clone(), stats_state.clone()),
