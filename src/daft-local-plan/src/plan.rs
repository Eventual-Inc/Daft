--- conflicted
+++ resolved
@@ -30,15 +30,9 @@
     EmptyScan(EmptyScan),
     PlaceholderScan(PlaceholderScan),
     Project(Project),
-<<<<<<< HEAD
-    ActorPoolProject(ActorPoolProject),
-    #[cfg(feature = "python")]
-    DistributedActorPoolProject(DistributedActorPoolProject),
+    UDFProject(UDFProject),
     UrlDownload(UrlDownload),
     UrlUpload(UrlUpload),
-=======
-    UDFProject(UDFProject),
->>>>>>> fdebb15e
     Filter(Filter),
     Limit(Limit),
     Explode(Explode),
@@ -103,13 +97,9 @@
             | Self::PlaceholderScan(PlaceholderScan { stats_state, .. })
             | Self::EmptyScan(EmptyScan { stats_state, .. })
             | Self::Project(Project { stats_state, .. })
-<<<<<<< HEAD
-            | Self::ActorPoolProject(ActorPoolProject { stats_state, .. })
+            | Self::UDFProject(UDFProject { stats_state, .. })
             | Self::UrlDownload(UrlDownload { stats_state, .. })
             | Self::UrlUpload(UrlUpload { stats_state, .. })
-=======
-            | Self::UDFProject(UDFProject { stats_state, .. })
->>>>>>> fdebb15e
             | Self::Filter(Filter { stats_state, .. })
             | Self::Limit(Limit { stats_state, .. })
             | Self::Explode(Explode { stats_state, .. })
@@ -283,9 +273,8 @@
         })
         .arced()
     }
-<<<<<<< HEAD
-
-    pub(crate) fn url_download(
+
+    pub fn url_download(
         input: LocalPhysicalPlanRef,
         args: UrlDownloadArgs<BoundExpr>,
         output_column: String,
@@ -302,7 +291,7 @@
         .arced()
     }
 
-    pub(crate) fn url_upload(
+    pub fn url_upload(
         input: LocalPhysicalPlanRef,
         args: UrlUploadArgs<BoundExpr>,
         output_column: String,
@@ -319,10 +308,7 @@
         .arced()
     }
 
-    pub(crate) fn ungrouped_aggregate(
-=======
     pub fn ungrouped_aggregate(
->>>>>>> fdebb15e
         input: LocalPhysicalPlanRef,
         aggregations: Vec<BoundAggExpr>,
         schema: SchemaRef,
@@ -752,13 +738,9 @@
             | Self::Filter(Filter { schema, .. })
             | Self::Limit(Limit { schema, .. })
             | Self::Project(Project { schema, .. })
-<<<<<<< HEAD
-            | Self::ActorPoolProject(ActorPoolProject { schema, .. })
+            | Self::UDFProject(UDFProject { schema, .. })
             | Self::UrlDownload(UrlDownload { schema, .. })
             | Self::UrlUpload(UrlUpload { schema, .. })
-=======
-            | Self::UDFProject(UDFProject { schema, .. })
->>>>>>> fdebb15e
             | Self::UnGroupedAggregate(UnGroupedAggregate { schema, .. })
             | Self::HashAggregate(HashAggregate { schema, .. })
             | Self::Dedup(Dedup { schema, .. })
@@ -829,13 +811,9 @@
             Self::Filter(Filter { input, .. })
             | Self::Limit(Limit { input, .. })
             | Self::Project(Project { input, .. })
-<<<<<<< HEAD
-            | Self::ActorPoolProject(ActorPoolProject { input, .. })
+            | Self::UDFProject(UDFProject { input, .. })
             | Self::UrlDownload(UrlDownload { input, .. })
             | Self::UrlUpload(UrlUpload { input, .. })
-=======
-            | Self::UDFProject(UDFProject { input, .. })
->>>>>>> fdebb15e
             | Self::UnGroupedAggregate(UnGroupedAggregate { input, .. })
             | Self::HashAggregate(HashAggregate { input, .. })
             | Self::Dedup(Dedup { input, .. })
@@ -880,13 +858,9 @@
                 Self::Filter(Filter {  predicate, schema,..  }) => Self::filter(new_child.clone(), predicate.clone(), StatsState::NotMaterialized),
                 Self::Limit(Limit {  num_rows, .. }) => Self::limit(new_child.clone(), *num_rows, StatsState::NotMaterialized),
                 Self::Project(Project {  projection, schema, .. }) => Self::project(new_child.clone(), projection.clone(), schema.clone(), StatsState::NotMaterialized),
-<<<<<<< HEAD
-                Self::ActorPoolProject(ActorPoolProject {  projection, schema, .. }) => Self::actor_pool_project(new_child.clone(), projection.clone(), schema.clone(), StatsState::NotMaterialized),
+                Self::UDFProject(UDFProject { project, passthrough_columns, schema, .. }) => Self::udf_project(new_child.clone(), project.clone(), passthrough_columns.clone(), schema.clone(), StatsState::NotMaterialized),
                 Self::UrlDownload(UrlDownload {  args, output_column, schema, .. }) => Self::url_download(new_child.clone(), args.clone(), output_column.clone(), schema.clone(), StatsState::NotMaterialized),
                 Self::UrlUpload(UrlUpload {  args, output_column, schema, .. }) => Self::url_upload(new_child.clone(), args.clone(), output_column.clone(), schema.clone(), StatsState::NotMaterialized),
-=======
-                Self::UDFProject(UDFProject { project, passthrough_columns, schema, .. }) => Self::udf_project(new_child.clone(), project.clone(), passthrough_columns.clone(), schema.clone(), StatsState::NotMaterialized),
->>>>>>> fdebb15e
                 Self::UnGroupedAggregate(UnGroupedAggregate {  aggregations, schema, .. }) => Self::ungrouped_aggregate(new_child.clone(), aggregations.clone(), schema.clone(), StatsState::NotMaterialized),
                 Self::HashAggregate(HashAggregate {  aggregations, group_by, schema, .. }) => Self::hash_aggregate(new_child.clone(), aggregations.clone(), group_by.clone(), schema.clone(), StatsState::NotMaterialized),
                 Self::Dedup(Dedup {  columns, schema, .. }) => Self::dedup(new_child.clone(), columns.clone(), schema.clone(), StatsState::NotMaterialized),
