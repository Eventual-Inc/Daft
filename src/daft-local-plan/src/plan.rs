--- conflicted
+++ resolved
@@ -287,11 +287,7 @@
         order_by: Vec<ExprRef>,
         descending: Vec<bool>,
         frame: WindowFrame,
-<<<<<<< HEAD
-        min_periods: i64,
-=======
         min_periods: usize,
->>>>>>> 45ed8a3a
         schema: SchemaRef,
         stats_state: StatsState,
         aggregations: Vec<AggExpr>,
@@ -765,11 +761,7 @@
     pub order_by: Vec<ExprRef>,
     pub descending: Vec<bool>,
     pub frame: WindowFrame,
-<<<<<<< HEAD
-    pub min_periods: i64,
-=======
     pub min_periods: usize,
->>>>>>> 45ed8a3a
     pub schema: SchemaRef,
     pub stats_state: StatsState,
     pub aggregations: Vec<AggExpr>,
