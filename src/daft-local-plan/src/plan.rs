--- conflicted
+++ resolved
@@ -3,7 +3,7 @@
 use common_resource_request::ResourceRequest;
 use common_scan_info::{Pushdowns, ScanTaskLikeRef};
 use daft_core::prelude::*;
-use daft_dsl::{AggExpr, ExprRef};
+use daft_dsl::{AggExpr, ExprRef, WindowExpr};
 use daft_logical_plan::{
     stats::{PlanStats, StatsState},
     InMemoryInfo, OutputFileInfo,
@@ -253,6 +253,7 @@
         .arced()
     }
 
+    #[allow(clippy::too_many_arguments)]
     pub(crate) fn window_partition_and_order_by(
         input: LocalPhysicalPlanRef,
         partition_by: Vec<ExprRef>,
@@ -260,7 +261,8 @@
         ascending: Vec<bool>,
         schema: SchemaRef,
         stats_state: StatsState,
-        functions: Vec<ExprRef>,
+        functions: Vec<WindowExpr>,
+        aliases: Vec<String>,
     ) -> LocalPhysicalPlanRef {
         Self::WindowPartitionAndOrderBy(WindowPartitionAndOrderBy {
             input,
@@ -270,6 +272,7 @@
             schema,
             stats_state,
             functions,
+            aliases,
         })
         .arced()
     }
@@ -701,8 +704,8 @@
     pub partition_by: Vec<ExprRef>,
     pub schema: SchemaRef,
     pub stats_state: StatsState,
-<<<<<<< HEAD
-    pub aggregations: Vec<ExprRef>,
+    pub aggregations: Vec<AggExpr>,
+    pub aliases: Vec<String>,
 }
 
 #[derive(Debug)]
@@ -713,9 +716,6 @@
     pub ascending: Vec<bool>,
     pub schema: SchemaRef,
     pub stats_state: StatsState,
-    pub functions: Vec<ExprRef>,
-=======
-    pub aggregations: Vec<AggExpr>,
+    pub functions: Vec<WindowExpr>,
     pub aliases: Vec<String>,
->>>>>>> 4d3b79c3
 }