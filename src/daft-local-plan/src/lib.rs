--- conflicted
+++ resolved
@@ -12,19 +12,11 @@
 #[cfg(feature = "python")]
 pub use plan::LanceWrite;
 pub use plan::{
-<<<<<<< HEAD
-    Concat, CrossJoin, Dedup, EmptyScan, Explode, Filter, HashAggregate, HashJoin, InMemoryScan,
-    Limit, LocalPhysicalPlan, LocalPhysicalPlanRef, MonotonicallyIncreasingId, PhysicalScan,
-    PhysicalWrite, Pivot, Project, Sample, Sort, TopN, UDFProject, UnGroupedAggregate, Unpivot,
-    WindowOrderByOnly, WindowPartitionAndDynamicFrame, WindowPartitionAndOrderBy,
-    WindowPartitionOnly,
-=======
-    ActorPoolProject, CommitWrite, Concat, CrossJoin, Dedup, EmptyScan, Explode, Filter,
-    HashAggregate, HashJoin, InMemoryScan, Limit, LocalPhysicalPlan, LocalPhysicalPlanRef,
-    MonotonicallyIncreasingId, PhysicalScan, PhysicalWrite, Pivot, Project, Sample, Sort, TopN,
+    CommitWrite, Concat, CrossJoin, Dedup, EmptyScan, Explode, Filter, HashAggregate, HashJoin,
+    InMemoryScan, Limit, LocalPhysicalPlan, LocalPhysicalPlanRef, MonotonicallyIncreasingId,
+    PhysicalScan, PhysicalWrite, Pivot, Project, Sample, Sort, TopN, UDFProject,
     UnGroupedAggregate, Unpivot, WindowOrderByOnly, WindowPartitionAndDynamicFrame,
     WindowPartitionAndOrderBy, WindowPartitionOnly,
->>>>>>> 4756c9e4
 };
 #[cfg(feature = "python")]
 pub use python::{register_modules, PyLocalPhysicalPlan};
