#[allow(unused)]
mod plan;
#[cfg(feature = "python")]
mod python;
mod translate;
#[cfg(feature = "python")]
pub use plan::CatalogWrite;
#[cfg(feature = "python")]
pub use plan::DataSink;
#[cfg(feature = "python")]
pub use plan::DistributedActorPoolProject;
#[cfg(feature = "python")]
pub use plan::LanceWrite;
pub use plan::{
<<<<<<< HEAD
    CommitWrite, Concat, CrossJoin, Dedup, EmptyScan, Explode, Filter, FlightShuffleRead,
    FlightShuffleWrite, HashAggregate, HashJoin, InMemoryScan, IntoBatches, IntoPartitions, Limit,
    LocalPhysicalPlan, LocalPhysicalPlanRef, MonotonicallyIncreasingId, PhysicalScan,
    PhysicalWrite, Pivot, Project, Repartition, Sample, SamplingMethod, Sort, TopN, UDFProject,
    UnGroupedAggregate, Unpivot, WindowOrderByOnly, WindowPartitionAndDynamicFrame,
    WindowPartitionAndOrderBy, WindowPartitionOnly,
=======
    CommitWrite, Concat, CrossJoin, Dedup, EmptyScan, Explode, Filter, GlobScan, HashAggregate,
    HashJoin, InMemoryScan, IntoBatches, IntoPartitions, Limit, LocalPhysicalPlan,
    LocalPhysicalPlanRef, MonotonicallyIncreasingId, PhysicalScan, PhysicalWrite, Pivot, Project,
    Repartition, Sample, SamplingMethod, Sort, SortMergeJoin, TopN, UDFProject, UnGroupedAggregate,
    Unpivot, WindowOrderByOnly, WindowPartitionAndDynamicFrame, WindowPartitionAndOrderBy,
    WindowPartitionOnly,
>>>>>>> 079afc77
};
#[cfg(feature = "python")]
pub use python::{PyLocalPhysicalPlan, register_modules};
pub use translate::translate;<|MERGE_RESOLUTION|>--- conflicted
+++ resolved
@@ -12,21 +12,12 @@
 #[cfg(feature = "python")]
 pub use plan::LanceWrite;
 pub use plan::{
-<<<<<<< HEAD
     CommitWrite, Concat, CrossJoin, Dedup, EmptyScan, Explode, Filter, FlightShuffleRead,
-    FlightShuffleWrite, HashAggregate, HashJoin, InMemoryScan, IntoBatches, IntoPartitions, Limit,
-    LocalPhysicalPlan, LocalPhysicalPlanRef, MonotonicallyIncreasingId, PhysicalScan,
-    PhysicalWrite, Pivot, Project, Repartition, Sample, SamplingMethod, Sort, TopN, UDFProject,
-    UnGroupedAggregate, Unpivot, WindowOrderByOnly, WindowPartitionAndDynamicFrame,
-    WindowPartitionAndOrderBy, WindowPartitionOnly,
-=======
-    CommitWrite, Concat, CrossJoin, Dedup, EmptyScan, Explode, Filter, GlobScan, HashAggregate,
-    HashJoin, InMemoryScan, IntoBatches, IntoPartitions, Limit, LocalPhysicalPlan,
-    LocalPhysicalPlanRef, MonotonicallyIncreasingId, PhysicalScan, PhysicalWrite, Pivot, Project,
-    Repartition, Sample, SamplingMethod, Sort, SortMergeJoin, TopN, UDFProject, UnGroupedAggregate,
-    Unpivot, WindowOrderByOnly, WindowPartitionAndDynamicFrame, WindowPartitionAndOrderBy,
-    WindowPartitionOnly,
->>>>>>> 079afc77
+    FlightShuffleWrite, GlobScan, HashAggregate, HashJoin, InMemoryScan, IntoBatches,
+    IntoPartitions, Limit, LocalPhysicalPlan, LocalPhysicalPlanRef, MonotonicallyIncreasingId,
+    PhysicalScan, PhysicalWrite, Pivot, Project, Repartition, Sample, SamplingMethod, Sort,
+    SortMergeJoin, TopN, UDFProject, UnGroupedAggregate, Unpivot, WindowOrderByOnly,
+    WindowPartitionAndDynamicFrame, WindowPartitionAndOrderBy, WindowPartitionOnly,
 };
 #[cfg(feature = "python")]
 pub use python::{PyLocalPhysicalPlan, register_modules};
