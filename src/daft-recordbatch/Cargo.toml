[dependencies]
arrow-array = {version = "54.2.1"}
arrow2 = {workspace = true, features = ["arrow"]}
comfy-table = {workspace = true}
common-arrow-ffi = {path = "../common/arrow-ffi", default-features = false}
common-display = {path = "../common/display", default-features = false}
<<<<<<< HEAD
common-error = {path = "../common/error", default-features = false, features = ["arrow"]}
=======
common-error = {path = "../common/error", default-features = false}
common-py-serde = {path = "../common/py-serde", default-features = false}
>>>>>>> 398d79c3
common-runtime = {path = "../common/runtime", default-features = false}
daft-core = {path = "../daft-core", default-features = false}
daft-dsl = {path = "../daft-dsl", default-features = false}
daft-image = {path = "../daft-image", default-features = false}
futures = {workspace = true}
html-escape = {workspace = true}
indexmap = {workspace = true}
num-traits = {workspace = true}
pyo3 = {workspace = true, optional = true}
rand = {workspace = true}
serde = {workspace = true}
serde_json = {workspace = true}
urlencoding = "2.1.3"

[features]
<<<<<<< HEAD
arrow = ["arrow2/arrow"]
python = ["dep:pyo3", "common-error/python", "daft-core/python", "daft-dsl/python", "common-arrow-ffi/python", "common-display/python", "daft-image/python", "daft-logical-plan/python"]
=======
python = [
  "dep:pyo3",
  "common-error/python",
  "daft-core/python",
  "daft-dsl/python",
  "common-arrow-ffi/python",
  "common-display/python",
  "common-py-serde/python",
  "daft-image/python"
]
>>>>>>> 398d79c3

[lints]
workspace = true

[package]
edition = {workspace = true}
name = "daft-recordbatch"
version = {workspace = true}<|MERGE_RESOLUTION|>--- conflicted
+++ resolved
@@ -4,12 +4,8 @@
 comfy-table = {workspace = true}
 common-arrow-ffi = {path = "../common/arrow-ffi", default-features = false}
 common-display = {path = "../common/display", default-features = false}
-<<<<<<< HEAD
 common-error = {path = "../common/error", default-features = false, features = ["arrow"]}
-=======
-common-error = {path = "../common/error", default-features = false}
 common-py-serde = {path = "../common/py-serde", default-features = false}
->>>>>>> 398d79c3
 common-runtime = {path = "../common/runtime", default-features = false}
 daft-core = {path = "../daft-core", default-features = false}
 daft-dsl = {path = "../daft-dsl", default-features = false}
@@ -25,10 +21,7 @@
 urlencoding = "2.1.3"
 
 [features]
-<<<<<<< HEAD
 arrow = ["arrow2/arrow"]
-python = ["dep:pyo3", "common-error/python", "daft-core/python", "daft-dsl/python", "common-arrow-ffi/python", "common-display/python", "daft-image/python", "daft-logical-plan/python"]
-=======
 python = [
   "dep:pyo3",
   "common-error/python",
@@ -39,7 +32,6 @@
   "common-py-serde/python",
   "daft-image/python"
 ]
->>>>>>> 398d79c3
 
 [lints]
 workspace = true
