--- conflicted
+++ resolved
@@ -511,19 +511,6 @@
                 record_batch: RecordBatch::empty(None)?,
             });
         }
-<<<<<<< HEAD
-        let mut fields: Vec<Field> = Vec::with_capacity(pycolumns.len());
-
-        let num_rows = pycolumns.first().map(|s| s.series.len()).unwrap_or(0);
-
-        let mut columns = Vec::with_capacity(pycolumns.len());
-
-        for s in pycolumns {
-            let s = s.series;
-            fields.push(Field::new(s.name(), s.data_type().clone()));
-            columns.push(s);
-        }
-=======
 
         let num_rows = pycolumns.first().unwrap().series.len();
 
@@ -531,7 +518,6 @@
             .into_iter()
             .map(|s| (s.series.field().clone(), s.series))
             .unzip::<_, _, Vec<Field>, Vec<Series>>();
->>>>>>> 3702d9ef
 
         Ok(Self {
             record_batch: RecordBatch::new_with_broadcast(Schema::new(fields), columns, num_rows)?,
