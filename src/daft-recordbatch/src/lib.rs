--- conflicted
+++ resolved
@@ -21,20 +21,13 @@
     prelude::*,
 };
 use daft_dsl::{
-<<<<<<< HEAD
-    expr::BoundColumn,
-    functions::{FunctionArg, FunctionArgs, FunctionEvaluator},
-    null_lit, resolved_col, AggExpr, ApproxPercentileParams, Column, Expr, ExprRef, LiteralValue,
-    ResolvedColumn, SketchType,
-=======
     expr::{
         bound_expr::{BoundAggExpr, BoundExpr},
         BoundColumn,
     },
-    functions::FunctionEvaluator,
+    functions::{FunctionArg, FunctionArgs, FunctionEvaluator},
     null_lit, resolved_col, AggExpr, ApproxPercentileParams, Column, Expr, ExprRef, LiteralValue,
     SketchType,
->>>>>>> 2b714ce5
 };
 use file_info::FileInfos;
 use futures::{StreamExt, TryStreamExt};
@@ -623,14 +616,9 @@
     fn eval_expression(&self, expr: &BoundExpr) -> DaftResult<Series> {
         let expected_field = expr.inner().to_field(self.schema.as_ref())?;
         let series = match expr.as_ref() {
-<<<<<<< HEAD
-            Expr::NamedExpr {expr, ..} => Ok(self.eval_expression(expr)?),
-            Expr::Alias(child, name) => Ok(self.eval_expression(child)?.rename(name)),
-            Expr::Agg(agg_expr) => self.eval_agg_expression(agg_expr, None),
-=======
+            Expr::NamedExpr {expr, ..} => Ok(self.eval_expression(&BoundExpr::new_unchecked(expr.clone()))?),
             Expr::Alias(child, name) => Ok(self.eval_expression(&BoundExpr::new_unchecked(child.clone()))?.rename(name)),
             Expr::Agg(agg_expr) => self.eval_agg_expression(&BoundAggExpr::new_unchecked(agg_expr.clone()), None),
->>>>>>> 2b714ce5
             Expr::Over(..) => Err(DaftError::ComputeError("Window expressions should be evaluated via the window operator.".to_string())),
             Expr::WindowFunction(..) => Err(DaftError::ComputeError("Window expressions cannot be directly evaluated. Please specify a window using \"over\".".to_string())),
             Expr::Cast(child, dtype) => self.eval_expression(&BoundExpr::new_unchecked(child.clone()))?.cast(dtype),
@@ -709,20 +697,16 @@
             Expr::ScalarFunction(func) => {
                 let evaluated_inputs = func.inputs
                     .iter()
-<<<<<<< HEAD
                     .map(|e| {
                         if let Expr::NamedExpr {name, expr} = e.as_ref() {
                             Ok(FunctionArg::Named {
                                 name: name.clone(),
-                                arg: self.eval_expression(expr)?,
+                                arg: self.eval_expression(&BoundExpr::new_unchecked(expr.clone()))?
                             })
                         } else {
-                            Ok(FunctionArg::Unnamed(self.eval_expression(e)?))
+                            Ok(FunctionArg::Unnamed(self.eval_expression(&BoundExpr::new_unchecked(e.clone()))?))
                         }
                     })
-=======
-                    .map(|e| self.eval_expression(&BoundExpr::new_unchecked(e.clone())))
->>>>>>> 2b714ce5
                     .collect::<DaftResult<Vec<_>>>()?;
                 let args = FunctionArgs::try_new(evaluated_inputs)?;
 
