--- conflicted
+++ resolved
@@ -949,7 +949,6 @@
                 }
             },
             Expr::ScalarFn(ScalarFn::Python(python_udf)) => {
-<<<<<<< HEAD
                 let mut args = Vec::with_capacity(python_udf.args().len());
                 for expr in python_udf.args() {
                     args.push(
@@ -960,21 +959,11 @@
                         .await?,
                     );
                 }
-                if python_udf.is_async() {
-                    python_udf.call_async(args.as_slice(), metrics).await
-                } else {
-                    python_udf.call(args.as_slice(), metrics)
-=======
-                let args_futures = python_udf.args().into_iter().map(|expr|
-                    self.eval_expression_async(BoundExpr::new_unchecked(expr))
-                );
-                let args = futures::future::try_join_all(args_futures).await?;
                 let mut noop_metrics_collector   = NoopMetricsCollector;
                 if python_udf.is_async() {
                     python_udf.call_async(args.as_slice(), &mut noop_metrics_collector).await
                 } else {
                     python_udf.call(args.as_slice(), &mut noop_metrics_collector)
->>>>>>> a394bb60
                 }
             }
             Expr::Subquery(_subquery) => Err(DaftError::ComputeError(
