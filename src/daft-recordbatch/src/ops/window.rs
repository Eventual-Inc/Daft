use common_error::{DaftError, DaftResult};
use daft_core::{
    array::ops::{arrow2::comparison::build_multi_array_is_equal, IntoGroups},
    prelude::*,
};
use daft_dsl::{AggExpr, ExprRef, WindowBoundary, WindowFrame, WindowFrameType};

use crate::{
    ops::window_state::{create_window_agg_state, WindowAggStateOps},
    RecordBatch,
};

impl RecordBatch {
    pub fn window_grouped_agg(
        &self,
        to_agg: &[AggExpr],
        aliases: &[String],
        partition_by: &[ExprRef],
    ) -> DaftResult<Self> {
        if partition_by.is_empty() {
            return Err(DaftError::ValueError(
                "Partition by cannot be empty for window aggregation".into(),
            ));
        }

        let agg_exprs = to_agg.to_vec();

        if matches!(agg_exprs.as_slice(), [AggExpr::MapGroups { .. }]) {
            return Err(DaftError::ValueError(
                "MapGroups not supported in window functions".into(),
            ));
        }

        let partitionby_table = self.eval_expression_list(partition_by)?;
        let (_, partitionvals_indices) = partitionby_table.make_groups()?;

        let mut row_to_partition_mapping = vec![0; self.len()];
        for (partition_idx, indices) in partitionvals_indices.iter().enumerate() {
            for &row_idx in indices {
                row_to_partition_mapping[row_idx as usize] = partition_idx;
            }
        }

        // Take fast path short circuit if there is only 1 partition
        let partition_idx_input = if partitionvals_indices.len() == 1 {
            None
        } else {
            Some(&partitionvals_indices)
        };

        let partitioned_cols = agg_exprs
            .iter()
            .map(|e| self.eval_agg_expression(e, partition_idx_input))
            .collect::<DaftResult<Vec<_>>>()?;

        // Instead of returning partitioned keys + aggregated columns like agg,
        // broadcast the aggregated values back to the original row indices
        let window_cols = partitioned_cols
            .into_iter()
            .zip(aliases)
            .map(|(agg_col, name)| {
                let take_indices = UInt64Array::from((
                    "row_to_partition_mapping",
                    row_to_partition_mapping
                        .iter()
                        .map(|&idx| idx as u64)
                        .collect::<Vec<_>>(),
                ))
                .into_series();
                agg_col.rename(name).take(&take_indices)
            })
            .collect::<DaftResult<Vec<_>>>()?;

        let window_result = Self::from_nonempty_columns(window_cols)?;
        self.union(&window_result)
    }

    pub fn window_agg(&self, to_agg: &AggExpr, name: String) -> DaftResult<Self> {
        if matches!(to_agg, AggExpr::MapGroups { .. }) {
            return Err(DaftError::ValueError(
                "MapGroups not supported in window functions".into(),
            ));
        }

        let agg_result = self.eval_agg_expression(to_agg, None)?;
        let window_col = agg_result.rename(&name);

        // Broadcast the aggregation result to match the length of the partition
        let broadcast_result = window_col.broadcast(self.len())?;

        let window_result = Self::from_nonempty_columns(vec![broadcast_result])?;
        self.union(&window_result)
    }

    #[allow(clippy::too_many_arguments)]
    pub fn window_agg_dynamic_frame(
        &self,
        name: String,
        agg_expr: &AggExpr,
<<<<<<< HEAD
        min_periods: i64,
=======
        min_periods: usize,
>>>>>>> 45ed8a3a
        dtype: &DataType,
        frame: &WindowFrame,
    ) -> DaftResult<Self> {
        if matches!(frame.frame_type, WindowFrameType::Range) {
            return Err(DaftError::ValueError(
                "RANGE frame type is not supported yet for window_agg_dynamic_frame".into(),
            ));
        }

        let total_rows = self.len();

<<<<<<< HEAD
        // Calculate boundaries within the rows_between function as they are relative
=======
        // Convert WindowBoundary to Option<i64>
>>>>>>> 45ed8a3a
        let start_boundary = match &frame.start {
            WindowBoundary::UnboundedPreceding() => None,
            WindowBoundary::Offset(offset) => Some(*offset),
            WindowBoundary::UnboundedFollowing() => {
                return Err(DaftError::ValueError(
                    "UNBOUNDED FOLLOWING is not valid as a starting frame boundary".into(),
                ));
            }
        };

        let end_boundary = match &frame.end {
            WindowBoundary::UnboundedFollowing() => None,
            WindowBoundary::Offset(offset) => Some(*offset),
            WindowBoundary::UnboundedPreceding() => {
                return Err(DaftError::ValueError(
                    "UNBOUNDED PRECEDING is not valid as an ending frame boundary".into(),
                ));
            }
        };

<<<<<<< HEAD
        match agg_expr {
            AggExpr::Sum(_)
            | AggExpr::Count(..)
            | AggExpr::Mean(_)
            | AggExpr::Min(_)
            | AggExpr::Max(_)
            | AggExpr::CountDistinct(_) => self.window_agg_rows_optimized(
                agg_expr,
                &name,
                start_boundary,
                end_boundary,
                min_periods,
                total_rows,
            ),
            _ => self.window_agg_rows(
                agg_expr,
                &name,
                dtype,
                start_boundary,
                end_boundary,
                min_periods,
                total_rows,
            ),
        }
    }

    #[allow(clippy::too_many_arguments)]
    fn window_agg_rows_optimized(
        &self,
        agg_expr: &AggExpr,
        name: &str,
        start_boundary: Option<i64>,
        end_boundary: Option<i64>,
        min_periods: i64,
        total_rows: usize,
    ) -> DaftResult<Self> {
        // Use the optimized implementation with incremental state updates
        // Initialize the state for incremental aggregation
        let source = self.get_column(agg_expr.name())?;
        let mut agg_state = create_window_agg_state(source, agg_expr, total_rows)?;

        // Track previous window boundaries
        let mut prev_frame_start = 0;
        let mut prev_frame_end = 0;

        for row_idx in 0..total_rows {
            // Calculate frame bounds for this row using the provided boundaries
            let frame_start = match start_boundary {
                None => 0, // Unbounded preceding
                Some(offset) => (row_idx as i64 + offset).max(0).min(total_rows as i64) as usize,
            };

            let frame_end = match end_boundary {
                None => total_rows, // Unbounded following
                Some(offset) => ((row_idx + 1) as i64 + offset)
                    .max(0)
                    .min(total_rows as i64) as usize,
            };

            let frame_size = frame_end as i64 - frame_start as i64;

            if frame_size < 0 {
                return Err(DaftError::ValueError(
                    "Negative frame size is not allowed".into(),
                ));
            }

            // Check min_periods requirement
            if frame_size >= min_periods {
                // Remove values that left the window (values that were in the previous window but not in the current one)
                if frame_start > prev_frame_start {
                    agg_state.remove(prev_frame_start, frame_start)?;
                }

                // Add new values that entered the window (values that are in the current window but weren't in the previous)
                if frame_end > prev_frame_end {
                    agg_state.add(prev_frame_end, frame_end)?;
                }

                // Update previous boundaries for the next iteration
                prev_frame_start = frame_start;
                prev_frame_end = frame_end;
            }

            // Evaluate current state to get the result for this row
            agg_state.evaluate()?;
        }

        // Build the final result series
        let renamed_result = agg_state.build()?.rename(name);
        let window_batch = Self::from_nonempty_columns(vec![renamed_result])?;
        self.union(&window_batch)
    }

    #[allow(clippy::too_many_arguments)]
    fn window_agg_rows(
=======
        self.window_agg_rows_between(
            agg_expr,
            &name,
            dtype,
            start_boundary,
            end_boundary,
            min_periods,
            total_rows,
        )
    }

    #[allow(clippy::too_many_arguments)]
    fn window_agg_rows_between(
>>>>>>> 45ed8a3a
        &self,
        agg_expr: &AggExpr,
        name: &str,
        dtype: &DataType,
        start_boundary: Option<i64>,
        end_boundary: Option<i64>,
<<<<<<< HEAD
        min_periods: i64,
=======
        min_periods: usize,
>>>>>>> 45ed8a3a
        total_rows: usize,
    ) -> DaftResult<Self> {
        let null_series = Series::full_null(name, dtype, 1);

        // Use the non-optimized implementation (recalculate for each row)
        let mut result_series: Vec<Series> = Vec::with_capacity(total_rows);

        for row_idx in 0..total_rows {
            // Calculate frame bounds for this row
            let frame_start = match start_boundary {
                None => 0, // Unbounded preceding
<<<<<<< HEAD
                Some(offset) => (row_idx as i64 + offset).max(0).min(total_rows as i64) as usize,
=======
                Some(offset) => row_idx
                    .saturating_add_signed(offset as isize)
                    .min(total_rows),
>>>>>>> 45ed8a3a
            };

            let frame_end = match end_boundary {
                None => total_rows, // Unbounded following
<<<<<<< HEAD
                Some(offset) => ((row_idx + 1) as i64 + offset)
                    .max(0)
                    .min(total_rows as i64) as usize,
            };

            let frame_size = frame_end as i64 - frame_start as i64;

            assert!(frame_size >= 0, "Negative frame size is not allowed");
=======
                Some(offset) => (row_idx + 1)
                    .saturating_add_signed(offset as isize)
                    .min(total_rows),
            };

            let Some(frame_size) = frame_end.checked_sub(frame_start) else {
                return Err(DaftError::ValueError(
                    "Negative frame size is not allowed".into(),
                ));
            };
>>>>>>> 45ed8a3a

            if frame_size < min_periods {
                // Add a null series for this row
                result_series.push(null_series.clone());
            } else {
                // Calculate aggregation for this frame
                let frame_data = self.slice(frame_start, frame_end)?;
                let agg_result = frame_data.eval_agg_expression(agg_expr, None)?;
                result_series.push(agg_result);
            }
        }

        // Rename the result and create the final record batch
        let final_result_series = Series::concat(&result_series.iter().collect::<Vec<_>>())?;
        let renamed_result = final_result_series.rename(name);
        let window_batch = Self::from_nonempty_columns(vec![renamed_result])?;
        self.union(&window_batch)
    }

    pub fn window_row_number(&self, name: String) -> DaftResult<Self> {
        let row_numbers: Vec<u64> = (1..=self.len() as u64).collect();
        let row_number_series = UInt64Array::from((name.as_str(), row_numbers)).into_series();
        let row_number_batch = Self::from_nonempty_columns(vec![row_number_series])?;

        self.union(&row_number_batch)
    }

    pub fn window_rank(&self, name: String, order_by: &[ExprRef], dense: bool) -> DaftResult<Self> {
        if self.is_empty() {
            // Empty partition case - no work needed
            let rank_series = UInt64Array::from((name.as_str(), Vec::<u64>::new())).into_series();
            let rank_batch = Self::from_nonempty_columns(vec![rank_series])?;
            return self.union(&rank_batch);
        }

        // Get the order_by columns
        let order_by_table = self.eval_expression_list(order_by)?;

        // Create a comparator for checking equality between rows
        let comparator: Box<dyn Fn(usize, usize) -> bool + Send + Sync> =
            build_multi_array_is_equal(
                order_by_table.columns.as_slice(),
                order_by_table.columns.as_slice(),
                &vec![true; order_by_table.columns.len()],
                &vec![true; order_by_table.columns.len()],
            )?;

        // Use iterator to generate rank numbers
        let rank_numbers: Vec<u64> = std::iter::once(1)
            .chain((1..self.len()).scan((1, 1), |(cur_rank, next_rank), i| {
                // Always increment next_rank for regular rank()
                if !dense {
                    *next_rank += 1;
                }

                // Check if the current row has the same values as the previous row
                let is_equal = comparator(i - 1, i);

                if !is_equal {
                    // Different value, update rank
                    if dense {
                        // For dense_rank, just increment by 1
                        *cur_rank += 1;
                    } else {
                        // For rank(), use the next_rank which accounts for ties
                        *cur_rank = *next_rank;
                    }
                }

                Some(*cur_rank)
            }))
            .collect();

        let rank_series = UInt64Array::from((name.as_str(), rank_numbers)).into_series();
        let rank_batch = Self::from_nonempty_columns(vec![rank_series])?;

        self.union(&rank_batch)
    }

    pub fn window_offset(
        &self,
        name: String,
        expr: ExprRef,
        offset: isize,
        default: Option<ExprRef>,
    ) -> DaftResult<Self> {
        // Short-circuit if offset is 0 - just return the value itself
        if offset == 0 {
            let expr_col = self.eval_expression(&expr)?;
            let renamed_col = expr_col.rename(&name);
            let result_batch = Self::from_nonempty_columns(vec![renamed_col])?;
            return self.union(&result_batch);
        }

        let expr_col = self.eval_expression(&expr)?;
        let abs_offset = offset.unsigned_abs();

        let process_default = |default_opt: &Option<ExprRef>,
                               target_type: &DataType,
                               slice_start: usize,
                               slice_end: usize,
                               target_length: usize|
         -> DaftResult<Series> {
            if let Some(default_expr) = default_opt {
                // Only evaluate on the slice we need for efficiency
                let default_slice = self.slice(slice_start, slice_end)?;
                let def_col = default_slice.eval_expression(default_expr)?;

                let def_col = if def_col.data_type() != target_type {
                    def_col.cast(target_type)?
                } else {
                    def_col
                };

                if def_col.len() != target_length {
                    def_col.broadcast(target_length)
                } else {
                    Ok(def_col)
                }
            } else {
                // Otherwise, create a column of nulls
                Ok(Series::full_null(
                    expr_col.name(),
                    target_type,
                    target_length,
                ))
            }
        };

        let mut result_col = if self.is_empty() || abs_offset >= self.len() {
            // Special case: empty array or offset exceeds array length
            process_default(&default, expr_col.data_type(), 0, self.len(), self.len())?
        } else if offset > 0 {
            // LEAD: shift values ahead by offset
            let source_values = expr_col.slice(abs_offset, self.len())?;
            let default_values = process_default(
                &default,
                expr_col.data_type(),
                self.len() - abs_offset,
                self.len(),
                abs_offset,
            )?;

            // Construct result by concatenating source and default values
            let cols = vec![&source_values, &default_values];
            Series::concat(&cols)?
        } else {
            // LAG: shift values back by offset
            let default_values =
                process_default(&default, expr_col.data_type(), 0, abs_offset, abs_offset)?;

            let source_values = expr_col.slice(0, self.len() - abs_offset)?;

            // Construct result by concatenating default and source values
            let cols = vec![&default_values, &source_values];
            Series::concat(&cols)?
        };

        result_col = result_col.rename(&name);
        let offset_batch = Self::from_nonempty_columns(vec![result_col])?;

        self.union(&offset_batch)
    }
}<|MERGE_RESOLUTION|>--- conflicted
+++ resolved
@@ -97,11 +97,7 @@
         &self,
         name: String,
         agg_expr: &AggExpr,
-<<<<<<< HEAD
-        min_periods: i64,
-=======
         min_periods: usize,
->>>>>>> 45ed8a3a
         dtype: &DataType,
         frame: &WindowFrame,
     ) -> DaftResult<Self> {
@@ -113,11 +109,7 @@
 
         let total_rows = self.len();
 
-<<<<<<< HEAD
         // Calculate boundaries within the rows_between function as they are relative
-=======
-        // Convert WindowBoundary to Option<i64>
->>>>>>> 45ed8a3a
         let start_boundary = match &frame.start {
             WindowBoundary::UnboundedPreceding() => None,
             WindowBoundary::Offset(offset) => Some(*offset),
@@ -138,7 +130,6 @@
             }
         };
 
-<<<<<<< HEAD
         match agg_expr {
             AggExpr::Sum(_)
             | AggExpr::Count(..)
@@ -235,32 +226,13 @@
 
     #[allow(clippy::too_many_arguments)]
     fn window_agg_rows(
-=======
-        self.window_agg_rows_between(
-            agg_expr,
-            &name,
-            dtype,
-            start_boundary,
-            end_boundary,
-            min_periods,
-            total_rows,
-        )
-    }
-
-    #[allow(clippy::too_many_arguments)]
-    fn window_agg_rows_between(
->>>>>>> 45ed8a3a
         &self,
         agg_expr: &AggExpr,
         name: &str,
         dtype: &DataType,
         start_boundary: Option<i64>,
         end_boundary: Option<i64>,
-<<<<<<< HEAD
-        min_periods: i64,
-=======
         min_periods: usize,
->>>>>>> 45ed8a3a
         total_rows: usize,
     ) -> DaftResult<Self> {
         let null_series = Series::full_null(name, dtype, 1);
@@ -272,27 +244,13 @@
             // Calculate frame bounds for this row
             let frame_start = match start_boundary {
                 None => 0, // Unbounded preceding
-<<<<<<< HEAD
-                Some(offset) => (row_idx as i64 + offset).max(0).min(total_rows as i64) as usize,
-=======
                 Some(offset) => row_idx
                     .saturating_add_signed(offset as isize)
                     .min(total_rows),
->>>>>>> 45ed8a3a
             };
 
             let frame_end = match end_boundary {
                 None => total_rows, // Unbounded following
-<<<<<<< HEAD
-                Some(offset) => ((row_idx + 1) as i64 + offset)
-                    .max(0)
-                    .min(total_rows as i64) as usize,
-            };
-
-            let frame_size = frame_end as i64 - frame_start as i64;
-
-            assert!(frame_size >= 0, "Negative frame size is not allowed");
-=======
                 Some(offset) => (row_idx + 1)
                     .saturating_add_signed(offset as isize)
                     .min(total_rows),
@@ -303,7 +261,6 @@
                     "Negative frame size is not allowed".into(),
                 ));
             };
->>>>>>> 45ed8a3a
 
             if frame_size < min_periods {
                 // Add a null series for this row
