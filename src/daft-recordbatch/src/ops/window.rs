use common_error::{DaftError, DaftResult};
use daft_core::{
    array::ops::{arrow2::comparison::build_multi_array_is_equal, IntoGroups},
    prelude::*,
};
use daft_dsl::{AggExpr, ExprRef, WindowBoundary, WindowFrame, WindowFrameType};

use crate::{
    ops::window_state::{create_window_agg_state, WindowAggStateOps},
    RecordBatch,
};

impl RecordBatch {
    pub fn window_grouped_agg(
        &self,
        to_agg: &[AggExpr],
        aliases: &[String],
        partition_by: &[ExprRef],
    ) -> DaftResult<Self> {
        if partition_by.is_empty() {
            return Err(DaftError::ValueError(
                "Partition by cannot be empty for window aggregation".into(),
            ));
        }

        let agg_exprs = to_agg.to_vec();

        if matches!(agg_exprs.as_slice(), [AggExpr::MapGroups { .. }]) {
            return Err(DaftError::ValueError(
                "MapGroups not supported in window functions".into(),
            ));
        }

        let partitionby_table = self.eval_expression_list(partition_by)?;
        let (_, partitionvals_indices) = partitionby_table.make_groups()?;

        let mut row_to_partition_mapping = vec![0; self.len()];
        for (partition_idx, indices) in partitionvals_indices.iter().enumerate() {
            for &row_idx in indices {
                row_to_partition_mapping[row_idx as usize] = partition_idx;
            }
        }

        // Take fast path short circuit if there is only 1 partition
        let partition_idx_input = if partitionvals_indices.len() == 1 {
            None
        } else {
            Some(&partitionvals_indices)
        };

        let partitioned_cols = agg_exprs
            .iter()
            .map(|e| self.eval_agg_expression(e, partition_idx_input))
            .collect::<DaftResult<Vec<_>>>()?;

        // Instead of returning partitioned keys + aggregated columns like agg,
        // broadcast the aggregated values back to the original row indices
        let window_cols = partitioned_cols
            .into_iter()
            .zip(aliases)
            .map(|(agg_col, name)| {
                let take_indices = UInt64Array::from((
                    "row_to_partition_mapping",
                    row_to_partition_mapping
                        .iter()
                        .map(|&idx| idx as u64)
                        .collect::<Vec<_>>(),
                ))
                .into_series();
                agg_col.rename(name).take(&take_indices)
            })
            .collect::<DaftResult<Vec<_>>>()?;

        let window_result = Self::from_nonempty_columns(window_cols)?;
        self.union(&window_result)
    }

    pub fn window_agg(&self, to_agg: &AggExpr, name: String) -> DaftResult<Self> {
        if matches!(to_agg, AggExpr::MapGroups { .. }) {
            return Err(DaftError::ValueError(
                "MapGroups not supported in window functions".into(),
            ));
        }

        let agg_result = self.eval_agg_expression(to_agg, None)?;
        let window_col = agg_result.rename(&name);

        // Broadcast the aggregation result to match the length of the partition
        let broadcast_result = window_col.broadcast(self.len())?;

        let window_result = Self::from_nonempty_columns(vec![broadcast_result])?;
        self.union(&window_result)
    }

    #[allow(clippy::too_many_arguments)]
    pub fn window_agg_dynamic_frame(
        &self,
        name: String,
        agg_expr: &AggExpr,
        min_periods: i64,
        dtype: &DataType,
        frame: &WindowFrame,
    ) -> DaftResult<Self> {
        if matches!(frame.frame_type, WindowFrameType::Range) {
            return Err(DaftError::ValueError(
                "RANGE frame type is not supported yet for window_agg_dynamic_frame".into(),
            ));
        }

        let total_rows = self.len();

        // Convert WindowBoundary to Option<i64>
        let start_boundary = match &frame.start {
            WindowBoundary::UnboundedPreceding() => None,
            WindowBoundary::Offset(offset) => Some(*offset),
            WindowBoundary::UnboundedFollowing() => {
                return Err(DaftError::ValueError(
                    "UNBOUNDED FOLLOWING is not valid as a starting frame boundary".into(),
                ));
            }
        };

        let end_boundary = match &frame.end {
            WindowBoundary::UnboundedFollowing() => None,
            WindowBoundary::Offset(offset) => Some(*offset),
            WindowBoundary::UnboundedPreceding() => {
                return Err(DaftError::ValueError(
                    "UNBOUNDED PRECEDING is not valid as an ending frame boundary".into(),
                ));
            }
        };

<<<<<<< HEAD
        // Check if we can use incremental state for optimized calculation
        let supports_incremental = matches!(
            agg_expr,
            AggExpr::Sum(_)
                | AggExpr::Count(..)
                | AggExpr::Mean(_)
                | AggExpr::Min(_)
                | AggExpr::Max(_)
                | AggExpr::CountDistinct(_)
        );

        if supports_incremental {
            self.window_agg_incremental(
                agg_expr,
                &name,
                frame,
                static_start,
                static_end,
                min_periods,
                total_rows,
            )
        } else {
            self.window_agg_non_incremental(
                agg_expr,
                &name,
                dtype,
                frame,
                static_start,
                static_end,
                min_periods,
                total_rows,
            )
        }
    }

    #[allow(clippy::too_many_arguments)]
    fn window_agg_incremental(
        &self,
        agg_expr: &AggExpr,
        name: &str,
        frame: &WindowFrame,
        static_start: Option<usize>,
        static_end: Option<usize>,
        min_periods: i64,
        total_rows: usize,
    ) -> DaftResult<Self> {
        // Use the optimized implementation with incremental state updates
        // Initialize the state for incremental aggregation
        let source = self.get_column(agg_expr.name())?;
        let mut agg_state = create_window_agg_state(source, agg_expr, total_rows)?;

        // Track previous window boundaries
        let mut prev_frame_start = 0;
        let mut prev_frame_end = 0;

        for row_idx in 0..total_rows {
            // Calculate frame bounds for this row
            let frame_start = if let Some(idx) = static_start {
                idx
            } else {
                match &frame.start {
                    WindowBoundary::Offset(offset) => {
                        (row_idx as i64 + offset).max(0).min(total_rows as i64) as usize
                    }
                    _ => unreachable!("Start boundary type already checked"),
                }
            };

            let frame_end = if let Some(idx) = static_end {
                idx
            } else {
                match &frame.end {
                    WindowBoundary::Offset(offset) => ((row_idx + 1) as i64 + offset)
                        .max(0)
                        .min(total_rows as i64)
                        as usize,
                    _ => unreachable!("End boundary type already checked"),
                }
            };

            let frame_size = frame_end as i64 - frame_start as i64;

            if frame_size < 0 {
                return Err(DaftError::ValueError(
                    "Negative frame size is not allowed".into(),
                ));
            }

            // Check min_periods requirement
            if frame_size >= min_periods {
                // Remove values that left the window (values that were in the previous window but not in the current one)
                if frame_start > prev_frame_start {
                    agg_state.remove(prev_frame_start, frame_start)?;
                }

                // Add new values that entered the window (values that are in the current window but weren't in the previous)
                if frame_end > prev_frame_end {
                    agg_state.add(prev_frame_end, frame_end)?;
                }

                // Update previous boundaries for the next iteration
                prev_frame_start = frame_start;
                prev_frame_end = frame_end;
            }

            // Evaluate current state to get the result for this row
            agg_state.evaluate()?;
        }

        // Build the final result series
        let renamed_result = agg_state.build()?.rename(name);
        let window_batch = Self::from_nonempty_columns(vec![renamed_result])?;
        self.union(&window_batch)
=======
        self.window_agg_rows_between(
            agg_expr,
            &name,
            dtype,
            start_boundary,
            end_boundary,
            min_periods,
            total_rows,
        )
>>>>>>> b4d072f1
    }

    #[allow(clippy::too_many_arguments)]
    fn window_agg_rows_between(
        &self,
        agg_expr: &AggExpr,
        name: &str,
        dtype: &DataType,
        start_boundary: Option<i64>,
        end_boundary: Option<i64>,
        min_periods: i64,
        total_rows: usize,
    ) -> DaftResult<Self> {
        let null_series = Series::full_null(name, dtype, 1);

        // Use the non-optimized implementation (recalculate for each row)
        let mut result_series: Vec<Series> = Vec::with_capacity(total_rows);

        for row_idx in 0..total_rows {
            // Calculate frame bounds for this row
            let frame_start = match start_boundary {
                None => 0, // Unbounded preceding
                Some(offset) => (row_idx as i64 + offset).max(0).min(total_rows as i64) as usize,
            };

            let frame_end = match end_boundary {
                None => total_rows, // Unbounded following
                Some(offset) => ((row_idx + 1) as i64 + offset)
                    .max(0)
                    .min(total_rows as i64) as usize,
            };

            let frame_size = frame_end as i64 - frame_start as i64;

            assert!(frame_size >= 0, "Negative frame size is not allowed");

            if frame_size < min_periods {
                // Add a null series for this row
                result_series.push(null_series.clone());
            } else {
                // Calculate aggregation for this frame
                let frame_data = self.slice(frame_start, frame_end)?;
                let agg_result = frame_data.eval_agg_expression(agg_expr, None)?;
                result_series.push(agg_result);
            }
        }

        // Rename the result and create the final record batch
        let final_result_series = Series::concat(&result_series.iter().collect::<Vec<_>>())?;
        let renamed_result = final_result_series.rename(name);
        let window_batch = Self::from_nonempty_columns(vec![renamed_result])?;
        self.union(&window_batch)
    }

    pub fn window_row_number(&self, name: String) -> DaftResult<Self> {
        let row_numbers: Vec<u64> = (1..=self.len() as u64).collect();
        let row_number_series = UInt64Array::from((name.as_str(), row_numbers)).into_series();
        let row_number_batch = Self::from_nonempty_columns(vec![row_number_series])?;

        self.union(&row_number_batch)
    }

    pub fn window_rank(&self, name: String, order_by: &[ExprRef], dense: bool) -> DaftResult<Self> {
        if self.is_empty() {
            // Empty partition case - no work needed
            let rank_series = UInt64Array::from((name.as_str(), Vec::<u64>::new())).into_series();
            let rank_batch = Self::from_nonempty_columns(vec![rank_series])?;
            return self.union(&rank_batch);
        }

        // Get the order_by columns
        let order_by_table = self.eval_expression_list(order_by)?;

        // Create a comparator for checking equality between rows
        let comparator: Box<dyn Fn(usize, usize) -> bool + Send + Sync> =
            build_multi_array_is_equal(
                order_by_table.columns.as_slice(),
                order_by_table.columns.as_slice(),
                &vec![true; order_by_table.columns.len()],
                &vec![true; order_by_table.columns.len()],
            )?;

        // Use iterator to generate rank numbers
        let rank_numbers: Vec<u64> = std::iter::once(1)
            .chain((1..self.len()).scan((1, 1), |(cur_rank, next_rank), i| {
                // Always increment next_rank for regular rank()
                if !dense {
                    *next_rank += 1;
                }

                // Check if the current row has the same values as the previous row
                let is_equal = comparator(i - 1, i);

                if !is_equal {
                    // Different value, update rank
                    if dense {
                        // For dense_rank, just increment by 1
                        *cur_rank += 1;
                    } else {
                        // For rank(), use the next_rank which accounts for ties
                        *cur_rank = *next_rank;
                    }
                }

                Some(*cur_rank)
            }))
            .collect();

        let rank_series = UInt64Array::from((name.as_str(), rank_numbers)).into_series();
        let rank_batch = Self::from_nonempty_columns(vec![rank_series])?;

        self.union(&rank_batch)
    }

    pub fn window_offset(
        &self,
        name: String,
        expr: ExprRef,
        offset: isize,
        default: Option<ExprRef>,
    ) -> DaftResult<Self> {
        // Short-circuit if offset is 0 - just return the value itself
        if offset == 0 {
            let expr_col = self.eval_expression(&expr)?;
            let renamed_col = expr_col.rename(&name);
            let result_batch = Self::from_nonempty_columns(vec![renamed_col])?;
            return self.union(&result_batch);
        }

        let expr_col = self.eval_expression(&expr)?;
        let abs_offset = offset.unsigned_abs();

        let process_default = |default_opt: &Option<ExprRef>,
                               target_type: &DataType,
                               slice_start: usize,
                               slice_end: usize,
                               target_length: usize|
         -> DaftResult<Series> {
            if let Some(default_expr) = default_opt {
                // Only evaluate on the slice we need for efficiency
                let default_slice = self.slice(slice_start, slice_end)?;
                let def_col = default_slice.eval_expression(default_expr)?;

                let def_col = if def_col.data_type() != target_type {
                    def_col.cast(target_type)?
                } else {
                    def_col
                };

                if def_col.len() != target_length {
                    def_col.broadcast(target_length)
                } else {
                    Ok(def_col)
                }
            } else {
                // Otherwise, create a column of nulls
                Ok(Series::full_null(
                    expr_col.name(),
                    target_type,
                    target_length,
                ))
            }
        };

        let mut result_col = if self.is_empty() || abs_offset >= self.len() {
            // Special case: empty array or offset exceeds array length
            process_default(&default, expr_col.data_type(), 0, self.len(), self.len())?
        } else if offset > 0 {
            // LEAD: shift values ahead by offset
            let source_values = expr_col.slice(abs_offset, self.len())?;
            let default_values = process_default(
                &default,
                expr_col.data_type(),
                self.len() - abs_offset,
                self.len(),
                abs_offset,
            )?;

            // Construct result by concatenating source and default values
            let cols = vec![&source_values, &default_values];
            Series::concat(&cols)?
        } else {
            // LAG: shift values back by offset
            let default_values =
                process_default(&default, expr_col.data_type(), 0, abs_offset, abs_offset)?;

            let source_values = expr_col.slice(0, self.len() - abs_offset)?;

            // Construct result by concatenating default and source values
            let cols = vec![&default_values, &source_values];
            Series::concat(&cols)?
        };

        result_col = result_col.rename(&name);
        let offset_batch = Self::from_nonempty_columns(vec![result_col])?;

        self.union(&offset_batch)
    }
}<|MERGE_RESOLUTION|>--- conflicted
+++ resolved
@@ -109,7 +109,7 @@
 
         let total_rows = self.len();
 
-        // Convert WindowBoundary to Option<i64>
+        // Calculate boundaries within the rows_between function as they are relative
         let start_boundary = match &frame.start {
             WindowBoundary::UnboundedPreceding() => None,
             WindowBoundary::Offset(offset) => Some(*offset),
@@ -130,50 +130,39 @@
             }
         };
 
-<<<<<<< HEAD
-        // Check if we can use incremental state for optimized calculation
-        let supports_incremental = matches!(
-            agg_expr,
+        match agg_expr {
             AggExpr::Sum(_)
-                | AggExpr::Count(..)
-                | AggExpr::Mean(_)
-                | AggExpr::Min(_)
-                | AggExpr::Max(_)
-                | AggExpr::CountDistinct(_)
-        );
-
-        if supports_incremental {
-            self.window_agg_incremental(
+            | AggExpr::Count(..)
+            | AggExpr::Mean(_)
+            | AggExpr::Min(_)
+            | AggExpr::Max(_)
+            | AggExpr::CountDistinct(_) => self.window_agg_rows_optimized(
                 agg_expr,
                 &name,
-                frame,
-                static_start,
-                static_end,
+                start_boundary,
+                end_boundary,
                 min_periods,
                 total_rows,
-            )
-        } else {
-            self.window_agg_non_incremental(
+            ),
+            _ => self.window_agg_rows(
                 agg_expr,
                 &name,
                 dtype,
-                frame,
-                static_start,
-                static_end,
+                start_boundary,
+                end_boundary,
                 min_periods,
                 total_rows,
-            )
+            ),
         }
     }
 
     #[allow(clippy::too_many_arguments)]
-    fn window_agg_incremental(
+    fn window_agg_rows_optimized(
         &self,
         agg_expr: &AggExpr,
         name: &str,
-        frame: &WindowFrame,
-        static_start: Option<usize>,
-        static_end: Option<usize>,
+        start_boundary: Option<i64>,
+        end_boundary: Option<i64>,
         min_periods: i64,
         total_rows: usize,
     ) -> DaftResult<Self> {
@@ -187,28 +176,17 @@
         let mut prev_frame_end = 0;
 
         for row_idx in 0..total_rows {
-            // Calculate frame bounds for this row
-            let frame_start = if let Some(idx) = static_start {
-                idx
-            } else {
-                match &frame.start {
-                    WindowBoundary::Offset(offset) => {
-                        (row_idx as i64 + offset).max(0).min(total_rows as i64) as usize
-                    }
-                    _ => unreachable!("Start boundary type already checked"),
-                }
+            // Calculate frame bounds for this row using the provided boundaries
+            let frame_start = match start_boundary {
+                None => 0, // Unbounded preceding
+                Some(offset) => (row_idx as i64 + offset).max(0).min(total_rows as i64) as usize,
             };
 
-            let frame_end = if let Some(idx) = static_end {
-                idx
-            } else {
-                match &frame.end {
-                    WindowBoundary::Offset(offset) => ((row_idx + 1) as i64 + offset)
-                        .max(0)
-                        .min(total_rows as i64)
-                        as usize,
-                    _ => unreachable!("End boundary type already checked"),
-                }
+            let frame_end = match end_boundary {
+                None => total_rows, // Unbounded following
+                Some(offset) => ((row_idx + 1) as i64 + offset)
+                    .max(0)
+                    .min(total_rows as i64) as usize,
             };
 
             let frame_size = frame_end as i64 - frame_start as i64;
@@ -244,21 +222,10 @@
         let renamed_result = agg_state.build()?.rename(name);
         let window_batch = Self::from_nonempty_columns(vec![renamed_result])?;
         self.union(&window_batch)
-=======
-        self.window_agg_rows_between(
-            agg_expr,
-            &name,
-            dtype,
-            start_boundary,
-            end_boundary,
-            min_periods,
-            total_rows,
-        )
->>>>>>> b4d072f1
     }
 
     #[allow(clippy::too_many_arguments)]
-    fn window_agg_rows_between(
+    fn window_agg_rows(
         &self,
         agg_expr: &AggExpr,
         name: &str,
