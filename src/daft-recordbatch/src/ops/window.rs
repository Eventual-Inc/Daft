use common_error::{DaftError, DaftResult};
use daft_core::{
    array::ops::{arrow2::comparison::build_multi_array_is_equal, IntoGroups},
    prelude::*,
};
use daft_dsl::{AggExpr, ExprRef, WindowBoundary, WindowFrame, WindowFrameType};

use crate::RecordBatch;

impl RecordBatch {
    pub fn window_agg(
        &self,
        to_agg: &[AggExpr],
        aliases: &[String],
        group_by: &[ExprRef],
    ) -> DaftResult<Self> {
        if group_by.is_empty() {
            return Err(DaftError::ValueError(
                "Group by cannot be empty for window aggregation".into(),
            ));
        }

        let agg_exprs = to_agg.to_vec();

        if matches!(agg_exprs.as_slice(), [AggExpr::MapGroups { .. }]) {
            return Err(DaftError::ValueError(
                "MapGroups not supported in window functions".into(),
            ));
        }

        let groupby_table = self.eval_expression_list(group_by)?;
        let (_, groupvals_indices) = groupby_table.make_groups()?;

        let mut row_to_group_mapping = vec![0; self.len()];
        for (group_idx, indices) in groupvals_indices.iter().enumerate() {
            for &row_idx in indices {
                row_to_group_mapping[row_idx as usize] = group_idx;
            }
        }

        // Take fast path short circuit if there is only 1 group
        let group_idx_input = if groupvals_indices.len() == 1 {
            None
        } else {
            Some(&groupvals_indices)
        };

        let grouped_cols = agg_exprs
            .iter()
            .map(|e| self.eval_agg_expression(e, group_idx_input))
            .collect::<DaftResult<Vec<_>>>()?;

        // Instead of returning grouped keys + aggregated columns like agg,
        // broadcast the aggregated values back to the original row indices
        let window_cols = grouped_cols
            .into_iter()
            .zip(aliases)
            .map(|(agg_col, name)| {
                let take_indices = UInt64Array::from((
                    "row_to_group_mapping",
                    row_to_group_mapping
                        .iter()
                        .map(|&idx| idx as u64)
                        .collect::<Vec<_>>(),
                ))
                .into_series();
                agg_col.rename(name).take(&take_indices)
            })
            .collect::<DaftResult<Vec<_>>>()?;

        let window_result = Self::from_nonempty_columns(window_cols)?;
        self.union(&window_result)
    }

<<<<<<< HEAD
    pub fn window_agg_dynamic_frame(
        &self,
        name: String,
        agg_expr: &AggExpr,
        group_by: &[ExprRef],
        _order_by: &[ExprRef],
        _descending: &[bool],
        frame: &WindowFrame,
    ) -> DaftResult<Self> {
        // Check that RANGE frames are not supported yet
        if matches!(frame.frame_type, WindowFrameType::Range) {
            return Err(DaftError::ValueError(
                "RANGE frame type is not supported yet for window_agg_dynamic_frame".into(),
            ));
        }

        if group_by.is_empty() {
            return Err(DaftError::ValueError(
                "Group by cannot be empty for window dynamic frame aggregation".into(),
            ));
        }

        // Table with just the groupby columns.
        let groupby_table = self.eval_expression_list(group_by)?;

        // Get the grouped values (by indices, one array of indices per group).
        let (_, groupvals_indices) = groupby_table.make_groups()?;

        // Prepare vectors to hold our frame indices for each row
        let mut result_values = Vec::with_capacity(self.len());

        // For each partition of rows
        for indices in &groupvals_indices {
            // For each row in the partition
            for (i, &row_idx) in indices.iter().enumerate() {
                // Calculate frame boundaries based on frame specification
                let start_idx = match &frame.start {
                    WindowBoundary::UnboundedPreceding() => 0,
                    WindowBoundary::Offset(offset) => {
                        let pos = i as i64 + offset;
                        pos.max(0) as usize
                    }
                    WindowBoundary::UnboundedFollowing() => {
                        return Err(DaftError::ValueError(
                            "UNBOUNDED FOLLOWING is not valid as a starting frame boundary".into(),
                        ));
                    }
                };

                let end_idx = match &frame.end {
                    WindowBoundary::UnboundedFollowing() => indices.len(),
                    WindowBoundary::Offset(offset) => {
                        let pos = i as i64 + offset;
                        (pos + 1).min(indices.len() as i64) as usize
                    }
                    WindowBoundary::UnboundedPreceding() => {
                        return Err(DaftError::ValueError(
                            "UNBOUNDED PRECEDING is not valid as an ending frame boundary".into(),
                        ));
                    }
                };

                // Validate frame boundaries
                if start_idx > end_idx {
                    return Err(DaftError::ValueError(format!(
                        "Invalid window frame: start_idx ({}) > end_idx ({})",
                        start_idx, end_idx
                    )));
                }

                // Extract the rows in the frame
                let frame_indices = indices[start_idx..end_idx].to_vec();

                // Handle empty frame case
                if frame_indices.is_empty() {
                    continue;
                }

                // Create a UInt64Array for the frame indices
                let frame_idx_array = UInt64Array::from(("indices", frame_indices)).into_series();

                // Take the rows for this frame
                let frame_data = self.take(&frame_idx_array)?;

                // Apply aggregation to the frame data
                // We pass None for groups since we're already processing one group at a time
                let agg_result = frame_data.eval_agg_expression(agg_expr, None)?;

                // Store the aggregated result for this row
                result_values[row_idx as usize] = agg_result;
            }
        }

        // Create a single Series from all the aggregation results
        let final_result_series = Series::concat(&result_values.iter().collect::<Vec<_>>())?;
        let renamed_result = final_result_series.rename(&name);

        // Create a new RecordBatch with the window column
        let window_batch = Self::from_nonempty_columns(vec![renamed_result])?;

        // Union the original data with the window result
        self.union(&window_batch)
    }

    pub fn window_row_number(&self, name: String, group_by: &[ExprRef]) -> DaftResult<Self> {
        if group_by.is_empty() {
=======
    /// Simplified version of window_agg_sorted that works with pre-sorted single partitions
    pub fn window_agg_sorted_partition(&self, to_agg: &AggExpr, name: String) -> DaftResult<Self> {
        if matches!(to_agg, AggExpr::MapGroups { .. }) {
>>>>>>> 68ea2c22
            return Err(DaftError::ValueError(
                "MapGroups not supported in window functions".into(),
            ));
        }

        let agg_result = self.eval_agg_expression(to_agg, None)?;
        let window_col = agg_result.rename(&name);

        // The aggregation result might be just a single value, broadcast it if needed
        let broadcast_result = if window_col.len() != self.len() {
            window_col.broadcast(self.len())?
        } else {
            window_col
        };

        let window_result = Self::from_nonempty_columns(vec![broadcast_result])?;
        self.union(&window_result)
    }

    pub fn window_row_number_partition(&self, name: String) -> DaftResult<Self> {
        let row_numbers: Vec<u64> = (1..=self.len() as u64).collect();
        let row_number_series = UInt64Array::from((name.as_str(), row_numbers)).into_series();
        let row_number_batch = Self::from_nonempty_columns(vec![row_number_series])?;

        self.union(&row_number_batch)
    }

    pub fn window_rank(&self, name: String, order_by: &[ExprRef], dense: bool) -> DaftResult<Self> {
        let mut rank_numbers = vec![0u64; self.len()];

        if self.is_empty() {
            let rank_series = UInt64Array::from((name.as_str(), rank_numbers)).into_series();
            let rank_batch = Self::from_nonempty_columns(vec![rank_series])?;
            return self.union(&rank_batch);
        }

        // Single row case - always rank 1
        if self.len() == 1 {
            rank_numbers[0] = 1;
            let rank_series = UInt64Array::from((name.as_str(), rank_numbers)).into_series();
            let rank_batch = Self::from_nonempty_columns(vec![rank_series])?;
            return self.union(&rank_batch);
        }

        // Initialize rank tracking variables
        let mut cur_rank = 1;
        let mut next_rank = 1;

        let order_by_table = self.eval_expression_list(order_by)?;

        // Create a comparator for checking equality between rows
        let comparator: Box<dyn Fn(usize, usize) -> bool + Send + Sync> =
            build_multi_array_is_equal(
                order_by_table.columns.as_slice(),
                order_by_table.columns.as_slice(),
                &vec![true; order_by_table.columns.len()],
                &vec![true; order_by_table.columns.len()],
            )?;

        // First row always has rank 1
        rank_numbers[0] = 1;

        // Compute ranks for remaining rows
        for (i, rank) in rank_numbers.iter_mut().enumerate().skip(1) {
            // Always increment next_rank for regular rank()
            if !dense {
                next_rank += 1;
            }

            // Check if the current row has the same values as the previous row
            let is_equal = comparator(i - 1, i);

            if !is_equal {
                // Different value, update rank
                if dense {
                    // For dense_rank, just increment by 1
                    cur_rank += 1;
                } else {
                    // For rank(), use the next_rank which accounts for ties
                    cur_rank = next_rank;
                }
            }

            *rank = cur_rank;
        }

        let rank_series = UInt64Array::from((name.as_str(), rank_numbers)).into_series();
        let rank_batch = Self::from_nonempty_columns(vec![rank_series])?;

        self.union(&rank_batch)
    }

    // Helper method to process default values for window_offset
    fn process_default_for_window(
        &self,
        default_expr: &ExprRef,
        target_type: &DataType,
        slice_start: usize,
        slice_end: usize,
        target_length: usize,
    ) -> DaftResult<Series> {
        // Only evaluate on the slice we need for efficiency
        let default_slice = self.slice(slice_start, slice_end)?;
        let def_col = default_slice.eval_expression(default_expr)?;

        let def_col = if def_col.data_type() != target_type {
            def_col.cast(target_type)?
        } else {
            def_col
        };

        if def_col.len() != target_length {
            def_col.broadcast(target_length)
        } else {
            Ok(def_col)
        }
    }

    pub fn window_offset(
        &self,
        name: String,
        expr: ExprRef,
        offset: i64,
        default: Option<ExprRef>,
    ) -> DaftResult<Self> {
        // Short-circuit if offset is 0 - just return the value itself
        if offset == 0 {
            let expr_col = self.eval_expression(&expr)?;
            let renamed_col = expr_col.rename(&name);
            let result_batch = Self::from_nonempty_columns(vec![renamed_col])?;
            return self.union(&result_batch);
        }

        let expr_col = self.eval_expression(&expr)?;
        let abs_offset = offset.unsigned_abs() as usize;

        let mut result_col = if self.is_empty() || abs_offset >= self.len() {
            // Special case: empty array or offset exceeds array length
            if let Some(default_expr) = default {
                self.process_default_for_window(
                    &default_expr,
                    expr_col.data_type(),
                    0,
                    self.len(),
                    self.len(),
                )?
            } else {
                // Otherwise, create a column of nulls
                Series::full_null(expr_col.name(), expr_col.data_type(), self.len())
            }
        } else if offset > 0 {
            // LEAD: shift values ahead by offset
            let source_values = expr_col.slice(abs_offset, self.len())?;

            let default_values = if let Some(default_expr) = default {
                self.process_default_for_window(
                    &default_expr,
                    expr_col.data_type(),
                    self.len() - abs_offset,
                    self.len(),
                    abs_offset,
                )?
            } else {
                // Otherwise use nulls
                Series::full_null(expr_col.name(), expr_col.data_type(), abs_offset)
            };

            // Construct result by concatenating source and default values
            let cols = vec![&source_values, &default_values];
            Series::concat(&cols)?
        } else {
            // LAG: shift values back by offset
            let default_values = if let Some(default_expr) = default {
                self.process_default_for_window(
                    &default_expr,
                    expr_col.data_type(),
                    0,
                    abs_offset,
                    abs_offset,
                )?
            } else {
                // Otherwise use nulls
                Series::full_null(expr_col.name(), expr_col.data_type(), abs_offset)
            };

            let source_values = expr_col.slice(0, self.len() - abs_offset)?;

            // Construct result by concatenating default and source values
            let cols = vec![&default_values, &source_values];
            Series::concat(&cols)?
        };

        result_col = result_col.rename(&name);
        let offset_batch = Self::from_nonempty_columns(vec![result_col])?;

        self.union(&offset_batch)
    }
}<|MERGE_RESOLUTION|>--- conflicted
+++ resolved
@@ -3,7 +3,7 @@
     array::ops::{arrow2::comparison::build_multi_array_is_equal, IntoGroups},
     prelude::*,
 };
-use daft_dsl::{AggExpr, ExprRef, WindowBoundary, WindowFrame, WindowFrameType};
+use daft_dsl::{AggExpr, ExprRef, WindowFrame};
 
 use crate::RecordBatch;
 
@@ -72,118 +72,9 @@
         self.union(&window_result)
     }
 
-<<<<<<< HEAD
-    pub fn window_agg_dynamic_frame(
-        &self,
-        name: String,
-        agg_expr: &AggExpr,
-        group_by: &[ExprRef],
-        _order_by: &[ExprRef],
-        _descending: &[bool],
-        frame: &WindowFrame,
-    ) -> DaftResult<Self> {
-        // Check that RANGE frames are not supported yet
-        if matches!(frame.frame_type, WindowFrameType::Range) {
-            return Err(DaftError::ValueError(
-                "RANGE frame type is not supported yet for window_agg_dynamic_frame".into(),
-            ));
-        }
-
-        if group_by.is_empty() {
-            return Err(DaftError::ValueError(
-                "Group by cannot be empty for window dynamic frame aggregation".into(),
-            ));
-        }
-
-        // Table with just the groupby columns.
-        let groupby_table = self.eval_expression_list(group_by)?;
-
-        // Get the grouped values (by indices, one array of indices per group).
-        let (_, groupvals_indices) = groupby_table.make_groups()?;
-
-        // Prepare vectors to hold our frame indices for each row
-        let mut result_values = Vec::with_capacity(self.len());
-
-        // For each partition of rows
-        for indices in &groupvals_indices {
-            // For each row in the partition
-            for (i, &row_idx) in indices.iter().enumerate() {
-                // Calculate frame boundaries based on frame specification
-                let start_idx = match &frame.start {
-                    WindowBoundary::UnboundedPreceding() => 0,
-                    WindowBoundary::Offset(offset) => {
-                        let pos = i as i64 + offset;
-                        pos.max(0) as usize
-                    }
-                    WindowBoundary::UnboundedFollowing() => {
-                        return Err(DaftError::ValueError(
-                            "UNBOUNDED FOLLOWING is not valid as a starting frame boundary".into(),
-                        ));
-                    }
-                };
-
-                let end_idx = match &frame.end {
-                    WindowBoundary::UnboundedFollowing() => indices.len(),
-                    WindowBoundary::Offset(offset) => {
-                        let pos = i as i64 + offset;
-                        (pos + 1).min(indices.len() as i64) as usize
-                    }
-                    WindowBoundary::UnboundedPreceding() => {
-                        return Err(DaftError::ValueError(
-                            "UNBOUNDED PRECEDING is not valid as an ending frame boundary".into(),
-                        ));
-                    }
-                };
-
-                // Validate frame boundaries
-                if start_idx > end_idx {
-                    return Err(DaftError::ValueError(format!(
-                        "Invalid window frame: start_idx ({}) > end_idx ({})",
-                        start_idx, end_idx
-                    )));
-                }
-
-                // Extract the rows in the frame
-                let frame_indices = indices[start_idx..end_idx].to_vec();
-
-                // Handle empty frame case
-                if frame_indices.is_empty() {
-                    continue;
-                }
-
-                // Create a UInt64Array for the frame indices
-                let frame_idx_array = UInt64Array::from(("indices", frame_indices)).into_series();
-
-                // Take the rows for this frame
-                let frame_data = self.take(&frame_idx_array)?;
-
-                // Apply aggregation to the frame data
-                // We pass None for groups since we're already processing one group at a time
-                let agg_result = frame_data.eval_agg_expression(agg_expr, None)?;
-
-                // Store the aggregated result for this row
-                result_values[row_idx as usize] = agg_result;
-            }
-        }
-
-        // Create a single Series from all the aggregation results
-        let final_result_series = Series::concat(&result_values.iter().collect::<Vec<_>>())?;
-        let renamed_result = final_result_series.rename(&name);
-
-        // Create a new RecordBatch with the window column
-        let window_batch = Self::from_nonempty_columns(vec![renamed_result])?;
-
-        // Union the original data with the window result
-        self.union(&window_batch)
-    }
-
-    pub fn window_row_number(&self, name: String, group_by: &[ExprRef]) -> DaftResult<Self> {
-        if group_by.is_empty() {
-=======
     /// Simplified version of window_agg_sorted that works with pre-sorted single partitions
     pub fn window_agg_sorted_partition(&self, to_agg: &AggExpr, name: String) -> DaftResult<Self> {
         if matches!(to_agg, AggExpr::MapGroups { .. }) {
->>>>>>> 68ea2c22
             return Err(DaftError::ValueError(
                 "MapGroups not supported in window functions".into(),
             ));
@@ -201,6 +92,112 @@
 
         let window_result = Self::from_nonempty_columns(vec![broadcast_result])?;
         self.union(&window_result)
+    }
+
+    pub fn window_agg_dynamic_frame(
+        &self,
+        _name: String,
+        _agg_expr: &AggExpr,
+        _group_by: &[ExprRef],
+        _order_by: &[ExprRef],
+        _descending: &[bool],
+        _frame: &WindowFrame,
+    ) -> DaftResult<Self> {
+        panic!("Not implemented");
+
+        // // Check that RANGE frames are not supported yet
+        // if matches!(frame.frame_type, WindowFrameType::Range) {
+        //     return Err(DaftError::ValueError(
+        //         "RANGE frame type is not supported yet for window_agg_dynamic_frame".into(),
+        //     ));
+        // }
+
+        // if group_by.is_empty() {
+        //     return Err(DaftError::ValueError(
+        //         "Group by cannot be empty for window dynamic frame aggregation".into(),
+        //     ));
+        // }
+
+        // // Table with just the groupby columns.
+        // let groupby_table = self.eval_expression_list(group_by)?;
+
+        // // Get the grouped values (by indices, one array of indices per group).
+        // let (_, groupvals_indices) = groupby_table.make_groups()?;
+
+        // // Prepare vectors to hold our frame indices for each row
+        // let mut result_values = Vec::with_capacity(self.len());
+
+        // // For each partition of rows
+        // for indices in &groupvals_indices {
+        //     // For each row in the partition
+        //     for (i, &row_idx) in indices.iter().enumerate() {
+        //         // Calculate frame boundaries based on frame specification
+        //         let start_idx = match &frame.start {
+        //             WindowBoundary::UnboundedPreceding() => 0,
+        //             WindowBoundary::Offset(offset) => {
+        //                 let pos = i as i64 + offset;
+        //                 pos.max(0) as usize
+        //             }
+        //             WindowBoundary::UnboundedFollowing() => {
+        //                 return Err(DaftError::ValueError(
+        //                     "UNBOUNDED FOLLOWING is not valid as a starting frame boundary".into(),
+        //                 ));
+        //             }
+        //         };
+
+        //         let end_idx = match &frame.end {
+        //             WindowBoundary::UnboundedFollowing() => indices.len(),
+        //             WindowBoundary::Offset(offset) => {
+        //                 let pos = i as i64 + offset;
+        //                 (pos + 1).min(indices.len() as i64) as usize
+        //             }
+        //             WindowBoundary::UnboundedPreceding() => {
+        //                 return Err(DaftError::ValueError(
+        //                     "UNBOUNDED PRECEDING is not valid as an ending frame boundary".into(),
+        //                 ));
+        //             }
+        //         };
+
+        //         // Validate frame boundaries
+        //         if start_idx > end_idx {
+        //             return Err(DaftError::ValueError(format!(
+        //                 "Invalid window frame: start_idx ({}) > end_idx ({})",
+        //                 start_idx, end_idx
+        //             )));
+        //         }
+
+        //         // Extract the rows in the frame
+        //         let frame_indices = indices[start_idx..end_idx].to_vec();
+
+        //         // Handle empty frame case
+        //         if frame_indices.is_empty() {
+        //             continue;
+        //         }
+
+        //         // Create a UInt64Array for the frame indices
+        //         let frame_idx_array = UInt64Array::from(("indices", frame_indices)).into_series();
+
+        //         // Take the rows for this frame
+        //         let frame_data = self.take(&frame_idx_array)?;
+
+        //         // Apply aggregation to the frame data
+        //         // We pass None for groups since we're already processing one group at a time
+        //         let agg_result = frame_data.eval_agg_expression(agg_expr, None)?;
+
+        //         // Store the aggregated result for this row
+        //         result_values[row_idx as usize] = agg_result;
+        //     }
+        // }
+
+        // // Create a single Series from all the aggregation results
+        // let final_result_series = Series::concat(&result_values.iter().collect::<Vec<_>>())?;
+        // let renamed_result = final_result_series.rename(&name);
+
+        // // Create a new RecordBatch with the window column
+        // let window_batch = Self::from_nonempty_columns(vec![renamed_result])?;
+
+        // // Union the original data with the window result
+        // self.union(&window_batch)
     }
 
     pub fn window_row_number_partition(&self, name: String) -> DaftResult<Self> {
