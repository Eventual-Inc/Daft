--- conflicted
+++ resolved
@@ -3,9 +3,9 @@
     array::ops::{arrow2::comparison::build_multi_array_is_equal, IntoGroups},
     prelude::*,
 };
-use daft_dsl::{AggExpr, ExprRef, WindowBoundary, WindowFrame, WindowFrameType};
+use daft_dsl::{AggExpr, ExprRef};
 
-use crate::{ops::window_state::create_window_agg_state, RecordBatch};
+use crate::RecordBatch;
 
 impl RecordBatch {
     pub fn window_grouped_agg(
@@ -79,272 +79,29 @@
             ));
         }
 
+        // Since this is a single partition, we can just evaluate the aggregation expression directly
         let agg_result = self.eval_agg_expression(to_agg, None)?;
         let window_col = agg_result.rename(&name);
 
         // Broadcast the aggregation result to match the length of the partition
         let broadcast_result = window_col.broadcast(self.len())?;
 
+        // Create a new RecordBatch with just the window column
         let window_result = Self::from_nonempty_columns(vec![broadcast_result])?;
+
+        // Union the original data with the window result
         self.union(&window_result)
     }
 
-<<<<<<< HEAD
-    #[allow(clippy::too_many_arguments)]
-    pub fn window_agg_dynamic_frame(
-        &self,
-        name: String,
-        agg_expr: &AggExpr,
-        min_periods: i64,
-        dtype: &DataType,
-        frame: &WindowFrame,
-    ) -> DaftResult<Self> {
-        if matches!(frame.frame_type, WindowFrameType::Range) {
-            return Err(DaftError::ValueError(
-                "RANGE frame type is not supported yet for window_agg_dynamic_frame".into(),
-            ));
-        }
+    pub fn window_row_number(&self, name: String) -> DaftResult<Self> {
+        // Create a sequence of row numbers (1-based)
+        let row_numbers: Vec<u64> = (1..=self.len() as u64).collect();
 
-        let total_rows = self.len();
-
-        // Determine if we have dynamic or static boundaries
-        let is_start_dynamic = matches!(frame.start, WindowBoundary::Offset(_));
-        let is_end_dynamic = matches!(frame.end, WindowBoundary::Offset(_));
-
-        // Calculate static bounds (if applicable)
-        let static_start = if !is_start_dynamic {
-            match &frame.start {
-                WindowBoundary::UnboundedPreceding() => Some(0),
-                WindowBoundary::UnboundedFollowing() => {
-                    return Err(DaftError::ValueError(
-                        "UNBOUNDED FOLLOWING is not valid as a starting frame boundary".into(),
-                    ));
-                }
-                _ => None,
-            }
-        } else {
-            None
-        };
-
-        let static_end = if !is_end_dynamic {
-            match &frame.end {
-                WindowBoundary::UnboundedFollowing() => Some(total_rows),
-                WindowBoundary::UnboundedPreceding() => {
-                    return Err(DaftError::ValueError(
-                        "UNBOUNDED PRECEDING is not valid as an ending frame boundary".into(),
-                    ));
-                }
-                _ => None,
-            }
-        } else {
-            None
-        };
-
-        let null_series = Series::full_null(name.as_str(), dtype, 1);
-
-        // Check if we can use incremental state for optimized calculation
-        let supports_incremental = matches!(
-            agg_expr,
-            AggExpr::Mean(_)
-                | AggExpr::Sum(_)
-                | AggExpr::Min(_)
-                | AggExpr::Max(_)
-                | AggExpr::CountDistinct(_)
-        );
-
-        if supports_incremental {
-            self.window_agg_incremental(
-                agg_expr,
-                &name,
-                dtype,
-                frame,
-                static_start,
-                static_end,
-                min_periods,
-                &null_series,
-                total_rows,
-            )
-        } else {
-            self.window_agg_non_incremental(
-                agg_expr,
-                &name,
-                frame,
-                static_start,
-                static_end,
-                min_periods,
-                &null_series,
-                total_rows,
-            )
-        }
-    }
-
-    #[allow(clippy::too_many_arguments)]
-    fn window_agg_incremental(
-        &self,
-        agg_expr: &AggExpr,
-        name: &str,
-        dtype: &DataType,
-        frame: &WindowFrame,
-        static_start: Option<usize>,
-        static_end: Option<usize>,
-        min_periods: i64,
-        null_series: &Series,
-        total_rows: usize,
-    ) -> DaftResult<Self> {
-        // Use the optimized implementation with incremental state updates
-        // Initialize the state for incremental aggregation
-        let mut agg_state = create_window_agg_state(agg_expr, dtype)?;
-        let mut result_series: Vec<Series> = Vec::with_capacity(total_rows);
-
-        // Track previous window boundaries
-        let mut prev_frame_start = 0;
-        let mut prev_frame_end = 0;
-
-        for row_idx in 0..total_rows {
-            // Calculate frame bounds for this row
-            let frame_start = if let Some(idx) = static_start {
-                idx
-            } else {
-                match &frame.start {
-                    WindowBoundary::Offset(offset) => {
-                        (row_idx as i64 + offset).max(0).min(total_rows as i64) as usize
-                    }
-                    _ => unreachable!("Start boundary type already checked"),
-                }
-            };
-
-            let frame_end = if let Some(idx) = static_end {
-                idx
-            } else {
-                match &frame.end {
-                    WindowBoundary::Offset(offset) => ((row_idx + 1) as i64 + offset)
-                        .max(0)
-                        .min(total_rows as i64)
-                        as usize,
-                    _ => unreachable!("End boundary type already checked"),
-                }
-            };
-
-            let frame_size = frame_end as i64 - frame_start as i64;
-
-            if frame_size < 0 {
-                return Err(DaftError::ValueError(
-                    "Negative frame size is not allowed".into(),
-                ));
-            }
-
-            // Check min_periods requirement
-            if frame_size < min_periods {
-                // Add a null series for this row
-                result_series.push(null_series.clone());
-                continue;
-            }
-
-            // Remove values that left the window (values that were in the previous window but not in the current one)
-            if frame_start > prev_frame_start {
-                let remove_slice = self.slice(prev_frame_start, frame_start)?;
-                if let Ok(col) = remove_slice.get_column(agg_expr.name()) {
-                    agg_state.remove(col, prev_frame_start as u64, frame_start as u64)?;
-                }
-            }
-
-            // Add new values that entered the window (values that are in the current window but weren't in the previous)
-            if frame_end > prev_frame_end {
-                let add_slice = self.slice(prev_frame_end, frame_end)?;
-                if let Ok(col) = add_slice.get_column(agg_expr.name()) {
-                    agg_state.add(col, prev_frame_end as u64, frame_end as u64)?;
-                }
-            }
-
-            // Update previous boundaries for the next iteration
-            prev_frame_start = frame_start;
-            prev_frame_end = frame_end;
-
-            // Evaluate current state to get the result for this row
-            let agg_result = agg_state.evaluate()?;
-            result_series.push(agg_result);
-        }
-
-        // Rename the result and create the final record batch
-        let final_result_series = Series::concat(&result_series.iter().collect::<Vec<_>>())?;
-        let renamed_result = final_result_series.rename(name);
-        let window_batch = Self::from_nonempty_columns(vec![renamed_result])?;
-        self.union(&window_batch)
-    }
-
-    #[allow(clippy::too_many_arguments)]
-    fn window_agg_non_incremental(
-        &self,
-        agg_expr: &AggExpr,
-        name: &str,
-        frame: &WindowFrame,
-        static_start: Option<usize>,
-        static_end: Option<usize>,
-        min_periods: i64,
-        null_series: &Series,
-        total_rows: usize,
-    ) -> DaftResult<Self> {
-        // Use the non-optimized implementation (recalculate for each row)
-        let mut result_series: Vec<Series> = Vec::with_capacity(total_rows);
-
-        for row_idx in 0..total_rows {
-            // Calculate frame bounds for this row
-            let frame_start = if let Some(idx) = static_start {
-                idx
-            } else {
-                match &frame.start {
-                    WindowBoundary::Offset(offset) => {
-                        (row_idx as i64 + offset).max(0).min(total_rows as i64) as usize
-                    }
-                    _ => unreachable!("Start boundary type already checked"),
-                }
-            };
-
-            let frame_end = if let Some(idx) = static_end {
-                idx
-            } else {
-                match &frame.end {
-                    WindowBoundary::Offset(offset) => ((row_idx + 1) as i64 + offset)
-                        .max(0)
-                        .min(total_rows as i64)
-                        as usize,
-                    _ => unreachable!("End boundary type already checked"),
-                }
-            };
-
-            let frame_size = frame_end as i64 - frame_start as i64;
-
-            if frame_size < 0 {
-                return Err(DaftError::ValueError(
-                    "Negative frame size is not allowed".into(),
-                ));
-            }
-
-            // Check min_periods requirement
-            if frame_size < min_periods {
-                // Add a null series for this row
-                result_series.push(null_series.clone());
-                continue;
-            }
-
-            // Calculate aggregation for this frame
-            let frame_data = self.slice(frame_start, frame_end)?;
-            let agg_result = frame_data.eval_agg_expression(agg_expr, None)?;
-            result_series.push(agg_result);
-        }
-
-        // Rename the result and create the final record batch
-        let final_result_series = Series::concat(&result_series.iter().collect::<Vec<_>>())?;
-        let renamed_result = final_result_series.rename(name);
-        let window_batch = Self::from_nonempty_columns(vec![renamed_result])?;
-        self.union(&window_batch)
-    }
-
-    pub fn window_row_number(&self, name: String) -> DaftResult<Self> {
-        let row_numbers: Vec<u64> = (1..=self.len() as u64).collect();
+        // Create a Series from the row numbers
         let row_number_series = UInt64Array::from((name.as_str(), row_numbers)).into_series();
         let row_number_batch = Self::from_nonempty_columns(vec![row_number_series])?;
 
+        // Union the original data with the row number column
         self.union(&row_number_batch)
     }
 
@@ -409,137 +166,4 @@
 
         self.union(&rank_batch)
     }
-
-    fn process_default_for_window(
-        &self,
-        default_expr: &ExprRef,
-        target_type: &DataType,
-        slice_start: usize,
-        slice_end: usize,
-        target_length: usize,
-    ) -> DaftResult<Series> {
-        let default_slice = self.slice(slice_start, slice_end)?;
-        let def_col = default_slice.eval_expression(default_expr)?;
-
-        let def_col = if def_col.data_type() != target_type {
-            def_col.cast(target_type)?
-        } else {
-            def_col
-        };
-
-        if def_col.len() != target_length {
-            def_col.broadcast(target_length)
-        } else {
-            Ok(def_col)
-        }
-    }
-
-    pub fn window_offset(
-        &self,
-        name: String,
-        expr: ExprRef,
-        offset: i64,
-        default: Option<ExprRef>,
-    ) -> DaftResult<Self> {
-        if offset == 0 {
-            let expr_col = self.eval_expression(&expr)?;
-            let renamed_col = expr_col.rename(&name);
-            let result_batch = Self::from_nonempty_columns(vec![renamed_col])?;
-            return self.union(&result_batch);
-        }
-
-        let expr_col = self.eval_expression(&expr)?;
-        let abs_offset = offset.unsigned_abs() as usize;
-
-        let mut result_col = if self.is_empty() || abs_offset >= self.len() {
-            if let Some(default_expr) = default {
-                self.process_default_for_window(
-                    &default_expr,
-                    expr_col.data_type(),
-                    0,
-                    self.len(),
-                    self.len(),
-                )?
-            } else {
-                Series::full_null(expr_col.name(), expr_col.data_type(), self.len())
-            }
-        } else if offset > 0 {
-            // LEAD: shift values ahead by offset
-            let source_values = expr_col.slice(abs_offset, self.len())?;
-
-            let default_values = if let Some(default_expr) = default {
-                self.process_default_for_window(
-                    &default_expr,
-                    expr_col.data_type(),
-                    self.len() - abs_offset,
-                    self.len(),
-                    abs_offset,
-                )?
-            } else {
-                Series::full_null(expr_col.name(), expr_col.data_type(), abs_offset)
-            };
-
-            // Construct result by concatenating source and default values
-            let cols = vec![&source_values, &default_values];
-            Series::concat(&cols)?
-        } else {
-            // LAG: shift values back by offset
-            let default_values = if let Some(default_expr) = default {
-                self.process_default_for_window(
-                    &default_expr,
-                    expr_col.data_type(),
-                    0,
-                    abs_offset,
-                    abs_offset,
-                )?
-            } else {
-                Series::full_null(expr_col.name(), expr_col.data_type(), abs_offset)
-            };
-
-            let source_values = expr_col.slice(0, self.len() - abs_offset)?;
-
-            // Construct result by concatenating default and source values
-            let cols = vec![&default_values, &source_values];
-            Series::concat(&cols)?
-        };
-
-        result_col = result_col.rename(&name);
-        let offset_batch = Self::from_nonempty_columns(vec![result_col])?;
-
-        self.union(&offset_batch)
-    }
-=======
-    pub fn window_agg(&self, to_agg: &AggExpr, name: String) -> DaftResult<Self> {
-        if matches!(to_agg, AggExpr::MapGroups { .. }) {
-            return Err(DaftError::ValueError(
-                "MapGroups not supported in window functions".into(),
-            ));
-        }
-
-        // Since this is a single partition, we can just evaluate the aggregation expression directly
-        let agg_result = self.eval_agg_expression(to_agg, None)?;
-        let window_col = agg_result.rename(&name);
-
-        // Broadcast the aggregation result to match the length of the partition
-        let broadcast_result = window_col.broadcast(self.len())?;
-
-        // Create a new RecordBatch with just the window column
-        let window_result = Self::from_nonempty_columns(vec![broadcast_result])?;
-
-        // Union the original data with the window result
-        self.union(&window_result)
-    }
-
-    pub fn window_row_number(&self, name: String) -> DaftResult<Self> {
-        // Create a sequence of row numbers (1-based)
-        let row_numbers: Vec<u64> = (1..=self.len() as u64).collect();
-
-        // Create a Series from the row numbers
-        let row_number_series = UInt64Array::from((name.as_str(), row_numbers)).into_series();
-        let row_number_batch = Self::from_nonempty_columns(vec![row_number_series])?;
-
-        // Union the original data with the row number column
-        self.union(&row_number_batch)
-    }
->>>>>>> 89949f10
 }