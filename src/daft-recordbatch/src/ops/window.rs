--- conflicted
+++ resolved
@@ -132,79 +132,43 @@
             }
         };
 
-<<<<<<< HEAD
-        let null_series = Series::full_null(name.as_str(), dtype, 1);
-
-        // Check if we can use incremental state for optimized calculation
-        let supports_incremental = matches!(
-            agg_expr,
-            AggExpr::Mean(_)
-                | AggExpr::Sum(_)
-                | AggExpr::Min(_)
-                | AggExpr::Max(_)
-                | AggExpr::CountDistinct(_)
-        );
-
-        match frame.frame_type {
-            WindowFrameType::Rows => {
-                if supports_incremental {
-                    self.window_agg_incremental(
-                        agg_expr,
-                        &name,
-                        dtype,
-                        frame,
-                        static_start,
-                        static_end,
-                        min_periods,
-                        &null_series,
-                        total_rows,
-                    )
-                } else {
-                    self.window_agg_non_incremental(
-                        agg_expr,
-                        &name,
-                        frame,
-                        static_start,
-                        static_end,
-                        min_periods,
-                        &null_series,
-                        total_rows,
-                    )
-                }
-            }
-            WindowFrameType::Range => self.window_agg_range_frame(
-                agg_expr,
-                &name,
-                frame,
-                static_start,
-                static_end,
-                &order_by[0],
-                descending[0],
-=======
-        match agg_expr {
-            AggExpr::Sum(_)
-            | AggExpr::Count(..)
-            | AggExpr::Mean(_)
-            | AggExpr::Min(_)
-            | AggExpr::Max(_)
-            | AggExpr::CountDistinct(_) => self.window_agg_rows_optimized(
-                agg_expr,
-                &name,
-                start_boundary,
-                end_boundary,
-                min_periods,
-                total_rows,
-            ),
-            _ => self.window_agg_rows(
+        if matches!(frame.frame_type, WindowFrameType::Range) {
+            self.window_agg_range_between(
                 agg_expr,
                 &name,
                 dtype,
                 start_boundary,
                 end_boundary,
->>>>>>> ff13eb6f
+                &order_by[0],
+                descending[0],
                 min_periods,
                 total_rows,
-            ),
+            )
+        } else {
+            match agg_expr {
+                AggExpr::Sum(_)
+                | AggExpr::Count(..)
+                | AggExpr::Mean(_)
+                | AggExpr::Min(_)
+                | AggExpr::Max(_)
+                | AggExpr::CountDistinct(_) => self.window_agg_rows_optimized(
+                    agg_expr,
+                    &name,
+                    start_boundary,
+                    end_boundary,
+                    min_periods,
+                    total_rows,
+                ),
+                _ => self.window_agg_rows(
+                    agg_expr,
+                    &name,
+                    dtype,
+                    start_boundary,
+                    end_boundary,
+                    min_periods,
+                    total_rows,
+                ),
+            }
         }
     }
 
@@ -329,18 +293,17 @@
     }
 
     #[allow(clippy::too_many_arguments)]
-    fn window_agg_range_frame(
+    fn window_agg_range_between(
         // TODO: figure out details for desc and window frame bounds, ie if it's descending and start is negative?
         &self,
         _agg_expr: &AggExpr,
         _name: &str,
-        _frame: &WindowFrame,
-        _static_start: Option<usize>,
-        _static_end: Option<usize>,
+        _dtype: &DataType,
+        _start_boundary: Option<i64>,
+        _end_boundary: Option<i64>,
         _order_by: &ExprRef,
         _descending: bool,
         _min_periods: i64,
-        _null_series: &Series,
         _total_rows: usize,
     ) -> DaftResult<Self> {
         todo!();
