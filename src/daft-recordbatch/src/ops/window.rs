use arrow2::bitmap::{Bitmap, MutableBitmap};
use common_error::{DaftError, DaftResult};
use daft_core::{
    array::ops::{arrow2::comparison::build_multi_array_is_equal, IntoGroups},
    prelude::*,
};
use daft_dsl::{
    expr::bound_expr::{BoundAggExpr, BoundExpr},
    AggExpr, WindowBoundary, WindowFrame,
};

use super::joins::get_column_by_name;
use crate::{
    ops::window_states::{create_window_agg_state, WindowAggStateOps},
    RecordBatch,
};

impl RecordBatch {
    pub fn window_grouped_agg(
        &self,
        to_agg: &[BoundAggExpr],
        aliases: &[String],
        partition_by: &[BoundExpr],
    ) -> DaftResult<Self> {
        if partition_by.is_empty() {
            return Err(DaftError::ValueError(
                "Partition by cannot be empty for window aggregation".into(),
            ));
        }

        let agg_exprs = to_agg.to_vec();

        if let [agg_expr] = agg_exprs.as_slice()
            && matches!(agg_expr.as_ref(), AggExpr::MapGroups { .. })
        {
            return Err(DaftError::ValueError(
                "MapGroups not supported in window functions".into(),
            ));
        }

        let partitionby_table = self.eval_expression_list(partition_by)?;
        let (_, partitionvals_indices) = partitionby_table.make_groups()?;

        let mut row_to_partition_mapping = vec![0; self.len()];
        for (partition_idx, indices) in partitionvals_indices.iter().enumerate() {
            for &row_idx in indices {
                row_to_partition_mapping[row_idx as usize] = partition_idx;
            }
        }

        // Take fast path short circuit if there is only 1 partition
        let partition_idx_input = if partitionvals_indices.len() == 1 {
            None
        } else {
            Some(&partitionvals_indices)
        };

        let partitioned_cols = agg_exprs
            .iter()
            .map(|e| self.eval_agg_expression(e, partition_idx_input))
            .collect::<DaftResult<Vec<_>>>()?;

        // Instead of returning partitioned keys + aggregated columns like agg,
        // broadcast the aggregated values back to the original row indices
        let window_cols = partitioned_cols
            .into_iter()
            .zip(aliases)
            .map(|(agg_col, name)| {
                let take_indices = UInt64Array::from((
                    "row_to_partition_mapping",
                    row_to_partition_mapping
                        .iter()
                        .map(|&idx| idx as u64)
                        .collect::<Vec<_>>(),
                ))
                .into_series();
                agg_col.rename(name).take(&take_indices)
            })
            .collect::<DaftResult<Vec<_>>>()?;

        let window_result = Self::from_nonempty_columns(window_cols)?;
        self.union(&window_result)
    }

    pub fn window_agg(&self, to_agg: &BoundAggExpr, name: String) -> DaftResult<Self> {
        if matches!(to_agg.as_ref(), AggExpr::MapGroups { .. }) {
            return Err(DaftError::ValueError(
                "MapGroups not supported in window functions".into(),
            ));
        }

        let agg_result = self.eval_agg_expression(to_agg, None)?;
        let window_col = agg_result.rename(&name);

        // Broadcast the aggregation result to match the length of the partition
        let broadcast_result = window_col.broadcast(self.len())?;

        let window_result = Self::from_nonempty_columns(vec![broadcast_result])?;
        self.union(&window_result)
    }

    fn is_range_frame(start_boundary: &WindowBoundary, end_boundary: &WindowBoundary) -> bool {
        matches!(start_boundary, WindowBoundary::RangeOffset(_))
            || matches!(end_boundary, WindowBoundary::RangeOffset(_))
    }

    fn validate_range_frame_order_by(order_by: &[BoundExpr]) -> DaftResult<()> {
        if order_by.len() != 1 {
            return Err(DaftError::ValueError(
                "Range frame requires exactly one ORDER BY column, multiple columns are not supported".into(),
            ));
        }
        Ok(())
    }

    fn extract_row_offsets(
        start_boundary: &WindowBoundary,
        end_boundary: &WindowBoundary,
    ) -> (Option<i64>, Option<i64>) {
        let start = match start_boundary {
            WindowBoundary::Offset(offset) => Some(*offset),
            _ => None,
        };

        let end = match end_boundary {
            WindowBoundary::Offset(offset) => Some(*offset),
            _ => None,
        };

        (start, end)
    }

    // Helper method to calculate row-based frame boundaries
    fn calculate_row_frame_bounds(
        row_idx: usize,
        start_boundary: Option<i64>,
        end_boundary: Option<i64>,
        total_rows: usize,
    ) -> DaftResult<(usize, usize)> {
        let frame_start = match start_boundary {
            None => 0, // Unbounded preceding
            Some(offset) => row_idx
                .saturating_add_signed(offset as isize)
                .min(total_rows),
        };

        let frame_end = match end_boundary {
            None => total_rows, // Unbounded following
            Some(offset) => (row_idx + 1)
                .saturating_add_signed(offset as isize)
                .min(total_rows),
        };

        if frame_end < frame_start {
            return Err(DaftError::ValueError(
                "Negative frame size is not allowed".into(),
            ));
        }

        Ok((frame_start, frame_end))
    }

    // Helper method to calculate range-based frame boundaries
    #[allow(clippy::too_many_arguments)]
    fn calculate_range_frame_bounds(
        row_idx: usize,
        prev_frame_start: usize,
        prev_frame_end: usize,
        start_boundary: &WindowBoundary,
        end_boundary: &WindowBoundary,
        order_by_col: &Series,
        current_row_order_by: Series,
        descending: bool,
        total_rows: usize,
    ) -> DaftResult<(usize, usize)> {
        let frame_start = match start_boundary {
            WindowBoundary::UnboundedPreceding => 0, // Unbounded preceding
            WindowBoundary::Offset(offset) => row_idx
                .saturating_add_signed(*offset as isize)
                .min(total_rows),
            WindowBoundary::RangeOffset(offset) => {
                let lower_bound = (current_row_order_by.clone() + offset.to_series())?;
                let cmp = |i: usize| -> bool {
                    if descending {
                        order_by_col
                            .slice(i, i + 1)
                            .unwrap()
                            .lte(&lower_bound)
                            .unwrap()
                            .get(0)
                            .unwrap_or(false)
                    } else {
                        order_by_col
                            .slice(i, i + 1)
                            .unwrap()
                            .gte(&lower_bound)
                            .unwrap()
                            .get(0)
                            .unwrap_or(false)
                    }
                };
                let mut idx = prev_frame_start;
                while idx < total_rows {
                    if cmp(idx) {
                        break;
                    }
                    idx += 1;
                }
                idx
            }
            WindowBoundary::UnboundedFollowing => {
                return Err(DaftError::ValueError(
                    "UNBOUNDED FOLLOWING is not valid as a starting frame boundary".into(),
                ));
            }
        };

        let frame_end = match end_boundary {
            WindowBoundary::UnboundedFollowing => total_rows, // Unbounded following
            WindowBoundary::Offset(offset) => {
                (row_idx + 1) // End is exclusive, hence +1
                    .saturating_add_signed(*offset as isize)
                    .min(total_rows)
            }
            WindowBoundary::RangeOffset(offset) => {
                let upper_bound = (current_row_order_by + offset.to_series())?;
                let cmp = |i: usize| -> bool {
                    if descending {
                        order_by_col
                            .slice(i, i + 1)
                            .unwrap()
                            .lt(&upper_bound)
                            .unwrap()
                            .get(0)
                            .unwrap_or(false)
                    } else {
                        order_by_col
                            .slice(i, i + 1)
                            .unwrap()
                            .gt(&upper_bound)
                            .unwrap()
                            .get(0)
                            .unwrap_or(false)
                    }
                };
                let mut idx = prev_frame_end;
                while idx < total_rows {
                    if cmp(idx) {
                        break;
                    }
                    idx += 1;
                }
                idx
            }
            WindowBoundary::UnboundedPreceding => {
                return Err(DaftError::ValueError(
                    "UNBOUNDED PRECEDING is not valid as an ending frame boundary".into(),
                ));
            }
        };

<<<<<<< HEAD
        let source = get_column_by_name(self, agg_expr.as_ref().name())?;
=======
        if frame_end < frame_start {
            return Err(DaftError::ValueError(
                "Negative frame size is not allowed".into(),
            ));
        }

        Ok((frame_start, frame_end))
    }

    // Helper to update incremental state
    fn update_incremental_state(
        prev_frame_start: &mut usize,
        prev_frame_end: &mut usize,
        frame_start: usize,
        frame_end: usize,
        agg_state: &mut Box<dyn WindowAggStateOps>,
    ) -> DaftResult<()> {
        // Remove values that left the window (values that were in the previous window but not in the current one)
        if frame_start > *prev_frame_start {
            agg_state.remove(*prev_frame_start, frame_start)?;
        }

        // Add new values that entered the window (values that are in the current window but weren't in the previous)
        if frame_end > *prev_frame_end {
            agg_state.add(*prev_frame_end, frame_end)?;
        }

        // Update previous boundaries for the next iteration
        *prev_frame_start = frame_start;
        *prev_frame_end = frame_end;

        Ok(())
    }

    #[allow(clippy::too_many_arguments)]
    pub fn window_agg_dynamic_frame(
        &self,
        name: String,
        agg_expr: &BoundAggExpr,
        order_by: &[BoundExpr],
        descending: &[bool],
        min_periods: usize,
        dtype: &DataType,
        frame: &WindowFrame,
    ) -> DaftResult<Self> {
        let total_rows = self.len();

        if matches!(frame.start, WindowBoundary::UnboundedFollowing) {
            return Err(DaftError::ValueError(
                "UNBOUNDED FOLLOWING is not valid as a starting frame boundary".into(),
            ));
        }

        if matches!(frame.end, WindowBoundary::UnboundedPreceding) {
            return Err(DaftError::ValueError(
                "UNBOUNDED PRECEDING is not valid as an ending frame boundary".into(),
            ));
        }

        let source = self.get_column(agg_expr.as_ref().name())?;
>>>>>>> 736767a7
        // Check if we can initialize an incremental state
        match create_window_agg_state(source, agg_expr, total_rows)? {
            Some(agg_state) => {
                if Self::is_range_frame(&frame.start, &frame.end) {
                    Self::validate_range_frame_order_by(order_by)?;
                    self.window_agg_range_incremental(
                        &name,
                        &frame.start,
                        &frame.end,
                        &order_by[0],
                        descending[0],
                        min_periods,
                        total_rows,
                        agg_state,
                    )
                } else {
                    let (start, end) = Self::extract_row_offsets(&frame.start, &frame.end);
                    self.window_agg_rows_incremental(
                        &name,
                        start,
                        end,
                        min_periods,
                        total_rows,
                        agg_state,
                    )
                }
            }
            None => {
                if Self::is_range_frame(&frame.start, &frame.end) {
                    Self::validate_range_frame_order_by(order_by)?;
                    self.window_agg_range(
                        agg_expr,
                        &name,
                        dtype,
                        &frame.start,
                        &frame.end,
                        &order_by[0],
                        descending[0],
                        min_periods,
                        total_rows,
                    )
                } else {
                    let (start, end) = Self::extract_row_offsets(&frame.start, &frame.end);
                    self.window_agg_rows(
                        agg_expr,
                        &name,
                        dtype,
                        start,
                        end,
                        min_periods,
                        total_rows,
                    )
                }
            }
        }
    }

    #[allow(clippy::too_many_arguments)]
    fn window_agg_rows_incremental(
        &self,
        name: &str,
        start_boundary: Option<i64>,
        end_boundary: Option<i64>,
        min_periods: usize,
        total_rows: usize,
        mut agg_state: Box<dyn WindowAggStateOps>,
    ) -> DaftResult<Self> {
        // Track previous window boundaries
        let mut prev_frame_start = 0;
        let mut prev_frame_end = 0;
        let mut validity = MutableBitmap::from_len_zeroed(total_rows);

        for row_idx in 0..total_rows {
            // Calculate frame bounds for this row
            let (frame_start, frame_end) = Self::calculate_row_frame_bounds(
                row_idx,
                start_boundary,
                end_boundary,
                total_rows,
            )?;

            let frame_size = frame_end - frame_start;

            // Check min_periods requirement
            if frame_size >= min_periods {
                Self::update_incremental_state(
                    &mut prev_frame_start,
                    &mut prev_frame_end,
                    frame_start,
                    frame_end,
                    &mut agg_state,
                )?;
                validity.set(row_idx, true);
            }

            // Evaluate current state to get the result for this row
            agg_state.evaluate()?;
        }

        let mut validity = Bitmap::from(validity);
        let agg_state = agg_state.build()?.rename(name);
        if let Some(agg_validity) = agg_state.validity() {
            validity = arrow2::bitmap::and(&validity, agg_validity);
        }

        // Build the final result series
        let renamed_result = agg_state.with_validity(Some(validity))?;
        let window_batch = Self::from_nonempty_columns(vec![renamed_result])?;
        self.union(&window_batch)
    }

    #[allow(clippy::too_many_arguments)]
    fn window_agg_rows(
        &self,
        agg_expr: &BoundAggExpr,
        name: &str,
        dtype: &DataType,
        start_boundary: Option<i64>,
        end_boundary: Option<i64>,
        min_periods: usize,
        total_rows: usize,
    ) -> DaftResult<Self> {
        let null_series = Series::full_null(name, dtype, 1);

        // Use the non-optimized implementation (recalculate for each row)
        let mut result_series: Vec<Series> = Vec::with_capacity(total_rows);

        for row_idx in 0..total_rows {
            // Calculate frame bounds for this row
            let (frame_start, frame_end) = Self::calculate_row_frame_bounds(
                row_idx,
                start_boundary,
                end_boundary,
                total_rows,
            )?;

            let frame_size = frame_end - frame_start;

            if frame_size < min_periods {
                // Add a null series for this row
                result_series.push(null_series.clone());
            } else {
                // Calculate aggregation for this frame
                let frame_data = self.slice(frame_start, frame_end)?;
                let agg_result = frame_data.eval_agg_expression(agg_expr, None)?;
                result_series.push(agg_result);
            }
        }

        // Rename the result and create the final record batch
        let final_result_series = Series::concat(&result_series.iter().collect::<Vec<_>>())?;
        let renamed_result = final_result_series.rename(name);
        let window_batch = Self::from_nonempty_columns(vec![renamed_result])?;
        self.union(&window_batch)
    }

    #[allow(clippy::too_many_arguments)]
    fn window_agg_range_incremental(
        &self,
        name: &str,
        start_boundary: &WindowBoundary,
        end_boundary: &WindowBoundary,
        order_by: &BoundExpr,
        descending: bool,
        min_periods: usize,
        total_rows: usize,
        mut agg_state: Box<dyn WindowAggStateOps>,
    ) -> DaftResult<Self> {
        // Use the optimized implementation with incremental state updates
        // Initialize the state for incremental aggregation
        let order_by_col = self.eval_expression(order_by)?;
        let mut validity = MutableBitmap::with_capacity(total_rows);

        // Track previous window boundaries
        let mut prev_frame_start = 0;
        let mut prev_frame_end = 0;

        // Make mutable copies for swapping if needed
        let mut start = start_boundary.clone();
        let mut end = end_boundary.clone();

        if descending
            && matches!(start, WindowBoundary::RangeOffset(_))
            && matches!(end, WindowBoundary::RangeOffset(_))
        {
            std::mem::swap(&mut start, &mut end);
        }

        for row_idx in 0..total_rows {
            let current_row_order_by = order_by_col.slice(row_idx, row_idx + 1)?;

            // Calculate frame bounds for this row using the provided boundaries
            let (frame_start, frame_end) = Self::calculate_range_frame_bounds(
                row_idx,
                prev_frame_start,
                prev_frame_end,
                &start,
                &end,
                &order_by_col,
                current_row_order_by,
                descending,
                total_rows,
            )?;

            let frame_size = frame_end - frame_start;

            // Check min_periods requirement
            if frame_size >= min_periods {
                Self::update_incremental_state(
                    &mut prev_frame_start,
                    &mut prev_frame_end,
                    frame_start,
                    frame_end,
                    &mut agg_state,
                )?;
                validity.push(true);
            } else {
                validity.push(false);
            }

            // Evaluate current state to get the result for this row
            agg_state.evaluate()?;
        }

        let mut validity = Bitmap::from(validity);
        let agg_state = agg_state.build()?.rename(name);
        if let Some(agg_validity) = agg_state.validity() {
            validity = arrow2::bitmap::and(&validity, agg_validity);
        }

        // Build the final result series
        let renamed_result = agg_state.with_validity(Some(validity))?;
        let window_batch = Self::from_nonempty_columns(vec![renamed_result])?;
        self.union(&window_batch)
    }

    #[allow(clippy::too_many_arguments)]
    fn window_agg_range(
        &self,
        agg_expr: &BoundAggExpr,
        name: &str,
        dtype: &DataType,
        start_boundary: &WindowBoundary,
        end_boundary: &WindowBoundary,
        order_by: &BoundExpr,
        descending: bool,
        min_periods: usize,
        total_rows: usize,
    ) -> DaftResult<Self> {
        let order_by_col = self.eval_expression(order_by)?;
        let null_series = Series::full_null(name, dtype, 1);

        // Use the non-optimized implementation (recalculate for each row)
        let mut result_series: Vec<Series> = Vec::with_capacity(total_rows);

        // Make mutable copies for swapping if needed
        let mut start = start_boundary.clone();
        let mut end = end_boundary.clone();

        if descending
            && matches!(start, WindowBoundary::RangeOffset(_))
            && matches!(end, WindowBoundary::RangeOffset(_))
        {
            std::mem::swap(&mut start, &mut end);
        }

        let mut prev_frame_start = 0;
        let mut prev_frame_end = 0;

        for row_idx in 0..total_rows {
            let current_row_order_by = order_by_col.slice(row_idx, row_idx + 1)?;

            // Calculate frame bounds for this row using the provided boundaries
            let (frame_start, frame_end) = Self::calculate_range_frame_bounds(
                row_idx,
                prev_frame_start,
                prev_frame_end,
                &start,
                &end,
                &order_by_col,
                current_row_order_by,
                descending,
                total_rows,
            )?;

            prev_frame_start = frame_start;
            prev_frame_end = frame_end;

            let frame_size = frame_end - frame_start;

            if frame_size < min_periods {
                // Add a null series for this row
                result_series.push(null_series.clone());
            } else {
                // Calculate aggregation for this frame
                let frame_data = self.slice(frame_start, frame_end)?;
                let agg_result = frame_data.eval_agg_expression(agg_expr, None)?;
                result_series.push(agg_result);
            }
        }

        // Rename the result and create the final record batch
        let final_result_series = Series::concat(&result_series.iter().collect::<Vec<_>>())?;
        let renamed_result = final_result_series.rename(name);
        let window_batch = Self::from_nonempty_columns(vec![renamed_result])?;
        self.union(&window_batch)
    }

    pub fn window_row_number(&self, name: String) -> DaftResult<Self> {
        let row_numbers: Vec<u64> = (1..=self.len() as u64).collect();
        let row_number_series = UInt64Array::from((name.as_str(), row_numbers)).into_series();
        let row_number_batch = Self::from_nonempty_columns(vec![row_number_series])?;

        self.union(&row_number_batch)
    }

    pub fn window_rank(
        &self,
        name: String,
        order_by: &[BoundExpr],
        dense: bool,
    ) -> DaftResult<Self> {
        if self.is_empty() {
            // Empty partition case - no work needed
            let rank_series = UInt64Array::from((name.as_str(), Vec::<u64>::new())).into_series();
            let rank_batch = Self::from_nonempty_columns(vec![rank_series])?;
            return self.union(&rank_batch);
        }

        // Get the order_by columns
        let order_by_table = self.eval_expression_list(order_by)?;

        // Create a comparator for checking equality between rows
        let comparator: Box<dyn Fn(usize, usize) -> bool + Send + Sync> =
            build_multi_array_is_equal(
                order_by_table.columns.as_slice(),
                order_by_table.columns.as_slice(),
                &vec![true; order_by_table.columns.len()],
                &vec![true; order_by_table.columns.len()],
            )?;

        // Use iterator to generate rank numbers
        let rank_numbers: Vec<u64> = std::iter::once(1)
            .chain((1..self.len()).scan((1, 1), |(cur_rank, next_rank), i| {
                // Always increment next_rank for regular rank()
                if !dense {
                    *next_rank += 1;
                }

                // Check if the current row has the same values as the previous row
                let is_equal = comparator(i - 1, i);

                if !is_equal {
                    // Different value, update rank
                    if dense {
                        // For dense_rank, just increment by 1
                        *cur_rank += 1;
                    } else {
                        // For rank(), use the next_rank which accounts for ties
                        *cur_rank = *next_rank;
                    }
                }

                Some(*cur_rank)
            }))
            .collect();

        let rank_series = UInt64Array::from((name.as_str(), rank_numbers)).into_series();
        let rank_batch = Self::from_nonempty_columns(vec![rank_series])?;

        self.union(&rank_batch)
    }

    pub fn window_offset(
        &self,
        name: String,
        expr: BoundExpr,
        offset: isize,
        default: Option<BoundExpr>,
    ) -> DaftResult<Self> {
        // Short-circuit if offset is 0 - just return the value itself
        if offset == 0 {
            let expr_col = self.eval_expression(&expr)?;
            let renamed_col = expr_col.rename(&name);
            let result_batch = Self::from_nonempty_columns(vec![renamed_col])?;
            return self.union(&result_batch);
        }

        let expr_col = self.eval_expression(&expr)?;
        let abs_offset = offset.unsigned_abs();

        let process_default = |default_opt: &Option<BoundExpr>,
                               target_type: &DataType,
                               slice_start: usize,
                               slice_end: usize,
                               target_length: usize|
         -> DaftResult<Series> {
            if let Some(default_expr) = default_opt {
                // Only evaluate on the slice we need for efficiency
                let default_slice = self.slice(slice_start, slice_end)?;
                let def_col = default_slice.eval_expression(default_expr)?;

                let def_col = if def_col.data_type() != target_type {
                    def_col.cast(target_type)?
                } else {
                    def_col
                };

                if def_col.len() != target_length {
                    def_col.broadcast(target_length)
                } else {
                    Ok(def_col)
                }
            } else {
                // Otherwise, create a column of nulls
                Ok(Series::full_null(
                    expr_col.name(),
                    target_type,
                    target_length,
                ))
            }
        };

        let mut result_col = if self.is_empty() || abs_offset >= self.len() {
            // Special case: empty array or offset exceeds array length
            process_default(&default, expr_col.data_type(), 0, self.len(), self.len())?
        } else if offset > 0 {
            // LEAD: shift values ahead by offset
            let source_values = expr_col.slice(abs_offset, self.len())?;
            let default_values = process_default(
                &default,
                expr_col.data_type(),
                self.len() - abs_offset,
                self.len(),
                abs_offset,
            )?;

            // Construct result by concatenating source and default values
            let cols = vec![&source_values, &default_values];
            Series::concat(&cols)?
        } else {
            // LAG: shift values back by offset
            let default_values =
                process_default(&default, expr_col.data_type(), 0, abs_offset, abs_offset)?;

            let source_values = expr_col.slice(0, self.len() - abs_offset)?;

            // Construct result by concatenating default and source values
            let cols = vec![&default_values, &source_values];
            Series::concat(&cols)?
        };

        result_col = result_col.rename(&name);
        let offset_batch = Self::from_nonempty_columns(vec![result_col])?;

        self.union(&offset_batch)
    }
}<|MERGE_RESOLUTION|>--- conflicted
+++ resolved
@@ -9,7 +9,6 @@
     AggExpr, WindowBoundary, WindowFrame,
 };
 
-use super::joins::get_column_by_name;
 use crate::{
     ops::window_states::{create_window_agg_state, WindowAggStateOps},
     RecordBatch,
@@ -259,9 +258,6 @@
             }
         };
 
-<<<<<<< HEAD
-        let source = get_column_by_name(self, agg_expr.as_ref().name())?;
-=======
         if frame_end < frame_start {
             return Err(DaftError::ValueError(
                 "Negative frame size is not allowed".into(),
@@ -321,10 +317,15 @@
             ));
         }
 
-        let source = self.get_column(agg_expr.as_ref().name())?;
->>>>>>> 736767a7
+        let child_exprs = agg_expr
+            .as_ref()
+            .children()
+            .into_iter()
+            .map(BoundExpr::new_unchecked)
+            .collect::<Vec<_>>();
+        let sources = self.eval_expression_list(&child_exprs)?;
         // Check if we can initialize an incremental state
-        match create_window_agg_state(source, agg_expr, total_rows)? {
+        match create_window_agg_state(&sources, agg_expr, total_rows)? {
             Some(agg_state) => {
                 if Self::is_range_frame(&frame.start, &frame.end) {
                     Self::validate_range_frame_order_by(order_by)?;
