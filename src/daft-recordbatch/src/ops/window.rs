use common_error::{DaftError, DaftResult};
use daft_core::{
    array::ops::{arrow2::comparison::build_multi_array_is_equal, IntoGroups},
    prelude::*,
};
use daft_dsl::{AggExpr, ExprRef, WindowBoundary, WindowFrame, WindowFrameType};

use crate::RecordBatch;

impl RecordBatch {
    pub fn window_grouped_agg(
        &self,
        to_agg: &[AggExpr],
        aliases: &[String],
        partition_by: &[ExprRef],
    ) -> DaftResult<Self> {
        if partition_by.is_empty() {
            return Err(DaftError::ValueError(
                "Partition by cannot be empty for window aggregation".into(),
            ));
        }

        let agg_exprs = to_agg.to_vec();

        if matches!(agg_exprs.as_slice(), [AggExpr::MapGroups { .. }]) {
            return Err(DaftError::ValueError(
                "MapGroups not supported in window functions".into(),
            ));
        }

        let partitionby_table = self.eval_expression_list(partition_by)?;
        let (_, partitionvals_indices) = partitionby_table.make_groups()?;

        let mut row_to_partition_mapping = vec![0; self.len()];
        for (partition_idx, indices) in partitionvals_indices.iter().enumerate() {
            for &row_idx in indices {
                row_to_partition_mapping[row_idx as usize] = partition_idx;
            }
        }

        // Take fast path short circuit if there is only 1 partition
        let partition_idx_input = if partitionvals_indices.len() == 1 {
            None
        } else {
            Some(&partitionvals_indices)
        };

        let partitioned_cols = agg_exprs
            .iter()
            .map(|e| self.eval_agg_expression(e, partition_idx_input))
            .collect::<DaftResult<Vec<_>>>()?;

        // Instead of returning partitioned keys + aggregated columns like agg,
        // broadcast the aggregated values back to the original row indices
        let window_cols = partitioned_cols
            .into_iter()
            .zip(aliases)
            .map(|(agg_col, name)| {
                let take_indices = UInt64Array::from((
                    "row_to_partition_mapping",
                    row_to_partition_mapping
                        .iter()
                        .map(|&idx| idx as u64)
                        .collect::<Vec<_>>(),
                ))
                .into_series();
                agg_col.rename(name).take(&take_indices)
            })
            .collect::<DaftResult<Vec<_>>>()?;

        let window_result = Self::from_nonempty_columns(window_cols)?;
        self.union(&window_result)
    }

<<<<<<< HEAD
    pub fn window_agg_sorted_partition(&self, to_agg: &AggExpr, name: String) -> DaftResult<Self> {
=======
    pub fn window_agg(&self, to_agg: &AggExpr, name: String) -> DaftResult<Self> {
>>>>>>> 11e13c82
        if matches!(to_agg, AggExpr::MapGroups { .. }) {
            return Err(DaftError::ValueError(
                "MapGroups not supported in window functions".into(),
            ));
        }

        let agg_result = self.eval_agg_expression(to_agg, None)?;
        let window_col = agg_result.rename(&name);

        // Broadcast the aggregation result to match the length of the partition
        let broadcast_result = window_col.broadcast(self.len())?;

        let window_result = Self::from_nonempty_columns(vec![broadcast_result])?;
        self.union(&window_result)
    }

<<<<<<< HEAD
    #[allow(clippy::too_many_arguments)]
    pub fn window_agg_dynamic_frame(
        &self,
        name: String,
        agg_expr: &AggExpr,
        min_periods: i64,
        dtype: &DataType,
        _order_by: &[ExprRef],
        _descending: &[bool],
        frame: &WindowFrame,
    ) -> DaftResult<Self> {
        if matches!(frame.frame_type, WindowFrameType::Range) {
            return Err(DaftError::ValueError(
                "RANGE frame type is not supported yet for window_agg_dynamic_frame".into(),
            ));
        }

        let total_rows = self.len();

        // Pre-allocate the vector to hold all result series
        let mut result_series = Vec::with_capacity(total_rows);

        // Determine if we have dynamic or static boundaries
        let is_start_dynamic = matches!(frame.start, WindowBoundary::Offset(_));
        let is_end_dynamic = matches!(frame.end, WindowBoundary::Offset(_));

        // Calculate static bounds (if applicable)
        let static_start = if !is_start_dynamic {
            match &frame.start {
                WindowBoundary::UnboundedPreceding() => Some(0),
                WindowBoundary::UnboundedFollowing() => {
                    return Err(DaftError::ValueError(
                        "UNBOUNDED FOLLOWING is not valid as a starting frame boundary".into(),
                    ));
                }
                _ => None,
            }
        } else {
            None
        };

        let static_end = if !is_end_dynamic {
            match &frame.end {
                WindowBoundary::UnboundedFollowing() => Some(total_rows),
                WindowBoundary::UnboundedPreceding() => {
                    return Err(DaftError::ValueError(
                        "UNBOUNDED PRECEDING is not valid as an ending frame boundary".into(),
                    ));
                }
                _ => None,
            }
        } else {
            None
        };

        let null_series = Series::full_null(name.as_str(), dtype, 1);

        for row_idx in 0..total_rows {
            // Calculate frame bounds for this row
            let frame_start = if let Some(idx) = static_start {
                idx
            } else {
                match &frame.start {
                    WindowBoundary::Offset(offset) => {
                        (row_idx as i64 + offset).max(0).min(total_rows as i64) as usize
                    }
                    _ => unreachable!("Start boundary type already checked"),
                }
            };

            let frame_end = if let Some(idx) = static_end {
                idx
            } else {
                match &frame.end {
                    WindowBoundary::Offset(offset) => ((row_idx + 1) as i64 + offset)
                        .max(0)
                        .min(total_rows as i64)
                        as usize,
                    _ => unreachable!("End boundary type already checked"),
                }
            };

            let frame_size = frame_end as i64 - frame_start as i64;

            if frame_size < 0 {
                return Err(DaftError::ValueError(
                    "Negative frame size is not allowed".into(),
                ));
            }

            // Check min_periods requirement
            if frame_size < min_periods {
                // Add a null series for this row
                result_series.push(null_series.clone());
                continue;
            }

            // Calculate aggregation for this frame
            let frame_data = self.slice(frame_start, frame_end)?;
            let agg_result = frame_data.eval_agg_expression(agg_expr, None)?;

            // Add the result to our series collection
            result_series.push(agg_result);
        }

        let final_result_series = Series::concat(&result_series.iter().collect::<Vec<_>>())?;
        let renamed_result = final_result_series.rename(&name);

        let window_batch = Self::from_nonempty_columns(vec![renamed_result])?;

        self.union(&window_batch)
    }

    pub fn window_row_number_partition(&self, name: String) -> DaftResult<Self> {
=======
    pub fn window_row_number(&self, name: String) -> DaftResult<Self> {
        // Create a sequence of row numbers (1-based)
>>>>>>> 11e13c82
        let row_numbers: Vec<u64> = (1..=self.len() as u64).collect();
        let row_number_series = UInt64Array::from((name.as_str(), row_numbers)).into_series();
        let row_number_batch = Self::from_nonempty_columns(vec![row_number_series])?;

        self.union(&row_number_batch)
    }

    pub fn window_rank(&self, name: String, order_by: &[ExprRef], dense: bool) -> DaftResult<Self> {
        // Create rank numbers for pre-sorted partition
        let mut rank_numbers = vec![0u64; self.len()];

        if self.is_empty() {
            let rank_series = UInt64Array::from((name.as_str(), rank_numbers)).into_series();
            let rank_batch = Self::from_nonempty_columns(vec![rank_series])?;
            return self.union(&rank_batch);
        }

        // Single row case - always rank 1
        if self.len() == 1 {
            rank_numbers[0] = 1;
            let rank_series = UInt64Array::from((name.as_str(), rank_numbers)).into_series();
            let rank_batch = Self::from_nonempty_columns(vec![rank_series])?;
            return self.union(&rank_batch);
        }

        let mut cur_rank = 1;
        let mut next_rank = 1;

        let order_by_table = self.eval_expression_list(order_by)?;

        // Create a comparator for checking equality between rows
        let comparator: Box<dyn Fn(usize, usize) -> bool + Send + Sync> =
            build_multi_array_is_equal(
                order_by_table.columns.as_slice(),
                order_by_table.columns.as_slice(),
                &vec![true; order_by_table.columns.len()],
                &vec![true; order_by_table.columns.len()],
            )?;

        rank_numbers[0] = 1;

        for (i, rank) in rank_numbers.iter_mut().enumerate().skip(1) {
            // Always increment next_rank for regular rank()
            if !dense {
                next_rank += 1;
            }

            let is_equal = comparator(i - 1, i);

            if !is_equal {
                // Different value, update rank
                if dense {
                    // For dense_rank, just increment by 1
                    cur_rank += 1;
                } else {
                    // For rank(), use the next_rank which accounts for ties
                    cur_rank = next_rank;
                }
            }

            *rank = cur_rank;
        }

        let rank_series = UInt64Array::from((name.as_str(), rank_numbers)).into_series();
        let rank_batch = Self::from_nonempty_columns(vec![rank_series])?;

        self.union(&rank_batch)
    }

    fn process_default_for_window(
        &self,
        default_expr: &ExprRef,
        target_type: &DataType,
        slice_start: usize,
        slice_end: usize,
        target_length: usize,
    ) -> DaftResult<Series> {
        let default_slice = self.slice(slice_start, slice_end)?;
        let def_col = default_slice.eval_expression(default_expr)?;

        let def_col = if def_col.data_type() != target_type {
            def_col.cast(target_type)?
        } else {
            def_col
        };

        if def_col.len() != target_length {
            def_col.broadcast(target_length)
        } else {
            Ok(def_col)
        }
    }

    pub fn window_offset(
        &self,
        name: String,
        expr: ExprRef,
        offset: i64,
        default: Option<ExprRef>,
    ) -> DaftResult<Self> {
        if offset == 0 {
            let expr_col = self.eval_expression(&expr)?;
            let renamed_col = expr_col.rename(&name);
            let result_batch = Self::from_nonempty_columns(vec![renamed_col])?;
            return self.union(&result_batch);
        }

        let expr_col = self.eval_expression(&expr)?;
        let abs_offset = offset.unsigned_abs() as usize;

        let mut result_col = if self.is_empty() || abs_offset >= self.len() {
            if let Some(default_expr) = default {
                self.process_default_for_window(
                    &default_expr,
                    expr_col.data_type(),
                    0,
                    self.len(),
                    self.len(),
                )?
            } else {
                Series::full_null(expr_col.name(), expr_col.data_type(), self.len())
            }
        } else if offset > 0 {
            // LEAD: shift values ahead by offset
            let source_values = expr_col.slice(abs_offset, self.len())?;

            let default_values = if let Some(default_expr) = default {
                self.process_default_for_window(
                    &default_expr,
                    expr_col.data_type(),
                    self.len() - abs_offset,
                    self.len(),
                    abs_offset,
                )?
            } else {
                Series::full_null(expr_col.name(), expr_col.data_type(), abs_offset)
            };

            // Construct result by concatenating source and default values
            let cols = vec![&source_values, &default_values];
            Series::concat(&cols)?
        } else {
            // LAG: shift values back by offset
            let default_values = if let Some(default_expr) = default {
                self.process_default_for_window(
                    &default_expr,
                    expr_col.data_type(),
                    0,
                    abs_offset,
                    abs_offset,
                )?
            } else {
                Series::full_null(expr_col.name(), expr_col.data_type(), abs_offset)
            };

            let source_values = expr_col.slice(0, self.len() - abs_offset)?;

            // Construct result by concatenating default and source values
            let cols = vec![&default_values, &source_values];
            Series::concat(&cols)?
        };

        result_col = result_col.rename(&name);
        let offset_batch = Self::from_nonempty_columns(vec![result_col])?;

        self.union(&offset_batch)
    }
}<|MERGE_RESOLUTION|>--- conflicted
+++ resolved
@@ -72,11 +72,7 @@
         self.union(&window_result)
     }
 
-<<<<<<< HEAD
-    pub fn window_agg_sorted_partition(&self, to_agg: &AggExpr, name: String) -> DaftResult<Self> {
-=======
     pub fn window_agg(&self, to_agg: &AggExpr, name: String) -> DaftResult<Self> {
->>>>>>> 11e13c82
         if matches!(to_agg, AggExpr::MapGroups { .. }) {
             return Err(DaftError::ValueError(
                 "MapGroups not supported in window functions".into(),
@@ -93,7 +89,6 @@
         self.union(&window_result)
     }
 
-<<<<<<< HEAD
     #[allow(clippy::too_many_arguments)]
     pub fn window_agg_dynamic_frame(
         &self,
@@ -207,11 +202,7 @@
         self.union(&window_batch)
     }
 
-    pub fn window_row_number_partition(&self, name: String) -> DaftResult<Self> {
-=======
     pub fn window_row_number(&self, name: String) -> DaftResult<Self> {
-        // Create a sequence of row numbers (1-based)
->>>>>>> 11e13c82
         let row_numbers: Vec<u64> = (1..=self.len() as u64).collect();
         let row_number_series = UInt64Array::from((name.as_str(), row_numbers)).into_series();
         let row_number_batch = Self::from_nonempty_columns(vec![row_number_series])?;
