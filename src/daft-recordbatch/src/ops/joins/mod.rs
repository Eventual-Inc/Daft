#![allow(deprecated, reason = "arrow2 migration")]
use std::{collections::HashSet, sync::Arc};

use common_error::{DaftError, DaftResult};
use daft_core::{
    array::growable::make_growable, join::JoinSide, prelude::*, utils::supertype::try_get_supertype,
};
use daft_dsl::{
    expr::bound_expr::BoundExpr,
    join::{get_common_join_cols, infer_join_schema},
};
use hash_join::hash_semi_anti_join;

use self::hash_join::{hash_inner_join, hash_left_right_join, hash_outer_join};
use crate::RecordBatch;
mod hash_join;
mod merge_join;

fn match_types_for_tables(
    left: &RecordBatch,
    right: &RecordBatch,
) -> DaftResult<(RecordBatch, RecordBatch)> {
    let mut lseries = vec![];
    let mut rseries = vec![];

    for (ls, rs) in left.columns.iter().zip(right.columns.iter()) {
        let st = try_get_supertype(ls.data_type(), rs.data_type());
        if let Ok(st) = st {
            lseries.push(ls.cast(&st)?);
            rseries.push(rs.cast(&st)?);
        } else {
            return Err(DaftError::SchemaMismatch(format!(
                "Can not perform join between due to mismatch of types of left: {} vs right: {}",
                ls.field(),
                rs.field()
            )));
        }
    }
    Ok((
        RecordBatch::from_nonempty_columns(lseries)?,
        RecordBatch::from_nonempty_columns(rseries)?,
    ))
}

fn add_non_join_key_columns(
    left: &RecordBatch,
    right: &RecordBatch,
    lidx: UInt64Array,
    ridx: UInt64Array,
    mut join_series: Vec<Series>,
) -> DaftResult<Vec<Series>> {
    let join_keys = join_series
        .iter()
        .map(|s| s.name().to_string())
        .collect::<HashSet<_>>();

    for field in left.schema.as_ref() {
        if join_keys.contains(&field.name) {
            continue;
        }
        join_series.push(get_column_by_name(left, &field.name)?.take(&lidx)?);
    }

    drop(lidx);

    for field in right.schema.as_ref() {
        if join_keys.contains(&field.name) {
            continue;
        }

        join_series.push(get_column_by_name(right, &field.name)?.take(&ridx)?);
    }

    Ok(join_series)
}

impl RecordBatch {
    pub fn hash_join(
        &self,
        right: &Self,
        left_on: &[BoundExpr],
        right_on: &[BoundExpr],
        null_equals_nulls: &[bool],
        how: JoinType,
    ) -> DaftResult<Self> {
        if left_on.len() != right_on.len() {
            return Err(DaftError::ValueError(format!(
                "Mismatch of join on clauses: left: {:?} vs right: {:?}",
                left_on.len(),
                right_on.len()
            )));
        }

        if left_on.is_empty() {
            return Err(DaftError::ValueError(
                "No columns were passed in to join on".to_string(),
            ));
        }

        match how {
            JoinType::Inner => hash_inner_join(self, right, left_on, right_on, null_equals_nulls),
            JoinType::Left => {
                hash_left_right_join(self, right, left_on, right_on, null_equals_nulls, true)
            }
            JoinType::Right => {
                hash_left_right_join(self, right, left_on, right_on, null_equals_nulls, false)
            }
            JoinType::Outer => hash_outer_join(self, right, left_on, right_on, null_equals_nulls),
            JoinType::Semi => {
                hash_semi_anti_join(self, right, left_on, right_on, null_equals_nulls, false)
            }
            JoinType::Anti => {
                hash_semi_anti_join(self, right, left_on, right_on, null_equals_nulls, true)
            }
        }
    }

    pub fn sort_merge_join(
        &self,
        right: &Self,
        left_on: &[BoundExpr],
        right_on: &[BoundExpr],
        is_sorted: bool,
    ) -> DaftResult<Self> {
        // sort first and then call join recursively
        if !is_sorted {
            if left_on.is_empty() {
                return Err(DaftError::ValueError(
                    "No columns were passed in to join on".to_string(),
                ));
            }
            let left = self.sort(
                left_on,
                std::iter::repeat_n(false, left_on.len())
                    .collect::<Vec<_>>()
                    .as_slice(),
                std::iter::repeat_n(false, left_on.len())
                    .collect::<Vec<_>>()
                    .as_slice(),
            )?;
            if right_on.is_empty() {
                return Err(DaftError::ValueError(
                    "No columns were passed in to join on".to_string(),
                ));
            }
            let right = right.sort(
                right_on,
                std::iter::repeat_n(false, right_on.len())
                    .collect::<Vec<_>>()
                    .as_slice(),
                std::iter::repeat_n(false, right_on.len())
                    .collect::<Vec<_>>()
                    .as_slice(),
            )?;

            return left.sort_merge_join(&right, left_on, right_on, true);
        }

        let join_schema = infer_join_schema(&self.schema, &right.schema, JoinType::Inner)?;
        let ltable = self.eval_expression_list(left_on)?;
        let rtable = right.eval_expression_list(right_on)?;

        let (ltable, rtable) = match_types_for_tables(&ltable, &rtable)?;
        let (lidx, ridx) = merge_join::merge_inner_join(&ltable, &rtable)?;

        let mut join_series = get_common_join_cols(&self.schema, &right.schema)
            .map(|name| {
                let lcol = get_column_by_name(self, name)?;
                let rcol = get_column_by_name(right, name)?;

                let mut growable =
                    make_growable(name, lcol.data_type(), vec![lcol, rcol], false, lcol.len());

<<<<<<< HEAD
                for (li, ri) in lidx.as_arrow().iter().zip(ridx.as_arrow().iter()) {
=======
                for (li, ri) in lidx.as_arrow2().iter().zip(ridx.as_arrow2().iter()) {
>>>>>>> 301a295d
                    match (li, ri) {
                        (Some(i), _) => growable.extend(0, *i as usize, 1),
                        (None, Some(i)) => growable.extend(1, *i as usize, 1),
                        (None, None) => unreachable!("Join should not have None for both sides"),
                    }
                }

                growable.build()
            })
            .collect::<DaftResult<Vec<_>>>()?;

        drop(ltable);
        drop(rtable);

        let num_rows = lidx.len();
        join_series = add_non_join_key_columns(self, right, lidx, ridx, join_series)?;

        Self::new_with_size(join_schema, join_series, num_rows)
    }

    pub fn cross_join(&self, right: &Self, outer_loop_side: JoinSide) -> DaftResult<Self> {
        /// Create a new table by repeating each column of the input table `inner_len` times in a row, thus preserving sort order.
        fn create_outer_loop_table(
            input: &RecordBatch,
            inner_len: usize,
        ) -> DaftResult<RecordBatch> {
            let idx = (0..input.len() as u64)
                .flat_map(|i| std::iter::repeat_n(i, inner_len))
                .collect::<Vec<_>>();

            let idx_arr = UInt64Array::from(("inner_indices", idx));
            input.take(&idx_arr)
        }

        /// Create a enw table by repeating the entire table `outer_len` number of times
        fn create_inner_loop_table(
            input: &RecordBatch,
            outer_len: usize,
        ) -> DaftResult<RecordBatch> {
            RecordBatch::concat_or_empty(&vec![input; outer_len], Some(input.schema.clone()))
        }

        let (left_table, right_table) = match outer_loop_side {
            JoinSide::Left => (
                create_outer_loop_table(self, right.len())?,
                create_inner_loop_table(right, self.len())?,
            ),
            JoinSide::Right => (
                create_inner_loop_table(self, right.len())?,
                create_outer_loop_table(right, self.len())?,
            ),
        };

        let num_rows = self.len() * right.len();

        let join_schema = self.schema.union(&right.schema)?;
        let mut join_columns = Arc::unwrap_or_clone(left_table.columns);
        let mut right_columns = Arc::unwrap_or_clone(right_table.columns);

        join_columns.append(&mut right_columns);

        Self::new_with_size(join_schema, join_columns, num_rows)
    }
}

#[deprecated(since = "TBD", note = "name-referenced columns")]
/// Getting a RecordBatch column by its name is deprecated and should no longer be used.
///
/// This is only provided for the purpose of evaluating joins, since the common join key
/// coalescing behavior currently relies on column names.
/// Once we refactor joins to not do column merging, we should remove this function.
pub fn get_column_by_name<'a>(recordbatch: &'a RecordBatch, name: &str) -> DaftResult<&'a Series> {
    let index = recordbatch.schema.get_index(name)?;
    Ok(recordbatch.get_column(index))
}

#[deprecated(since = "TBD", note = "name-referenced columns")]
/// Getting RecordBatch columns by their names is deprecated and should no longer be used.
///
/// This is only provided for the purpose of evaluating joins, since the common join key
/// coalescing behavior currently relies on column names.
/// Once we refactor joins to not do column merging, we should remove this function.
pub fn get_columns_by_name<S: AsRef<str>>(
    recordbatch: &RecordBatch,
    names: &[S],
) -> DaftResult<RecordBatch> {
    let indices = names
        .iter()
        .map(|name| recordbatch.schema.get_index(name.as_ref()))
        .collect::<DaftResult<Vec<_>>>()?;

    Ok(recordbatch.get_columns(&indices))
}<|MERGE_RESOLUTION|>--- conflicted
+++ resolved
@@ -171,11 +171,7 @@
                 let mut growable =
                     make_growable(name, lcol.data_type(), vec![lcol, rcol], false, lcol.len());
 
-<<<<<<< HEAD
-                for (li, ri) in lidx.as_arrow().iter().zip(ridx.as_arrow().iter()) {
-=======
                 for (li, ri) in lidx.as_arrow2().iter().zip(ridx.as_arrow2().iter()) {
->>>>>>> 301a295d
                     match (li, ri) {
                         (Some(i), _) => growable.extend(0, *i as usize, 1),
                         (None, Some(i)) => growable.extend(1, *i as usize, 1),
