use std::{
    marker::PhantomData,
    ops::{Add, Sub},
};

use arrow2::bitmap::MutableBitmap;
use common_error::{DaftError, DaftResult};
use daft_core::{datatypes::DaftPrimitiveType, prelude::*};
use num_traits::Zero;

use super::WindowAggStateOps;

pub struct SumWindowState<'a, T>
where
    T: DaftPrimitiveType,
    T::Native: Zero + Add<Output = T::Native> + Sub<Output = T::Native> + Copy,
{
    source: DataArray<T>,
    sum: T::Native,
    sum_vec: Vec<T::Native>,
<<<<<<< HEAD
    valid_count: usize,
    validity: MutableBitmap,
=======
    _phantom: PhantomData<&'a ()>,
>>>>>>> fd5cafd3
}

impl<'a, T> SumWindowState<'a, T>
where
    T: DaftPrimitiveType,
    T::Native: Zero + Add<Output = T::Native> + Sub<Output = T::Native> + Copy,
{
    pub fn new(source: &'a Series, total_length: usize) -> DaftResult<Self> {
        let source_array = source.downcast::<DataArray<T>>().cloned().or_else(
            |_| -> Result<DataArray<T>, DaftError> {
                let target_type = T::get_dtype();
                source
                    .cast(&target_type)
                    .and_then(|casted| casted.downcast::<DataArray<T>>().cloned())
            },
        )?; // unsure whether or_else would ever trigger

        Ok(Self {
            source: source_array,
            sum: T::Native::zero(),
            sum_vec: Vec::with_capacity(total_length),
<<<<<<< HEAD
            valid_count: 0,
            validity: MutableBitmap::with_capacity(total_length),
        }
=======
            _phantom: PhantomData,
        })
>>>>>>> fd5cafd3
    }
}

impl<'a, T> WindowAggStateOps<'a> for SumWindowState<'a, T>
where
    T: DaftPrimitiveType,
    T::Native: Zero + Add<Output = T::Native> + Sub<Output = T::Native> + Copy,
    DataArray<T>: IntoSeries,
{
    fn add(&mut self, start_idx: usize, end_idx: usize) -> DaftResult<()> {
        // if end_idx <= start_idx {
        //     return Err(DaftError::ValueError(
        //         "end_idx must be greater than start_idx".into(),
        //     ));
        // }
        assert!(
            end_idx > start_idx,
            "end_idx must be greater than start_idx"
        );

        for i in start_idx..end_idx {
            if self.source.is_valid(i) {
                self.sum = self.sum + self.source.get(i).unwrap();
                self.valid_count += 1;
            }
        }
        Ok(())
    }

    fn remove(&mut self, start_idx: usize, end_idx: usize) -> DaftResult<()> {
        // if end_idx <= start_idx {
        //     return Err(DaftError::ValueError(
        //         "end_idx must be greater than start_idx".into(),
        //     ));
        // }
        assert!(
            end_idx > start_idx,
            "end_idx must be greater than start_idx"
        );

        for i in start_idx..end_idx {
            if self.source.is_valid(i) {
                self.sum = self.sum - self.source.get(i).unwrap();
                self.valid_count -= 1;
            }
        }
        Ok(())
    }

    fn evaluate(&mut self) -> DaftResult<()> {
        self.sum_vec.push(self.sum);
        self.validity.push(self.valid_count > 0);
        Ok(())
    }

    fn build(&self) -> DaftResult<Series> {
        let field = self.source.field().clone();
        let arrow_array = Box::new(arrow2::array::PrimitiveArray::from_vec(
            self.sum_vec.clone(),
        ));
        DataArray::<T>::new(field.into(), arrow_array)?
            .into_series()
            .with_validity(Some(self.validity.clone().into()))
    }
}

pub fn create_for_type<'a>(
    source: &'a Series,
    total_length: usize,
) -> DaftResult<Option<Box<dyn WindowAggStateOps<'a> + 'a>>> {
    match source.data_type() {
        DataType::Int8 | DataType::Int16 | DataType::Int32 | DataType::Int64 => Ok(Some(Box::new(
            SumWindowState::<'a, Int64Type>::new(source, total_length)?,
        ))),
        DataType::UInt8 | DataType::UInt16 | DataType::UInt32 | DataType::UInt64 => Ok(Some(
            Box::new(SumWindowState::<'a, UInt64Type>::new(source, total_length)?),
        )),
        DataType::Float32 => Ok(Some(Box::new(SumWindowState::<'a, Float32Type>::new(
            source,
            total_length,
        )?))),
        DataType::Float64 => Ok(Some(Box::new(SumWindowState::<'a, Float64Type>::new(
            source,
            total_length,
        )?))),
        DataType::Decimal128(_, _) => Ok(Some(Box::new(
            SumWindowState::<'a, Decimal128Type>::new(source, total_length)?,
        ))),
        dt => Err(DaftError::TypeError(format!(
            "Cannot run Sum over type {}",
            dt
        ))),
    }
}<|MERGE_RESOLUTION|>--- conflicted
+++ resolved
@@ -18,12 +18,9 @@
     source: DataArray<T>,
     sum: T::Native,
     sum_vec: Vec<T::Native>,
-<<<<<<< HEAD
     valid_count: usize,
     validity: MutableBitmap,
-=======
     _phantom: PhantomData<&'a ()>,
->>>>>>> fd5cafd3
 }
 
 impl<'a, T> SumWindowState<'a, T>
@@ -45,14 +42,10 @@
             source: source_array,
             sum: T::Native::zero(),
             sum_vec: Vec::with_capacity(total_length),
-<<<<<<< HEAD
             valid_count: 0,
             validity: MutableBitmap::with_capacity(total_length),
-        }
-=======
             _phantom: PhantomData,
         })
->>>>>>> fd5cafd3
     }
 }
 
