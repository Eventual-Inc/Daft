--- conflicted
+++ resolved
@@ -707,11 +707,8 @@
   HTTPConfig http = 4;
   UnityConfig unity = 5;
   HuggingFaceConfig hf = 6;
-<<<<<<< HEAD
   bool disable_suffix_range = 7;
-=======
-  TosConfig tos = 7;
->>>>>>> b389c651
+  TosConfig tos = 8;
 }
 
 message S3Config {
