--- conflicted
+++ resolved
@@ -1,9 +1,5 @@
 use std::sync::Arc;
 
-<<<<<<< HEAD
-=======
-use common_runtime::get_compute_runtime;
->>>>>>> e57f0c46
 use daft_dsl::python::PyExpr;
 use daft_micropartition::python::PyMicroPartition;
 use daft_schema::python::schema::PySchema;
@@ -13,14 +9,9 @@
     wrap_pyfunction, Bound, PyResult, Python,
 };
 
-<<<<<<< HEAD
-use crate::shuffle_cache::{
-    get_or_init_shuffle_cache_runtime, InProgressShuffleCache, ShuffleCache,
-=======
 use crate::{
     server::flight_server::{start_flight_server, FlightServerConnectionHandle},
-    shuffle_cache::{InProgressShuffleCache, ShuffleCache},
->>>>>>> e57f0c46
+    shuffle_cache::{get_or_init_shuffle_cache_runtime, InProgressShuffleCache, ShuffleCache},
 };
 
 #[pyclass(module = "daft.daft", name = "InProgressShuffleCache", frozen)]
@@ -67,20 +58,13 @@
         })
     }
 
-<<<<<<< HEAD
     pub fn close<'a>(&self, py: Python<'a>) -> PyResult<Bound<'a, pyo3::PyAny>> {
         let cache = self.cache.clone();
         pyo3_async_runtimes::tokio::future_into_py(py, async move {
             let shuffle_cache = cache.close().await?;
             Ok(PyShuffleCache {
-                cache: shuffle_cache,
+                cache: Arc::new(shuffle_cache),
             })
-=======
-    pub fn close(&self) -> PyResult<PyShuffleCache> {
-        let shuffle_cache = get_compute_runtime().block_on_current_thread(self.cache.close())?;
-        Ok(PyShuffleCache {
-            cache: Arc::new(shuffle_cache),
->>>>>>> e57f0c46
         })
     }
 }
