--- conflicted
+++ resolved
@@ -1,12 +1,7 @@
-<<<<<<< HEAD
 use std::{pin::pin, sync::Arc};
 
 use common_error::DaftResult;
-use common_runtime::{get_compute_runtime, get_io_runtime};
-=======
-use std::sync::Arc;
-
->>>>>>> 10d18673
+use common_runtime::get_io_runtime;
 use daft_dsl::python::PyExpr;
 use daft_micropartition::python::PyMicroPartition;
 use daft_schema::python::schema::PySchema;
@@ -17,15 +12,10 @@
     wrap_pyfunction, Bound, PyRef, PyRefMut, PyResult, Python,
 };
 
-<<<<<<< HEAD
 use crate::{
-    client::fetch_partitions_from_flight,
+    client::{fetch_partitions_from_flight, ShuffleFlightClientManager},
     server::flight_server::{start_flight_server, FlightServerConnectionHandle},
-    shuffle_cache::{InProgressShuffleCache, ShuffleCache},
-=======
-use crate::shuffle_cache::{
-    get_or_init_shuffle_cache_runtime, InProgressShuffleCache, ShuffleCache,
->>>>>>> 10d18673
+    shuffle_cache::{get_or_init_shuffle_cache_runtime, InProgressShuffleCache, ShuffleCache},
 };
 
 #[pyclass(module = "daft.daft", name = "InProgressShuffleCache", frozen)]
@@ -51,8 +41,9 @@
             compression,
             partition_by.map(|partition_by| partition_by.into_iter().map(|p| p.into()).collect()),
         )?;
-        pyo3_async_runtimes::tokio::init_with_runtime(&get_or_init_shuffle_cache_runtime().runtime)
-            .unwrap();
+        let _ = pyo3_async_runtimes::tokio::init_with_runtime(
+            &get_or_init_shuffle_cache_runtime().runtime,
+        );
         Ok(Self {
             cache: Arc::new(shuffle_cache),
         })
@@ -72,20 +63,13 @@
         })
     }
 
-<<<<<<< HEAD
-    pub fn close(&self) -> PyResult<PyShuffleCache> {
-        let shuffle_cache = get_compute_runtime().block_on_current_thread(self.cache.close())?;
-        Ok(PyShuffleCache {
-            cache: Arc::new(shuffle_cache),
-=======
     pub fn close<'a>(&self, py: Python<'a>) -> PyResult<Bound<'a, pyo3::PyAny>> {
         let cache = self.cache.clone();
         pyo3_async_runtimes::tokio::future_into_py(py, async move {
             let shuffle_cache = cache.close().await?;
             Ok(PyShuffleCache {
-                cache: shuffle_cache,
+                cache: Arc::new(shuffle_cache),
             })
->>>>>>> 10d18673
         })
     }
 }
@@ -202,10 +186,45 @@
     })
 }
 
+#[pyclass(module = "daft.daft", name = "ShuffleFlightClientManager", frozen)]
+pub struct PyShuffleFlightClientManager {
+    manager: Arc<ShuffleFlightClientManager>,
+}
+
+#[pymethods]
+impl PyShuffleFlightClientManager {
+    #[new]
+    pub fn new(addresses: Vec<String>, num_parallel_fetches: usize) -> PyResult<Self> {
+        let _ = pyo3_async_runtimes::tokio::init_with_runtime(
+            &get_or_init_shuffle_cache_runtime().runtime,
+        );
+        Ok(Self {
+            manager: Arc::new(ShuffleFlightClientManager::new(
+                addresses,
+                num_parallel_fetches,
+            )),
+        })
+    }
+
+    pub fn fetch_partition<'a>(
+        &self,
+        partition: usize,
+        py: Python<'a>,
+    ) -> PyResult<Bound<'a, pyo3::PyAny>> {
+        let manager = self.manager.clone();
+        let res = pyo3_async_runtimes::tokio::future_into_py(py, async move {
+            let data = manager.fetch_partition(partition).await?;
+            Ok(PyMicroPartition::from(data))
+        })?;
+        Ok(res)
+    }
+}
+
 pub fn register_modules(parent: &Bound<PyModule>) -> PyResult<()> {
     parent.add_class::<PyInProgressShuffleCache>()?;
     parent.add_class::<PyShuffleCache>()?;
     parent.add_class::<PyFlightServerConnectionHandle>()?;
+    parent.add_class::<PyShuffleFlightClientManager>()?;
     parent.add_function(wrap_pyfunction!(py_start_flight_server, parent)?)?;
     parent.add_function(wrap_pyfunction!(py_fetch_partitions_from_flight, parent)?)?;
     Ok(())
