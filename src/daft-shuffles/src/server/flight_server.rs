use std::{collections::HashMap, fs::File, pin::Pin, sync::Arc};

use arrow_flight::{
    Action, ActionType, Criteria, Empty, FlightData, FlightDescriptor, FlightInfo,
    HandshakeRequest, HandshakeResponse, PollInfo, PutResult, SchemaResult, Ticket,
    flight_service_server::{FlightService, FlightServiceServer},
};
use arrow2::io::{flight::default_ipc_fields, ipc::write::schema_to_bytes};
use common_error::{DaftError, DaftResult};
use common_runtime::RuntimeTask;
use daft_core::prelude::Schema;
use futures::{Stream, StreamExt, TryStreamExt};
<<<<<<< HEAD
use tokio::sync::{Mutex, OnceCell};
use tonic::{transport::Server, Request, Response, Status};
=======
use tonic::{Request, Response, Status, transport::Server};
>>>>>>> 1b43ccdd

use super::stream::FlightDataStreamReader;
use crate::shuffle_cache::ShuffleCache;

#[derive(Clone)]
struct ShuffleFlightServer {
    shuffle_caches: Arc<Mutex<HashMap<u64, Vec<Arc<ShuffleCache>>>>>,
}

static GLOBAL_FLIGHT_SERVER: OnceCell<Arc<ShuffleFlightServer>> = OnceCell::const_new();

impl ShuffleFlightServer {
    fn new() -> Self {
        Self {
            shuffle_caches: Arc::new(Mutex::new(HashMap::new())),
        }
    }

    async fn get_or_create_global() -> Arc<Self> {
        GLOBAL_FLIGHT_SERVER
            .get_or_init(|| async { Arc::new(Self::new()) })
            .await
            .clone()
    }

    async fn register_shuffle_cache(
        &self,
        shuffle_id: u64,
        cache: Arc<ShuffleCache>,
    ) -> DaftResult<()> {
        let mut caches = self.shuffle_caches.lock().await;
        caches.entry(shuffle_id).or_insert(Vec::new()).push(cache);
        Ok(())
    }

    async fn get_shuffle_caches(&self, shuffle_id: u64) -> Option<Vec<Arc<ShuffleCache>>> {
        let caches = self.shuffle_caches.lock().await;
        caches.get(&shuffle_id).cloned()
    }
}

#[tonic::async_trait]
impl FlightService for ShuffleFlightServer {
    type HandshakeStream =
        Pin<Box<dyn Stream<Item = Result<HandshakeResponse, Status>> + Send + 'static>>;
    type ListFlightsStream =
        Pin<Box<dyn Stream<Item = Result<FlightInfo, Status>> + Send + 'static>>;
    type DoGetStream = Pin<Box<dyn Stream<Item = Result<FlightData, Status>> + Send + 'static>>;
    type DoPutStream = Pin<Box<dyn Stream<Item = Result<PutResult, Status>> + Send + 'static>>;
    type DoExchangeStream =
        Pin<Box<dyn Stream<Item = Result<FlightData, Status>> + Send + 'static>>;
    type DoActionStream =
        Pin<Box<dyn Stream<Item = Result<arrow_flight::Result, Status>> + Send + 'static>>;
    type ListActionsStream =
        Pin<Box<dyn Stream<Item = Result<ActionType, Status>> + Send + 'static>>;

    async fn handshake(
        &self,
        _request: Request<tonic::Streaming<HandshakeRequest>>,
    ) -> Result<Response<Self::HandshakeStream>, Status> {
        unimplemented!("Handshake is not supported for shuffle server")
    }

    async fn list_flights(
        &self,
        _request: Request<Criteria>,
    ) -> Result<Response<Self::ListFlightsStream>, Status> {
        unimplemented!("List flights is not supported for shuffle server")
    }

    async fn get_flight_info(
        &self,
        _request: Request<FlightDescriptor>,
    ) -> Result<Response<FlightInfo>, Status> {
        unimplemented!("Get flight info is not supported for shuffle server")
    }

    async fn poll_flight_info(
        &self,
        _request: Request<FlightDescriptor>,
    ) -> Result<Response<PollInfo>, Status> {
        unimplemented!("Poll flight info is not supported for shuffle server")
    }

    async fn get_schema(
        &self,
        _request: Request<FlightDescriptor>,
    ) -> Result<Response<SchemaResult>, Status> {
        unimplemented!("Get schema is not supported for shuffle server")
    }

    async fn do_get(
        &self,
        request: Request<Ticket>,
    ) -> Result<Response<Self::DoGetStream>, Status> {
        let ticket = request.into_inner().ticket;
        let ticket_str = String::from_utf8(ticket.to_vec())
            .map_err(|e| Status::invalid_argument(e.to_string()))?;

        // Ticket format: "shuffle_id:partition_idx"
        let parts: Vec<&str> = ticket_str.splitn(2, ':').collect();
        if parts.len() != 2 {
            return Err(Status::invalid_argument(
                "Invalid ticket format. Expected 'shuffle_id:partition_idx'",
            ));
        }

        let shuffle_id = parts[0]
            .parse::<u64>()
            .map_err(|e| Status::invalid_argument(format!("Invalid shuffle id: {}", e)))?;
        let partition_idx = parts[1]
            .parse::<usize>()
            .map_err(|e| Status::invalid_argument(format!("Invalid partition index: {}", e)))?;

        let shuffle_caches = self.get_shuffle_caches(shuffle_id).await.unwrap_or_default();
        if shuffle_caches.is_empty() {
            let shuffle_cache_ids = self.shuffle_caches.lock().await.keys().cloned().collect::<Vec<_>>();
            println!("Shuffle cache not found for id: {}, only have: {:?}", shuffle_id, shuffle_cache_ids);
        }

        let file_paths = shuffle_caches
            .iter()
            .flat_map(|cache| cache.file_paths_for_partition(partition_idx))
            .collect::<Vec<_>>();

        let file_path_stream = futures::stream::iter(file_paths);
        let flight_data_stream = file_path_stream
            .map(|file_path| {
                let reader = File::open(file_path)
                    .map_err(|e| Status::internal(format!("Error opening file: {}", e)))?;
                let iter = FlightDataStreamReader::try_new(reader).map_err(|e| {
                    Status::internal(format!("Error creating flight data reader: {}", e))
                })?;
                let stream =
                    futures::stream::iter(iter).map_err(|e| Status::internal(e.to_string()));

                Ok::<_, Status>(stream)
            })
            .try_flatten();

        let schema = shuffle_caches
            .first().map(|cache| cache.schema().to_arrow())
            .unwrap_or_else(|| Schema::empty().to_arrow())
            .map_err(|e| Status::internal(format!("Error converting schema to arrow: {}", e)))?;

        let flight_schema = FlightData {
            data_header: schema_to_bytes(&schema, &default_ipc_fields(&schema.fields)).into(),
            ..Default::default()
        };
        let flight_data =
            futures::stream::once(async { Ok(flight_schema) }).chain(flight_data_stream);

        Ok(Response::new(Box::pin(flight_data)))
    }

    async fn do_put(
        &self,
        _request: Request<tonic::Streaming<FlightData>>,
    ) -> Result<Response<Self::DoPutStream>, Status> {
        unimplemented!("Do put is not supported for shuffle server")
    }

    async fn do_exchange(
        &self,
        _request: Request<tonic::Streaming<FlightData>>,
    ) -> Result<Response<Self::DoExchangeStream>, Status> {
        unimplemented!("Do exchange is not supported for shuffle server")
    }

    async fn do_action(
        &self,
        _request: Request<Action>,
    ) -> Result<Response<Self::DoActionStream>, Status> {
        unimplemented!("Do action is not supported for shuffle server")
    }

    async fn list_actions(
        &self,
        _request: Request<Empty>,
    ) -> Result<Response<Self::ListActionsStream>, Status> {
        unimplemented!("List actions is not supported for shuffle server")
    }
}

pub struct FlightServerConnectionHandle {
    port: u16,
    shutdown_signal: Option<tokio::sync::oneshot::Sender<()>>,
    server_task: Option<RuntimeTask<DaftResult<()>>>,
}

impl FlightServerConnectionHandle {
    pub fn shutdown(&mut self) -> DaftResult<()> {
        let Some(shutdown_signal) = self.shutdown_signal.take() else {
            return Ok(());
        };
        let _ = shutdown_signal.send(());
        let Some(server_task) = self.server_task.take() else {
            return Ok(());
        };
        common_runtime::get_io_runtime(true).block_on_current_thread(server_task)??;
        Ok(())
    }

    pub fn port(&self) -> u16 {
        self.port
    }
}

pub async fn register_shuffle_cache(
    shuffle_id: u64,
    shuffle_cache: Arc<ShuffleCache>,
<<<<<<< HEAD
) -> DaftResult<()> {
    println!("Registering shuffle cache for id: {}", shuffle_id);
    let server = ShuffleFlightServer::get_or_create_global().await;
    server
        .register_shuffle_cache(shuffle_id, shuffle_cache)
        .await
}

pub fn start_flight_server(ip: &str) -> Result<FlightServerConnectionHandle, Status> {
=======
    ip: &str,
) -> FlightServerConnectionHandle {
>>>>>>> 1b43ccdd
    let io_runtime = common_runtime::get_io_runtime(true);
    let (shutdown_tx, shutdown_rx) = tokio::sync::oneshot::channel();
    let (port_tx, port_rx) = tokio::sync::oneshot::channel();

    let addr = format!("{}:0", ip);
    let server_task = io_runtime.spawn(async {
        let listener = tokio::net::TcpListener::bind(addr)
            .await
            .expect("Failed to bind to port");

        let port = listener
            .local_addr()
            .expect("Failed to get local address")
            .port();

        port_tx.send(port).expect("Failed to send port");

        let incoming = tonic::transport::server::TcpIncoming::from_listener(listener, true, None)
            .expect("Failed to create TCP incoming connection from listener");

        let flight_server = ShuffleFlightServer::get_or_create_global().await;
        Server::builder()
            .add_service(FlightServiceServer::new((*flight_server).clone()))
            .serve_with_incoming_shutdown(incoming, async move {
                let _ = shutdown_rx.await;
            })
            .await
            .map_err(|e| DaftError::InternalError(format!("Error serving flight server: {}", e)))?;

        Ok(())
    });

    let port = port_rx.blocking_recv().expect("Failed to receive port");

    FlightServerConnectionHandle {
        port,
        shutdown_signal: Some(shutdown_tx),
        server_task: Some(server_task),
    }
}<|MERGE_RESOLUTION|>--- conflicted
+++ resolved
@@ -10,12 +10,8 @@
 use common_runtime::RuntimeTask;
 use daft_core::prelude::Schema;
 use futures::{Stream, StreamExt, TryStreamExt};
-<<<<<<< HEAD
 use tokio::sync::{Mutex, OnceCell};
-use tonic::{transport::Server, Request, Response, Status};
-=======
 use tonic::{Request, Response, Status, transport::Server};
->>>>>>> 1b43ccdd
 
 use super::stream::FlightDataStreamReader;
 use crate::shuffle_cache::ShuffleCache;
@@ -130,10 +126,22 @@
             .parse::<usize>()
             .map_err(|e| Status::invalid_argument(format!("Invalid partition index: {}", e)))?;
 
-        let shuffle_caches = self.get_shuffle_caches(shuffle_id).await.unwrap_or_default();
+        let shuffle_caches = self
+            .get_shuffle_caches(shuffle_id)
+            .await
+            .unwrap_or_default();
         if shuffle_caches.is_empty() {
-            let shuffle_cache_ids = self.shuffle_caches.lock().await.keys().cloned().collect::<Vec<_>>();
-            println!("Shuffle cache not found for id: {}, only have: {:?}", shuffle_id, shuffle_cache_ids);
+            let shuffle_cache_ids = self
+                .shuffle_caches
+                .lock()
+                .await
+                .keys()
+                .copied()
+                .collect::<Vec<_>>();
+            println!(
+                "Shuffle cache not found for id: {}, only have: {:?}",
+                shuffle_id, shuffle_cache_ids
+            );
         }
 
         let file_paths = shuffle_caches
@@ -157,7 +165,8 @@
             .try_flatten();
 
         let schema = shuffle_caches
-            .first().map(|cache| cache.schema().to_arrow())
+            .first()
+            .map(|cache| cache.schema().to_arrow())
             .unwrap_or_else(|| Schema::empty().to_arrow())
             .map_err(|e| Status::internal(format!("Error converting schema to arrow: {}", e)))?;
 
@@ -227,7 +236,6 @@
 pub async fn register_shuffle_cache(
     shuffle_id: u64,
     shuffle_cache: Arc<ShuffleCache>,
-<<<<<<< HEAD
 ) -> DaftResult<()> {
     println!("Registering shuffle cache for id: {}", shuffle_id);
     let server = ShuffleFlightServer::get_or_create_global().await;
@@ -236,11 +244,8 @@
         .await
 }
 
+#[allow(clippy::result_large_err)]
 pub fn start_flight_server(ip: &str) -> Result<FlightServerConnectionHandle, Status> {
-=======
-    ip: &str,
-) -> FlightServerConnectionHandle {
->>>>>>> 1b43ccdd
     let io_runtime = common_runtime::get_io_runtime(true);
     let (shutdown_tx, shutdown_rx) = tokio::sync::oneshot::channel();
     let (port_tx, port_rx) = tokio::sync::oneshot::channel();
@@ -275,9 +280,9 @@
 
     let port = port_rx.blocking_recv().expect("Failed to receive port");
 
-    FlightServerConnectionHandle {
+    Ok(FlightServerConnectionHandle {
         port,
         shutdown_signal: Some(shutdown_tx),
         server_task: Some(server_task),
-    }
+    })
 }