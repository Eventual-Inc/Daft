use std::{
    collections::{BTreeMap, HashMap, HashSet},
    fmt::Display,
    sync::{Arc, Mutex},
};

use arrow2::io::parquet::read::schema::infer_schema_with_options;
use common_error::DaftResult;
use common_file_formats::{CsvSourceConfig, FileFormatConfig, ParquetSourceConfig};
use daft_core::prelude::*;
use daft_csv::{CsvConvertOptions, CsvParseOptions, CsvReadOptions};
use daft_dsl::ExprRef;
use daft_io::{get_runtime, IOClient, IOConfig, IOStatsContext, IOStatsRef};
use daft_json::{JsonConvertOptions, JsonParseOptions, JsonReadOptions};
use daft_parquet::read::{
    read_parquet_bulk, read_parquet_metadata_bulk, ParquetSchemaInferenceOptions,
};
use daft_scan::{
    storage_config::{NativeStorageConfig, StorageConfig},
    ChunkSpec, DataSource, Pushdowns, ScanTask,
};
use daft_stats::{PartitionSpec, TableMetadata, TableStatistics};
use daft_table::Table;
use parquet2::metadata::FileMetaData;
use snafu::ResultExt;
#[cfg(feature = "python")]
use {crate::PyIOSnafu, common_file_formats::DatabaseSourceConfig};

use crate::{DaftCSVSnafu, DaftCoreComputeSnafu};

#[derive(Debug)]
pub enum TableState {
    Unloaded(Arc<ScanTask>),
    Loaded(Arc<Vec<Table>>),
}

impl Display for TableState {
    fn fmt(&self, f: &mut std::fmt::Formatter<'_>) -> std::fmt::Result {
        match self {
            Self::Unloaded(scan_task) => {
                write!(
                    f,
                    "TableState: Unloaded. To load from: {:#?}",
                    scan_task
                        .sources
                        .iter()
                        .map(daft_scan::DataSource::get_path)
                        .collect::<Vec<_>>()
                )
            }
            Self::Loaded(tables) => {
                writeln!(f, "TableState: Loaded. {} tables", tables.len())?;
                for tab in tables.iter() {
                    writeln!(f, "{tab}")?;
                }
                Ok(())
            }
        }
    }
}

#[derive(Debug)]
pub struct MicroPartition {
    /// Schema of the MicroPartition
    ///
    /// This is technically redundant with the schema in `state`:
    /// 1. If [`TableState::Loaded`]: the schema should match every underlying [`Table`]
    /// 2. If [`TableState::Unloaded`]: the schema should match the underlying [`ScanTask::materialized_schema`]
    ///
    /// However this is still useful as an easy-to-access copy of the schema, as well as to handle the corner-case
    /// of having 0 underlying [`Table`] objects (in an empty [`MicroPartition`])
    pub(crate) schema: SchemaRef,

    /// State of the MicroPartition. Can be Loaded or Unloaded.
    pub(crate) state: Mutex<TableState>,

    /// Metadata about the MicroPartition
    pub(crate) metadata: TableMetadata,

    /// Statistics about the MicroPartition
    ///
    /// If present, this must have the same [`Schema`] as [`MicroPartition::schema`], and this invariant
    /// is enforced in the `MicroPartition::new_*` constructors.
    pub(crate) statistics: Option<TableStatistics>,
}

/// Helper to run all the IO and compute required to materialize a [`ScanTask`] into a `Vec<Table>`
///
/// All [`Table`] objects returned will have the same [`Schema`] as [`ScanTask::materialized_schema`].
///
/// # Arguments
///
/// * `scan_task` - a batch of ScanTasks to materialize as Tables
/// * `io_stats` - an optional IOStats object to record the IO operations performed
fn materialize_scan_task(
    scan_task: Arc<ScanTask>,
    io_stats: Option<IOStatsRef>,
) -> crate::Result<(Vec<Table>, SchemaRef)> {
    let pushdown_columns = scan_task.pushdowns.columns.as_ref().map(|v| {
        v.iter()
            .map(std::string::String::as_str)
            .collect::<Vec<&str>>()
    });
    let file_column_names =
        _get_file_column_names(pushdown_columns.as_deref(), scan_task.partition_spec());

    let urls = scan_task
        .sources
        .iter()
        .map(daft_scan::DataSource::get_path);

    let mut table_values = match scan_task.storage_config.as_ref() {
        StorageConfig::Native(native_storage_config) => {
            let multithreaded_io = native_storage_config.multithreaded_io;
            let io_config = Arc::new(native_storage_config.io_config.clone().unwrap_or_default());
            let io_client = daft_io::get_io_client(multithreaded_io, io_config).unwrap();

            match scan_task.file_format_config.as_ref() {
                // ********************
                // Native Parquet Reads
                // ********************
                FileFormatConfig::Parquet(ParquetSourceConfig {
                    coerce_int96_timestamp_unit,
                    field_id_mapping,
                    chunk_size,
                    ..
                }) => {
                    let inference_options =
                        ParquetSchemaInferenceOptions::new(Some(*coerce_int96_timestamp_unit));

                    // TODO: This is a hardcoded magic value but should be configurable
                    let num_parallel_tasks = 8;

                    let urls = urls.collect::<Vec<_>>();

                    // Create vec of all unique delete files in the scan task
                    let iceberg_delete_files = scan_task
                        .sources
                        .iter()
                        .filter_map(|s| s.get_iceberg_delete_files())
                        .flatten()
                        .map(String::as_str)
                        .collect::<HashSet<_>>()
                        .into_iter()
                        .collect::<Vec<_>>();

                    let delete_map = _read_delete_files(
                        iceberg_delete_files.as_slice(),
                        urls.as_slice(),
                        io_client.clone(),
                        io_stats.clone(),
                        num_parallel_tasks,
                        multithreaded_io,
                        &inference_options,
                    )
                    .context(DaftCoreComputeSnafu)?;

                    let row_groups = parquet_sources_to_row_groups(scan_task.sources.as_slice());
                    let metadatas = scan_task
                        .sources
                        .iter()
                        .map(|s| s.get_parquet_metadata().cloned())
                        .collect::<Option<Vec<_>>>();
                    daft_parquet::read::read_parquet_bulk(
                        urls.as_slice(),
                        file_column_names.as_deref(),
                        None,
                        scan_task.pushdowns.limit,
                        row_groups,
                        scan_task.pushdowns.filters.clone(),
                        io_client,
                        io_stats,
                        num_parallel_tasks,
                        multithreaded_io,
                        &inference_options,
                        field_id_mapping.clone(),
                        metadatas,
                        Some(delete_map),
                        *chunk_size,
                    )
                    .context(DaftCoreComputeSnafu)?
                }

                // ****************
                // Native CSV Reads
                // ****************
                FileFormatConfig::Csv(cfg) => {
                    let schema_of_file = scan_task.schema.clone();
                    let col_names = if !cfg.has_headers {
                        Some(
                            schema_of_file
                                .fields
                                .values()
                                .map(|f| f.name.as_str())
                                .collect::<Vec<_>>(),
                        )
                    } else {
                        None
                    };
                    let convert_options = CsvConvertOptions::new_internal(
                        scan_task.pushdowns.limit,
                        file_column_names
                            .as_ref()
                            .map(|cols| cols.iter().map(|col| (*col).to_string()).collect()),
                        col_names
                            .as_ref()
                            .map(|cols| cols.iter().map(|col| (*col).to_string()).collect()),
                        Some(schema_of_file),
                        scan_task.pushdowns.filters.clone(),
                    );
                    let parse_options = CsvParseOptions::new_with_defaults(
                        cfg.has_headers,
                        cfg.delimiter,
                        cfg.double_quote,
                        cfg.quote,
                        cfg.allow_variable_columns,
                        cfg.escape_char,
                        cfg.comment,
                    )
                    .context(DaftCSVSnafu)?;
                    let read_options =
                        CsvReadOptions::new_internal(cfg.buffer_size, cfg.chunk_size);
                    let uris = urls.collect::<Vec<_>>();
                    daft_csv::read_csv_bulk(
                        uris.as_slice(),
                        Some(convert_options),
                        Some(parse_options),
                        Some(read_options),
                        io_client,
                        io_stats,
                        native_storage_config.multithreaded_io,
                        None,
                        8,
                    )
                    .context(DaftCoreComputeSnafu)?
                }

                // ****************
                // Native JSON Reads
                // ****************
                FileFormatConfig::Json(cfg) => {
                    let convert_options = JsonConvertOptions::new_internal(
                        scan_task.pushdowns.limit,
                        file_column_names
                            .as_ref()
                            .map(|cols| cols.iter().map(|col| (*col).to_string()).collect()),
                        Some(scan_task.schema.clone()),
                        scan_task.pushdowns.filters.clone(),
                    );
                    let parse_options = JsonParseOptions::new_internal();
                    let read_options =
                        JsonReadOptions::new_internal(cfg.buffer_size, cfg.chunk_size);
                    let uris = urls.collect::<Vec<_>>();
                    daft_json::read_json_bulk(
                        uris.as_slice(),
                        Some(convert_options),
                        Some(parse_options),
                        Some(read_options),
                        io_client,
                        io_stats,
                        native_storage_config.multithreaded_io,
                        None,
                        8,
                    )
                    .context(DaftCoreComputeSnafu)?
                }
                #[cfg(feature = "python")]
                FileFormatConfig::Database(_) => {
                    return Err(common_error::DaftError::TypeError(
                        "Native reads for Database file format not implemented".to_string(),
                    ))
                    .context(DaftCoreComputeSnafu);
                }
                #[cfg(feature = "python")]
                FileFormatConfig::PythonFunction => {
                    return Err(common_error::DaftError::TypeError(
                        "Native reads for PythonFunction file format not implemented".to_string(),
                    ))
                    .context(DaftCoreComputeSnafu);
                }
            }
        }
        #[cfg(feature = "python")]
        StorageConfig::Python(_) => {
            use pyo3::Python;
            match scan_task.file_format_config.as_ref() {
                FileFormatConfig::Parquet(ParquetSourceConfig {
                    coerce_int96_timestamp_unit,
                    ..
                }) => Python::with_gil(|py| {
                    urls.map(|url| {
                        crate::python::read_parquet_into_py_table(
                            py,
                            url,
                            scan_task.schema.clone().into(),
                            (*coerce_int96_timestamp_unit).into(),
                            scan_task.storage_config.clone().into(),
                            scan_task
                                .pushdowns
                                .columns
                                .as_ref()
                                .map(|cols| cols.as_ref().clone()),
                            scan_task.pushdowns.limit,
                        )
                        .map(std::convert::Into::into)
                        .context(PyIOSnafu)
                    })
                    .collect::<crate::Result<Vec<_>>>()
                })?,
                FileFormatConfig::Csv(CsvSourceConfig {
                    has_headers,
                    delimiter,
                    double_quote,
                    ..
                }) => Python::with_gil(|py| {
                    urls.map(|url| {
                        crate::python::read_csv_into_py_table(
                            py,
                            url,
                            *has_headers,
                            *delimiter,
                            *double_quote,
                            scan_task.schema.clone().into(),
                            scan_task.storage_config.clone().into(),
                            scan_task
                                .pushdowns
                                .columns
                                .as_ref()
                                .map(|cols| cols.as_ref().clone()),
                            scan_task.pushdowns.limit,
                        )
                        .map(std::convert::Into::into)
                        .context(PyIOSnafu)
                    })
                    .collect::<crate::Result<Vec<_>>>()
                })?,
                FileFormatConfig::Json(_) => Python::with_gil(|py| {
                    urls.map(|url| {
                        crate::python::read_json_into_py_table(
                            py,
                            url,
                            scan_task.schema.clone().into(),
                            scan_task.storage_config.clone().into(),
                            scan_task
                                .pushdowns
                                .columns
                                .as_ref()
                                .map(|cols| cols.as_ref().clone()),
                            scan_task.pushdowns.limit,
                        )
                        .map(std::convert::Into::into)
                        .context(PyIOSnafu)
                    })
                    .collect::<crate::Result<Vec<_>>>()
                })?,
                FileFormatConfig::Database(DatabaseSourceConfig { sql, conn }) => {
                    let predicate = scan_task
                        .pushdowns
                        .filters
                        .as_ref()
                        .map(|p| (*p.as_ref()).clone().into());
                    Python::with_gil(|py| {
                        let table = crate::python::read_sql_into_py_table(
                            py,
                            sql,
                            conn,
                            predicate.clone(),
                            scan_task.schema.clone().into(),
                            scan_task
                                .pushdowns
                                .columns
                                .as_ref()
                                .map(|cols| cols.as_ref().clone()),
                            scan_task.pushdowns.limit,
                        )
                        .map(std::convert::Into::into)
                        .context(PyIOSnafu)?;
                        Ok(vec![table])
                    })?
                }
                FileFormatConfig::PythonFunction => {
<<<<<<< HEAD
                    let tables = crate::python::read_pyfunc_into_table_iter(&scan_task)?;
                    tables.collect::<crate::Result<Vec<_>>>()?
=======
                    use pyo3::{types::PyAnyMethods, PyObject};

                    let table_iterators = scan_task.sources.iter().map(|source| {
                        // Call Python function to create an Iterator (Grabs the GIL and then releases it)
                        match source {
                            DataSource::PythonFactoryFunction {
                                module,
                                func_name,
                                func_args,
                                ..
                            } => {
                                Python::with_gil(|py| {
                                    let func = py.import_bound(module.as_str())
                                        .unwrap_or_else(|_| panic!("Cannot import factory function from module {module}"))
                                        .getattr(func_name.as_str())
                                        .unwrap_or_else(|_| panic!("Cannot find function {func_name} in module {module}"));
                                    func.call(func_args.to_pytuple(py), None)
                                        .with_context(|_| PyIOSnafu)
                                        .map(Into::<PyObject>::into)
                                })
                            }
                            _ => unreachable!("PythonFunction file format must be paired with PythonFactoryFunction data file sources"),
                        }
                    });

                    let mut tables = Vec::new();
                    let mut rows_seen_so_far = 0;
                    for iterator in table_iterators {
                        let iterator = iterator?;

                        // Iterate on this iterator to exhaustion, or until the limit is met
                        while scan_task
                            .pushdowns
                            .limit
                            .map_or(true, |limit| rows_seen_so_far < limit)
                        {
                            // Grab the GIL to call next() on the iterator, and then release it once we have the Table
                            let table = match Python::with_gil(|py| {
                                iterator
                                    .downcast_bound::<pyo3::types::PyIterator>(py)
                                    .expect("Function must return an iterator of tables")
                                    .clone()
                                    .next()
                                    .map(|result| {
                                        result
                                            .map(|tbl| {
                                                tbl.extract::<daft_table::python::PyTable>()
                                                    .expect("Must be a PyTable")
                                                    .table
                                            })
                                            .with_context(|_| PyIOSnafu)
                                    })
                            }) {
                                Some(table) => table,
                                None => break,
                            }?;

                            // Apply filters
                            let table = if let Some(filters) = scan_task.pushdowns.filters.as_ref()
                            {
                                table
                                    .filter(&[filters.clone()])
                                    .with_context(|_| DaftCoreComputeSnafu)?
                            } else {
                                table
                            };

                            // Apply limit if necessary, and update `&mut remaining`
                            let table = if let Some(limit) = scan_task.pushdowns.limit {
                                let limited_table = if rows_seen_so_far + table.len() > limit {
                                    table
                                        .slice(0, limit - rows_seen_so_far)
                                        .with_context(|_| DaftCoreComputeSnafu)?
                                } else {
                                    table
                                };

                                // Update the rows_seen_so_far
                                rows_seen_so_far += limited_table.len();

                                limited_table
                            } else {
                                table
                            };

                            tables.push(table);
                        }

                        // If seen enough rows, early-terminate
                        if scan_task
                            .pushdowns
                            .limit
                            .is_some_and(|limit| rows_seen_so_far >= limit)
                        {
                            break;
                        }
                    }

                    tables
>>>>>>> 73ff3f37
                }
            }
        }
    };

    // Ensure that all Tables have the schema as specified by [`ScanTask::materialized_schema`]
    let cast_to_schema = scan_task.materialized_schema();

    // If there is a partition spec and partition values aren't duplicated in the data, inline the partition values
    // into the table when casting the schema.
    let fill_map = scan_task.partition_spec().map(|pspec| pspec.to_fill_map());

    table_values = table_values
        .iter()
        .map(|tbl| tbl.cast_to_schema_with_fill(cast_to_schema.as_ref(), fill_map.as_ref()))
        .collect::<DaftResult<Vec<_>>>()
        .context(DaftCoreComputeSnafu)?;
    Ok((table_values, cast_to_schema))
}

impl MicroPartition {
    /// Create a new "unloaded" MicroPartition using an associated [`ScanTask`]
    ///
    /// Invariants:
    /// 1. Each Loaded column statistic in `statistics` must be castable to the corresponding column in the MicroPartition's schema
    /// 2. Creating a new MicroPartition with a ScanTask that has any filter predicates or limits is not allowed and will panic
    #[must_use]
    pub fn new_unloaded(
        scan_task: Arc<ScanTask>,
        metadata: TableMetadata,
        statistics: TableStatistics,
    ) -> Self {
        assert!(scan_task.pushdowns.filters.is_none(), "Cannot create unloaded MicroPartition from a ScanTask with pushdowns that have filters");

        let schema = scan_task.materialized_schema();
        let fill_map = scan_task.partition_spec().map(|pspec| pspec.to_fill_map());
        let statistics = statistics
            .cast_to_schema_with_fill(schema.clone(), fill_map.as_ref())
            .expect("Statistics cannot be casted to schema");
        Self {
            schema,
            state: Mutex::new(TableState::Unloaded(scan_task)),
            metadata,
            statistics: Some(statistics),
        }
    }

    /// Create a new "loaded" MicroPartition using the materialized tables
    ///
    /// Schema invariants:
    /// 1. `schema` must match each Table's schema exactly
    /// 2. If `statistics` is provided, each Loaded column statistic must be castable to the corresponding column in the MicroPartition's schema
    #[must_use]
    pub fn new_loaded(
        schema: SchemaRef,
        tables: Arc<Vec<Table>>,
        statistics: Option<TableStatistics>,
    ) -> Self {
        // Check and validate invariants with asserts
        for table in tables.iter() {
            assert!(
                table.schema == schema,
                "Loaded MicroPartition's tables' schema must match its own schema exactly"
            );
        }

        let statistics = statistics.map(|stats| {
            stats
                .cast_to_schema(schema.clone())
                .expect("Statistics cannot be casted to schema")
        });
        let tables_len_sum = tables.iter().map(daft_table::Table::len).sum();

        Self {
            schema,
            state: Mutex::new(TableState::Loaded(tables)),
            metadata: TableMetadata {
                length: tables_len_sum,
            },
            statistics,
        }
    }

    pub fn from_scan_task(scan_task: Arc<ScanTask>, io_stats: IOStatsRef) -> crate::Result<Self> {
        let schema = scan_task.materialized_schema();
        match (
            &scan_task.metadata,
            &scan_task.statistics,
            scan_task.file_format_config.as_ref(),
            scan_task.storage_config.as_ref(),
        ) {
            // CASE: ScanTask provides all required metadata.
            // If the scan_task provides metadata (e.g. retrieved from a catalog) we can use it to create an unloaded MicroPartition
            (Some(metadata), Some(statistics), _, _) if scan_task.pushdowns.filters.is_none() => {
                Ok(Self::new_unloaded(
                    scan_task.clone(),
                    scan_task
                        .pushdowns
                        .limit
                        .map(|limit| TableMetadata {
                            length: metadata.length.min(limit),
                        })
                        .unwrap_or_else(|| metadata.clone()),
                    statistics.clone(),
                ))
            }

            // CASE: ScanTask does not provide metadata, but the file format supports metadata retrieval
            // We can perform an eager **metadata** read to create an unloaded MicroPartition
            (
                _,
                _,
                &FileFormatConfig::Parquet(ParquetSourceConfig {
                    coerce_int96_timestamp_unit,
                    ref field_id_mapping,
                    chunk_size,
                    ..
                }),
                StorageConfig::Native(cfg),
            ) => {
                let uris = scan_task
                    .sources
                    .iter()
                    .map(daft_scan::DataSource::get_path)
                    .collect::<Vec<_>>();
                let columns = scan_task.pushdowns.columns.as_ref().map(|cols| {
                    cols.iter()
                        .map(std::string::String::as_str)
                        .collect::<Vec<&str>>()
                });
                let parquet_metadata = scan_task
                    .sources
                    .iter()
                    .map(|s| s.get_parquet_metadata().cloned())
                    .collect::<Option<Vec<_>>>();

                let row_groups = parquet_sources_to_row_groups(scan_task.sources.as_slice());

                let mut iceberg_delete_files: HashSet<&str> = HashSet::new();
                for source in &scan_task.sources {
                    if let Some(delete_files) = source.get_iceberg_delete_files() {
                        iceberg_delete_files.extend(delete_files.iter().map(String::as_str));
                    }
                }

                read_parquet_into_micropartition(
                    uris.as_slice(),
                    columns.as_deref(),
                    None,
                    scan_task.pushdowns.limit,
                    Some(iceberg_delete_files.into_iter().collect()),
                    row_groups,
                    scan_task.pushdowns.filters.clone(),
                    scan_task.partition_spec(),
                    cfg.io_config.clone().map(Arc::new).unwrap_or_default(),
                    Some(io_stats),
                    if scan_task.sources.len() == 1 { 1 } else { 128 }, // Hardcoded for to 128 bulk reads
                    cfg.multithreaded_io,
                    &ParquetSchemaInferenceOptions {
                        coerce_int96_timestamp_unit,
                        ..Default::default()
                    },
                    Some(schema),
                    field_id_mapping.clone(),
                    parquet_metadata,
                    chunk_size,
                )
                .context(DaftCoreComputeSnafu)
            }

            // CASE: Last resort fallback option
            // Perform an eager **data** read
            _ => {
                let statistics = scan_task.statistics.clone();
                let (tables, schema) = materialize_scan_task(scan_task, Some(io_stats))?;
                Ok(Self::new_loaded(schema, Arc::new(tables), statistics))
            }
        }
    }

    #[must_use]
    pub fn empty(schema: Option<SchemaRef>) -> Self {
        let schema = schema.unwrap_or_else(|| Schema::empty().into());
        Self::new_loaded(schema, Arc::new(vec![]), None)
    }

    pub fn column_names(&self) -> Vec<String> {
        self.schema.names()
    }

    pub fn schema(&self) -> SchemaRef {
        self.schema.clone()
    }

    pub fn len(&self) -> usize {
        self.metadata.length
    }

    pub fn is_empty(&self) -> bool {
        self.len() == 0
    }

    pub fn size_bytes(&self) -> DaftResult<Option<usize>> {
        let guard = self.state.lock().unwrap();
        let size_bytes = if let TableState::Loaded(tables) = &*guard {
            let total_size: usize = tables
                .iter()
                .map(daft_table::Table::size_bytes)
                .collect::<DaftResult<Vec<_>>>()?
                .iter()
                .sum();
            Some(total_size)
        } else if let TableState::Unloaded(scan_task) = &*guard {
            // TODO: pass in the execution config once we have it available
            scan_task.estimate_in_memory_size_bytes(None)
        } else {
            // If the table is not loaded, we don't have stats, and we don't have the file size in bytes, return None.
            // TODO(Clark): Should we pull in the table or trigger a file metadata fetch instead of returning None here?
            None
        };
        Ok(size_bytes)
    }

    /// Retrieves tables from the MicroPartition, reading data if not already loaded.
    ///
    /// This method:
    /// 1. Returns cached tables if already loaded.
    /// 2. If unloaded, reads data from the source, caches it, and returns the new tables.
    ///
    /// "Reading if necessary" means I/O operations only occur for unloaded data,
    /// optimizing performance by avoiding redundant reads.
    pub(crate) fn tables_or_read(&self, io_stats: IOStatsRef) -> crate::Result<Arc<Vec<Table>>> {
        let mut guard = self.state.lock().unwrap();
        match &*guard {
            TableState::Unloaded(scan_task) => {
                let (tables, _) = materialize_scan_task(scan_task.clone(), Some(io_stats))?;
                let table_values = Arc::new(tables);

                // Cache future accesses by setting the state to TableState::Loaded
                *guard = TableState::Loaded(table_values.clone());

                Ok(table_values)
            }
            TableState::Loaded(tables) => Ok(tables.clone()),
        }
    }
    pub fn get_tables(&self) -> crate::Result<Arc<Vec<Table>>> {
        let tables = self.tables_or_read(IOStatsContext::new("get tables"))?;
        Ok(tables)
    }
    pub fn concat_or_get(&self, io_stats: IOStatsRef) -> crate::Result<Arc<Vec<Table>>> {
        let tables = self.tables_or_read(io_stats)?;
        if tables.len() <= 1 {
            return Ok(tables);
        }

        let mut guard = self.state.lock().unwrap();

        if tables.len() > 1 {
            let new_table = Table::concat(tables.iter().collect::<Vec<_>>().as_slice())
                .context(DaftCoreComputeSnafu)?;
            *guard = TableState::Loaded(Arc::new(vec![new_table]));
        };
        if let TableState::Loaded(tables) = &*guard {
            assert_eq!(tables.len(), 1);
            Ok(tables.clone())
        } else {
            unreachable!()
        }
    }

    pub fn add_monotonically_increasing_id(
        &self,
        partition_num: u64,
        column_name: &str,
    ) -> DaftResult<Self> {
        let io_stats = IOStatsContext::new("MicroPartition::add_monotonically_increasing_id");
        let tables = self.tables_or_read(io_stats)?;

        let tables_with_id = tables
            .iter()
            .scan(0u64, |offset, table| {
                let table_with_id =
                    table.add_monotonically_increasing_id(partition_num, *offset, column_name);
                *offset += table.len() as u64;
                Some(table_with_id)
            })
            .collect::<DaftResult<Vec<_>>>()?;

        let mut schema_with_id_index_map = self.schema.fields.clone();
        schema_with_id_index_map.insert(
            column_name.to_string(),
            Field::new(column_name, DataType::UInt64),
        );
        let schema_with_id = Schema {
            fields: schema_with_id_index_map,
        };

        Ok(Self::new_loaded(
            Arc::new(schema_with_id),
            Arc::new(tables_with_id),
            self.statistics.clone(),
        ))
    }
}

fn prune_fields_from_schema(
    schema: Arc<Schema>,
    columns: Option<&[&str]>,
) -> DaftResult<Arc<Schema>> {
    if let Some(columns) = columns {
        let avail_names = schema
            .fields
            .keys()
            .map(std::string::String::as_str)
            .collect::<HashSet<_>>();
        let mut names_to_keep = HashSet::new();
        for col_name in columns {
            if avail_names.contains(col_name) {
                names_to_keep.insert(*col_name);
            } else {
                return Err(super::Error::FieldNotFound {
                    field: (*col_name).to_string(),
                    available_fields: avail_names.iter().map(|v| (*v).to_string()).collect(),
                }
                .into());
            }
        }
        let filtered_columns = schema
            .as_ref()
            .fields
            .values()
            .filter(|field| names_to_keep.contains(field.name.as_str()))
            .cloned()
            .collect::<Vec<_>>();
        Ok(Arc::new(Schema::new(filtered_columns)?))
    } else {
        Ok(schema)
    }
}

fn parquet_sources_to_row_groups(sources: &[DataSource]) -> Option<Vec<Option<Vec<i64>>>> {
    let row_groups = sources
        .iter()
        .map(|s| {
            if let Some(ChunkSpec::Parquet(row_group)) = s.get_chunk_spec() {
                Some(row_group.clone())
            } else {
                None
            }
        })
        .collect::<Vec<_>>();
    if row_groups.iter().any(std::option::Option::is_some) {
        Some(row_groups)
    } else {
        None
    }
}

pub fn read_csv_into_micropartition(
    uris: &[&str],
    convert_options: Option<CsvConvertOptions>,
    parse_options: Option<CsvParseOptions>,
    read_options: Option<CsvReadOptions>,
    io_config: Arc<IOConfig>,
    multithreaded_io: bool,
    io_stats: Option<IOStatsRef>,
) -> DaftResult<MicroPartition> {
    let io_client = daft_io::get_io_client(multithreaded_io, io_config)?;

    match uris {
        [] => Ok(MicroPartition::empty(None)),
        uris => {
            // Perform a bulk read of URIs, materializing a table per URI.
            let tables = daft_csv::read_csv_bulk(
                uris,
                convert_options,
                parse_options,
                read_options,
                io_client,
                io_stats,
                multithreaded_io,
                None,
                8,
            )
            .context(DaftCoreComputeSnafu)?;

            // Union all schemas and cast all tables to the same schema
            let unioned_schema = tables
                .iter()
                .map(|tbl| tbl.schema.clone())
                .try_reduce(|s1, s2| s1.union(s2.as_ref()).map(Arc::new))?
                .unwrap();
            let tables = tables
                .into_iter()
                .map(|tbl| tbl.cast_to_schema(&unioned_schema))
                .collect::<DaftResult<Vec<_>>>()?;

            // Construct MicroPartition from tables and unioned schema
            Ok(MicroPartition::new_loaded(
                unioned_schema,
                Arc::new(tables),
                None,
            ))
        }
    }
}

pub fn read_json_into_micropartition(
    uris: &[&str],
    convert_options: Option<JsonConvertOptions>,
    parse_options: Option<JsonParseOptions>,
    read_options: Option<JsonReadOptions>,
    io_config: Arc<IOConfig>,
    multithreaded_io: bool,
    io_stats: Option<IOStatsRef>,
) -> DaftResult<MicroPartition> {
    let io_client = daft_io::get_io_client(multithreaded_io, io_config)?;

    match uris {
        [] => Ok(MicroPartition::empty(None)),
        uris => {
            // Perform a bulk read of URIs, materializing a table per URI.
            let tables = daft_json::read_json_bulk(
                uris,
                convert_options,
                parse_options,
                read_options,
                io_client,
                io_stats,
                multithreaded_io,
                None,
                8,
            )
            .context(DaftCoreComputeSnafu)?;

            // Union all schemas and cast all tables to the same schema
            let unioned_schema = tables
                .iter()
                .map(|tbl| tbl.schema.clone())
                .try_reduce(|s1, s2| s1.union(s2.as_ref()).map(Arc::new))?
                .unwrap();
            let tables = tables
                .into_iter()
                .map(|tbl| tbl.cast_to_schema(&unioned_schema))
                .collect::<DaftResult<Vec<_>>>()?;

            // Construct MicroPartition from tables and unioned schema
            Ok(MicroPartition::new_loaded(
                unioned_schema,
                Arc::new(tables),
                None,
            ))
        }
    }
}

fn _get_file_column_names<'a>(
    columns: Option<&'a [&'a str]>,
    partition_spec: Option<&PartitionSpec>,
) -> Option<Vec<&'a str>> {
    match (columns, partition_spec.map(|ps| ps.to_fill_map())) {
        (None, _) => None,
        (Some(columns), None) => Some(columns.to_vec()),

        // If the ScanTask has a partition_spec, we elide reads of partition columns from the file
        (Some(columns), Some(partition_fillmap)) => Some(
            columns
                .as_ref()
                .iter()
                .filter_map(|s| {
                    if partition_fillmap.contains_key(s) {
                        None
                    } else {
                        Some(*s)
                    }
                })
                .collect::<Vec<&str>>(),
        ),
    }
}

fn _read_delete_files(
    delete_files: &[&str],
    uris: &[&str],
    io_client: Arc<IOClient>,
    io_stats: Option<IOStatsRef>,
    num_parallel_tasks: usize,
    multithreaded_io: bool,
    schema_infer_options: &ParquetSchemaInferenceOptions,
) -> DaftResult<HashMap<String, Vec<i64>>> {
    let columns: Option<&[&str]> = Some(&["file_path", "pos"]);

    let tables = read_parquet_bulk(
        delete_files,
        columns,
        None,
        None,
        None,
        None,
        io_client,
        io_stats,
        num_parallel_tasks,
        multithreaded_io,
        schema_infer_options,
        None,
        None,
        None,
        None,
    )?;

    let mut delete_map: HashMap<String, Vec<i64>> = uris
        .iter()
        .map(|uri| ((*uri).to_string(), vec![]))
        .collect();

    for table in &tables {
        // values in the file_path column are guaranteed by the iceberg spec to match the full URI of the corresponding data file
        // https://iceberg.apache.org/spec/#position-delete-files
        let file_paths = table.get_column("file_path")?.downcast::<Utf8Array>()?;
        let positions = table.get_column("pos")?.downcast::<Int64Array>()?;

        for i in 0..table.len() {
            let file = file_paths.get(i);
            let pos = positions.get(i);

            if let Some(file) = file
                && let Some(pos) = pos
                && delete_map.contains_key(file)
            {
                delete_map.get_mut(file).unwrap().push(pos);
            }
        }
    }

    Ok(delete_map)
}

#[allow(clippy::too_many_arguments)]
fn _read_parquet_into_loaded_micropartition<T: AsRef<str>>(
    io_client: Arc<IOClient>,
    multithreaded_io: bool,
    uris: &[&str],
    columns: Option<&[T]>,
    start_offset: Option<usize>,
    num_rows: Option<usize>,
    iceberg_delete_files: Option<Vec<&str>>,
    row_groups: Option<Vec<Option<Vec<i64>>>>,
    predicate: Option<ExprRef>,
    partition_spec: Option<&PartitionSpec>,
    io_stats: Option<IOStatsRef>,
    num_parallel_tasks: usize,
    schema_infer_options: &ParquetSchemaInferenceOptions,
    catalog_provided_schema: Option<SchemaRef>,
    field_id_mapping: Option<Arc<BTreeMap<i32, Field>>>,
    chunk_size: Option<usize>,
) -> DaftResult<MicroPartition> {
    let delete_map = iceberg_delete_files
        .map(|files| {
            _read_delete_files(
                files.as_slice(),
                uris,
                io_client.clone(),
                io_stats.clone(),
                num_parallel_tasks,
                multithreaded_io,
                schema_infer_options,
            )
        })
        .transpose()?;

    let columns = columns.map(|cols| {
        cols.iter()
            .map(std::convert::AsRef::as_ref)
            .collect::<Vec<&str>>()
    });

    let file_column_names = _get_file_column_names(columns.as_deref(), partition_spec);
    let all_tables = read_parquet_bulk(
        uris,
        file_column_names.as_deref(),
        start_offset,
        num_rows,
        row_groups,
        predicate,
        io_client,
        io_stats,
        num_parallel_tasks,
        multithreaded_io,
        schema_infer_options,
        field_id_mapping,
        None,
        delete_map,
        chunk_size,
    )?;

    // Prefer using the `catalog_provided_schema` but fall back onto inferred schema from Parquet files
    let full_daft_schema = if let Some(catalog_provided_schema) = catalog_provided_schema {
        catalog_provided_schema
    } else {
        let unioned_schema = all_tables
            .iter()
            .map(|t| t.schema.clone())
            .try_reduce(|l, r| DaftResult::Ok(l.union(&r)?.into()))?;
        unioned_schema.expect("we need at least 1 schema")
    };

    let pruned_daft_schema = prune_fields_from_schema(full_daft_schema, columns.as_deref())?;

    let fill_map = partition_spec.map(|pspec| pspec.to_fill_map());
    let all_tables = all_tables
        .into_iter()
        .map(|t| t.cast_to_schema_with_fill(&pruned_daft_schema, fill_map.as_ref()))
        .collect::<DaftResult<Vec<_>>>()?;

    // TODO: we can pass in stats here to optimize downstream workloads such as join. Make sure to correctly
    // cast those statistics to the appropriate schema + fillmap as well.
    Ok(MicroPartition::new_loaded(
        pruned_daft_schema,
        all_tables.into(),
        None,
    ))
}

#[allow(clippy::too_many_arguments)]
pub fn read_parquet_into_micropartition<T: AsRef<str>>(
    uris: &[&str],
    columns: Option<&[T]>,
    start_offset: Option<usize>,
    num_rows: Option<usize>,
    iceberg_delete_files: Option<Vec<&str>>,
    row_groups: Option<Vec<Option<Vec<i64>>>>,
    predicate: Option<ExprRef>,
    partition_spec: Option<&PartitionSpec>,
    io_config: Arc<IOConfig>,
    io_stats: Option<IOStatsRef>,
    num_parallel_tasks: usize,
    multithreaded_io: bool,
    schema_infer_options: &ParquetSchemaInferenceOptions,
    catalog_provided_schema: Option<SchemaRef>,
    field_id_mapping: Option<Arc<BTreeMap<i32, Field>>>,
    parquet_metadata: Option<Vec<Arc<FileMetaData>>>,
    chunk_size: Option<usize>,
) -> DaftResult<MicroPartition> {
    if let Some(so) = start_offset
        && so > 0
    {
        return Err(common_error::DaftError::ValueError(
            "Micropartition Parquet Reader does not support non-zero start offsets".to_string(),
        ));
    }

    // Run the required I/O to retrieve all the Parquet FileMetaData
    let io_client = daft_io::get_io_client(multithreaded_io, io_config.clone())?;

    // If we have a predicate or deletion files then we no longer have an accurate accounting of required metadata
    // on the MicroPartition (e.g. its length). Hence we need to perform an eager read.
    if iceberg_delete_files
        .as_ref()
        .map_or(false, |files| !files.is_empty())
        || predicate.is_some()
    {
        return _read_parquet_into_loaded_micropartition(
            io_client,
            multithreaded_io,
            uris,
            columns,
            start_offset,
            num_rows,
            iceberg_delete_files,
            row_groups,
            predicate,
            partition_spec,
            io_stats,
            num_parallel_tasks,
            schema_infer_options,
            catalog_provided_schema,
            field_id_mapping,
            chunk_size,
        );
    }
    let runtime_handle = get_runtime(multithreaded_io)?;
    // Attempt to read TableStatistics from the Parquet file
    let meta_io_client = io_client.clone();
    let meta_io_stats = io_stats.clone();
    let meta_field_id_mapping = field_id_mapping.clone();
    let (metadata, schemas) = if let Some(metadata) = parquet_metadata {
        let schemas = metadata
            .iter()
            .map(|m| {
                let schema = infer_schema_with_options(m, Some((*schema_infer_options).into()))?;
                let daft_schema = daft_core::prelude::Schema::try_from(&schema)?;
                DaftResult::Ok(Arc::new(daft_schema))
            })
            .collect::<DaftResult<Vec<_>>>()?;
        (metadata, schemas)
    } else {
        let metadata = runtime_handle
            .block_on_current_thread(async move {
                read_parquet_metadata_bulk(
                    uris,
                    meta_io_client,
                    meta_io_stats,
                    meta_field_id_mapping,
                )
                .await
            })?
            .into_iter()
            .map(Arc::new)
            .collect::<Vec<_>>();

        let schemas = metadata
            .iter()
            .map(|m| {
                let schema = infer_schema_with_options(m, Some((*schema_infer_options).into()))?;
                let daft_schema = daft_core::prelude::Schema::try_from(&schema)?;
                DaftResult::Ok(Arc::new(daft_schema))
            })
            .collect::<DaftResult<Vec<_>>>()?;
        (metadata, schemas)
    };

    let any_stats_avail = metadata
        .iter()
        .flat_map(|m| m.row_groups.values())
        .flat_map(|rg| rg.columns().iter())
        .any(|col| col.statistics().is_some());
    let stats = if any_stats_avail {
        let stat_per_table = metadata
            .iter()
            .zip(schemas.iter())
            .flat_map(|(fm, schema)| {
                fm.row_groups
                    .values()
                    .map(|rgm| daft_parquet::row_group_metadata_to_table_stats(rgm, schema))
            })
            .collect::<DaftResult<Vec<TableStatistics>>>()?;
        stat_per_table.into_iter().try_reduce(|a, b| a.union(&b))?
    } else {
        None
    };

    // If statistics are provided by the Parquet file, we create an unloaded MicroPartition
    // by constructing an appropriate ScanTask
    if let Some(stats) = stats {
        // Prefer using the `catalog_provided_schema` but fall back onto inferred schema from Parquet files
        let scan_task_daft_schema = if let Some(catalog_provided_schema) = catalog_provided_schema {
            catalog_provided_schema
        } else {
            let unioned_schema = schemas
                .into_iter()
                .try_reduce(|l, r| l.union(&r).map(Arc::new))?;
            unioned_schema.expect("we need at least 1 schema")
        };

        // Get total number of rows, accounting for selected `row_groups` and the indicated `num_rows`
        let total_rows_no_limit = match &row_groups {
            None => metadata.iter().map(|fm| fm.num_rows).sum(),
            Some(row_groups) => metadata
                .iter()
                .zip(row_groups.iter())
                .map(|(fm, rg)| match rg {
                    Some(rg) => rg
                        .iter()
                        .map(|rg_idx| fm.row_groups.get(&(*rg_idx as usize)).unwrap().num_rows())
                        .sum::<usize>(),
                    None => fm.num_rows,
                })
                .sum(),
        };
        let total_rows = num_rows.map_or(total_rows_no_limit, |num_rows| {
            num_rows.min(total_rows_no_limit)
        });

        let owned_urls = uris.iter().map(|s| (*s).to_string());
        let size_bytes = metadata
            .iter()
            .map(|m| -> u64 {
                std::iter::Sum::sum(m.row_groups.values().map(|m| m.total_byte_size() as u64))
            })
            .sum();

        let scan_task = ScanTask::new(
            owned_urls
                .into_iter()
                .zip(metadata)
                .zip(
                    row_groups
                        .clone()
                        .unwrap_or_else(|| std::iter::repeat(None).take(uris.len()).collect()),
                )
                .map(|((url, metadata), rgs)| DataSource::File {
                    path: url,
                    chunk_spec: rgs.map(ChunkSpec::Parquet),
                    size_bytes: Some(size_bytes),
                    iceberg_delete_files: None,
                    metadata: None,
                    partition_spec: partition_spec.cloned(),
                    statistics: None,
                    parquet_metadata: Some(metadata),
                })
                .collect::<Vec<_>>(),
            FileFormatConfig::Parquet(ParquetSourceConfig {
                coerce_int96_timestamp_unit: schema_infer_options.coerce_int96_timestamp_unit,
                field_id_mapping,
                row_groups,
                chunk_size,
            })
            .into(),
            scan_task_daft_schema,
            StorageConfig::Native(
                NativeStorageConfig::new_internal(
                    multithreaded_io,
                    Some(io_config.as_ref().clone()),
                )
                .into(),
            )
            .into(),
            Pushdowns::new(
                None,
                None,
                columns.map(|cols| {
                    Arc::new(
                        cols.iter()
                            .map(|v| v.as_ref().to_string())
                            .collect::<Vec<_>>(),
                    )
                }),
                num_rows,
            ),
        );

        let fill_map = scan_task.partition_spec().map(|pspec| pspec.to_fill_map());
        let casted_stats =
            stats.cast_to_schema_with_fill(scan_task.materialized_schema(), fill_map.as_ref())?;

        Ok(MicroPartition::new_unloaded(
            Arc::new(scan_task),
            TableMetadata { length: total_rows },
            casted_stats,
        ))
    } else {
        // If no TableStatistics are available, we perform an eager read
        _read_parquet_into_loaded_micropartition(
            io_client,
            multithreaded_io,
            uris,
            columns,
            start_offset,
            num_rows,
            iceberg_delete_files,
            row_groups,
            predicate,
            partition_spec,
            io_stats,
            num_parallel_tasks,
            schema_infer_options,
            catalog_provided_schema,
            field_id_mapping,
            chunk_size,
        )
    }
}

impl Display for MicroPartition {
    fn fmt(&self, f: &mut std::fmt::Formatter<'_>) -> std::fmt::Result {
        let guard = self.state.lock().unwrap();

        writeln!(f, "MicroPartition with {} rows:", self.len())?;

        match &*guard {
            TableState::Unloaded(..) => {
                writeln!(f, "{}\n{}", self.schema, guard)?;
            }
            TableState::Loaded(tables) => {
                if tables.len() == 0 {
                    writeln!(f, "{}", self.schema)?;
                }
                writeln!(f, "{guard}")?;
            }
        };

        match &self.statistics {
            Some(t) => writeln!(f, "Statistics\n{t}")?,
            None => writeln!(f, "Statistics: missing")?,
        }

        Ok(())
    }
}

#[cfg(test)]
mod test {}<|MERGE_RESOLUTION|>--- conflicted
+++ resolved
@@ -379,110 +379,8 @@
                     })?
                 }
                 FileFormatConfig::PythonFunction => {
-<<<<<<< HEAD
                     let tables = crate::python::read_pyfunc_into_table_iter(&scan_task)?;
                     tables.collect::<crate::Result<Vec<_>>>()?
-=======
-                    use pyo3::{types::PyAnyMethods, PyObject};
-
-                    let table_iterators = scan_task.sources.iter().map(|source| {
-                        // Call Python function to create an Iterator (Grabs the GIL and then releases it)
-                        match source {
-                            DataSource::PythonFactoryFunction {
-                                module,
-                                func_name,
-                                func_args,
-                                ..
-                            } => {
-                                Python::with_gil(|py| {
-                                    let func = py.import_bound(module.as_str())
-                                        .unwrap_or_else(|_| panic!("Cannot import factory function from module {module}"))
-                                        .getattr(func_name.as_str())
-                                        .unwrap_or_else(|_| panic!("Cannot find function {func_name} in module {module}"));
-                                    func.call(func_args.to_pytuple(py), None)
-                                        .with_context(|_| PyIOSnafu)
-                                        .map(Into::<PyObject>::into)
-                                })
-                            }
-                            _ => unreachable!("PythonFunction file format must be paired with PythonFactoryFunction data file sources"),
-                        }
-                    });
-
-                    let mut tables = Vec::new();
-                    let mut rows_seen_so_far = 0;
-                    for iterator in table_iterators {
-                        let iterator = iterator?;
-
-                        // Iterate on this iterator to exhaustion, or until the limit is met
-                        while scan_task
-                            .pushdowns
-                            .limit
-                            .map_or(true, |limit| rows_seen_so_far < limit)
-                        {
-                            // Grab the GIL to call next() on the iterator, and then release it once we have the Table
-                            let table = match Python::with_gil(|py| {
-                                iterator
-                                    .downcast_bound::<pyo3::types::PyIterator>(py)
-                                    .expect("Function must return an iterator of tables")
-                                    .clone()
-                                    .next()
-                                    .map(|result| {
-                                        result
-                                            .map(|tbl| {
-                                                tbl.extract::<daft_table::python::PyTable>()
-                                                    .expect("Must be a PyTable")
-                                                    .table
-                                            })
-                                            .with_context(|_| PyIOSnafu)
-                                    })
-                            }) {
-                                Some(table) => table,
-                                None => break,
-                            }?;
-
-                            // Apply filters
-                            let table = if let Some(filters) = scan_task.pushdowns.filters.as_ref()
-                            {
-                                table
-                                    .filter(&[filters.clone()])
-                                    .with_context(|_| DaftCoreComputeSnafu)?
-                            } else {
-                                table
-                            };
-
-                            // Apply limit if necessary, and update `&mut remaining`
-                            let table = if let Some(limit) = scan_task.pushdowns.limit {
-                                let limited_table = if rows_seen_so_far + table.len() > limit {
-                                    table
-                                        .slice(0, limit - rows_seen_so_far)
-                                        .with_context(|_| DaftCoreComputeSnafu)?
-                                } else {
-                                    table
-                                };
-
-                                // Update the rows_seen_so_far
-                                rows_seen_so_far += limited_table.len();
-
-                                limited_table
-                            } else {
-                                table
-                            };
-
-                            tables.push(table);
-                        }
-
-                        // If seen enough rows, early-terminate
-                        if scan_task
-                            .pushdowns
-                            .limit
-                            .is_some_and(|limit| rows_seen_so_far >= limit)
-                        {
-                            break;
-                        }
-                    }
-
-                    tables
->>>>>>> 73ff3f37
                 }
             }
         }
