--- conflicted
+++ resolved
@@ -1,11 +1,7 @@
-<<<<<<< HEAD
-use std::{any::Any, sync::Arc};
-=======
 use std::{
     any::Any,
     sync::{Arc, Weak},
 };
->>>>>>> 66025024
 
 use common_error::{DaftError, DaftResult};
 pub use common_partitioning::*;
@@ -13,55 +9,6 @@
 use dashmap::DashMap;
 use futures::stream::BoxStream;
 
-<<<<<<< HEAD
-use crate::MicroPartition;
-
-impl Partition for MicroPartition {
-    fn size_bytes(&self) -> DaftResult<Option<usize>> {
-        self.size_bytes()
-    }
-}
-
-/// an in memory batch of [`MicroPartition`]'s
-#[derive(Debug, Clone)]
-pub struct MicroPartitionBatch {
-    pub partition: Vec<Arc<MicroPartition>>,
-    pub metadata: Option<PartitionMetadata>,
-}
-
-impl MicroPartitionBatch {
-    pub fn new(partition: Vec<Arc<MicroPartition>>, metadata: Option<PartitionMetadata>) -> Self {
-        Self {
-            partition,
-            metadata,
-        }
-    }
-}
-
-impl TryFrom<Vec<Table>> for MicroPartitionBatch {
-    type Error = DaftError;
-
-    fn try_from(tables: Vec<Table>) -> Result<Self, Self::Error> {
-        if tables.is_empty() {
-            return Ok(Self {
-                partition: vec![],
-                metadata: None,
-            });
-        }
-
-        let schema = &tables[0].schema;
-        let mp = MicroPartition::new_loaded(schema.clone(), Arc::new(tables), None);
-        Ok(Self {
-            partition: vec![Arc::new(mp)],
-            metadata: None,
-        })
-    }
-}
-
-impl PartitionBatch<MicroPartition> for MicroPartitionBatch {
-    fn partitions(&self) -> Vec<Arc<MicroPartition>> {
-        self.partition.clone()
-=======
 use crate::{micropartition::MicroPartitionRef, MicroPartition};
 
 impl Partition for MicroPartition {
@@ -86,79 +33,19 @@
             .map(|(i, v)| (i as PartitionId, v))
             .collect();
         Self { partitions }
->>>>>>> 66025024
-    }
-}
-
-<<<<<<< HEAD
-    fn metadata(&self) -> PartitionMetadata {
-        if let Some(metadata) = &self.metadata {
-            metadata.clone()
-        } else if self.partition.is_empty() {
-            PartitionMetadata {
-                num_rows: 0,
-                size_bytes: 0,
-            }
-        } else {
-            let mp = &self.partition[0];
-            let num_rows = mp.len();
-            let size_bytes = mp.size_bytes().unwrap_or(None).unwrap_or(0);
-            PartitionMetadata {
-                num_rows,
-                size_bytes,
-            }
-=======
+    }
+}
+
 impl MicroPartitionSet {
     pub fn new<T: IntoIterator<Item = (PartitionId, MicroPartitionRef)>>(psets: T) -> Self {
         Self {
             partitions: psets.into_iter().collect(),
->>>>>>> 66025024
         }
     }
 
     pub fn empty() -> Self {
         Self::default()
     }
-<<<<<<< HEAD
-}
-
-// An in memory partition set
-#[derive(Debug, Default, Clone)]
-pub struct MicroPartitionSet {
-    pub partitions: DashMap<PartitionId, Vec<Arc<MicroPartition>>>,
-}
-
-impl MicroPartitionSet {
-    pub fn new<T: IntoIterator<Item = (PartitionId, Vec<Arc<MicroPartition>>)>>(psets: T) -> Self {
-        Self {
-            partitions: psets.into_iter().collect(),
-        }
-    }
-    pub fn empty() -> Self {
-        Self::default()
-    }
-}
-
-impl PartitionSet<MicroPartition> for MicroPartitionSet {
-    fn as_any(&self) -> &dyn Any {
-        self
-    }
-    fn as_any_arc(self: Arc<Self>) -> Arc<dyn Any + Send + Sync> {
-        self
-    }
-    fn get_merged_partitions(&self) -> DaftResult<PartitionRef> {
-        let parts = self.partitions.iter().flat_map(|v| v.value().clone());
-        MicroPartition::concat(parts).map(|mp| Arc::new(mp) as _)
-    }
-
-    fn get_preview_partitions(
-        &self,
-        mut num_rows: usize,
-    ) -> DaftResult<PartitionBatchRef<MicroPartition>> {
-        let mut preview_parts = vec![];
-
-        for part in self.partitions.iter().flat_map(|v| v.value().clone()) {
-=======
 
     pub fn from_tables(id: PartitionId, tables: Vec<Table>) -> DaftResult<Self> {
         if tables.is_empty() {
@@ -181,7 +68,6 @@
         let mut preview_parts = vec![];
 
         for part in self.partitions.iter().map(|v| v.value().clone()) {
->>>>>>> 66025024
             let part_len = part.len();
             if part_len >= num_rows {
                 let mp = part.slice(0, num_rows)?;
@@ -194,15 +80,7 @@
                 preview_parts.push(part.clone());
             }
         }
-<<<<<<< HEAD
-        let preview_parts = MicroPartitionBatch {
-            partition: preview_parts,
-            metadata: None,
-        };
-        Ok(Arc::new(preview_parts))
-=======
         Ok(preview_parts)
->>>>>>> 66025024
     }
 
     fn num_partitions(&self) -> usize {
@@ -218,38 +96,16 @@
     }
 
     fn size_bytes(&self) -> DaftResult<usize> {
-<<<<<<< HEAD
-        let mut parts = self.partitions.iter().flat_map(|v| v.value().clone());
-=======
         let mut parts = self.partitions.iter().map(|v| v.value().clone());
->>>>>>> 66025024
 
         parts.try_fold(0, |acc, mp| Ok(acc + mp.size_bytes()?.unwrap_or(0)))
     }
 
     fn has_partition(&self, partition_id: &PartitionId) -> bool {
-        self.partitions.contains_key(partition_id.as_ref())
+        self.partitions.contains_key(partition_id)
     }
 
     fn delete_partition(&self, partition_id: &PartitionId) -> DaftResult<()> {
-<<<<<<< HEAD
-        self.partitions.remove(partition_id.as_ref());
-        Ok(())
-    }
-
-    fn set_partition(
-        &self,
-        partition_id: PartitionId,
-        part: &dyn PartitionBatch<MicroPartition>,
-    ) -> DaftResult<()> {
-        let part = part.partitions();
-
-        self.partitions.insert(partition_id, part);
-        Ok(())
-    }
-
-    fn get_partition(&self, idx: &PartitionId) -> DaftResult<PartitionBatchRef<MicroPartition>> {
-=======
         self.partitions.remove(partition_id);
         Ok(())
     }
@@ -260,18 +116,11 @@
     }
 
     fn get_partition(&self, idx: &PartitionId) -> DaftResult<MicroPartitionRef> {
->>>>>>> 66025024
         let part = self
             .partitions
             .get(idx)
             .ok_or(DaftError::ValueError("Partition not found".to_string()))?;
 
-<<<<<<< HEAD
-        Ok(Arc::new(MicroPartitionBatch {
-            partition: part.clone(),
-            metadata: None,
-        }))
-=======
         Ok(part.clone())
     }
 
@@ -389,18 +238,5 @@
         }
 
         assert!(cache.get_partition_set("key").is_none());
->>>>>>> 66025024
-    }
-
-    fn into_partition_stream(
-        self: Arc<Self>,
-    ) -> BoxStream<'static, DaftResult<Arc<MicroPartition>>> {
-        let partitions = self.partitions.clone();
-        Box::pin(futures::stream::iter(
-            partitions
-                .into_iter()
-                .flat_map(|(_, v)| v.into_iter())
-                .map(Ok),
-        ))
     }
 }