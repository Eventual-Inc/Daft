--- conflicted
+++ resolved
@@ -13,13 +13,10 @@
 
 #[typetag::serde]
 impl ScalarUDF for JsonQuery {
-<<<<<<< HEAD
-=======
     #[allow(
         deprecated,
         reason = "temporary while transitioning to new scalarudf impl"
     )]
->>>>>>> 736767a7
     fn evaluate(&self, inputs: daft_dsl::functions::FunctionArgs<Series>) -> DaftResult<Series> {
         let inner = inputs.into_inner();
         self.evaluate_from_series(&inner)
