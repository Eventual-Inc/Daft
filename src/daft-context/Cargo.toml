[dependencies]
async-trait = {workspace = true}
arrow2 = {workspace = true}
common-runtime = {path = "../common/runtime", default-features = false}
common-daft-config = {path = "../common/daft-config", default-features = false}
common-error = {path = "../common/error", default-features = false}
common-metrics = {path = "../common/metrics", default-features = false}
<<<<<<< HEAD
daft-io = {path = "../daft-io", default-features = false}
=======
>>>>>>> 901c35de
daft-core = {path = "../daft-core", default-features = false}
daft-logical-plan = {path = "../daft-logical-plan", default-features = false}
daft-micropartition = {path = "../daft-micropartition", default-features = false}
daft-dashboard = {path = "../daft-dashboard", default-features = false}
daft-runners = {workspace = true}
pyo3 = {workspace = true, optional = true}
<<<<<<< HEAD
# Client for submitting to dashboard server
reqwest = {workspace = true, default-features = false}
=======
dashmap = {workspace = true}
>>>>>>> 901c35de

[features]
python = [
  "dep:pyo3",
  "common-daft-config/python",
  "common-error/python",
  "common-metrics/python",
<<<<<<< HEAD
  "daft-io/python",
=======
>>>>>>> 901c35de
  "daft-core/python",
  "daft-logical-plan/python",
  "daft-micropartition/python",
  "daft-runners/python"
]

[lints]
workspace = true

[package]
name = "daft-context"
edition.workspace = true
version.workspace = true<|MERGE_RESOLUTION|>--- conflicted
+++ resolved
@@ -5,22 +5,18 @@
 common-daft-config = {path = "../common/daft-config", default-features = false}
 common-error = {path = "../common/error", default-features = false}
 common-metrics = {path = "../common/metrics", default-features = false}
-<<<<<<< HEAD
 daft-io = {path = "../daft-io", default-features = false}
-=======
->>>>>>> 901c35de
 daft-core = {path = "../daft-core", default-features = false}
 daft-logical-plan = {path = "../daft-logical-plan", default-features = false}
 daft-micropartition = {path = "../daft-micropartition", default-features = false}
 daft-dashboard = {path = "../daft-dashboard", default-features = false}
 daft-runners = {workspace = true}
 pyo3 = {workspace = true, optional = true}
-<<<<<<< HEAD
+log = {workspace = true}
+# For debug subscriber
+dashmap = {workspace = true}
 # Client for submitting to dashboard server
 reqwest = {workspace = true, default-features = false}
-=======
-dashmap = {workspace = true}
->>>>>>> 901c35de
 
 [features]
 python = [
@@ -28,10 +24,7 @@
   "common-daft-config/python",
   "common-error/python",
   "common-metrics/python",
-<<<<<<< HEAD
   "daft-io/python",
-=======
->>>>>>> 901c35de
   "daft-core/python",
   "daft-logical-plan/python",
   "daft-micropartition/python",
