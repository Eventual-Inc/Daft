--- conflicted
+++ resolved
@@ -2,17 +2,11 @@
 
 use async_trait::async_trait;
 use common_error::DaftResult;
-<<<<<<< HEAD
-use common_metrics::{QueryID, QueryPlan, StatSnapshotView, ops::NodeInfo, python::PyNodeInfo};
+use common_metrics::{QueryID, QueryPlan, StatSnapshot, ops::NodeInfo, python::PyNodeInfo};
+use common_partitioning::{PartitionRef, python::PyPartitionRef};
 use common_py_serde::PyObjectWrapper;
-use daft_micropartition::partitioning::{PartitionRef, python::PyPartitionRef};
-use pyo3::{IntoPyObject, PyObject, Python, intern};
+use pyo3::{IntoPyObject, Py, PyAny, Python, intern};
 use serde::{Deserialize, Serialize};
-=======
-use common_metrics::{QueryID, QueryPlan, StatSnapshot, ops::NodeInfo, python::PyNodeInfo};
-use daft_micropartition::{MicroPartitionRef, python::PyMicroPartition};
-use pyo3::{IntoPyObject, Py, PyAny, Python, intern};
->>>>>>> 6159f1f1
 
 use crate::{
     python::PyQueryMetadata,
@@ -20,34 +14,24 @@
 };
 
 /// Wrapper around a Python object that implements the Subscriber trait
-<<<<<<< HEAD
 #[derive(Debug, Serialize, Deserialize)]
 pub struct PySubscriberWrapper(pub(crate) PyObjectWrapper);
 
 impl PySubscriberWrapper {
-    pub fn new(inner: PyObject) -> Self {
+    pub fn new(inner: Py<PyAny>) -> Self {
         Self(PyObjectWrapper(Arc::new(inner)))
     }
 
-    pub fn inner(&self) -> &PyObject {
+    pub fn inner(&self) -> &Py<PyAny> {
         &self.0.0
     }
 }
-=======
-#[derive(Debug)]
-pub struct PySubscriberWrapper(pub(crate) Py<PyAny>);
->>>>>>> 6159f1f1
 
 #[async_trait]
 impl Subscriber for PySubscriberWrapper {
     fn on_query_start(&self, query_id: QueryID, metadata: Arc<QueryMetadata>) -> DaftResult<()> {
-<<<<<<< HEAD
-        Python::with_gil(|py| {
+        Python::attach(|py| {
             self.inner().call_method1(
-=======
-        Python::attach(|py| {
-            self.0.call_method1(
->>>>>>> 6159f1f1
                 py,
                 intern!(py, "on_query_start"),
                 (query_id.to_string(), PyQueryMetadata::from(metadata)),
@@ -57,27 +41,16 @@
     }
 
     fn on_query_end(&self, query_id: QueryID) -> DaftResult<()> {
-<<<<<<< HEAD
-        Python::with_gil(|py| {
+        Python::attach(|py| {
             self.inner()
-=======
-        Python::attach(|py| {
-            self.0
->>>>>>> 6159f1f1
                 .call_method1(py, intern!(py, "on_query_end"), (query_id.to_string(),))?;
             Ok(())
         })
     }
 
-<<<<<<< HEAD
     fn on_result_out(&self, query_id: QueryID, result: PartitionRef) -> DaftResult<()> {
-        Python::with_gil(|py| {
+        Python::attach(|py| {
             self.inner().call_method1(
-=======
-    fn on_result_out(&self, query_id: QueryID, result: MicroPartitionRef) -> DaftResult<()> {
-        Python::attach(|py| {
-            self.0.call_method1(
->>>>>>> 6159f1f1
                 py,
                 intern!(py, "on_result_out"),
                 (query_id.to_string(), PyPartitionRef::from(result)),
@@ -87,13 +60,8 @@
     }
 
     fn on_optimization_start(&self, query_id: QueryID) -> DaftResult<()> {
-<<<<<<< HEAD
-        Python::with_gil(|py| {
+        Python::attach(|py| {
             self.inner().call_method1(
-=======
-        Python::attach(|py| {
-            self.0.call_method1(
->>>>>>> 6159f1f1
                 py,
                 intern!(py, "on_optimization_start"),
                 (query_id.to_string(),),
@@ -103,13 +71,8 @@
     }
 
     fn on_optimization_end(&self, query_id: QueryID, optimized_plan: QueryPlan) -> DaftResult<()> {
-<<<<<<< HEAD
-        Python::with_gil(|py| {
+        Python::attach(|py| {
             self.inner().call_method1(
-=======
-        Python::attach(|py| {
-            self.0.call_method1(
->>>>>>> 6159f1f1
                 py,
                 intern!(py, "on_optimization_end"),
                 (query_id.to_string(), optimized_plan.to_string()),
@@ -134,13 +97,8 @@
     }
 
     async fn on_exec_operator_start(&self, query_id: QueryID, node_id: NodeID) -> DaftResult<()> {
-<<<<<<< HEAD
-        Python::with_gil(|py| {
+        Python::attach(|py| {
             self.inner().call_method1(
-=======
-        Python::attach(|py| {
-            self.0.call_method1(
->>>>>>> 6159f1f1
                 py,
                 intern!(py, "on_exec_operator_start"),
                 (query_id.to_string(), node_id),
@@ -180,13 +138,8 @@
     }
 
     async fn on_exec_operator_end(&self, query_id: QueryID, node_id: NodeID) -> DaftResult<()> {
-<<<<<<< HEAD
-        Python::with_gil(|py| {
+        Python::attach(|py| {
             self.inner().call_method1(
-=======
-        Python::attach(|py| {
-            self.0.call_method1(
->>>>>>> 6159f1f1
                 py,
                 intern!(py, "on_exec_operator_end"),
                 (query_id.to_string(), node_id),
@@ -196,13 +149,8 @@
     }
 
     async fn on_exec_end(&self, query_id: QueryID) -> DaftResult<()> {
-<<<<<<< HEAD
-        Python::with_gil(|py| {
+        Python::attach(|py| {
             self.inner()
-=======
-        Python::attach(|py| {
-            self.0
->>>>>>> 6159f1f1
                 .call_method1(py, intern!(py, "on_exec_end"), (query_id.to_string(),))?;
             Ok(())
         })
