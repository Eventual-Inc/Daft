use std::{collections::HashMap, sync::Arc, time::SystemTime};

use async_trait::async_trait;
use common_error::{DaftError, DaftResult};
<<<<<<< HEAD
use common_metrics::{NodeID, QueryID, QueryPlan, StatSnapshotView, ops::NodeInfo};
use common_runtime::get_io_runtime;
use daft_core::prelude::SchemaRef;
use daft_micropartition::partitioning::PartitionRef;
=======
use common_metrics::{NodeID, QueryID, QueryPlan, Stat, StatSnapshot, ops::NodeInfo};
use common_runtime::{RuntimeRef, get_io_runtime};
use daft_io::IOStatsContext;
use daft_micropartition::{MicroPartition, MicroPartitionRef};
>>>>>>> 6159f1f1
use daft_recordbatch::RecordBatch;
use dashmap::DashMap;
use reqwest::{Client, RequestBuilder};
use serde::{Deserialize, Deserializer, Serialize};

use crate::subscribers::{QueryMetadata, Subscriber};

/// Get the number of seconds from the current timesince the UNIX epoch
fn secs_from_epoch() -> u64 {
    SystemTime::now()
        .duration_since(SystemTime::UNIX_EPOCH)
        .unwrap()
        .as_secs()
}

fn create_client(url: &str) -> DaftResult<Client> {
    const USER_AGENT: &str = concat!(env!("CARGO_PKG_NAME"), "/", env!("CARGO_PKG_VERSION"));

    if url.contains("localhost") || url.contains("127.0.0.1") {
        Client::builder()
            // If it's a localhost uri we can skip ssl verification
            .danger_accept_invalid_certs(true)
            .danger_accept_invalid_hostnames(true)
            .timeout(std::time::Duration::from_secs(2))
            .user_agent(USER_AGENT)
            .build()
            .map_err(|e| DaftError::External(Box::new(e)))
    } else {
        // TODO: Auth handling?
        Client::builder()
            .timeout(std::time::Duration::from_secs(2))
            .user_agent(USER_AGENT)
            .build()
            .map_err(|e| DaftError::External(Box::new(e)))
    }
}

#[derive(Debug, Serialize)]
pub struct DashboardSubscriber {
    url: String,
    #[serde(skip)]
    client: Client,
    preview_rows: DashMap<QueryID, (usize, SchemaRef, Vec<RecordBatch>)>,
}

impl<'de> Deserialize<'de> for DashboardSubscriber {
    fn deserialize<D>(deserializer: D) -> Result<Self, D::Error>
    where
        D: Deserializer<'de>,
    {
        #[derive(Deserialize)]
        struct DashboardSubscriberHelper {
            url: String,
            preview_rows: DashMap<QueryID, (usize, SchemaRef, Vec<RecordBatch>)>,
        }

        let helper = DashboardSubscriberHelper::deserialize(deserializer)?;

        // Create the client using the URL from the deserialized data
        let client = create_client(&helper.url).map_err(serde::de::Error::custom)?;

        Ok(Self {
            url: helper.url,
            client,
            preview_rows: helper.preview_rows,
        })
    }
}

impl DashboardSubscriber {
    pub fn try_new() -> DaftResult<Option<Self>> {
        let Ok(url) = std::env::var("DAFT_DASHBOARD_URL") else {
            return Ok(None);
        };

        let client = create_client(&url)?;

        // Validate that we can connect to the dashboard
        let runtime = get_io_runtime(false);
        runtime.block_on_current_thread(async {
            client
                .get(format!("{}/api/ping", url))
                .send()
                .await
                .map_err(|e| DaftError::ConnectTimeout(Box::new(e)))?
                .error_for_status()
                .map_err(|e| DaftError::External(Box::new(e)))?;
            Ok::<_, DaftError>(())
        })?;

        Ok(Some(Self {
            url,
            client,
            preview_rows: DashMap::new(),
        }))
    }

    async fn handle_request(request: RequestBuilder) -> DaftResult<()> {
        request
            .send()
            .await
            .map_err(|e| DaftError::ConnectTimeout(Box::new(e)))?
            .error_for_status()
            .map_err(|e| DaftError::External(Box::new(e)))?;
        Ok(())
    }
}

const TOTAL_ROWS: usize = 10;

#[async_trait]
impl Subscriber for DashboardSubscriber {
    fn on_query_start(&self, query_id: QueryID, metadata: Arc<QueryMetadata>) -> DaftResult<()> {
        get_io_runtime(false).block_on_current_thread(async {
            Self::handle_request(
                self.client
                    .post(format!("{}/engine/query/{}/start", self.url, query_id))
                    .json(&daft_dashboard::engine::StartQueryArgs {
                        start_sec: secs_from_epoch(),
                        unoptimized_plan: metadata.unoptimized_plan.clone(),
                    }),
            )
            .await?;
            Ok::<_, DaftError>(())
        })?;

        self.preview_rows
            .insert(query_id, (0, metadata.output_schema.clone(), vec![]));
        Ok(())
    }

    fn on_result_out(&self, query_id: QueryID, result: PartitionRef) -> DaftResult<()> {
        // Limit to TOTAL_ROWS rows
        // TODO: Limit by X MB and # of rows
        let Some(mut entry) = self.preview_rows.get_mut(&query_id) else {
            return Err(DaftError::ValueError(format!(
                "Query `{}` not started or already ended in DashboardSubscriber",
                query_id
            )));
        };

        let (num_rows, _, all_results) = entry.value_mut();
        if *num_rows < TOTAL_ROWS && !result.is_empty() {
            let result_rbs = result.to_record_batches()?;
            for rb in result_rbs {
                if *num_rows >= TOTAL_ROWS {
                    break;
                }
                *num_rows += rb.len();
                all_results.push(rb);
            }
        }
        Ok(())
    }

    fn on_query_end(&self, query_id: QueryID) -> DaftResult<()> {
        let Some((_, (_, schema, results))) = self.preview_rows.remove(&query_id) else {
            return Err(DaftError::ValueError(format!(
                "Query `{}` not started or already ended in DashboardSubscriber",
                query_id
            )));
        };
        debug_assert!(results.len() <= TOTAL_ROWS);

        let end_sec = secs_from_epoch();
<<<<<<< HEAD
        let result = RecordBatch::concat_or_empty(&results, Some(schema))?;
=======
        let result = results
            .concat_or_get(io_stats)?
            .unwrap_or_else(|| RecordBatch::empty(Some(results.schema())));
        let results_ipc = result.to_ipc_stream()?;
        let results_ipc = if results_ipc.len() > 1024 * 1024 * 2 {
            // 2MB, our dashboard cap
            None
        } else {
            Some(results_ipc)
        };
>>>>>>> 6159f1f1

        get_io_runtime(false).block_on_current_thread(async {
            Self::handle_request(
                self.client
                    .post(format!("{}/engine/query/{}/end", self.url, query_id))
                    .json(&daft_dashboard::engine::FinalizeArgs {
                        end_sec,
                        results: results_ipc,
                    }),
            )
            .await?;
            Ok::<_, DaftError>(())
        })
    }

    fn on_optimization_start(&self, query_id: QueryID) -> DaftResult<()> {
        get_io_runtime(false).block_on_current_thread(async {
            Self::handle_request(
                self.client
                    .post(format!("{}/engine/query/{}/plan_start", self.url, query_id))
                    .json(&daft_dashboard::engine::PlanStartArgs {
                        plan_start_sec: secs_from_epoch(),
                    }),
            )
            .await?;
            Ok::<_, DaftError>(())
        })
    }

    fn on_optimization_end(&self, query_id: QueryID, optimized_plan: QueryPlan) -> DaftResult<()> {
        let plan_end_sec = secs_from_epoch();
        get_io_runtime(false).block_on_current_thread(async {
            Self::handle_request(
                self.client
                    .post(format!("{}/engine/query/{}/plan_end", self.url, query_id))
                    .json(&daft_dashboard::engine::PlanEndArgs {
                        plan_end_sec,
                        optimized_plan,
                    }),
            )
            .await?;
            Ok::<_, DaftError>(())
        })
    }

    fn on_exec_start(&self, query_id: QueryID, node_infos: &[Arc<NodeInfo>]) -> DaftResult<()> {
        let exec_start_sec = secs_from_epoch();
        get_io_runtime(false).block_on_current_thread(async {
            Self::handle_request(
                self.client
                    .post(format!("{}/engine/query/{}/exec/start", self.url, query_id))
                    .json(&daft_dashboard::engine::ExecStartArgs {
                        exec_start_sec,
                        node_infos: node_infos
                            .iter()
                            .map(|info| info.as_ref().clone())
                            .collect(),
                    }),
            )
            .await?;
            Ok::<_, DaftError>(())
        })
    }

    async fn on_exec_operator_start(&self, query_id: QueryID, node_id: NodeID) -> DaftResult<()> {
        Self::handle_request(self.client.post(format!(
            "{}/engine/query/{}/exec/{}/start",
            self.url, query_id, node_id
        )))
        .await?;
        Ok(())
    }

    async fn on_exec_emit_stats(
        &self,
        query_id: QueryID,
        stats: &[(NodeID, StatSnapshot)],
    ) -> DaftResult<()> {
        Self::handle_request(
            self.client
                .post(format!(
                    "{}/engine/query/{}/exec/emit_stats",
                    self.url, query_id
                ))
                .json(&daft_dashboard::engine::ExecEmitStatsArgsSend {
                    stats: stats
                        .iter()
                        .map(|(node_id, stats)| {
                            (
                                *node_id,
                                stats
                                    .iter()
                                    .map(|(name, stat)| (name.to_string(), stat.clone()))
                                    .collect::<HashMap<String, Stat>>(),
                            )
                        })
                        .collect::<Vec<_>>(),
                }),
        )
        .await?;
        Ok(())
    }

    async fn on_exec_operator_end(&self, query_id: QueryID, node_id: NodeID) -> DaftResult<()> {
        Self::handle_request(self.client.post(format!(
            "{}/engine/query/{}/exec/{}/end",
            self.url, query_id, node_id
        )))
        .await?;
        Ok(())
    }

    async fn on_exec_end(&self, query_id: QueryID) -> DaftResult<()> {
        let exec_end_sec = secs_from_epoch();

        Self::handle_request(
            self.client
                .post(format!("{}/engine/query/{}/exec/end", self.url, query_id))
                .json(&daft_dashboard::engine::ExecEndArgs { exec_end_sec }),
        )
        .await?;
        Ok(())
    }
}<|MERGE_RESOLUTION|>--- conflicted
+++ resolved
@@ -2,17 +2,10 @@
 
 use async_trait::async_trait;
 use common_error::{DaftError, DaftResult};
-<<<<<<< HEAD
-use common_metrics::{NodeID, QueryID, QueryPlan, StatSnapshotView, ops::NodeInfo};
+use common_metrics::{NodeID, QueryID, QueryPlan, Stat, StatSnapshot, ops::NodeInfo};
+use common_partitioning::PartitionRef;
 use common_runtime::get_io_runtime;
 use daft_core::prelude::SchemaRef;
-use daft_micropartition::partitioning::PartitionRef;
-=======
-use common_metrics::{NodeID, QueryID, QueryPlan, Stat, StatSnapshot, ops::NodeInfo};
-use common_runtime::{RuntimeRef, get_io_runtime};
-use daft_io::IOStatsContext;
-use daft_micropartition::{MicroPartition, MicroPartitionRef};
->>>>>>> 6159f1f1
 use daft_recordbatch::RecordBatch;
 use dashmap::DashMap;
 use reqwest::{Client, RequestBuilder};
@@ -178,12 +171,8 @@
         debug_assert!(results.len() <= TOTAL_ROWS);
 
         let end_sec = secs_from_epoch();
-<<<<<<< HEAD
         let result = RecordBatch::concat_or_empty(&results, Some(schema))?;
-=======
-        let result = results
-            .concat_or_get(io_stats)?
-            .unwrap_or_else(|| RecordBatch::empty(Some(results.schema())));
+
         let results_ipc = result.to_ipc_stream()?;
         let results_ipc = if results_ipc.len() > 1024 * 1024 * 2 {
             // 2MB, our dashboard cap
@@ -191,7 +180,6 @@
         } else {
             Some(results_ipc)
         };
->>>>>>> 6159f1f1
 
         get_io_runtime(false).block_on_current_thread(async {
             Self::handle_request(
