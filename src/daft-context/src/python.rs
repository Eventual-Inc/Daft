use std::sync::Arc;

use common_daft_config::{PyDaftExecutionConfig, PyDaftPlanningConfig};
use daft_micropartition::python::PyMicroPartition;
use pyo3::prelude::*;

use crate::{DaftContext, subscribers};

#[pyclass(frozen)]
pub struct PyDaftContext {
    inner: DaftContext,
}

impl Default for PyDaftContext {
    fn default() -> Self {
        Self::new()
    }
}

#[pymethods]
impl PyDaftContext {
    #[new]
    pub fn new() -> Self {
        Self {
            inner: crate::get_context(),
        }
    }

    #[getter(_daft_execution_config)]
    pub fn get_daft_execution_config(&self, py: Python) -> PyResult<PyDaftExecutionConfig> {
        let config = py.allow_threads(|| self.inner.execution_config());
        let config = PyDaftExecutionConfig { config };
        Ok(config)
    }

    #[getter(_daft_planning_config)]
    pub fn get_daft_planning_config(&self, py: Python) -> PyResult<PyDaftPlanningConfig> {
        let config = py.allow_threads(|| self.inner.planning_config());
        let config = PyDaftPlanningConfig { config };
        Ok(config)
    }

    #[setter(_daft_execution_config)]
    pub fn set_daft_execution_config(&self, py: Python, config: PyDaftExecutionConfig) {
        py.allow_threads(|| self.inner.set_execution_config(config.config));
    }

    #[setter(_daft_planning_config)]
    pub fn set_daft_planning_config(&self, py: Python, config: PyDaftPlanningConfig) {
        py.allow_threads(|| self.inner.set_planning_config(config.config));
    }

    pub fn attach_subscriber(&self, py: Python, alias: String, subscriber: PyObject) {
        py.allow_threads(|| {
            self.inner.attach_subscriber(
                alias,
                Arc::new(subscribers::python::PySubscriberWrapper(subscriber)),
            );
        });
    }

    pub fn detach_subscriber(&self, py: Python, alias: &str) -> PyResult<()> {
        py.allow_threads(|| self.inner.detach_subscriber(alias))?;
        Ok(())
    }

    pub fn notify_query_start(
        &self,
        py: Python,
        query_id: &str,
        unoptimized_plan: &str,
    ) -> PyResult<()> {
        py.allow_threads(|| {
            self.inner
                .notify_query_start(query_id.into(), unoptimized_plan.into())
        })?;
        Ok(())
    }

<<<<<<< HEAD
    pub fn notify_query_end(&self, py: Python, query_id: &str) -> PyResult<()> {
=======
    pub fn notify_query_end(&self, py: Python, query_id: String) -> PyResult<()> {
>>>>>>> 3575ee48
        py.allow_threads(|| self.inner.notify_query_end(query_id.into()))?;
        Ok(())
    }

    pub fn notify_result_out(
        &self,
        py: Python,
        query_id: &str,
        result: PyMicroPartition,
    ) -> PyResult<()> {
        py.allow_threads(|| self.inner.notify_result_out(query_id.into(), result.into()))?;
        Ok(())
    }

    pub fn notify_optimization_start(&self, py: Python, query_id: String) -> PyResult<()> {
        py.allow_threads(|| self.inner.notify_optimization_start(query_id.into()))?;
        Ok(())
    }

    pub fn notify_optimization_end(
        &self,
        py: Python,
        query_id: &str,
        optimized_plan: String,
    ) -> PyResult<()> {
        py.allow_threads(|| {
            self.inner
                .notify_optimization_end(query_id.into(), optimized_plan.into())
        })?;
        Ok(())
    }
}

impl From<DaftContext> for PyDaftContext {
    fn from(ctx: DaftContext) -> Self {
        Self { inner: ctx }
    }
}

impl From<PyDaftContext> for DaftContext {
    fn from(ctx: PyDaftContext) -> Self {
        ctx.inner
    }
}

impl<'a> From<&'a PyDaftContext> for &'a DaftContext {
    fn from(ctx: &'a PyDaftContext) -> Self {
        &ctx.inner
    }
}

#[pyfunction]
pub fn get_context() -> PyDaftContext {
    PyDaftContext {
        inner: super::get_context(),
    }
}<|MERGE_RESOLUTION|>--- conflicted
+++ resolved
@@ -77,11 +77,7 @@
         Ok(())
     }
 
-<<<<<<< HEAD
-    pub fn notify_query_end(&self, py: Python, query_id: &str) -> PyResult<()> {
-=======
     pub fn notify_query_end(&self, py: Python, query_id: String) -> PyResult<()> {
->>>>>>> 3575ee48
         py.allow_threads(|| self.inner.notify_query_end(query_id.into()))?;
         Ok(())
     }
