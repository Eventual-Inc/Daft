--- conflicted
+++ resolved
@@ -44,19 +44,13 @@
             Ok(Self::new(logical_plan, cfg.config.clone()))
         })
     }
-<<<<<<< HEAD
     pub fn next(&self, py: Python) -> PyResult<(Option<usize>, PhysicalPlanScheduler)> {
-        py.allow_threads(|| {
+        py.detach(|| {
             let mut planner = self
                 .planner
                 .lock()
                 .expect("Failed to acquire lock for AdaptivePlanner");
             let output = planner.next_stage()?;
-=======
-    pub fn next(&mut self, py: Python) -> PyResult<(Option<usize>, PhysicalPlanScheduler)> {
-        py.detach(|| {
-            let output = self.planner.next_stage()?;
->>>>>>> fa664147
             let sid = output.stage_id();
             Ok((sid, output.into()))
         })
