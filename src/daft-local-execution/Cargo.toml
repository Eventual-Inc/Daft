--- conflicted
+++ resolved
@@ -1,8 +1,4 @@
 [dependencies]
-<<<<<<< HEAD
-async-trait = {workspace = true}
-=======
->>>>>>> 554856d3
 common-daft-config = {path = "../common/daft-config", default-features = false}
 common-display = {path = "../common/display", default-features = false}
 common-error = {path = "../common/error", default-features = false}
