[dependencies]
async-trait = {workspace = true}
capitalize = "*"
common-daft-config = {path = "../common/daft-config", default-features = false}
common-display = {path = "../common/display", default-features = false}
common-error = {path = "../common/error", default-features = false}
common-file-formats = {path = "../common/file-formats", default-features = false}
<<<<<<< HEAD
common-logging = {path = "../common/logging", default-features = false}
=======
common-metrics = {path = "../common/metrics", default-features = false}
>>>>>>> 82699acc
common-resource-request = {path = "../common/resource-request", default-features = false}
common-runtime = {path = "../common/runtime", default-features = false}
common-scan-info = {path = "../common/scan-info", default-features = false}
common-system-info = {path = "../common/system-info", default-features = false}
common-tracing = {path = "../common/tracing", default-features = false}
console = "*"
daft-core = {path = "../daft-core", default-features = false}
daft-csv = {path = "../daft-csv", default-features = false}
daft-dsl = {path = "../daft-dsl", default-features = false}
daft-functions-list = {path = "../daft-functions-list", default-features = false}
daft-functions-uri = {workspace = true}
daft-io = {path = "../daft-io", default-features = false}
daft-json = {path = "../daft-json", default-features = false}
daft-local-plan = {path = "../daft-local-plan", default-features = false}
daft-logical-plan = {path = "../daft-logical-plan", default-features = false}
daft-micropartition = {path = "../daft-micropartition", default-features = false}
daft-parquet = {path = "../daft-parquet", default-features = false}
daft-physical-plan = {path = "../daft-physical-plan", default-features = false}
daft-recordbatch = {path = "../daft-recordbatch", default-features = false}
daft-scan = {path = "../daft-scan", default-features = false}
daft-warc = {path = "../daft-warc", default-features = false}
daft-writers = {path = "../daft-writers", default-features = false}
futures = {workspace = true}
indexmap = {workspace = true}
<<<<<<< HEAD
indicatif = "0.18"
=======
indicatif = {workspace = true}
>>>>>>> 82699acc
itertools = {workspace = true}
kanal = "0.1"
log = {workspace = true}
opentelemetry = {workspace = true}
pin-project = "1"
pyo3 = {workspace = true, optional = true}
pyo3-async-runtimes = {workspace = true, optional = true}
rand = {workspace = true}
reqwest = {version = "0.12.19", default-features = false}
snafu = {workspace = true}
tokio = {workspace = true, features = ["test-util"]}
tokio-util = {workspace = true}
tracing = {workspace = true}
uuid.workspace = true

[features]
python = [
  "dep:pyo3",
  "dep:pyo3-async-runtimes",
  "common-daft-config/python",
  "common-display/python",
  "common-error/python",
  "common-file-formats/python",
  "common-scan-info/python",
  "daft-core/python",
  "daft-functions-list/python",
  "daft-dsl/python",
  "daft-io/python",
  "daft-local-plan/python",
  "daft-logical-plan/python",
  "daft-micropartition/python",
  "daft-physical-plan/python",
  "daft-scan/python",
  "daft-writers/python"
]

[lints]
workspace = true

[package]
edition = {workspace = true}
name = "daft-local-execution"
version = {workspace = true}<|MERGE_RESOLUTION|>--- conflicted
+++ resolved
@@ -5,11 +5,8 @@
 common-display = {path = "../common/display", default-features = false}
 common-error = {path = "../common/error", default-features = false}
 common-file-formats = {path = "../common/file-formats", default-features = false}
-<<<<<<< HEAD
 common-logging = {path = "../common/logging", default-features = false}
-=======
 common-metrics = {path = "../common/metrics", default-features = false}
->>>>>>> 82699acc
 common-resource-request = {path = "../common/resource-request", default-features = false}
 common-runtime = {path = "../common/runtime", default-features = false}
 common-scan-info = {path = "../common/scan-info", default-features = false}
@@ -34,11 +31,7 @@
 daft-writers = {path = "../daft-writers", default-features = false}
 futures = {workspace = true}
 indexmap = {workspace = true}
-<<<<<<< HEAD
-indicatif = "0.18"
-=======
 indicatif = {workspace = true}
->>>>>>> 82699acc
 itertools = {workspace = true}
 kanal = "0.1"
 log = {workspace = true}
