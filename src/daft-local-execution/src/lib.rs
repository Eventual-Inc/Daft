--- conflicted
+++ resolved
@@ -14,22 +14,13 @@
     pub static ref NUM_CPUS: usize = std::thread::available_parallelism().unwrap().get();
 }
 
-<<<<<<< HEAD
-pub(crate) type WorkerSet<T> = tokio::task::JoinSet<T>;
-pub(crate) fn create_worker_set<T>() -> WorkerSet<T> {
-=======
 pub(crate) type TaskSet<T> = tokio::task::JoinSet<T>;
 pub(crate) fn create_task_set<T>() -> TaskSet<T> {
->>>>>>> 4a8244b6
     tokio::task::JoinSet::new()
 }
 
 pub struct ExecutionRuntimeHandle {
-<<<<<<< HEAD
-    worker_set: WorkerSet<crate::Result<()>>,
-=======
     worker_set: TaskSet<crate::Result<()>>,
->>>>>>> 4a8244b6
     default_morsel_size: usize,
 }
 
@@ -37,11 +28,7 @@
     #[must_use]
     pub fn new(default_morsel_size: usize) -> Self {
         Self {
-<<<<<<< HEAD
-            worker_set: create_worker_set(),
-=======
             worker_set: create_task_set(),
->>>>>>> 4a8244b6
             default_morsel_size,
         }
     }
