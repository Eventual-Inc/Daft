#![feature(let_chains)]
#![feature(hash_raw_entry)]
mod buffer;
mod channel;
mod intermediate_ops;
mod pipeline;
mod run;
mod runtime_stats;
mod sinks;
mod sources;
<<<<<<< HEAD
mod writes;
=======

>>>>>>> 915467ba
use common_error::{DaftError, DaftResult};
use lazy_static::lazy_static;
pub use run::NativeExecutor;
use snafu::{futures::TryFutureExt, Snafu};

lazy_static! {
    pub static ref NUM_CPUS: usize = std::thread::available_parallelism().unwrap().get();
}

<<<<<<< HEAD
pub(crate) type TaskSet<T> = tokio::task::JoinSet<T>;
pub(crate) fn create_task_set<T>() -> TaskSet<T> {
    TaskSet::new()
=======
pub(crate) struct TaskSet<T> {
    inner: tokio::task::JoinSet<T>,
}

impl<T: 'static> TaskSet<T> {
    fn new() -> Self {
        Self {
            inner: tokio::task::JoinSet::new(),
        }
    }

    fn spawn<F>(&mut self, future: F)
    where
        F: std::future::Future<Output = T> + 'static,
    {
        self.inner.spawn_local(future);
    }

    async fn join_next(&mut self) -> Option<Result<T, tokio::task::JoinError>> {
        self.inner.join_next().await
    }

    async fn shutdown(&mut self) {
        self.inner.shutdown().await;
    }
>>>>>>> 915467ba
}

pub struct ExecutionRuntimeHandle {
    worker_set: TaskSet<crate::Result<()>>,
    default_morsel_size: usize,
}

impl ExecutionRuntimeHandle {
    #[must_use]
    pub fn new(default_morsel_size: usize) -> Self {
        Self {
            worker_set: TaskSet::new(),
            default_morsel_size,
        }
    }
    pub fn spawn(
        &mut self,
        task: impl std::future::Future<Output = DaftResult<()>> + 'static,
        node_name: &str,
    ) {
        let node_name = node_name.to_string();
        self.worker_set
            .spawn(task.with_context(|_| PipelineExecutionSnafu { node_name }));
    }

    pub async fn join_next(&mut self) -> Option<Result<crate::Result<()>, tokio::task::JoinError>> {
        self.worker_set.join_next().await
    }

    pub async fn shutdown(&mut self) {
        self.worker_set.shutdown().await;
    }

    #[must_use]
    pub fn default_morsel_size(&self) -> usize {
        self.default_morsel_size
    }
}

#[cfg(feature = "python")]
use pyo3::prelude::*;

#[derive(Debug, Snafu)]
pub enum Error {
    #[snafu(display("Error joining spawned task: {}", source))]
    JoinError { source: tokio::task::JoinError },
    #[snafu(display(
        "Sender of OneShot Channel Dropped before sending data over: {}",
        source
    ))]
    OneShotRecvError {
        source: tokio::sync::oneshot::error::RecvError,
    },
    #[cfg(feature = "python")]
    #[snafu(display("PyIOError: {}", source))]
    PyIO { source: PyErr },
    #[snafu(display("Error creating pipeline from {}: {}", plan_name, source))]
    PipelineCreationError {
        source: DaftError,
        plan_name: String,
    },
    #[snafu(display("Error when running pipeline node {}: {}", node_name, source))]
    PipelineExecutionError {
        source: DaftError,
        node_name: String,
    },
}

impl From<Error> for DaftError {
    fn from(err: Error) -> Self {
        match err {
            Error::PipelineCreationError { source, plan_name } => {
                log::error!("Error creating pipeline from {}", plan_name);
                source
            }
            Error::PipelineExecutionError { source, node_name } => {
                log::error!("Error when running pipeline node {}", node_name);
                source
            }
            _ => Self::External(err.into()),
        }
    }
}

type Result<T, E = Error> = std::result::Result<T, E>;

#[cfg(feature = "python")]
pub fn register_modules(parent: &Bound<PyModule>) -> PyResult<()> {
    parent.add_class::<NativeExecutor>()?;
    Ok(())
}<|MERGE_RESOLUTION|>--- conflicted
+++ resolved
@@ -8,11 +8,8 @@
 mod runtime_stats;
 mod sinks;
 mod sources;
-<<<<<<< HEAD
 mod writes;
-=======
 
->>>>>>> 915467ba
 use common_error::{DaftError, DaftResult};
 use lazy_static::lazy_static;
 pub use run::NativeExecutor;
@@ -22,11 +19,6 @@
     pub static ref NUM_CPUS: usize = std::thread::available_parallelism().unwrap().get();
 }
 
-<<<<<<< HEAD
-pub(crate) type TaskSet<T> = tokio::task::JoinSet<T>;
-pub(crate) fn create_task_set<T>() -> TaskSet<T> {
-    TaskSet::new()
-=======
 pub(crate) struct TaskSet<T> {
     inner: tokio::task::JoinSet<T>,
 }
@@ -52,7 +44,6 @@
     async fn shutdown(&mut self) {
         self.inner.shutdown().await;
     }
->>>>>>> 915467ba
 }
 
 pub struct ExecutionRuntimeHandle {
