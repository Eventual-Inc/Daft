mod subscribers;
mod values;

use std::{
    collections::{HashMap, HashSet},
    future::Future,
    pin::Pin,
    sync::{
        Arc,
        atomic::{AtomicBool, Ordering},
    },
    task::{Context, Poll},
    time::{Duration, Instant},
};

use common_error::DaftResult;
use common_metrics::{NodeID, StatSnapshotSend};
use common_runtime::RuntimeTask;
use daft_context::Subscriber;
use daft_dsl::common_treenode::{TreeNode, TreeNodeRecursion};
use daft_micropartition::MicroPartition;
use futures::future;
use itertools::Itertools;
use kanal::SendError;
use tokio::{
    runtime::Handle,
    sync::{mpsc, oneshot},
    time::interval,
};
use tracing::{Instrument, instrument::Instrumented};
<<<<<<< HEAD
pub use values::{DefaultRuntimeStats, RuntimeStats};
=======
pub use values::{
    CPU_US_KEY, Counter, DefaultRuntimeStats, ROWS_IN_KEY, ROWS_OUT_KEY, RuntimeStats,
};
>>>>>>> 8610171f

use crate::{
    channel::{Receiver, Sender},
    pipeline::PipelineNode,
    runtime_stats::subscribers::{
        RuntimeStatsSubscriber, progress_bar::make_progress_bar_manager, query::SubscriberWrapper,
    },
};

fn should_enable_progress_bar() -> bool {
    if std::env::var("DAFT_FLOTILLA_WORKER").is_ok() {
        return false;
    }
    if let Ok(val) = std::env::var("DAFT_PROGRESS_BAR") {
        matches!(val.trim().to_lowercase().as_str(), "1" | "true")
    } else {
        true // Return true when env var is not set
    }
}

#[derive(Clone)]
pub struct RuntimeStatsManagerHandle(Arc<mpsc::UnboundedSender<(usize, bool)>>);

impl RuntimeStatsManagerHandle {
    pub fn activate_node(&self, node_id: usize) {
        if let Err(e) = self.0.send((node_id, true)) {
            log::warn!(
                "Unable to activate node: {node_id} because RuntimeStatsManager was already finished: {e}"
            );
        }
    }

    pub fn finalize_node(&self, node_id: usize) {
        if let Err(e) = self.0.send((node_id, false)) {
            log::warn!(
                "Unable to finalize node: {node_id} because RuntimeStatsManager was already finished: {e}"
            );
        }
    }
}

/// Event handler for RuntimeStats
/// The event handler contains a vector of subscribers
/// When a new event is broadcast, `RuntimeStatsEventHandler` manages notifying the subscribers.
///
/// For a given event, the event handler ensures that the subscribers only get the latest event at a frequency of once every 500ms
/// This prevents the subscribers from being overwhelmed by too many events.
pub struct RuntimeStatsManager {
    node_tx: Arc<mpsc::UnboundedSender<(usize, bool)>>,
    finish_tx: oneshot::Sender<()>,
    stats_manager_task: RuntimeTask<Vec<(usize, StatSnapshotSend)>>,
}

impl std::fmt::Debug for RuntimeStatsManager {
    fn fmt(&self, f: &mut std::fmt::Formatter<'_>) -> std::fmt::Result {
        write!(f, "RuntimeStatsEventHandler")
    }
}

impl RuntimeStatsManager {
    #[allow(clippy::borrowed_box)]
    pub fn try_new(
        handle: &Handle,
        pipeline: &Box<dyn PipelineNode>,
        query_subscribers: Vec<Arc<dyn Subscriber>>,
    ) -> DaftResult<Self> {
        // Construct mapping between node id and their node info and runtime stats
        let mut node_stats_map = HashMap::new();
        let mut node_info_map = HashMap::new();
        let _ = pipeline.apply(|node| {
            let node_info = node.node_info();
            let runtime_stats = node.runtime_stats();
            node_stats_map.insert(node_info.id, runtime_stats);
            node_info_map.insert(node_info.id, node_info);
            Ok(TreeNodeRecursion::Continue)
        });

        let mut subscribers: Vec<Box<dyn RuntimeStatsSubscriber>> = Vec::new();
        for subscriber in query_subscribers {
            subscribers.push(Box::new(SubscriberWrapper::try_new(
                subscriber,
                &node_info_map,
            )?));
        }

        if should_enable_progress_bar() {
            subscribers.push(make_progress_bar_manager(&node_info_map));
        }

        let throttle_interval = Duration::from_millis(200);
        Ok(Self::new_impl(
            handle,
            subscribers,
            node_stats_map,
            throttle_interval,
        ))
    }

    // Mostly used for testing purposes so we can inject our own subscribers and throttling interval
    fn new_impl(
        handle: &Handle,
        subscribers: Vec<Box<dyn RuntimeStatsSubscriber>>,
        node_stats_map: HashMap<NodeID, Arc<dyn RuntimeStats>>,
        throttle_interval: Duration,
    ) -> Self {
        let (node_tx, mut node_rx) = mpsc::unbounded_channel::<(usize, bool)>();
        let node_tx = Arc::new(node_tx);
        let (finish_tx, mut finish_rx) = oneshot::channel::<()>();

        let event_loop = async move {
            let mut interval = interval(throttle_interval);
            let mut active_nodes = HashSet::with_capacity(node_stats_map.len());
            // Reuse container for ticks
            let mut snapshot_container = Vec::with_capacity(node_stats_map.len());

            loop {
                tokio::select! {
                    biased;
                    Some((node_id, is_initialize)) = node_rx.recv() => {
                        if is_initialize && active_nodes.insert(node_id) {
                            for res in future::join_all(subscribers.iter().map(|subscriber| subscriber.initialize_node(node_id))).await {
                                if let Err(e) = res {
                                    log::error!("Failed to initialize node: {}", e);
                                }
                            }
                        } else if !is_initialize && active_nodes.remove(&node_id) {
                            let runtime_stats = &node_stats_map[&node_id];
                            let event = runtime_stats.flush();
                            let event = [(node_id, event)];

                            for res in future::join_all(subscribers.iter().map(|subscriber| async {
                                subscriber.handle_event(&event).await?;
                                subscriber.finalize_node(node_id).await
                            })).await {
                                if let Err(e) = res {
                                    log::error!("Failed to finalize node: {}", e);
                                }
                            }
                        }
                    }

                    _ = &mut finish_rx => {
                        if !active_nodes.is_empty() {
                            log::error!(
                                "RuntimeStatsManager finished with active nodes {{{}}}",
                                active_nodes.iter().map(|id: &usize| id.to_string()).join(", ")
                            );
                        }
                        break;
                    }

                    _ = interval.tick() => {
                        if active_nodes.is_empty() {
                            continue;
                        }

                        for node_id in &active_nodes {
                            let runtime_stats = &node_stats_map[node_id];
                            let event = runtime_stats.snapshot();
                            snapshot_container.push((*node_id, event));
                        }

                        for res in future::join_all(subscribers.iter().map(|subscriber| {
                            subscriber.handle_event(snapshot_container.as_slice())
                        })).await {
                            if let Err(e) = res {
                                log::error!("Failed to handle event: {}", e);
                            }
                        }
                        snapshot_container.clear();
                    }
                }
            }

            for subscriber in subscribers {
                if let Err(e) = subscriber.finish().await {
                    log::error!("Failed to flush subscriber: {}", e);
                }
            }

            // Return the final stat snapshot for all nodes
            let mut final_snapshot = Vec::new();
            for (node_id, runtime_stats) in &node_stats_map {
                let event = runtime_stats.flush();
                final_snapshot.push((*node_id, event));
            }
            final_snapshot
        };

        let task_handle = RuntimeTask::new(handle, event_loop);
        Self {
            node_tx,
            finish_tx,
            stats_manager_task: task_handle,
        }
    }

    pub fn handle(&self) -> RuntimeStatsManagerHandle {
        RuntimeStatsManagerHandle(self.node_tx.clone())
    }

    pub async fn finish(self) -> Vec<(usize, StatSnapshotSend)> {
        self.finish_tx
            .send(())
            .expect("The finish_tx channel was closed");
        self.stats_manager_task
            .await
            .expect("The finish_tx channel was closed")
    }
}

#[pin_project::pin_project]
pub struct TimedFuture<F: Future> {
    start: Option<Instant>,
    #[pin]
    future: Instrumented<F>,
    runtime_stats: Arc<dyn RuntimeStats>,
}

impl<F: Future> TimedFuture<F> {
    pub fn new(future: F, runtime_stats: Arc<dyn RuntimeStats>, span: tracing::Span) -> Self {
        let instrumented = future.instrument(span);
        Self {
            start: None,
            future: instrumented,
            runtime_stats,
        }
    }
}

impl<F: Future> Future for TimedFuture<F> {
    type Output = F::Output;

    fn poll(self: Pin<&mut Self>, cx: &mut Context) -> Poll<Self::Output> {
        let mut this = self.project();
        let start = this.start.get_or_insert_with(Instant::now);
        let inner_poll = this.future.as_mut().poll(cx);
        let elapsed = start.elapsed();
        this.runtime_stats.add_cpu_us(elapsed.as_micros() as u64);

        match inner_poll {
            Poll::Pending => Poll::Pending,
            Poll::Ready(output) => Poll::Ready(output),
        }
    }
}

/// Sender that wraps an internal sender and counts the number of rows passed through
pub struct CountingSender {
    sender: Sender<Arc<MicroPartition>>,
    rt: Arc<dyn RuntimeStats>,
}

impl CountingSender {
    pub(crate) fn new(sender: Sender<Arc<MicroPartition>>, rt: Arc<dyn RuntimeStats>) -> Self {
        Self { sender, rt }
    }
    #[inline]
    pub(crate) async fn send(&self, v: Arc<MicroPartition>) -> Result<(), SendError> {
        self.rt.add_rows_out(v.len() as u64);
        self.sender.send(v).await?;
        Ok(())
    }
}

/// Receiver that wraps an internal received and
/// - Counts the number of rows passed through
/// - Activates the associated node on first receive
pub struct InitializingCountingReceiver {
    receiver: Receiver<Arc<MicroPartition>>,
    rt: Arc<dyn RuntimeStats>,

    first_receive: AtomicBool,
    node_id: usize,
    stats_manager: RuntimeStatsManagerHandle,
}

impl InitializingCountingReceiver {
    pub(crate) fn new(
        receiver: Receiver<Arc<MicroPartition>>,
        node_id: usize,
        rt: Arc<dyn RuntimeStats>,
        stats_manager: RuntimeStatsManagerHandle,
    ) -> Self {
        Self {
            receiver,
            node_id,
            rt,
            stats_manager,
            first_receive: AtomicBool::new(true),
        }
    }
    #[inline]
    pub(crate) async fn recv(&self) -> Option<Arc<MicroPartition>> {
        let v = self.receiver.recv().await;
        if let Some(ref v) = v {
            if self
                .first_receive
                .compare_exchange(true, false, Ordering::Relaxed, Ordering::Relaxed)
                .is_ok()
            {
                self.stats_manager.activate_node(self.node_id);
            }
            self.rt.add_rows_in(v.len() as u64);
        }
        v
    }
}

#[cfg(test)]
mod tests {
    use std::sync::{Arc, Mutex, atomic::AtomicU64};

    use async_trait::async_trait;
    use common_error::DaftResult;
    use common_metrics::{CPU_US_KEY, NodeID, ROWS_IN_KEY, ROWS_OUT_KEY, Stat, StatSnapshotSend};
    use tokio::time::{Duration, sleep};

    use super::*;

    #[derive(Debug)]
    struct MockState {
        total_calls: AtomicU64,
        event: Mutex<Option<StatSnapshotSend>>,
    }

    impl MockState {
        fn get_total_calls(&self) -> u64 {
            self.total_calls.load(std::sync::atomic::Ordering::SeqCst)
        }

        fn get_latest_event(&self) -> StatSnapshotSend {
            self.event.lock().unwrap().clone().expect("No event")
        }
    }

    #[derive(Debug)]
    struct MockSubscriber {
        pub state: Arc<MockState>,
    }

    impl MockSubscriber {
        fn new() -> Self {
            Self {
                state: Arc::new(MockState {
                    total_calls: AtomicU64::new(0),
                    event: Mutex::new(None),
                }),
            }
        }
    }

    #[async_trait]
    impl RuntimeStatsSubscriber for MockSubscriber {
        fn as_any(&self) -> &dyn std::any::Any {
            self
        }

        async fn initialize_node(&self, _node_id: NodeID) -> DaftResult<()> {
            Ok(())
        }

        async fn finalize_node(&self, _node_id: NodeID) -> DaftResult<()> {
            Ok(())
        }

        async fn handle_event(&self, events: &[(NodeID, StatSnapshotSend)]) -> DaftResult<()> {
            self.state
                .total_calls
                .fetch_add(1, std::sync::atomic::Ordering::SeqCst);
            for (_, snapshot) in events {
                *self.state.event.lock().unwrap() = Some(snapshot.clone());
            }
            Ok(())
        }

        async fn finish(self: Box<Self>) -> DaftResult<()> {
            Ok(())
        }
    }

    #[tokio::test(start_paused = true)]
    async fn test_interval_respected() {
        let mock_subscriber = Box::new(MockSubscriber::new());
        let mock_state = mock_subscriber.state.clone();

        let node_stat = Arc::new(DefaultRuntimeStats::new(0)) as Arc<dyn RuntimeStats>;
        let throttle_interval = Duration::from_millis(50);
        let stats_manager = RuntimeStatsManager::new_impl(
            &tokio::runtime::Handle::current(),
            vec![mock_subscriber],
            HashMap::from([(0, node_stat.clone())]),
            throttle_interval,
        );
        let handle = stats_manager.handle();

        // Activate the node
        handle.activate_node(0);

        // Send first event
        node_stat.add_rows_in(100);
        assert_eq!(
            mock_state.get_total_calls(),
            0,
            "No materialized events should be sent yet"
        );

        // Send second event rapidly (within throttle interval)
        node_stat.add_rows_in(100);
        sleep(Duration::from_millis(50)).await;

        // Should only get 1 call due to throttling
        assert_eq!(
            mock_state.get_total_calls(),
            1,
            "Rapid events should be throttled to a single call"
        );
        assert_eq!(
            mock_state.get_latest_event()[1],
            (ROWS_IN_KEY, Stat::Count(200))
        );

        // Wait for throttle interval to pass, then send another event
        node_stat.add_rows_in(300);
        sleep(Duration::from_millis(50)).await;

        // Should now get a second call
        assert_eq!(
            mock_state.get_total_calls(),
            2,
            "Event after throttle interval should trigger a new call"
        );
        assert_eq!(
            mock_state.get_latest_event()[1],
            (ROWS_IN_KEY, Stat::Count(500))
        );
    }

    #[tokio::test(start_paused = true)]
    async fn test_multiple_subscribers_all_receive_events() {
        let subscriber1 = Box::new(MockSubscriber::new());
        let subscriber2 = Box::new(MockSubscriber::new());
        let state1 = subscriber1.state.clone();
        let state2 = subscriber2.state.clone();

        let node_stat = Arc::new(DefaultRuntimeStats::new(0)) as Arc<dyn RuntimeStats>;
        let throttle_interval = Duration::from_millis(50);
        let stats_manager = RuntimeStatsManager::new_impl(
            &tokio::runtime::Handle::current(),
            vec![subscriber1, subscriber2],
            HashMap::from([(0, node_stat.clone())]),
            throttle_interval,
        );
        let handle = stats_manager.handle();

        handle.activate_node(0);

        node_stat.add_rows_in(100);
        sleep(Duration::from_millis(50)).await;

        // Both subscribers should receive the event
        assert_eq!(state1.get_total_calls(), 1);
        assert_eq!(state2.get_total_calls(), 1);
    }

    #[tokio::test(start_paused = true)]
    async fn test_subscriber_error_doesnt_affect_others() {
        #[derive(Debug)]
        struct FailingSubscriber;

        #[async_trait]
        impl RuntimeStatsSubscriber for FailingSubscriber {
            fn as_any(&self) -> &dyn std::any::Any {
                self
            }
            async fn initialize_node(&self, _: NodeID) -> DaftResult<()> {
                Ok(())
            }
            async fn finalize_node(&self, _: NodeID) -> DaftResult<()> {
                Ok(())
            }
            async fn handle_event(&self, _: &[(NodeID, StatSnapshotSend)]) -> DaftResult<()> {
                Err(common_error::DaftError::InternalError(
                    "Test error".to_string(),
                ))
            }
            async fn finish(self: Box<Self>) -> DaftResult<()> {
                Ok(())
            }
        }

        let failing_subscriber = Box::new(FailingSubscriber);
        let mock_subscriber = Box::new(MockSubscriber::new());
        let state = mock_subscriber.state.clone();

        let node_stat = Arc::new(DefaultRuntimeStats::new(0)) as Arc<dyn RuntimeStats>;
        let throttle_interval = Duration::from_millis(50);
        let stats_manager = RuntimeStatsManager::new_impl(
            &tokio::runtime::Handle::current(),
            vec![failing_subscriber, mock_subscriber],
            HashMap::from([(0, node_stat.clone())]),
            throttle_interval,
        );
        let handle = stats_manager.handle();

        handle.activate_node(0);
        node_stat.add_rows_in(100);
        sleep(Duration::from_millis(50)).await;

        // Mock subscriber should still receive event despite other failing
        assert_eq!(state.get_total_calls(), 1);
    }

    #[tokio::test]
    async fn test_runtime_stats_context_operations() {
        let node_stat = Arc::new(DefaultRuntimeStats::new(0));

        // Test initial state
        let stats = node_stat.snapshot();
        assert_eq!(stats[1], (ROWS_IN_KEY, Stat::Count(0)));
        assert_eq!(stats[2], (ROWS_OUT_KEY, Stat::Count(0)));

        // Test incremental updates
        node_stat.add_rows_in(100);
        node_stat.add_rows_in(50);
        let stats = node_stat.snapshot();
        assert_eq!(stats[1], (ROWS_IN_KEY, Stat::Count(150)));

        node_stat.add_rows_out(75);
        let stats = node_stat.snapshot();
        assert_eq!(stats[2], (ROWS_OUT_KEY, Stat::Count(75)));
    }

    #[tokio::test(start_paused = true)]
    async fn test_events_without_init() {
        let mock_subscriber = Box::new(MockSubscriber::new());
        let state = mock_subscriber.state.clone();

        let node_stat = Arc::new(DefaultRuntimeStats::new(0)) as Arc<dyn RuntimeStats>;
        let throttle_interval = Duration::from_millis(50);
        let stats_manager = RuntimeStatsManager::new_impl(
            &tokio::runtime::Handle::current(),
            vec![mock_subscriber],
            HashMap::from([(0, node_stat.clone())]),
            throttle_interval,
        );
        let handle = stats_manager.handle();

        // No events yet because no nodes are initialized
        node_stat.add_rows_in(100);
        sleep(Duration::from_millis(50)).await;
        assert_eq!(state.get_total_calls(), 0);

        // Activate the node
        handle.activate_node(0);
        sleep(Duration::from_millis(50)).await;

        // Now we should get an event
        assert_eq!(state.get_total_calls(), 1);
        let event = state.get_latest_event();
        assert_eq!(event[1], (ROWS_IN_KEY, Stat::Count(100)));
    }

    #[tokio::test(start_paused = true)]
    async fn test_final_event_before_interval() {
        let mock_subscriber = Box::new(MockSubscriber::new());
        let state = mock_subscriber.state.clone();

        // Use 500ms for the throttle interval.
        let throttle_interval = Duration::from_millis(500);
        let node_stat = Arc::new(DefaultRuntimeStats::new(0)) as Arc<dyn RuntimeStats>;
        let stats_manager = RuntimeStatsManager::new_impl(
            &tokio::runtime::Handle::current(),
            vec![mock_subscriber],
            HashMap::from([(0, node_stat.clone())]),
            throttle_interval,
        );
        let handle = stats_manager.handle();

        handle.activate_node(0);

        // Simulate a fast query that completes within the throttle interval (500ms)
        node_stat.add_rows_in(100);
        node_stat.add_rows_out(50);
        node_stat.add_cpu_us(1000);

        handle.finalize_node(0);

        // Wait less than throttle interval (500ms) but enough for processing (1ms)
        sleep(Duration::from_millis(10)).await;

        // The final event should still be observed even though throttle interval wasn't met
        assert_eq!(state.get_total_calls(), 1);

        let event = state.get_latest_event();
        assert_eq!(
            event[0],
            (CPU_US_KEY, Stat::Duration(Duration::from_millis(1)))
        );
        assert_eq!(event[1], (ROWS_IN_KEY, Stat::Count(100)));
        assert_eq!(event[2], (ROWS_OUT_KEY, Stat::Count(50)));
    }
}<|MERGE_RESOLUTION|>--- conflicted
+++ resolved
@@ -28,13 +28,7 @@
     time::interval,
 };
 use tracing::{Instrument, instrument::Instrumented};
-<<<<<<< HEAD
-pub use values::{DefaultRuntimeStats, RuntimeStats};
-=======
-pub use values::{
-    CPU_US_KEY, Counter, DefaultRuntimeStats, ROWS_IN_KEY, ROWS_OUT_KEY, RuntimeStats,
-};
->>>>>>> 8610171f
+pub use values::{Counter, DefaultRuntimeStats, RuntimeStats};
 
 use crate::{
     channel::{Receiver, Sender},
