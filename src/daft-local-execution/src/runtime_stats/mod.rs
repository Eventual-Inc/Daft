--- conflicted
+++ resolved
@@ -31,12 +31,6 @@
 #[cfg(debug_assertions)]
 use crate::runtime_stats::subscribers::debug::DebugSubscriber;
 use crate::{
-<<<<<<< HEAD
-    buffer::RowBasedBuffer, channel::{Receiver, Sender}, pipeline::NodeInfo, progress_bar::OperatorProgressBar, runtime_stats::subscribers::{
-        dashboard::DashboardSubscriber, opentelemetry::OpenTelemetrySubscriber,
-        RuntimeStatsSubscriber,
-    }
-=======
     channel::{Receiver, Sender},
     ops::NodeInfo,
     pipeline::PipelineNode,
@@ -44,7 +38,6 @@
         dashboard::DashboardSubscriber, opentelemetry::OpenTelemetrySubscriber,
         progress_bar::make_progress_bar_manager, RuntimeStatsSubscriber,
     },
->>>>>>> 82699acc
 };
 
 fn should_enable_progress_bar() -> bool {
@@ -316,43 +309,6 @@
     }
 }
 
-pub struct BufferedCountingReceiver {
-    receiver: Receiver<Arc<MicroPartition>>,
-    buffer: RowBasedBuffer,
-    progress_bar: Option<Arc<OperatorProgressBar>>,
-    rt_stats_producer: RuntimeEventsProducer,
-}
-
-impl BufferedCountingReceiver {
-    pub(crate) fn new(
-        receiver: Receiver<Arc<MicroPartition>>,
-        rt: Arc<RuntimeStatsContext>,
-        progress_bar: Option<Arc<OperatorProgressBar>>,
-        rt_stats_handler: Arc<RuntimeStatsEventHandler>,
-        lower_bound: usize,
-        upper_bound: usize,
-    ) -> Self {
-        let rt_stats_producer = RuntimeEventsProducer::new(rt_stats_handler, rt);
-
-        Self {
-            receiver,
-            buffer: RowBasedBuffer::new(lower_bound, upper_bound),
-            progress_bar,
-            rt_stats_producer,
-        }
-    }
-    #[inline]
-    pub(crate) async fn recv(&self) -> Option<Arc<MicroPartition>> {
-        let v = self.receiver.recv().await;
-        if let Some(ref v) = v {
-            self.rt_stats_producer.mark_rows_received(v.len() as u64);
-            if let Some(ref pb) = self.progress_bar {
-                pb.render();
-            }
-        }
-        v
-    }
-}
 #[cfg(test)]
 mod tests {
     use std::sync::{atomic::AtomicU64, Arc, Mutex};
