use std::{collections::HashMap, sync::Arc};

use async_trait::async_trait;
use common_error::DaftResult;
use common_metrics::{NodeID, QueryID, ops::NodeInfo};
use daft_context::{Subscribers, Subscriber as _};

use crate::runtime_stats::RuntimeStatsSubscriber;

#[derive(Debug)]
pub(crate) struct SubscriberWrapper {
    inner: Arc<Subscribers>,
    query_id: QueryID,
}

impl SubscriberWrapper {
<<<<<<< HEAD
    pub fn try_new(inner: Arc<Subscribers>, node_infos: &[Arc<NodeInfo>]) -> DaftResult<Self> {
        let query_id: QueryID = node_infos[0].context["query_id"].clone().into();
        inner.on_exec_start(query_id.clone(), node_infos)?;
=======
    pub fn try_new(
        inner: Arc<dyn Subscriber>,
        node_info_map: &HashMap<NodeID, Arc<NodeInfo>>,
    ) -> DaftResult<Self> {
        let random_node_info = node_info_map
            .values()
            .next()
            .expect("Expected at least one node info");
        let query_id: QueryID = random_node_info.context["query_id"].clone().into();
        inner.on_exec_start(
            query_id.clone(),
            node_info_map
                .values()
                .cloned()
                .collect::<Vec<_>>()
                .as_slice(),
        )?;
>>>>>>> 6159f1f1
        Ok(Self { inner, query_id })
    }
}

#[async_trait]
impl RuntimeStatsSubscriber for SubscriberWrapper {
    async fn initialize_node(&self, node_id: NodeID) -> DaftResult<()> {
        self.inner
            .on_exec_operator_start(self.query_id.clone(), node_id)
            .await?;
        Ok(())
    }

    async fn finalize_node(&self, node_id: NodeID) -> DaftResult<()> {
        self.inner
            .on_exec_operator_end(self.query_id.clone(), node_id)
            .await?;
        Ok(())
    }

    async fn handle_event(
        &self,
        events: &[(NodeID, common_metrics::StatSnapshot)],
    ) -> DaftResult<()> {
        let all_node_stats = events
            .iter()
            .map(|(node_id, snapshot)| (*node_id, snapshot.clone().into()))
            .collect::<Vec<_>>();

        self.inner
            .on_exec_emit_stats(self.query_id.clone(), all_node_stats.as_slice())
            .await?;
        Ok(())
    }

    async fn finish(self: Box<Self>) -> DaftResult<()> {
        self.inner.on_exec_end(self.query_id.clone()).await?;
        Ok(())
    }

    #[cfg(test)]
    fn as_any(&self) -> &dyn std::any::Any {
        unimplemented!("We don't support this for query subscribers right now");
    }
}<|MERGE_RESOLUTION|>--- conflicted
+++ resolved
@@ -3,7 +3,7 @@
 use async_trait::async_trait;
 use common_error::DaftResult;
 use common_metrics::{NodeID, QueryID, ops::NodeInfo};
-use daft_context::{Subscribers, Subscriber as _};
+use daft_context::{Subscriber as _, Subscribers};
 
 use crate::runtime_stats::RuntimeStatsSubscriber;
 
@@ -14,11 +14,6 @@
 }
 
 impl SubscriberWrapper {
-<<<<<<< HEAD
-    pub fn try_new(inner: Arc<Subscribers>, node_infos: &[Arc<NodeInfo>]) -> DaftResult<Self> {
-        let query_id: QueryID = node_infos[0].context["query_id"].clone().into();
-        inner.on_exec_start(query_id.clone(), node_infos)?;
-=======
     pub fn try_new(
         inner: Arc<dyn Subscriber>,
         node_info_map: &HashMap<NodeID, Arc<NodeInfo>>,
@@ -36,7 +31,6 @@
                 .collect::<Vec<_>>()
                 .as_slice(),
         )?;
->>>>>>> 6159f1f1
         Ok(Self { inner, query_id })
     }
 }
