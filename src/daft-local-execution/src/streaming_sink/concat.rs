--- conflicted
+++ resolved
@@ -37,13 +37,8 @@
         Ok((state, StreamingSinkOutput::NeedMoreInput(Some(input)))).into()
     }
 
-<<<<<<< HEAD
-    fn name(&self) -> Arc<str> {
-        Arc::from("Concat")
-=======
     fn name(&self) -> NodeName {
         "Concat".into()
->>>>>>> 128f59d9
     }
 
     fn multiline_display(&self) -> Vec<String> {
