--- conflicted
+++ resolved
@@ -14,12 +14,7 @@
         Sender,
     },
     dispatcher::DispatchSpawner,
-<<<<<<< HEAD
-    pipeline::{NodeInfo, NodeType, PipelineNode, RuntimeContext},
-=======
-    pipeline::{NodeInfo, NodeName, PipelineNode, RuntimeContext},
-    progress_bar::ProgressBarColor,
->>>>>>> 2a662465
+    pipeline::{NodeInfo, NodeName, NodeType, PipelineNode, RuntimeContext},
     resource_manager::MemoryManager,
     runtime_stats::{
         CountingSender, DefaultRuntimeStats, InitializingCountingReceiver, RuntimeStats,
@@ -101,14 +96,9 @@
         plan_stats: StatsState,
         ctx: &RuntimeContext,
     ) -> Self {
-<<<<<<< HEAD
-        let name = op.name();
+        let name = op.name().into();
         let node_info = ctx.next_node_info(name, NodeType::StreamingSink);
         let runtime_stats = op.make_runtime_stats();
-=======
-        let name = op.name().into();
-        let node_info = ctx.next_node_info(name);
->>>>>>> 2a662465
         Self {
             op,
             children,
@@ -231,17 +221,12 @@
             .collect()
     }
 
-<<<<<<< HEAD
     fn boxed_children(&self) -> Vec<&Box<dyn PipelineNode>> {
         self.children.iter().collect()
     }
 
-    fn name(&self) -> &'static str {
-        self.name
-=======
     fn name(&self) -> Arc<str> {
         self.node_info.name.clone()
->>>>>>> 2a662465
     }
 
     fn start(
@@ -249,15 +234,6 @@
         maintain_order: bool,
         runtime_handle: &mut ExecutionRuntimeContext,
     ) -> crate::Result<Receiver<Arc<MicroPartition>>> {
-<<<<<<< HEAD
-=======
-        let progress_bar = runtime_handle.make_progress_bar(
-            &self.name(),
-            ProgressBarColor::Yellow,
-            self.node_id(),
-            self.runtime_stats.clone(),
-        );
->>>>>>> 2a662465
         let mut child_result_receivers = Vec::with_capacity(self.children.len());
         for child in &self.children {
             let child_result_receiver = child.start(maintain_order, runtime_handle)?;
