use std::sync::Arc;

use common_error::DaftResult;
use daft_core::{prelude::SchemaRef, series::IntoSeries};
use daft_dsl::expr::bound_expr::BoundExpr;
use daft_logical_plan::JoinType;
use daft_micropartition::MicroPartition;
use daft_recordbatch::{GrowableRecordBatch, ProbeState, Probeable, RecordBatch};
use futures::{stream, StreamExt};
use itertools::Itertools;
use tracing::{info_span, instrument, Span};

use super::{
    base::{StreamingSink, StreamingSinkExecuteResult, StreamingSinkOutput, StreamingSinkState},
    outer_hash_join_probe::IndexBitmapBuilder,
};
use crate::{
    dispatcher::{DispatchSpawner, RoundRobinDispatcher, UnorderedDispatcher},
    pipeline::NodeName,
    state_bridge::BroadcastStateBridgeRef,
    ExecutionRuntimeContext, ExecutionTaskSpawner,
};

enum AntiSemiProbeState {
    Building(BroadcastStateBridgeRef<ProbeState>),
    Probing(Arc<ProbeState>, Option<IndexBitmapBuilder>),
}

impl AntiSemiProbeState {
    async fn get_or_await_probe_state(
        &mut self,
        needs_bitmap: bool,
    ) -> (&mut Arc<ProbeState>, &mut Option<IndexBitmapBuilder>) {
        if let Self::Building(bridge) = self {
            let probe_state = bridge.get_state().await;
            let builder = if needs_bitmap {
                Some(IndexBitmapBuilder::new(probe_state.get_tables()))
            } else {
                None
            };
            *self = Self::Probing(probe_state, builder);
        }
        match self {
            Self::Probing(probe_state, builder) => (probe_state, builder),
            _ => unreachable!(),
        }
    }
}

impl StreamingSinkState for AntiSemiProbeState {
    fn as_any_mut(&mut self) -> &mut dyn std::any::Any {
        self
    }
}

struct AntiSemiJoinParams {
    probe_on: Vec<BoundExpr>,
    is_semi: bool,
}

pub(crate) struct AntiSemiProbeSink {
    params: Arc<AntiSemiJoinParams>,
    output_schema: SchemaRef,
    probe_state_bridge: BroadcastStateBridgeRef<ProbeState>,
    build_on_left: bool,
}

impl AntiSemiProbeSink {
    const DEFAULT_GROWABLE_SIZE: usize = 20;

    pub fn new(
        probe_on: Vec<BoundExpr>,
        join_type: &JoinType,
        output_schema: &SchemaRef,
        probe_state_bridge: BroadcastStateBridgeRef<ProbeState>,
        build_on_left: bool,
    ) -> Self {
        Self {
            params: Arc::new(AntiSemiJoinParams {
                probe_on,
                is_semi: *join_type == JoinType::Semi,
            }),
            output_schema: output_schema.clone(),
            probe_state_bridge,
            build_on_left,
        }
    }

    // This function performs probing for anti-semi joins when the side to keep is the probe side, i.e. we built the probe table
    // on the right side and are streaming the left side.
    fn probe_anti_semi(
        probe_on: &[BoundExpr],
        probe_set: &Arc<dyn Probeable>,
        input: &Arc<MicroPartition>,
        is_semi: bool,
    ) -> DaftResult<Arc<MicroPartition>> {
        let _growables = info_span!("AntiSemiOperator::build_growables").entered();

        let input_tables = input.get_tables()?;

        let mut probe_side_growable = GrowableRecordBatch::new(
            &input_tables.iter().collect::<Vec<_>>(),
            false,
            Self::DEFAULT_GROWABLE_SIZE,
        )?;

        drop(_growables);
        {
            let _loop = info_span!("AntiSemiOperator::eval_and_probe").entered();
            for (probe_side_table_idx, table) in input_tables.iter().enumerate() {
                let join_keys = table.eval_expression_list(probe_on)?;
                let iter = probe_set.probe_exists(&join_keys)?;

                for (probe_row_idx, matched) in iter.enumerate() {
                    // 1. If this is a semi join, we keep the row if it matches.
                    // 2. If this is an anti join, we keep the row if it doesn't match.
                    match (is_semi, matched) {
                        (true, true) | (false, false) => {
                            probe_side_growable.extend(probe_side_table_idx, probe_row_idx, 1);
                        }
                        _ => {}
                    }
                }
            }
        }
        let probe_side_table = probe_side_growable.build()?;
        Ok(Arc::new(MicroPartition::new_loaded(
            probe_side_table.schema.clone(),
            Arc::new(vec![probe_side_table]),
            None,
        )))
    }

    // This function performs the anti semi join when the side to keep is the build side, i.e. we built the probe table
    // on the left side and we are streaming the right side. In this case, we use a bitmap index to track matches, and only
    // emit a final result at the end.
    fn probe_anti_semi_with_bitmap(
        probe_on: &[BoundExpr],
        probe_set: &Arc<dyn Probeable>,
        bitmap_builder: &mut IndexBitmapBuilder,
        input: &Arc<MicroPartition>,
    ) -> DaftResult<()> {
        let input_tables = input.get_tables()?;

        let _loop = info_span!("AntiSemiOperator::eval_and_probe").entered();
        for table in input_tables.iter() {
            let join_keys = table.eval_expression_list(probe_on)?;
            let idx_mapper = probe_set.probe_indices(&join_keys)?;

            for inner_iter in idx_mapper.make_iter().flatten() {
                for (build_side_table_idx, build_row_idx) in inner_iter {
                    bitmap_builder.mark_used(build_side_table_idx as usize, build_row_idx as usize);
                }
            }
        }
        Ok(())
    }

    // Finalize the anti/semi join where we have a bitmap index, i.e. left side builds.
    async fn finalize_anti_semi(
        mut states: Vec<Box<dyn StreamingSinkState>>,
        is_semi: bool,
    ) -> DaftResult<Option<Arc<MicroPartition>>> {
        let mut states_iter = states.iter_mut();
        let first_state = states_iter
            .next()
            .expect("at least one state should be present")
            .as_any_mut()
            .downcast_mut::<AntiSemiProbeState>()
            .expect("state should be AntiSemiProbeState");
        let (first_probe_state, first_bitmap_builder) =
            first_state.get_or_await_probe_state(true).await;
        let tables = first_probe_state.get_tables();
        let first_bitmap = first_bitmap_builder
            .take()
            .expect("bitmap should be set")
            .build();

        let mut merged_bitmap = {
            let bitmaps = stream::once(async move { first_bitmap })
                .chain(stream::iter(states_iter).then(|s| async move {
                    let state = s
                        .as_any_mut()
                        .downcast_mut::<AntiSemiProbeState>()
                        .expect("state should be AntiSemiProbeState");
                    state
                        .get_or_await_probe_state(true)
                        .await
                        .1
                        .take()
                        .expect("bitmap should be set")
                        .build()
                }))
                .collect::<Vec<_>>()
                .await;

            bitmaps.into_iter().fold(None, |acc, x| match acc {
                None => Some(x),
                Some(acc) => Some(acc.merge(&x)),
            })
        }
        .expect("at least one bitmap should be present");

        // The bitmap marks matched rows as 0, so we need to negate it if we are doing semi join, i.e. the matched rows become 1 so that
        // we can we can keep them in the final result.
        if is_semi {
            merged_bitmap = merged_bitmap.negate();
        }

        let leftovers = merged_bitmap
            .convert_to_boolean_arrays()
            .zip(tables.iter())
            .map(|(bitmap, table)| table.mask_filter(&bitmap.into_series()))
            .collect::<DaftResult<Vec<_>>>()?;

        let build_side_table = RecordBatch::concat(&leftovers)?;
        Ok(Some(Arc::new(MicroPartition::new_loaded(
            build_side_table.schema.clone(),
            Arc::new(vec![build_side_table]),
            None,
        ))))
    }
}

impl StreamingSink for AntiSemiProbeSink {
    #[instrument(skip_all, name = "AntiSemiProbeSink::execute")]
    fn execute(
        &self,
        input: Arc<MicroPartition>,
        mut state: Box<dyn StreamingSinkState>,
        task_spawner: &ExecutionTaskSpawner,
    ) -> StreamingSinkExecuteResult {
        if input.is_empty() {
            let empty = Arc::new(MicroPartition::empty(Some(self.output_schema.clone())));
            return Ok((state, StreamingSinkOutput::NeedMoreInput(Some(empty)))).into();
        }

        let params = self.params.clone();
        let build_on_left = self.build_on_left;
        task_spawner
            .spawn(
                async move {
                    let probe_state = state
                        .as_any_mut()
                        .downcast_mut::<AntiSemiProbeState>()
                        .expect("AntiSemiProbeState should be used with AntiSemiProbeSink");
                    let (ps, bitmap_builder) =
                        probe_state.get_or_await_probe_state(build_on_left).await;

                    if let Some(bm_builder) = bitmap_builder {
                        Self::probe_anti_semi_with_bitmap(
                            &params.probe_on,
                            ps.get_probeable(),
                            bm_builder,
                            &input,
                        )?;
                        Ok((state, StreamingSinkOutput::NeedMoreInput(None)))
                    } else {
                        let res = Self::probe_anti_semi(
                            &params.probe_on,
                            ps.get_probeable(),
                            &input,
                            params.is_semi,
                        );
                        Ok((state, StreamingSinkOutput::NeedMoreInput(Some(res?))))
                    }
                },
                Span::current(),
            )
            .into()
    }

<<<<<<< HEAD
    fn name(&self) -> Arc<str> {
        Arc::from("AntiSemiHashJoinProbe")
=======
    fn name(&self) -> NodeName {
        "AntiSemiHashJoinProbe".into()
>>>>>>> 128f59d9
    }

    fn multiline_display(&self) -> Vec<String> {
        let mut res = vec![];
        if self.params.is_semi {
            res.push(format!(
                "SemiHashJoinProbe: {}",
                self.params
                    .probe_on
                    .iter()
                    .map(|e| e.to_string())
                    .join(", ")
            ));
        } else {
            res.push(format!(
                "AntiHashJoinProbe: {}",
                self.params
                    .probe_on
                    .iter()
                    .map(|e| e.to_string())
                    .join(", ")
            ));
        }
        res.push(format!("Build on left: {}", self.build_on_left));
        res
    }

    #[instrument(skip_all, name = "AntiSemiProbeSink::finalize")]
    fn finalize(
        &self,
        states: Vec<Box<dyn super::base::StreamingSinkState>>,
        task_spawner: &ExecutionTaskSpawner,
    ) -> super::base::StreamingSinkFinalizeResult {
        if self.build_on_left {
            let is_semi = self.params.is_semi;
            task_spawner
                .spawn(
                    async move { Self::finalize_anti_semi(states, is_semi).await },
                    Span::current(),
                )
                .into()
        } else {
            Ok(None).into()
        }
    }

    fn make_state(&self) -> Box<dyn StreamingSinkState> {
        Box::new(AntiSemiProbeState::Building(
            self.probe_state_bridge.clone(),
        ))
    }

    fn dispatch_spawner(
        &self,
        runtime_handle: &ExecutionRuntimeContext,
        maintain_order: bool,
    ) -> Arc<dyn DispatchSpawner> {
        let default_size = runtime_handle.default_morsel_size();
        if maintain_order {
            Arc::new(RoundRobinDispatcher::with_fixed_threshold(default_size))
        } else {
            Arc::new(UnorderedDispatcher::with_fixed_threshold(default_size))
        }
    }

    fn max_concurrency(&self) -> usize {
        common_runtime::get_compute_pool_num_threads()
    }
}<|MERGE_RESOLUTION|>--- conflicted
+++ resolved
@@ -270,13 +270,8 @@
             .into()
     }
 
-<<<<<<< HEAD
-    fn name(&self) -> Arc<str> {
-        Arc::from("AntiSemiHashJoinProbe")
-=======
     fn name(&self) -> NodeName {
         "AntiSemiHashJoinProbe".into()
->>>>>>> 128f59d9
     }
 
     fn multiline_display(&self) -> Vec<String> {
