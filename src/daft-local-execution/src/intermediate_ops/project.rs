--- conflicted
+++ resolved
@@ -5,14 +5,7 @@
 use daft_dsl::{
     common_treenode::{self, TreeNode},
     expr::bound_expr::BoundExpr,
-<<<<<<< HEAD
-    functions::{
-        python::{get_resource_request, LegacyPythonUDF},
-        FunctionExpr, ScalarFunction,
-    },
-=======
     functions::ScalarFunction,
->>>>>>> 7fae685c
     Expr,
 };
 use daft_functions_uri::download::UrlDownloadArgs;
@@ -55,13 +48,6 @@
         expr.inner()
             .apply(|e| {
                 let found_batch_size = match e.as_ref() {
-<<<<<<< HEAD
-                    Expr::Function {
-                        func: FunctionExpr::Python(LegacyPythonUDF { batch_size, .. }),
-                        ..
-                    } => *batch_size,
-=======
->>>>>>> 7fae685c
                     Expr::ScalarFunction(ScalarFunction { udf, inputs, .. })
                         if udf.name() == "url_download" =>
                     {
