--- conflicted
+++ resolved
@@ -140,23 +140,8 @@
             .into()
     }
 
-<<<<<<< HEAD
-    fn name(&self) -> Arc<str> {
-        if self.projection.iter().any(|e| e.inner().has_compute()) {
-            Arc::from("Project")
-        } else if self
-            .projection
-            .iter()
-            .any(|e| e.inner().unwrap_alias().1.is_some())
-        {
-            Arc::from("Rename Columns")
-        } else {
-            Arc::from("Reorder Columns")
-        }
-=======
     fn name(&self) -> NodeName {
         "Project".into()
->>>>>>> 128f59d9
     }
 
     fn multiline_display(&self) -> Vec<String> {
