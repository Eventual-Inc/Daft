--- conflicted
+++ resolved
@@ -138,13 +138,8 @@
             .into()
     }
 
-<<<<<<< HEAD
-    fn name(&self) -> Arc<str> {
-        Arc::from("CrossJoin")
-=======
     fn name(&self) -> NodeName {
         "CrossJoin".into()
->>>>>>> 128f59d9
     }
 
     fn multiline_display(&self) -> Vec<String> {
