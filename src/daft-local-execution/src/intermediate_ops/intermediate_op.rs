use std::sync::Arc;

use capitalize::Capitalize;
use common_display::tree::TreeDisplay;
use common_error::DaftResult;
use common_runtime::{get_compute_pool_num_threads, get_compute_runtime};
use daft_logical_plan::stats::StatsState;
use daft_micropartition::MicroPartition;
use snafu::ResultExt;
use tracing::{info_span, instrument};

use crate::{
    channel::{
        create_channel, create_ordering_aware_receiver_channel, OrderingAwareReceiver, Receiver,
        Sender,
    },
    dispatcher::{DispatchSpawner, RoundRobinDispatcher, UnorderedDispatcher},
    pipeline::{NodeInfo, NodeName, PipelineNode, RuntimeContext},
    progress_bar::ProgressBarColor,
    resource_manager::MemoryManager,
    runtime_stats::{
        BaseStatsBuilder, CountingReceiver, CountingSender, RuntimeStatsBuilder,
        RuntimeStatsContext, RuntimeStatsEventHandler,
    },
    ExecutionRuntimeContext, ExecutionTaskSpawner, OperatorOutput, PipelineExecutionSnafu,
};

pub(crate) trait IntermediateOpState: Send + Sync {
    fn as_any_mut(&mut self) -> &mut dyn std::any::Any;
}

struct DefaultIntermediateOperatorState {}
impl IntermediateOpState for DefaultIntermediateOperatorState {
    fn as_any_mut(&mut self) -> &mut dyn std::any::Any {
        self
    }
}

pub enum IntermediateOperatorResult {
    NeedMoreInput(Option<Arc<MicroPartition>>),
    HasMoreOutput(Arc<MicroPartition>),
}

pub(crate) type IntermediateOpExecuteResult =
    OperatorOutput<DaftResult<(Box<dyn IntermediateOpState>, IntermediateOperatorResult)>>;
pub trait IntermediateOperator: Send + Sync {
    fn execute(
        &self,
        input: Arc<MicroPartition>,
        state: Box<dyn IntermediateOpState>,
        task_spawner: &ExecutionTaskSpawner,
    ) -> IntermediateOpExecuteResult;
<<<<<<< HEAD
    fn name(&self) -> Arc<str>;
=======
    fn name(&self) -> NodeName;
>>>>>>> 128f59d9
    fn multiline_display(&self) -> Vec<String>;
    fn make_state(&self) -> DaftResult<Box<dyn IntermediateOpState>> {
        Ok(Box::new(DefaultIntermediateOperatorState {}))
    }
    fn make_runtime_stats_builder(&self) -> Arc<dyn RuntimeStatsBuilder> {
        Arc::new(BaseStatsBuilder {})
    }
    /// The maximum number of concurrent workers that can be spawned for this operator.
    /// Each worker will has its own IntermediateOperatorState.
    /// This method should be overridden if the operator needs to limit the number of concurrent workers, i.e. UDFs with resource requests.
    fn max_concurrency(&self) -> DaftResult<usize> {
        Ok(get_compute_pool_num_threads())
    }

    fn morsel_size_range(&self, runtime_handle: &ExecutionRuntimeContext) -> (usize, usize) {
        (0, runtime_handle.default_morsel_size())
    }

    fn dispatch_spawner(
        &self,
        runtime_handle: &ExecutionRuntimeContext,
        maintain_order: bool,
    ) -> Arc<dyn DispatchSpawner> {
        let (lower_bound, upper_bound) = self.morsel_size_range(runtime_handle);

        if maintain_order {
            Arc::new(RoundRobinDispatcher::new(lower_bound, upper_bound))
        } else {
            Arc::new(UnorderedDispatcher::new(lower_bound, upper_bound))
        }
    }
}

pub struct IntermediateNode {
    intermediate_op: Arc<dyn IntermediateOperator>,
    children: Vec<Box<dyn PipelineNode>>,
    runtime_stats: Arc<RuntimeStatsContext>,
    plan_stats: StatsState,
    node_info: NodeInfo,
}

impl IntermediateNode {
    pub(crate) fn new(
        intermediate_op: Arc<dyn IntermediateOperator>,
        children: Vec<Box<dyn PipelineNode>>,
        plan_stats: StatsState,
        ctx: &RuntimeContext,
    ) -> Self {
        let info = ctx.next_node_info(Arc::from(intermediate_op.name()));

        let rts = RuntimeStatsContext::new_with_builder(
            info.clone(),
            intermediate_op.make_runtime_stats_builder(),
        );
        Self::new_with_runtime_stats(intermediate_op, children, rts, plan_stats, info)
    }

    pub(crate) fn new_with_runtime_stats(
        intermediate_op: Arc<dyn IntermediateOperator>,
        children: Vec<Box<dyn PipelineNode>>,
        runtime_stats: Arc<RuntimeStatsContext>,
        plan_stats: StatsState,
        node_info: NodeInfo,
    ) -> Self {
        Self {
            intermediate_op,
            children,
            runtime_stats,
            plan_stats,
            node_info,
        }
    }

    pub(crate) fn boxed(self) -> Box<dyn PipelineNode> {
        Box::new(self)
    }

    #[instrument(level = "info", skip_all, name = "IntermediateOperator::run_worker")]
    pub async fn run_worker(
        op: Arc<dyn IntermediateOperator>,
        receiver: Receiver<Arc<MicroPartition>>,
        sender: Sender<Arc<MicroPartition>>,
        rt_context: Arc<RuntimeStatsContext>,
        rt_stats_handler: Arc<RuntimeStatsEventHandler>,
        memory_manager: Arc<MemoryManager>,
    ) -> DaftResult<()> {
        let span = info_span!("IntermediateOp::execute");
        let compute_runtime = get_compute_runtime();
        let task_spawner = ExecutionTaskSpawner::new(
            compute_runtime,
            memory_manager,
            rt_context,
            rt_stats_handler,
            span,
        );
        let mut state = op.make_state()?;
        while let Some(morsel) = receiver.recv().await {
            loop {
                let result = op.execute(morsel.clone(), state, &task_spawner).await??;
                state = result.0;
                match result.1 {
                    IntermediateOperatorResult::NeedMoreInput(Some(mp)) => {
                        if sender.send(mp).await.is_err() {
                            return Ok(());
                        }
                        break;
                    }
                    IntermediateOperatorResult::NeedMoreInput(None) => {
                        break;
                    }
                    IntermediateOperatorResult::HasMoreOutput(mp) => {
                        if sender.send(mp).await.is_err() {
                            return Ok(());
                        }
                    }
                }
            }
        }
        Ok(())
    }

    pub fn spawn_workers(
        &self,
        input_receivers: Vec<Receiver<Arc<MicroPartition>>>,
        runtime_handle: &mut ExecutionRuntimeContext,
        maintain_order: bool,
        memory_manager: Arc<MemoryManager>,
    ) -> OrderingAwareReceiver<Arc<MicroPartition>> {
        let (output_sender, output_receiver) =
            create_ordering_aware_receiver_channel(maintain_order, input_receivers.len());
        for (input_receiver, output_sender) in input_receivers.into_iter().zip(output_sender) {
            runtime_handle.spawn_local(
                Self::run_worker(
                    self.intermediate_op.clone(),
                    input_receiver,
                    output_sender,
                    self.runtime_stats.clone(),
                    runtime_handle.runtime_stats_handler(),
                    memory_manager.clone(),
                ),
                &self.intermediate_op.name(),
            );
        }
        output_receiver
    }
}

impl TreeDisplay for IntermediateNode {
    fn display_as(&self, level: common_display::DisplayLevel) -> String {
        use std::fmt::Write;
        let mut display = String::new();

        use common_display::DisplayLevel;
        match level {
            DisplayLevel::Compact => {
                writeln!(display, "{}", self.intermediate_op.name()).unwrap();
            }
            level => {
                let multiline_display = self.intermediate_op.multiline_display().join("\n");
                writeln!(display, "{}", multiline_display).unwrap();
                if let StatsState::Materialized(stats) = &self.plan_stats {
                    writeln!(display, "Stats = {}", stats).unwrap();
                }
                if matches!(level, DisplayLevel::Verbose) {
                    writeln!(display).unwrap();
                    let rt_result = self.runtime_stats.render();
                    for (name, value) in rt_result {
                        writeln!(display, "{} = {}", name.capitalize(), value).unwrap();
                    }
                }
            }
        }
        display
    }

    fn get_children(&self) -> Vec<&dyn TreeDisplay> {
        self.children.iter().map(|v| v.as_tree_display()).collect()
    }
}

impl PipelineNode for IntermediateNode {
    fn children(&self) -> Vec<&dyn PipelineNode> {
        self.children
            .iter()
            .map(std::convert::AsRef::as_ref)
            .collect()
    }

    fn name(&self) -> Arc<str> {
        self.node_info.name.clone()
    }

    fn start(
        &self,
        maintain_order: bool,
        runtime_handle: &mut ExecutionRuntimeContext,
    ) -> crate::Result<Receiver<Arc<MicroPartition>>> {
        let mut child_result_receivers = Vec::with_capacity(self.children.len());
        let progress_bar = runtime_handle.make_progress_bar(
            &self.name(),
            ProgressBarColor::Magenta,
            self.node_id(),
            self.runtime_stats.clone(),
        );

        for child in &self.children {
            let child_result_receiver = child.start(maintain_order, runtime_handle)?;
            child_result_receivers.push(CountingReceiver::new(
                child_result_receiver,
                self.runtime_stats.clone(),
                progress_bar.clone(),
                runtime_handle.runtime_stats_handler(),
            ));
        }
        let op = self.intermediate_op.clone();
        let num_workers = op.max_concurrency().context(PipelineExecutionSnafu {
            node_name: self.name().to_string(),
        })?;
        let (destination_sender, destination_receiver) = create_channel(0);
        let counting_sender = CountingSender::new(
            destination_sender,
            self.runtime_stats.clone(),
            progress_bar,
            runtime_handle.runtime_stats_handler(),
        );

        let dispatch_spawner = self
            .intermediate_op
            .dispatch_spawner(runtime_handle, maintain_order);
        let spawned_dispatch_result = dispatch_spawner.spawn_dispatch(
            child_result_receivers,
            num_workers,
            &mut runtime_handle.handle(),
        );
        runtime_handle.spawn_local(
            async move { spawned_dispatch_result.spawned_dispatch_task.await? },
            &self.name(),
        );

        let mut output_receiver = self.spawn_workers(
            spawned_dispatch_result.worker_receivers,
            runtime_handle,
            maintain_order,
            runtime_handle.memory_manager(),
        );
        runtime_handle.spawn_local(
            async move {
                while let Some(morsel) = output_receiver.recv().await {
                    if counting_sender.send(morsel).await.is_err() {
                        return Ok(());
                    }
                }
                Ok(())
            },
            &op.name(),
        );
        Ok(destination_receiver)
    }

    fn as_tree_display(&self) -> &dyn TreeDisplay {
        self
    }
    fn node_id(&self) -> usize {
        self.node_info.id
    }

    fn plan_id(&self) -> Arc<str> {
        Arc::from(self.node_info.context.get("plan_id").unwrap().clone())
    }
}<|MERGE_RESOLUTION|>--- conflicted
+++ resolved
@@ -50,11 +50,7 @@
         state: Box<dyn IntermediateOpState>,
         task_spawner: &ExecutionTaskSpawner,
     ) -> IntermediateOpExecuteResult;
-<<<<<<< HEAD
-    fn name(&self) -> Arc<str>;
-=======
     fn name(&self) -> NodeName;
->>>>>>> 128f59d9
     fn multiline_display(&self) -> Vec<String>;
     fn make_state(&self) -> DaftResult<Box<dyn IntermediateOpState>> {
         Ok(Box::new(DefaultIntermediateOperatorState {}))
