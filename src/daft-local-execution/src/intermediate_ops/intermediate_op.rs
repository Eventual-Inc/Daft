use std::sync::Arc;

use capitalize::Capitalize;
use common_display::tree::TreeDisplay;
use common_error::DaftResult;
use common_runtime::{get_compute_pool_num_threads, get_compute_runtime};
use daft_logical_plan::stats::StatsState;
use daft_micropartition::MicroPartition;
use snafu::ResultExt;
use tracing::{info_span, instrument};

use crate::{
    channel::{
        create_channel, create_ordering_aware_receiver_channel, OrderingAwareReceiver, Receiver,
        Sender,
    },
    dispatcher::{DispatchSpawner, RoundRobinDispatcher, UnorderedDispatcher},
    ops::{NodeCategory, NodeInfo, NodeType},
    pipeline::{NodeName, PipelineNode, RuntimeContext},
    resource_manager::MemoryManager,
    runtime_stats::{
        CountingSender, DefaultRuntimeStats, InitializingCountingReceiver, RuntimeStats,
    },
    ExecutionRuntimeContext, ExecutionTaskSpawner, OperatorOutput, PipelineExecutionSnafu,
};

pub enum IntermediateOperatorResult {
    NeedMoreInput(Option<Arc<MicroPartition>>),
    HasMoreOutput(Arc<MicroPartition>),
}

pub(crate) type IntermediateOpExecuteResult<Op> = OperatorOutput<
    DaftResult<(
        <Op as IntermediateOperator>::State,
        IntermediateOperatorResult,
    )>,
>;
pub(crate) trait IntermediateOperator: Send + Sync {
    type State: Send + Sync + Unpin;

    fn execute(
        &self,
        input: Arc<MicroPartition>,
        state: Self::State,
        task_spawner: &ExecutionTaskSpawner,
    ) -> IntermediateOpExecuteResult<Self>;
    fn name(&self) -> NodeName;
    fn op_type(&self) -> NodeType;
    fn multiline_display(&self) -> Vec<String>;
<<<<<<< HEAD
    fn make_state(&self) -> DaftResult<Self::State>;
    fn make_runtime_stats_builder(&self) -> Arc<dyn RuntimeStatsBuilder> {
        Arc::new(BaseStatsBuilder {})
=======
    fn make_state(&self) -> DaftResult<Box<dyn IntermediateOpState>> {
        Ok(Box::new(DefaultIntermediateOperatorState {}))
    }
    fn make_runtime_stats(&self) -> Arc<dyn RuntimeStats> {
        Arc::new(DefaultRuntimeStats::default())
>>>>>>> 3fceb2c3
    }
    /// The maximum number of concurrent workers that can be spawned for this operator.
    /// Each worker will has its own IntermediateOperatorState.
    /// This method should be overridden if the operator needs to limit the number of concurrent workers, i.e. UDFs with resource requests.
    fn max_concurrency(&self) -> DaftResult<usize> {
        Ok(get_compute_pool_num_threads())
    }

    fn morsel_size_range(&self, runtime_handle: &ExecutionRuntimeContext) -> (usize, usize) {
        (0, runtime_handle.default_morsel_size())
    }

    fn dispatch_spawner(
        &self,
        runtime_handle: &ExecutionRuntimeContext,
        maintain_order: bool,
    ) -> Arc<dyn DispatchSpawner> {
        let (lower_bound, upper_bound) = self.morsel_size_range(runtime_handle);

        if maintain_order {
            Arc::new(RoundRobinDispatcher::new(lower_bound, upper_bound))
        } else {
            Arc::new(UnorderedDispatcher::new(lower_bound, upper_bound))
        }
    }
}

pub struct IntermediateNode<Op: IntermediateOperator> {
    intermediate_op: Arc<Op>,
    children: Vec<Box<dyn PipelineNode>>,
    runtime_stats: Arc<dyn RuntimeStats>,
    plan_stats: StatsState,
    node_info: Arc<NodeInfo>,
}

impl<Op: IntermediateOperator + 'static> IntermediateNode<Op> {
    pub(crate) fn new(
        intermediate_op: Arc<Op>,
        children: Vec<Box<dyn PipelineNode>>,
        plan_stats: StatsState,
        ctx: &RuntimeContext,
    ) -> Self {
        let info = ctx.next_node_info(
            Arc::from(intermediate_op.name()),
            intermediate_op.op_type(),
            NodeCategory::Intermediate,
        );
        let runtime_stats = intermediate_op.make_runtime_stats();

<<<<<<< HEAD
    pub(crate) fn new_with_runtime_stats(
        intermediate_op: Arc<Op>,
        children: Vec<Box<dyn PipelineNode>>,
        runtime_stats: Arc<RuntimeStatsContext>,
        plan_stats: StatsState,
        node_info: NodeInfo,
    ) -> Self {
=======
>>>>>>> 3fceb2c3
        Self {
            intermediate_op,
            children,
            runtime_stats,
            plan_stats,
            node_info: Arc::new(info),
        }
    }

    pub(crate) fn boxed(self) -> Box<dyn PipelineNode> {
        Box::new(self)
    }

    #[instrument(level = "info", skip_all, name = "IntermediateOperator::run_worker")]
    pub async fn run_worker(
        op: Arc<Op>,
        receiver: Receiver<Arc<MicroPartition>>,
        sender: Sender<Arc<MicroPartition>>,
        runtime_stats: Arc<dyn RuntimeStats>,
        memory_manager: Arc<MemoryManager>,
    ) -> DaftResult<()> {
        let span = info_span!("IntermediateOp::execute");
        let compute_runtime = get_compute_runtime();
        let task_spawner =
            ExecutionTaskSpawner::new(compute_runtime, memory_manager, runtime_stats.clone(), span);
        let mut state = op.make_state()?;
        while let Some(morsel) = receiver.recv().await {
            loop {
                let result = op.execute(morsel.clone(), state, &task_spawner).await??;
                state = result.0;
                match result.1 {
                    IntermediateOperatorResult::NeedMoreInput(Some(mp)) => {
                        if sender.send(mp).await.is_err() {
                            return Ok(());
                        }
                        break;
                    }
                    IntermediateOperatorResult::NeedMoreInput(None) => {
                        break;
                    }
                    IntermediateOperatorResult::HasMoreOutput(mp) => {
                        if sender.send(mp).await.is_err() {
                            return Ok(());
                        }
                    }
                }
            }
        }
        Ok(())
    }

    pub fn spawn_workers(
        &self,
        input_receivers: Vec<Receiver<Arc<MicroPartition>>>,
        runtime_handle: &mut ExecutionRuntimeContext,
        maintain_order: bool,
        memory_manager: Arc<MemoryManager>,
    ) -> OrderingAwareReceiver<Arc<MicroPartition>> {
        let (output_sender, output_receiver) =
            create_ordering_aware_receiver_channel(maintain_order, input_receivers.len());
        for (input_receiver, output_sender) in input_receivers.into_iter().zip(output_sender) {
            runtime_handle.spawn_local(
                Self::run_worker(
                    self.intermediate_op.clone(),
                    input_receiver,
                    output_sender,
                    self.runtime_stats.clone(),
                    memory_manager.clone(),
                ),
                &self.intermediate_op.name(),
            );
        }
        output_receiver
    }
}

impl<Op: IntermediateOperator + 'static> TreeDisplay for IntermediateNode<Op> {
    fn display_as(&self, level: common_display::DisplayLevel) -> String {
        use std::fmt::Write;
        let mut display = String::new();

        use common_display::DisplayLevel;
        match level {
            DisplayLevel::Compact => {
                writeln!(display, "{}", self.intermediate_op.name()).unwrap();
            }
            level => {
                let multiline_display = self.intermediate_op.multiline_display().join("\n");
                writeln!(display, "{}", multiline_display).unwrap();
                if let StatsState::Materialized(stats) = &self.plan_stats {
                    writeln!(display, "Stats = {}", stats).unwrap();
                }
                if matches!(level, DisplayLevel::Verbose) {
                    writeln!(display).unwrap();
                    let rt_result = self.runtime_stats.snapshot();
                    for (name, value) in rt_result {
                        writeln!(display, "{} = {}", name.capitalize(), value).unwrap();
                    }
                }
            }
        }
        display
    }

    fn get_children(&self) -> Vec<&dyn TreeDisplay> {
        self.children.iter().map(|v| v.as_tree_display()).collect()
    }
}

impl<Op: IntermediateOperator + 'static> PipelineNode for IntermediateNode<Op> {
    fn children(&self) -> Vec<&dyn PipelineNode> {
        self.children
            .iter()
            .map(std::convert::AsRef::as_ref)
            .collect()
    }

    fn boxed_children(&self) -> Vec<&Box<dyn PipelineNode>> {
        self.children.iter().collect()
    }

    fn name(&self) -> Arc<str> {
        self.node_info.name.clone()
    }

    fn start(
        &self,
        maintain_order: bool,
        runtime_handle: &mut ExecutionRuntimeContext,
    ) -> crate::Result<Receiver<Arc<MicroPartition>>> {
        let mut child_result_receivers = Vec::with_capacity(self.children.len());

        for child in &self.children {
            let child_result_receiver = child.start(maintain_order, runtime_handle)?;
            child_result_receivers.push(InitializingCountingReceiver::new(
                child_result_receiver,
                self.node_id(),
                self.runtime_stats.clone(),
                runtime_handle.stats_manager().clone(),
            ));
        }
        let op = self.intermediate_op.clone();
        let num_workers = op.max_concurrency().context(PipelineExecutionSnafu {
            node_name: self.name().to_string(),
        })?;
        let (destination_sender, destination_receiver) = create_channel(0);
        let counting_sender = CountingSender::new(destination_sender, self.runtime_stats.clone());

        let dispatch_spawner = self
            .intermediate_op
            .dispatch_spawner(runtime_handle, maintain_order);
        let spawned_dispatch_result = dispatch_spawner.spawn_dispatch(
            child_result_receivers,
            num_workers,
            &mut runtime_handle.handle(),
        );
        runtime_handle.spawn_local(
            async move { spawned_dispatch_result.spawned_dispatch_task.await? },
            &self.name(),
        );

        let mut output_receiver = self.spawn_workers(
            spawned_dispatch_result.worker_receivers,
            runtime_handle,
            maintain_order,
            runtime_handle.memory_manager(),
        );
        let stats_manager = runtime_handle.stats_manager();
        let node_id = self.node_id();
        runtime_handle.spawn_local(
            async move {
                while let Some(morsel) = output_receiver.recv().await {
                    if counting_sender.send(morsel).await.is_err() {
                        return Ok(());
                    }
                }
                stats_manager.finalize_node(node_id);
                Ok(())
            },
            &op.name(),
        );
        Ok(destination_receiver)
    }

    fn as_tree_display(&self) -> &dyn TreeDisplay {
        self
    }
    fn node_id(&self) -> usize {
        self.node_info.id
    }

    fn plan_id(&self) -> Arc<str> {
        Arc::from(self.node_info.context.get("plan_id").unwrap().clone())
    }

    fn node_info(&self) -> Arc<NodeInfo> {
        self.node_info.clone()
    }

    fn runtime_stats(&self) -> Arc<dyn RuntimeStats> {
        self.runtime_stats.clone()
    }
}<|MERGE_RESOLUTION|>--- conflicted
+++ resolved
@@ -47,17 +47,9 @@
     fn name(&self) -> NodeName;
     fn op_type(&self) -> NodeType;
     fn multiline_display(&self) -> Vec<String>;
-<<<<<<< HEAD
     fn make_state(&self) -> DaftResult<Self::State>;
-    fn make_runtime_stats_builder(&self) -> Arc<dyn RuntimeStatsBuilder> {
-        Arc::new(BaseStatsBuilder {})
-=======
-    fn make_state(&self) -> DaftResult<Box<dyn IntermediateOpState>> {
-        Ok(Box::new(DefaultIntermediateOperatorState {}))
-    }
     fn make_runtime_stats(&self) -> Arc<dyn RuntimeStats> {
         Arc::new(DefaultRuntimeStats::default())
->>>>>>> 3fceb2c3
     }
     /// The maximum number of concurrent workers that can be spawned for this operator.
     /// Each worker will has its own IntermediateOperatorState.
@@ -107,16 +99,6 @@
         );
         let runtime_stats = intermediate_op.make_runtime_stats();
 
-<<<<<<< HEAD
-    pub(crate) fn new_with_runtime_stats(
-        intermediate_op: Arc<Op>,
-        children: Vec<Box<dyn PipelineNode>>,
-        runtime_stats: Arc<RuntimeStatsContext>,
-        plan_stats: StatsState,
-        node_info: NodeInfo,
-    ) -> Self {
-=======
->>>>>>> 3fceb2c3
         Self {
             intermediate_op,
             children,
