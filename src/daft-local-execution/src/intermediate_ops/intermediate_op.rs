--- conflicted
+++ resolved
@@ -15,12 +15,7 @@
         Sender,
     },
     dispatcher::{DispatchSpawner, RoundRobinDispatcher, UnorderedDispatcher},
-<<<<<<< HEAD
-    pipeline::{NodeInfo, NodeType, PipelineNode, RuntimeContext},
-=======
-    pipeline::{NodeInfo, NodeName, PipelineNode, RuntimeContext},
-    progress_bar::ProgressBarColor,
->>>>>>> 2a662465
+    pipeline::{NodeInfo, NodeName, NodeType, PipelineNode, RuntimeContext},
     resource_manager::MemoryManager,
     runtime_stats::{
         CountingSender, DefaultRuntimeStats, InitializingCountingReceiver, RuntimeStats,
@@ -102,27 +97,9 @@
         plan_stats: StatsState,
         ctx: &RuntimeContext,
     ) -> Self {
-<<<<<<< HEAD
-        let info = ctx.next_node_info(intermediate_op.name(), NodeType::Intermediate);
+        let info = ctx.next_node_info(Arc::from(intermediate_op.name()), NodeType::Intermediate);
         let runtime_stats = intermediate_op.make_runtime_stats();
-=======
-        let info = ctx.next_node_info(Arc::from(intermediate_op.name()));
-
-        let rts = RuntimeStatsContext::new_with_builder(
-            info.clone(),
-            intermediate_op.make_runtime_stats_builder(),
-        );
-        Self::new_with_runtime_stats(intermediate_op, children, rts, plan_stats, info)
-    }
-
-    pub(crate) fn new_with_runtime_stats(
-        intermediate_op: Arc<dyn IntermediateOperator>,
-        children: Vec<Box<dyn PipelineNode>>,
-        runtime_stats: Arc<RuntimeStatsContext>,
-        plan_stats: StatsState,
-        node_info: NodeInfo,
-    ) -> Self {
->>>>>>> 2a662465
+
         Self {
             intermediate_op,
             children,
@@ -240,17 +217,12 @@
             .collect()
     }
 
-<<<<<<< HEAD
     fn boxed_children(&self) -> Vec<&Box<dyn PipelineNode>> {
         self.children.iter().collect()
     }
 
-    fn name(&self) -> &'static str {
-        self.intermediate_op.name()
-=======
     fn name(&self) -> Arc<str> {
         self.node_info.name.clone()
->>>>>>> 2a662465
     }
 
     fn start(
@@ -259,15 +231,6 @@
         runtime_handle: &mut ExecutionRuntimeContext,
     ) -> crate::Result<Receiver<Arc<MicroPartition>>> {
         let mut child_result_receivers = Vec::with_capacity(self.children.len());
-<<<<<<< HEAD
-=======
-        let progress_bar = runtime_handle.make_progress_bar(
-            &self.name(),
-            ProgressBarColor::Magenta,
-            self.node_id(),
-            self.runtime_stats.clone(),
-        );
->>>>>>> 2a662465
 
         for child in &self.children {
             let child_result_receiver = child.start(maintain_order, runtime_handle)?;
