use std::sync::Arc;

use capitalize::Capitalize;
use common_display::tree::TreeDisplay;
use common_error::DaftResult;
use common_runtime::{get_compute_pool_num_threads, get_compute_runtime};
use daft_logical_plan::stats::StatsState;
use daft_micropartition::MicroPartition;
use snafu::ResultExt;
use tracing::{info_span, instrument};

use crate::{
    channel::{
        create_channel, create_ordering_aware_receiver_channel, OrderingAwareReceiver, Receiver,
        Sender,
    },
    dispatcher::{DispatchSpawner, RoundRobinDispatcher, UnorderedDispatcher},
    pipeline::{NodeInfo, PipelineNode, RuntimeContext},
    progress_bar::ProgressBarColor,
    resource_manager::MemoryManager,
    runtime_stats::{
<<<<<<< HEAD
        BaseStatsBuilder, CountingReceiver, CountingSender, RuntimeStatsBuilder,
        RuntimeStatsContext,
=======
        CountingReceiver, CountingSender, RuntimeStatsContext, RuntimeStatsEventHandler,
>>>>>>> 4756c9e4
    },
    ExecutionRuntimeContext, ExecutionTaskSpawner, OperatorOutput, PipelineExecutionSnafu,
};

pub(crate) trait IntermediateOpState: Send + Sync {
    fn as_any_mut(&mut self) -> &mut dyn std::any::Any;
}

struct DefaultIntermediateOperatorState {}
impl IntermediateOpState for DefaultIntermediateOperatorState {
    fn as_any_mut(&mut self) -> &mut dyn std::any::Any {
        self
    }
}

pub enum IntermediateOperatorResult {
    NeedMoreInput(Option<Arc<MicroPartition>>),
    HasMoreOutput(Arc<MicroPartition>),
}

pub(crate) type IntermediateOpExecuteResult =
    OperatorOutput<DaftResult<(Box<dyn IntermediateOpState>, IntermediateOperatorResult)>>;
pub trait IntermediateOperator: Send + Sync {
    fn execute(
        &self,
        input: Arc<MicroPartition>,
        state: Box<dyn IntermediateOpState>,
        task_spawner: &ExecutionTaskSpawner,
    ) -> IntermediateOpExecuteResult;
    fn name(&self) -> &'static str;
    fn multiline_display(&self) -> Vec<String>;
    fn make_state(&self) -> DaftResult<Box<dyn IntermediateOpState>> {
        Ok(Box::new(DefaultIntermediateOperatorState {}))
    }
    fn make_runtime_stats_builder(&self) -> Arc<dyn RuntimeStatsBuilder> {
        Arc::new(BaseStatsBuilder {})
    }
    /// The maximum number of concurrent workers that can be spawned for this operator.
    /// Each worker will has its own IntermediateOperatorState.
    /// This method should be overridden if the operator needs to limit the number of concurrent workers, i.e. UDFs with resource requests.
    fn max_concurrency(&self) -> DaftResult<usize> {
        Ok(get_compute_pool_num_threads())
    }

    fn morsel_size_range(&self, runtime_handle: &ExecutionRuntimeContext) -> (usize, usize) {
        (0, runtime_handle.default_morsel_size())
    }

    fn dispatch_spawner(
        &self,
        runtime_handle: &ExecutionRuntimeContext,
        maintain_order: bool,
    ) -> Arc<dyn DispatchSpawner> {
        let (lower_bound, upper_bound) = self.morsel_size_range(runtime_handle);

        if maintain_order {
            Arc::new(RoundRobinDispatcher::new(lower_bound, upper_bound))
        } else {
            Arc::new(UnorderedDispatcher::new(lower_bound, upper_bound))
        }
    }
}

pub struct IntermediateNode {
    intermediate_op: Arc<dyn IntermediateOperator>,
    children: Vec<Box<dyn PipelineNode>>,
    runtime_stats: Arc<RuntimeStatsContext>,
    plan_stats: StatsState,
    node_info: NodeInfo,
}

impl IntermediateNode {
    pub(crate) fn new(
        intermediate_op: Arc<dyn IntermediateOperator>,
        children: Vec<Box<dyn PipelineNode>>,
        plan_stats: StatsState,
        ctx: &RuntimeContext,
    ) -> Self {
        let info = ctx.next_node_info(intermediate_op.name());

        let rts = RuntimeStatsContext::new_with_builder(
            info.clone(),
            intermediate_op.make_runtime_stats_builder(),
        );
        Self::new_with_runtime_stats(intermediate_op, children, rts, plan_stats, info)
    }

    pub(crate) fn new_with_runtime_stats(
        intermediate_op: Arc<dyn IntermediateOperator>,
        children: Vec<Box<dyn PipelineNode>>,
        runtime_stats: Arc<RuntimeStatsContext>,
        plan_stats: StatsState,
        node_info: NodeInfo,
    ) -> Self {
        Self {
            intermediate_op,
            children,
            runtime_stats,
            plan_stats,
            node_info,
        }
    }

    pub(crate) fn boxed(self) -> Box<dyn PipelineNode> {
        Box::new(self)
    }

    #[instrument(level = "info", skip_all, name = "IntermediateOperator::run_worker")]
    pub async fn run_worker(
        op: Arc<dyn IntermediateOperator>,
        receiver: Receiver<Arc<MicroPartition>>,
        sender: Sender<Arc<MicroPartition>>,
        rt_context: Arc<RuntimeStatsContext>,
        rt_stats_handler: Arc<RuntimeStatsEventHandler>,
        memory_manager: Arc<MemoryManager>,
    ) -> DaftResult<()> {
        let span = info_span!("IntermediateOp::execute");
        let compute_runtime = get_compute_runtime();
        let task_spawner = ExecutionTaskSpawner::new(
            compute_runtime,
            memory_manager,
            rt_context,
            rt_stats_handler,
            span,
        );
        let mut state = op.make_state()?;
        while let Some(morsel) = receiver.recv().await {
            loop {
                let result = op.execute(morsel.clone(), state, &task_spawner).await??;
                state = result.0;
                match result.1 {
                    IntermediateOperatorResult::NeedMoreInput(Some(mp)) => {
                        if sender.send(mp).await.is_err() {
                            return Ok(());
                        }
                        break;
                    }
                    IntermediateOperatorResult::NeedMoreInput(None) => {
                        break;
                    }
                    IntermediateOperatorResult::HasMoreOutput(mp) => {
                        if sender.send(mp).await.is_err() {
                            return Ok(());
                        }
                    }
                }
            }
        }
        Ok(())
    }

    pub fn spawn_workers(
        &self,
        input_receivers: Vec<Receiver<Arc<MicroPartition>>>,
        runtime_handle: &mut ExecutionRuntimeContext,
        maintain_order: bool,
        memory_manager: Arc<MemoryManager>,
    ) -> OrderingAwareReceiver<Arc<MicroPartition>> {
        let (output_sender, output_receiver) =
            create_ordering_aware_receiver_channel(maintain_order, input_receivers.len());
        for (input_receiver, output_sender) in input_receivers.into_iter().zip(output_sender) {
            runtime_handle.spawn_local(
                Self::run_worker(
                    self.intermediate_op.clone(),
                    input_receiver,
                    output_sender,
                    self.runtime_stats.clone(),
                    runtime_handle.runtime_stats_handler(),
                    memory_manager.clone(),
                ),
                self.intermediate_op.name(),
            );
        }
        output_receiver
    }
}

impl TreeDisplay for IntermediateNode {
    fn display_as(&self, level: common_display::DisplayLevel) -> String {
        use std::fmt::Write;
        let mut display = String::new();

        use common_display::DisplayLevel;
        match level {
            DisplayLevel::Compact => {
                writeln!(display, "{}", self.intermediate_op.name()).unwrap();
            }
            level => {
                let multiline_display = self.intermediate_op.multiline_display().join("\n");
                writeln!(display, "{}", multiline_display).unwrap();
                if let StatsState::Materialized(stats) = &self.plan_stats {
                    writeln!(display, "Stats = {}", stats).unwrap();
                }
                if matches!(level, DisplayLevel::Verbose) {
                    writeln!(display).unwrap();
                    let rt_result = self.runtime_stats.render();
                    for (name, value) in rt_result {
                        writeln!(display, "{} = {}", name.capitalize(), value).unwrap();
                    }
                }
            }
        }
        display
    }

    fn get_children(&self) -> Vec<&dyn TreeDisplay> {
        self.children.iter().map(|v| v.as_tree_display()).collect()
    }
}

impl PipelineNode for IntermediateNode {
    fn children(&self) -> Vec<&dyn PipelineNode> {
        self.children
            .iter()
            .map(std::convert::AsRef::as_ref)
            .collect()
    }

    fn name(&self) -> &'static str {
        self.intermediate_op.name()
    }

    fn start(
        &self,
        maintain_order: bool,
        runtime_handle: &mut ExecutionRuntimeContext,
    ) -> crate::Result<Receiver<Arc<MicroPartition>>> {
        let mut child_result_receivers = Vec::with_capacity(self.children.len());
        let progress_bar = runtime_handle.make_progress_bar(
            self.name(),
            ProgressBarColor::Magenta,
            self.runtime_stats.clone(),
        );

        for child in &self.children {
            let child_result_receiver = child.start(maintain_order, runtime_handle)?;
            child_result_receivers.push(CountingReceiver::new(
                child_result_receiver,
                self.runtime_stats.clone(),
                progress_bar.clone(),
                runtime_handle.runtime_stats_handler(),
            ));
        }
        let op = self.intermediate_op.clone();
        let num_workers = op.max_concurrency().context(PipelineExecutionSnafu {
            node_name: self.name(),
        })?;
        let (destination_sender, destination_receiver) = create_channel(0);
        let counting_sender = CountingSender::new(
            destination_sender,
            self.runtime_stats.clone(),
            progress_bar,
            runtime_handle.runtime_stats_handler(),
        );

        let dispatch_spawner = self
            .intermediate_op
            .dispatch_spawner(runtime_handle, maintain_order);
        let spawned_dispatch_result = dispatch_spawner.spawn_dispatch(
            child_result_receivers,
            num_workers,
            &mut runtime_handle.handle(),
        );
        runtime_handle.spawn_local(
            async move { spawned_dispatch_result.spawned_dispatch_task.await? },
            self.name(),
        );

        let mut output_receiver = self.spawn_workers(
            spawned_dispatch_result.worker_receivers,
            runtime_handle,
            maintain_order,
            runtime_handle.memory_manager(),
        );
        runtime_handle.spawn_local(
            async move {
                while let Some(morsel) = output_receiver.recv().await {
                    if counting_sender.send(morsel).await.is_err() {
                        return Ok(());
                    }
                }
                Ok(())
            },
            op.name(),
        );
        Ok(destination_receiver)
    }

    fn as_tree_display(&self) -> &dyn TreeDisplay {
        self
    }
    fn node_id(&self) -> usize {
        self.node_info.id
    }

    fn plan_id(&self) -> Arc<str> {
        Arc::from(self.node_info.context.get("plan_id").unwrap().clone())
    }
}<|MERGE_RESOLUTION|>--- conflicted
+++ resolved
@@ -19,12 +19,8 @@
     progress_bar::ProgressBarColor,
     resource_manager::MemoryManager,
     runtime_stats::{
-<<<<<<< HEAD
         BaseStatsBuilder, CountingReceiver, CountingSender, RuntimeStatsBuilder,
-        RuntimeStatsContext,
-=======
-        CountingReceiver, CountingSender, RuntimeStatsContext, RuntimeStatsEventHandler,
->>>>>>> 4756c9e4
+        RuntimeStatsContext, RuntimeStatsEventHandler,
     },
     ExecutionRuntimeContext, ExecutionTaskSpawner, OperatorOutput, PipelineExecutionSnafu,
 };
