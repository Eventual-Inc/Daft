--- conflicted
+++ resolved
@@ -14,11 +14,8 @@
     },
     dispatcher::{DispatchSpawner, RoundRobinDispatcher, UnorderedDispatcher},
     pipeline::PipelineNode,
-<<<<<<< HEAD
+    progress_bar::ProgressBarColor,
     resource_manager::MemoryManager,
-=======
-    progress_bar::ProgressBarColor,
->>>>>>> 063de4d7
     runtime_stats::{CountingReceiver, CountingSender, RuntimeStatsContext},
     ExecutionRuntimeContext, OperatorOutput, PipelineExecutionSnafu, NUM_CPUS,
 };
