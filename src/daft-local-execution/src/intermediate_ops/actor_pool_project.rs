--- conflicted
+++ resolved
@@ -21,12 +21,7 @@
 };
 use crate::{
     dispatcher::{DispatchSpawner, RoundRobinDispatcher, UnorderedDispatcher},
-<<<<<<< HEAD
-    runtime_stats::ExecutionTaskSpawner,
-    ExecutionRuntimeContext,
-=======
     ExecutionRuntimeContext, ExecutionTaskSpawner,
->>>>>>> eeacc476
 };
 
 struct ActorHandle {
@@ -164,10 +159,11 @@
         &self,
         input: Arc<MicroPartition>,
         mut state: Box<dyn IntermediateOpState>,
-<<<<<<< HEAD
-        spawner: &ExecutionTaskSpawner,
+        task_spawner: &ExecutionTaskSpawner,
     ) -> IntermediateOpExecuteResult {
-        let fut = spawner.spawn(
+        let memory_request = self.memory_request;
+        let fut = task_spawner.spawn_with_memory_request(
+            memory_request,
             async move {
                 let actor_pool_project_state = state
                     .as_any_mut()
@@ -181,22 +177,6 @@
             },
             Span::current(),
         );
-=======
-        task_spawner: &ExecutionTaskSpawner,
-    ) -> IntermediateOpExecuteResult {
-        let memory_request = self.memory_request;
-        let fut = task_spawner.spawn_with_memory_request(memory_request, async move {
-            let actor_pool_project_state = state
-                .as_any_mut()
-                .downcast_mut::<ActorPoolProjectState>()
-                .expect("ActorPoolProjectState");
-            let res = actor_pool_project_state
-                .actor_handle
-                .eval_input(input)
-                .map(|result| IntermediateOperatorResult::NeedMoreInput(Some(result)))?;
-            Ok((state, res))
-        });
->>>>>>> eeacc476
         fut.into()
     }
 
