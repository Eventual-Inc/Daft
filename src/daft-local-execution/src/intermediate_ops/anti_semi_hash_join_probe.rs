--- conflicted
+++ resolved
@@ -12,11 +12,7 @@
     IntermediateOpExecuteResult, IntermediateOpState, IntermediateOperator,
     IntermediateOperatorResult,
 };
-<<<<<<< HEAD
-use crate::{runtime_stats::ExecutionTaskSpawner, state_bridge::BroadcastStateBridgeRef};
-=======
 use crate::{state_bridge::BroadcastStateBridgeRef, ExecutionTaskSpawner};
->>>>>>> eeacc476
 
 enum AntiSemiProbeState {
     Building(BroadcastStateBridgeRef<ProbeState>),
@@ -121,11 +117,7 @@
         &self,
         input: Arc<MicroPartition>,
         mut state: Box<dyn IntermediateOpState>,
-<<<<<<< HEAD
-        spawner: &ExecutionTaskSpawner,
-=======
         task_spawner: &ExecutionTaskSpawner,
->>>>>>> eeacc476
     ) -> IntermediateOpExecuteResult {
         if input.is_empty() {
             let empty = Arc::new(MicroPartition::empty(Some(self.output_schema.clone())));
@@ -137,8 +129,7 @@
         }
 
         let params = self.params.clone();
-<<<<<<< HEAD
-        spawner
+        task_spawner
             .spawn(
                 async move {
                     let probe_state = state
@@ -152,19 +143,6 @@
                 },
                 Span::current(),
             )
-=======
-        task_spawner
-            .spawn(async move {
-                let probe_state = state
-                    .as_any_mut()
-                    .downcast_mut::<AntiSemiProbeState>()
-                    .expect("AntiSemiProbeState should be used with AntiSemiProbeOperator");
-                let probeable = probe_state.get_or_await_probeable().await;
-                let res =
-                    Self::probe_anti_semi(&params.probe_on, &probeable, &input, params.is_semi);
-                Ok((state, IntermediateOperatorResult::NeedMoreInput(Some(res?))))
-            })
->>>>>>> eeacc476
             .into()
     }
 
