use std::sync::Arc;

use common_error::DaftResult;
use daft_core::prelude::SchemaRef;
use daft_dsl::ExprRef;
use daft_micropartition::MicroPartition;
use daft_plan::JoinType;
use daft_table::{GrowableTable, Probeable};
use tracing::{info_span, instrument};

use super::intermediate_op::{
    IntermediateOperator, IntermediateOperatorResult, IntermediateOperatorState,
};
use crate::pipeline::PipelineResultType;

enum AntiSemiProbeState {
    Building,
    ReadyToProbe(Arc<dyn Probeable>),
}

impl AntiSemiProbeState {
    fn set_table(&mut self, table: &Arc<dyn Probeable>) {
        if matches!(self, Self::Building) {
            *self = Self::ReadyToProbe(table.clone());
        } else {
            panic!("AntiSemiProbeState should only be in Building state when setting table")
        }
    }

    fn get_probeable(&self) -> &Arc<dyn Probeable> {
        if let Self::ReadyToProbe(probeable) = self {
            probeable
        } else {
            panic!("AntiSemiProbeState should only be in ReadyToProbe state when getting probeable")
        }
    }
}

impl IntermediateOperatorState for AntiSemiProbeState {
    fn as_any_mut(&mut self) -> &mut dyn std::any::Any {
        self
    }
}

pub struct AntiSemiProbeOperator {
    probe_on: Vec<ExprRef>,
    is_semi: bool,
    output_schema: SchemaRef,
}

impl AntiSemiProbeOperator {
    const DEFAULT_GROWABLE_SIZE: usize = 20;

    pub fn new(probe_on: Vec<ExprRef>, join_type: &JoinType, output_schema: &SchemaRef) -> Self {
        Self {
            probe_on,
            is_semi: *join_type == JoinType::Semi,
            output_schema: output_schema.clone(),
        }
    }

    fn probe_anti_semi(
        &self,
        input: &Arc<MicroPartition>,
        state: &AntiSemiProbeState,
    ) -> DaftResult<Arc<MicroPartition>> {
        let probe_set = state.get_probeable();

        let _growables = info_span!("AntiSemiOperator::build_growables").entered();

        let input_tables = input.get_tables()?;

        let mut probe_side_growable = GrowableTable::new(
            &input_tables.iter().collect::<Vec<_>>(),
            false,
            Self::DEFAULT_GROWABLE_SIZE,
        )?;

        drop(_growables);
        {
            let _loop = info_span!("AntiSemiOperator::eval_and_probe").entered();
            for (probe_side_table_idx, table) in input_tables.iter().enumerate() {
                let join_keys = table.eval_expression_list(&self.probe_on)?;
                let iter = probe_set.probe_exists(&join_keys)?;

                for (probe_row_idx, matched) in iter.enumerate() {
                    match (self.is_semi, matched) {
                        (true, true) | (false, false) => {
                            probe_side_growable.extend(probe_side_table_idx, probe_row_idx, 1);
                        }
                        _ => {}
                    }
                }
            }
        }
        let probe_side_table = probe_side_growable.build()?;
        Ok(Arc::new(MicroPartition::new_loaded(
            probe_side_table.schema.clone(),
            Arc::new(vec![probe_side_table]),
            None,
        )))
    }
}

impl IntermediateOperator for AntiSemiProbeOperator {
    #[instrument(skip_all, name = "AntiSemiOperator::execute")]
    fn execute(
        &self,
        idx: usize,
        input: &PipelineResultType,
        state: Option<&mut Box<dyn IntermediateOperatorState>>,
    ) -> DaftResult<IntermediateOperatorResult> {
<<<<<<< HEAD
        match idx {
            0 => {
                let state = state
                    .expect("AntiSemiProbeOperator should have state")
                    .as_any_mut()
                    .downcast_mut::<AntiSemiProbeState>()
                    .expect("AntiSemiProbeOperator state should be AntiSemiProbeState");
                let probe_state = input.as_probe_state();
                state.set_table(&probe_state.get_probeable());
                Ok(IntermediateOperatorResult::NeedMoreInput(None))
            }
            _ => {
                let state = state
                    .expect("AntiSemiProbeOperator should have state")
                    .as_any_mut()
                    .downcast_mut::<AntiSemiProbeState>()
                    .expect("AntiSemiProbeOperator state should be AntiSemiProbeState");
                let input = input.as_data();
                if input.is_empty() {
                    let empty = Arc::new(MicroPartition::empty(Some(self.output_schema.clone())));
                    return Ok(IntermediateOperatorResult::NeedMoreInput(Some(empty)));
                }
                let out = self.probe_anti_semi(input, state)?;
                Ok(IntermediateOperatorResult::NeedMoreInput(Some(out)))
            }
=======
        let state = state
            .expect("AntiSemiProbeOperator should have state")
            .as_any_mut()
            .downcast_mut::<AntiSemiProbeState>()
            .expect("AntiSemiProbeOperator state should be AntiSemiProbeState");

        if idx == 0 {
            let (probe_table, _) = input.as_probe_table();
            state.set_table(probe_table);
            Ok(IntermediateOperatorResult::NeedMoreInput(None))
        } else {
            let input = input.as_data();
            let out = match self.join_type {
                JoinType::Semi | JoinType::Anti => self.probe_anti_semi(input, state),
                _ => unreachable!("Only Semi and Anti joins are supported"),
            }?;
            Ok(IntermediateOperatorResult::NeedMoreInput(Some(out)))
>>>>>>> 73ff3f37
        }
    }

    fn name(&self) -> &'static str {
        "AntiSemiProbeOperator"
    }

    fn make_state(&self) -> Option<Box<dyn IntermediateOperatorState>> {
        Some(Box::new(AntiSemiProbeState::Building))
    }
}<|MERGE_RESOLUTION|>--- conflicted
+++ resolved
@@ -110,33 +110,6 @@
         input: &PipelineResultType,
         state: Option<&mut Box<dyn IntermediateOperatorState>>,
     ) -> DaftResult<IntermediateOperatorResult> {
-<<<<<<< HEAD
-        match idx {
-            0 => {
-                let state = state
-                    .expect("AntiSemiProbeOperator should have state")
-                    .as_any_mut()
-                    .downcast_mut::<AntiSemiProbeState>()
-                    .expect("AntiSemiProbeOperator state should be AntiSemiProbeState");
-                let probe_state = input.as_probe_state();
-                state.set_table(&probe_state.get_probeable());
-                Ok(IntermediateOperatorResult::NeedMoreInput(None))
-            }
-            _ => {
-                let state = state
-                    .expect("AntiSemiProbeOperator should have state")
-                    .as_any_mut()
-                    .downcast_mut::<AntiSemiProbeState>()
-                    .expect("AntiSemiProbeOperator state should be AntiSemiProbeState");
-                let input = input.as_data();
-                if input.is_empty() {
-                    let empty = Arc::new(MicroPartition::empty(Some(self.output_schema.clone())));
-                    return Ok(IntermediateOperatorResult::NeedMoreInput(Some(empty)));
-                }
-                let out = self.probe_anti_semi(input, state)?;
-                Ok(IntermediateOperatorResult::NeedMoreInput(Some(out)))
-            }
-=======
         let state = state
             .expect("AntiSemiProbeOperator should have state")
             .as_any_mut()
@@ -144,17 +117,17 @@
             .expect("AntiSemiProbeOperator state should be AntiSemiProbeState");
 
         if idx == 0 {
-            let (probe_table, _) = input.as_probe_table();
-            state.set_table(probe_table);
+            let probe_state = input.as_probe_state();
+            state.set_table(&probe_state.get_probeable());
             Ok(IntermediateOperatorResult::NeedMoreInput(None))
         } else {
             let input = input.as_data();
-            let out = match self.join_type {
-                JoinType::Semi | JoinType::Anti => self.probe_anti_semi(input, state),
-                _ => unreachable!("Only Semi and Anti joins are supported"),
-            }?;
+            if input.is_empty() {
+                let empty = Arc::new(MicroPartition::empty(Some(self.output_schema.clone())));
+                return Ok(IntermediateOperatorResult::NeedMoreInput(Some(empty)));
+            }
+            let out = self.probe_anti_semi(input, state)?;
             Ok(IntermediateOperatorResult::NeedMoreInput(Some(out)))
->>>>>>> 73ff3f37
         }
     }
 
