--- conflicted
+++ resolved
@@ -75,12 +75,11 @@
         "Sample".into()
     }
 
-<<<<<<< HEAD
     fn make_state(&self) -> DaftResult<Self::State> {
         Ok(())
-=======
+    }
+
     fn op_type(&self) -> NodeType {
         NodeType::Sample
->>>>>>> 3fceb2c3
     }
 }