use std::sync::Arc;

use common_error::DaftResult;
use daft_dsl::expr::bound_expr::BoundExpr;
use daft_functions_list::explode;
use daft_micropartition::MicroPartition;
use itertools::Itertools;
use tracing::{instrument, Span};

use super::intermediate_op::{
    IntermediateOpExecuteResult, IntermediateOperator, IntermediateOperatorResult,
};
use crate::{ops::NodeType, pipeline::NodeName, ExecutionTaskSpawner};

pub struct ExplodeOperator {
    to_explode: Arc<Vec<BoundExpr>>,
}

impl ExplodeOperator {
    pub fn new(to_explode: Vec<BoundExpr>) -> Self {
        Self {
            to_explode: Arc::new(
                to_explode
                    .into_iter()
                    .map(|expr| BoundExpr::new_unchecked(explode(expr.inner().clone())))
                    .collect(),
            ),
        }
    }
}

impl IntermediateOperator for ExplodeOperator {
    type State = ();

    #[instrument(skip_all, name = "ExplodeOperator::execute")]
    fn execute(
        &self,
        input: Arc<MicroPartition>,
        state: Self::State,
        task_spawner: &ExecutionTaskSpawner,
    ) -> IntermediateOpExecuteResult<Self> {
        let to_explode = self.to_explode.clone();
        task_spawner
            .spawn(
                async move {
                    let out = input.explode(&to_explode)?;
                    Ok((
                        state,
                        IntermediateOperatorResult::NeedMoreInput(Some(Arc::new(out))),
                    ))
                },
                Span::current(),
            )
            .into()
    }

    fn multiline_display(&self) -> Vec<String> {
        vec![format!(
            "Explode: {}",
            self.to_explode.iter().map(|e| e.to_string()).join(", ")
        )]
    }

    fn name(&self) -> NodeName {
        "Explode".into()
    }

<<<<<<< HEAD
    fn make_state(&self) -> DaftResult<Self::State> {
        Ok(())
=======
    fn op_type(&self) -> NodeType {
        NodeType::Explode
>>>>>>> 3fceb2c3
    }
}<|MERGE_RESOLUTION|>--- conflicted
+++ resolved
@@ -65,12 +65,11 @@
         "Explode".into()
     }
 
-<<<<<<< HEAD
     fn make_state(&self) -> DaftResult<Self::State> {
         Ok(())
-=======
+    }
+
     fn op_type(&self) -> NodeType {
         NodeType::Explode
->>>>>>> 3fceb2c3
     }
 }