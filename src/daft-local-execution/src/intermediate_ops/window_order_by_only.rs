--- conflicted
+++ resolved
@@ -4,6 +4,7 @@
 use daft_core::prelude::*;
 use daft_dsl::{expr::bound_expr::BoundExpr, ExprRef, WindowExpr};
 use daft_micropartition::MicroPartition;
+use daft_recordbatch::RecordBatch;
 use itertools::Itertools;
 use tracing::{instrument, Span};
 
@@ -36,10 +37,6 @@
 }
 
 pub struct WindowOrderByOnlyState {
-<<<<<<< HEAD
-    record_batches: Vec<RecordBatch>,
-=======
->>>>>>> 17dc21b9
     row_offset: u64,
     rank_state: RankState,
     dense_rank_state: DenseRankState,
@@ -47,9 +44,7 @@
 
 impl WindowOrderByOnlyState {
     fn new() -> Self {
-<<<<<<< HEAD
         Self {
-            record_batches: Vec::new(),
             row_offset: 0,
             rank_state: RankState {
                 current_rank: 1,
@@ -62,21 +57,6 @@
             },
         }
     }
-
-    fn push(&mut self, input: Arc<MicroPartition>) -> DaftResult<()> {
-        let tables = input.get_tables()?;
-        for table in tables.iter() {
-            self.record_batches.push(table.clone());
-        }
-        Ok(())
-    }
-
-    fn drain_record_batches(&mut self) -> Vec<RecordBatch> {
-        std::mem::take(&mut self.record_batches)
-=======
-        Self { row_offset: 0 }
->>>>>>> 17dc21b9
-    }
 }
 
 impl IntermediateOpState for WindowOrderByOnlyState {
@@ -86,11 +66,7 @@
 }
 
 pub struct WindowOrderByOnlyOperator {
-<<<<<<< HEAD
-    params: WindowOrderByOnlyParams,
-=======
     params: Arc<WindowOrderByOnlyParams>,
->>>>>>> 17dc21b9
 }
 
 impl WindowOrderByOnlyOperator {
@@ -108,11 +84,7 @@
                 original_schema: schema.clone(),
                 order_by: order_by.to_vec(),
                 _descending: descending.to_vec(),
-<<<<<<< HEAD
-            },
-=======
             }),
->>>>>>> 17dc21b9
         })
     }
 }
@@ -130,29 +102,15 @@
             .downcast_mut::<WindowOrderByOnlyState>()
             .expect("WindowOrderByOnlyOperator must own WindowOrderByOnlyState");
 
-<<<<<<< HEAD
         let mut row_offset = window_state.row_offset;
         let mut rank_state = window_state.rank_state.clone();
         let mut dense_rank_state = window_state.dense_rank_state.clone();
 
-=======
-        let start_offset = window_state.row_offset;
->>>>>>> 17dc21b9
         let params = self.params.clone();
 
         task_spawner
             .spawn(
                 async move {
-<<<<<<< HEAD
-                    let mut batches = if let Some(ws) =
-                        state.as_any_mut().downcast_mut::<WindowOrderByOnlyState>()
-                    {
-                        ws.push(input)?;
-                        ws.drain_record_batches()
-                    } else {
-                        return Err(DaftError::ValueError("Failed to get window state".into()));
-                    };
-
                     let order_by = params
                         .order_by
                         .iter()
@@ -160,16 +118,9 @@
                         .collect::<DaftResult<Vec<_>>>()
                         .unwrap();
 
-                    let mut out_batches = Vec::with_capacity(batches.len());
-
-                    for mut batch in batches.drain(..) {
-=======
-                    let mut running_offset = start_offset;
-
                     let tables = input.get_tables().unwrap();
                     let mut out_batches = Vec::with_capacity(tables.len());
                     for mut batch in tables.iter().cloned() {
->>>>>>> 17dc21b9
                         if batch.is_empty() {
                             continue;
                         }
