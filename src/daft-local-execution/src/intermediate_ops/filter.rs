use std::{
    sync::{Arc, atomic::Ordering},
    time::Duration,
};

use common_error::DaftResult;
use common_metrics::{
    CPU_US_KEY, ROWS_IN_KEY, ROWS_OUT_KEY, Stat, StatSnapshotSend, ops::NodeType, snapshot,
};
use daft_dsl::expr::bound_expr::BoundExpr;
use daft_micropartition::MicroPartition;
use opentelemetry::{KeyValue, global};
use tracing::{Span, instrument};

use super::intermediate_op::{
    IntermediateOpExecuteResult, IntermediateOperator, IntermediateOperatorResult,
};
<<<<<<< HEAD
use crate::{ExecutionTaskSpawner, pipeline::NodeName, runtime_stats::RuntimeStats};
=======
use crate::{
    ExecutionTaskSpawner,
    pipeline::NodeName,
    runtime_stats::{CPU_US_KEY, Counter, ROWS_IN_KEY, ROWS_OUT_KEY, RuntimeStats},
};
>>>>>>> 8610171f

pub struct FilterStats {
    cpu_us: Counter,
    rows_in: Counter,
    rows_out: Counter,
    node_kv: Vec<KeyValue>,
}

impl FilterStats {
    pub fn new(id: usize) -> Self {
        let meter = global::meter("daft.local.node_stats");
        let node_kv = vec![KeyValue::new("node_id", id.to_string())];

        Self {
            cpu_us: Counter::new(&meter, "cpu_us".into()),
            rows_in: Counter::new(&meter, "rows_in".into()),
            rows_out: Counter::new(&meter, "rows_out".into()),
            node_kv,
        }
    }
}

impl RuntimeStats for FilterStats {
    fn as_any_arc(self: Arc<Self>) -> Arc<dyn std::any::Any + Send + Sync> {
        self
    }

    fn build_snapshot(&self, ordering: Ordering) -> StatSnapshotSend {
        let cpu_us = self.cpu_us.load(ordering);
        let rows_in = self.rows_in.load(ordering);
        let rows_out = self.rows_out.load(ordering);

        let selectivity = if rows_in == 0 {
            100.0
        } else {
            (rows_out as f64 / rows_in as f64) * 100.0
        };
        snapshot![
            CPU_US_KEY; Stat::Duration(Duration::from_micros(cpu_us)),
            ROWS_IN_KEY; Stat::Count(rows_in),
            ROWS_OUT_KEY; Stat::Count(rows_out),
            "selectivity"; Stat::Percent(selectivity),
        ]
    }

    fn add_rows_in(&self, rows: u64) {
        self.rows_in.add(rows, self.node_kv.as_slice());
    }

    fn add_rows_out(&self, rows: u64) {
        self.rows_out.add(rows, self.node_kv.as_slice());
    }

    fn add_cpu_us(&self, cpu_us: u64) {
        self.cpu_us.add(cpu_us, self.node_kv.as_slice());
    }
}

pub struct FilterOperator {
    predicate: BoundExpr,
}

impl FilterOperator {
    pub fn new(predicate: BoundExpr) -> Self {
        Self { predicate }
    }
}

impl IntermediateOperator for FilterOperator {
    type State = ();

    #[instrument(skip_all, name = "FilterOperator::execute")]
    fn execute(
        &self,
        input: Arc<MicroPartition>,
        state: Self::State,
        task_spawner: &ExecutionTaskSpawner,
    ) -> IntermediateOpExecuteResult<Self> {
        let predicate = self.predicate.clone();
        task_spawner
            .spawn(
                async move {
                    let out = input.filter(&[predicate])?;
                    Ok((
                        state,
                        IntermediateOperatorResult::NeedMoreInput(Some(Arc::new(out))),
                    ))
                },
                Span::current(),
            )
            .into()
    }

    fn multiline_display(&self) -> Vec<String> {
        vec![format!("Filter: {}", self.predicate)]
    }

    fn name(&self) -> NodeName {
        "Filter".into()
    }

    fn op_type(&self) -> NodeType {
        NodeType::Filter
    }

    fn make_runtime_stats(&self, id: usize) -> Arc<dyn RuntimeStats> {
        Arc::new(FilterStats::new(id))
    }

    fn make_state(&self) -> DaftResult<Self::State> {
        Ok(())
    }
}<|MERGE_RESOLUTION|>--- conflicted
+++ resolved
@@ -15,15 +15,11 @@
 use super::intermediate_op::{
     IntermediateOpExecuteResult, IntermediateOperator, IntermediateOperatorResult,
 };
-<<<<<<< HEAD
-use crate::{ExecutionTaskSpawner, pipeline::NodeName, runtime_stats::RuntimeStats};
-=======
 use crate::{
     ExecutionTaskSpawner,
     pipeline::NodeName,
-    runtime_stats::{CPU_US_KEY, Counter, ROWS_IN_KEY, ROWS_OUT_KEY, RuntimeStats},
+    runtime_stats::{Counter, RuntimeStats},
 };
->>>>>>> 8610171f
 
 pub struct FilterStats {
     cpu_us: Counter,
