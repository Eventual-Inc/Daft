--- conflicted
+++ resolved
@@ -75,13 +75,8 @@
         vec![format!("Filter: {}", self.predicate)]
     }
 
-<<<<<<< HEAD
-    fn name(&self) -> Arc<str> {
-        Arc::from("Filter")
-=======
     fn name(&self) -> NodeName {
         "Filter".into()
->>>>>>> 128f59d9
     }
 
     fn make_runtime_stats_builder(&self) -> Arc<dyn RuntimeStatsBuilder> {
