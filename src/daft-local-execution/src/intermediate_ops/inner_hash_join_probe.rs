use std::{borrow::Cow, sync::Arc};

use common_error::DaftResult;
use daft_core::prelude::SchemaRef;
use daft_dsl::expr::bound_expr::BoundExpr;
use daft_micropartition::MicroPartition;
use daft_recordbatch::{get_columns_by_name, GrowableRecordBatch, ProbeState};
use indexmap::IndexSet;
use itertools::Itertools;
use tracing::{info_span, instrument, Span};

use super::intermediate_op::{
    IntermediateOpExecuteResult, IntermediateOpState, IntermediateOperator,
    IntermediateOperatorResult,
};
use crate::{pipeline::NodeName, state_bridge::BroadcastStateBridgeRef, ExecutionTaskSpawner};

enum InnerHashJoinProbeState {
    Building(BroadcastStateBridgeRef<ProbeState>),
    Probing(Arc<ProbeState>),
}

impl InnerHashJoinProbeState {
    async fn get_or_await_probe_state(&mut self) -> Arc<ProbeState> {
        match self {
            Self::Building(bridge) => {
                let probe_state = bridge.get_state().await;
                *self = Self::Probing(probe_state.clone());
                probe_state
            }
            Self::Probing(probeable) => probeable.clone(),
        }
    }
}

impl IntermediateOpState for InnerHashJoinProbeState {
    fn as_any_mut(&mut self) -> &mut dyn std::any::Any {
        self
    }
}

struct InnerHashJoinParams {
    probe_on: Vec<BoundExpr>,
    common_join_keys: Vec<String>,
    left_non_join_columns: Vec<String>,
    right_non_join_columns: Vec<String>,
    build_on_left: bool,
}

pub struct InnerHashJoinProbeOperator {
    params: Arc<InnerHashJoinParams>,
    output_schema: SchemaRef,
    probe_state_bridge: BroadcastStateBridgeRef<ProbeState>,
}

impl InnerHashJoinProbeOperator {
    const DEFAULT_GROWABLE_SIZE: usize = 20;

    pub fn new(
        probe_on: Vec<BoundExpr>,
        left_schema: &SchemaRef,
        right_schema: &SchemaRef,
        build_on_left: bool,
        common_join_keys: IndexSet<String>,
        output_schema: &SchemaRef,
        probe_state_bridge: BroadcastStateBridgeRef<ProbeState>,
    ) -> Self {
        let left_non_join_columns = left_schema
            .field_names()
            .filter(|c| !common_join_keys.contains(*c))
            .map(ToString::to_string)
            .collect();
        let right_non_join_columns = right_schema
            .field_names()
            .filter(|c| !common_join_keys.contains(*c))
            .map(ToString::to_string)
            .collect();
        let common_join_keys = common_join_keys.into_iter().collect();
        Self {
            params: Arc::new(InnerHashJoinParams {
                probe_on,
                common_join_keys,
                left_non_join_columns,
                right_non_join_columns,
                build_on_left,
            }),
            output_schema: output_schema.clone(),
            probe_state_bridge,
        }
    }

    fn probe_inner(
        input: &Arc<MicroPartition>,
        probe_state: &Arc<ProbeState>,
        probe_on: &[BoundExpr],
        common_join_keys: &[String],
        left_non_join_columns: &[String],
        right_non_join_columns: &[String],
        build_on_left: bool,
    ) -> DaftResult<Arc<MicroPartition>> {
        let probe_table = probe_state.get_probeable();
        let tables = probe_state.get_tables();

        let _growables = info_span!("InnerHashJoinOperator::build_growables").entered();

        let mut build_side_growable = GrowableRecordBatch::new(
            &tables.iter().collect::<Vec<_>>(),
            false,
            Self::DEFAULT_GROWABLE_SIZE,
        )?;

        let input_tables = input.get_tables()?;

        let mut probe_side_growable = GrowableRecordBatch::new(
            &input_tables.iter().collect::<Vec<_>>(),
            false,
            Self::DEFAULT_GROWABLE_SIZE,
        )?;

        drop(_growables);
        {
            let _loop = info_span!("InnerHashJoinOperator::eval_and_probe").entered();
            for (probe_side_table_idx, table) in input_tables.iter().enumerate() {
                // we should emit one table at a time when this is streaming
                let join_keys = table.eval_expression_list(probe_on)?;
                let idx_mapper = probe_table.probe_indices(&join_keys)?;

                for (probe_row_idx, inner_iter) in idx_mapper.make_iter().enumerate() {
                    if let Some(inner_iter) = inner_iter {
                        for (build_side_table_idx, build_row_idx) in inner_iter {
                            build_side_growable.extend(
                                build_side_table_idx as usize,
                                build_row_idx as usize,
                                1,
                            );
                            // we can perform run length compression for this to make this more efficient
                            probe_side_growable.extend(probe_side_table_idx, probe_row_idx, 1);
                        }
                    }
                }
            }
        }
        let build_side_table = build_side_growable.build()?;
        let probe_side_table = probe_side_growable.build()?;

        let (left_table, right_table) = if build_on_left {
            (build_side_table, probe_side_table)
        } else {
            (probe_side_table, build_side_table)
        };

        let join_keys_table = get_columns_by_name(&left_table, common_join_keys)?;
        let left_non_join_columns = get_columns_by_name(&left_table, left_non_join_columns)?;
        let right_non_join_columns = get_columns_by_name(&right_table, right_non_join_columns)?;
        let final_table = join_keys_table
            .union(&left_non_join_columns)?
            .union(&right_non_join_columns)?;

        Ok(Arc::new(MicroPartition::new_loaded(
            final_table.schema.clone(),
            Arc::new(vec![final_table]),
            None,
        )))
    }
}

impl IntermediateOperator for InnerHashJoinProbeOperator {
    #[instrument(skip_all, name = "InnerHashJoinOperator::execute")]
    fn execute(
        &self,
        input: Arc<MicroPartition>,
        mut state: Box<dyn IntermediateOpState>,
        task_spawner: &ExecutionTaskSpawner,
    ) -> IntermediateOpExecuteResult {
        if input.is_empty() {
            let empty = Arc::new(MicroPartition::empty(Some(self.output_schema.clone())));
            return Ok((
                state,
                IntermediateOperatorResult::NeedMoreInput(Some(empty)),
            ))
            .into();
        }

        let params = self.params.clone();
        task_spawner
            .spawn(
                async move {
                    let inner_join_state = state
                    .as_any_mut()
                    .downcast_mut::<InnerHashJoinProbeState>()
                    .expect(
                        "InnerHashJoinProbeState should be used with InnerHashJoinProbeOperator",
                    );
                    let probe_state = inner_join_state.get_or_await_probe_state().await;
                    let res = Self::probe_inner(
                        &input,
                        &probe_state,
                        &params.probe_on,
                        &params.common_join_keys,
                        &params.left_non_join_columns,
                        &params.right_non_join_columns,
                        params.build_on_left,
                    );
                    Ok((state, IntermediateOperatorResult::NeedMoreInput(Some(res?))))
                },
                Span::current(),
            )
            .into()
    }

<<<<<<< HEAD
    fn name(&self) -> Arc<str> {
        Arc::from("InnerHashJoinProbe")
=======
    fn name(&self) -> NodeName {
        Cow::Borrowed("InnerHashJoinProbe")
>>>>>>> 128f59d9
    }

    fn multiline_display(&self) -> Vec<String> {
        let mut res = vec![];
        res.push("InnerHashJoinProbe:".to_string());
        res.push(format!(
            "Probe on: [{}]",
            self.params
                .probe_on
                .iter()
                .map(|e| e.to_string())
                .join(", ")
        ));
        res.push(format!("Build on left: {}", self.params.build_on_left));
        res
    }

    fn make_state(&self) -> DaftResult<Box<dyn IntermediateOpState>> {
        Ok(Box::new(InnerHashJoinProbeState::Building(
            self.probe_state_bridge.clone(),
        )))
    }
}<|MERGE_RESOLUTION|>--- conflicted
+++ resolved
@@ -208,13 +208,8 @@
             .into()
     }
 
-<<<<<<< HEAD
-    fn name(&self) -> Arc<str> {
-        Arc::from("InnerHashJoinProbe")
-=======
     fn name(&self) -> NodeName {
         Cow::Borrowed("InnerHashJoinProbe")
->>>>>>> 128f59d9
     }
 
     fn multiline_display(&self) -> Vec<String> {
