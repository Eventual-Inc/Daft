--- conflicted
+++ resolved
@@ -12,11 +12,7 @@
     IntermediateOpExecuteResult, IntermediateOpState, IntermediateOperator,
     IntermediateOperatorResult,
 };
-<<<<<<< HEAD
-use crate::{runtime_stats::ExecutionTaskSpawner, state_bridge::BroadcastStateBridgeRef};
-=======
 use crate::{state_bridge::BroadcastStateBridgeRef, ExecutionTaskSpawner};
->>>>>>> eeacc476
 
 enum InnerHashJoinProbeState {
     Building(BroadcastStateBridgeRef<ProbeState>),
@@ -175,11 +171,7 @@
         &self,
         input: Arc<MicroPartition>,
         mut state: Box<dyn IntermediateOpState>,
-<<<<<<< HEAD
-        spawner: &ExecutionTaskSpawner,
-=======
         task_spawner: &ExecutionTaskSpawner,
->>>>>>> eeacc476
     ) -> IntermediateOpExecuteResult {
         if input.is_empty() {
             let empty = Arc::new(MicroPartition::empty(Some(self.output_schema.clone())));
@@ -191,16 +183,10 @@
         }
 
         let params = self.params.clone();
-<<<<<<< HEAD
-        spawner
+        task_spawner
             .spawn(
                 async move {
                     let inner_join_state = state
-=======
-        task_spawner
-            .spawn(async move {
-                let inner_join_state = state
->>>>>>> eeacc476
                     .as_any_mut()
                     .downcast_mut::<InnerHashJoinProbeState>()
                     .expect(
