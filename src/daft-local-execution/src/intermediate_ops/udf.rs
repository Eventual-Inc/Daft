use std::{
    borrow::Cow,
    collections::HashMap,
    num::NonZeroUsize,
    sync::{Arc, Mutex, atomic::Ordering},
    time::Duration,
    vec,
};

use common_error::{DaftError, DaftResult};
use common_metrics::{
    CPU_US_KEY, ROWS_IN_KEY, ROWS_OUT_KEY, Stat, StatSnapshot, operator_metrics::OperatorCounter,
    ops::NodeType,
};
use common_resource_request::ResourceRequest;
use common_runtime::get_compute_pool_num_threads;
<<<<<<< HEAD
use daft_core::prelude::SchemaRef;
=======
use daft_core::{prelude::SchemaRef, series::Series};
#[cfg(feature = "python")]
use daft_dsl::python::PyExpr;
>>>>>>> 4a1a7c58
use daft_dsl::{
    Column, Expr, ExprRef,
    common_treenode::{Transformed, TreeNode},
    expr::{BoundColumn, bound_expr::BoundExpr},
    functions::python::UDFProperties,
    operator_metrics::OperatorMetrics,
};
use daft_micropartition::MicroPartition;
<<<<<<< HEAD
=======
use daft_recordbatch::RecordBatch;
>>>>>>> 4a1a7c58
use itertools::Itertools;
use opentelemetry::{KeyValue, global, metrics::Meter};
use smallvec::SmallVec;
use tracing::{Span, instrument};

use super::intermediate_op::{
    IntermediateOpExecuteResult, IntermediateOperator, IntermediateOperatorResult,
};
use crate::{
    ExecutionTaskSpawner,
    dynamic_batching::{
        DynBatchingStrategy, LatencyConstrainedBatchingStrategy, StaticBatchingStrategy,
    },
    pipeline::{MorselSizeRequirement, NodeName},
    process_pool::UdfTask,
    runtime_stats::{Counter, RuntimeStats},
};

/// Given an expression, extract the indexes of used columns and remap them to
/// new indexes from 0...count-1, where count is the # of used columns.
///
/// Note that if there are no used columns, we just return the first
/// because we can't execute UDFs on empty recordbatches.
pub(crate) fn remap_used_cols(expr: BoundExpr) -> (BoundExpr, Vec<usize>) {
    let mut count = 0;
    let mut cols_to_idx = HashMap::new();
    let new_expr = expr
        .into_inner()
        .transform_down(|expr: ExprRef| {
            if let Expr::Column(Column::Bound(BoundColumn { index, field })) = expr.as_ref() {
                if !cols_to_idx.contains_key(index) {
                    cols_to_idx.insert(*index, count);
                    count += 1;
                }

                let new_index = cols_to_idx[index];
                Ok(Transformed::yes(Arc::new(Expr::Column(Column::Bound(
                    BoundColumn {
                        index: new_index,
                        field: field.clone(),
                    },
                )))))
            } else {
                Ok(Transformed::no(expr))
            }
        })
        .expect("Error occurred when visiting for required columns");

    let required_cols = if cols_to_idx.is_empty() {
        vec![0]
    } else {
        let mut required_cols = vec![0; count];
        for (original_idx, final_idx) in cols_to_idx {
            required_cols[final_idx] = original_idx;
        }
        required_cols
    };

    (BoundExpr::new_unchecked(new_expr.data), required_cols)
}

struct UdfRuntimeStats {
    meter: Meter,
    node_kv: Vec<KeyValue>,
    cpu_us: Counter,
    rows_in: Counter,
    rows_out: Counter,
    custom_counters: Mutex<HashMap<Arc<str>, Counter>>,
}

impl RuntimeStats for UdfRuntimeStats {
    fn as_any_arc(self: Arc<Self>) -> Arc<dyn std::any::Any + Send + Sync> {
        self
    }

    fn build_snapshot(&self, ordering: Ordering) -> StatSnapshot {
        let counters = self.custom_counters.lock().unwrap();
        let mut entries = SmallVec::with_capacity(3 + counters.len());

        entries.push((
            CPU_US_KEY.into(),
            Stat::Duration(Duration::from_micros(self.cpu_us.load(ordering))),
        ));
        entries.push((ROWS_IN_KEY.into(), Stat::Count(self.rows_in.load(ordering))));
        entries.push((
            ROWS_OUT_KEY.into(),
            Stat::Count(self.rows_out.load(ordering)),
        ));

        for (name, counter) in counters.iter() {
            entries.push((name.clone().into(), Stat::Count(counter.load(ordering))));
        }

        StatSnapshot(entries)
    }

    fn add_rows_in(&self, rows: u64) {
        self.rows_in.add(rows, self.node_kv.as_slice());
    }

    fn add_rows_out(&self, rows: u64) {
        self.rows_out.add(rows, self.node_kv.as_slice());
    }

    fn add_cpu_us(&self, cpu_us: u64) {
        self.cpu_us.add(cpu_us, self.node_kv.as_slice());
    }
}

impl UdfRuntimeStats {
    fn new(id: usize) -> Self {
        let meter = global::meter("daft.local.node_stats");
        let node_kv = vec![KeyValue::new("node_id", id.to_string())];

        Self {
            cpu_us: Counter::new(&meter, CPU_US_KEY.into(), None),
            rows_in: Counter::new(&meter, ROWS_IN_KEY.into(), None),
            rows_out: Counter::new(&meter, ROWS_OUT_KEY.into(), None),
            custom_counters: Mutex::new(HashMap::new()),
            node_kv,
            meter,
        }
    }

    fn update_metrics(&self, metrics: OperatorMetrics) {
        let mut counters = self.custom_counters.lock().unwrap();
        for (name, counter_data) in metrics {
            let OperatorCounter {
                value,
                description,
                attributes,
            } = counter_data;

            let mut key_values = self.node_kv.clone();
            key_values.extend(attributes.into_iter().map(|(k, v)| KeyValue::new(k, v)));

            match counters.get_mut(name.as_str()) {
                Some(existing) => {
                    existing.add(value, key_values.as_slice());
                }
                None => {
                    let counter = Counter::new(
                        &self.meter,
                        name.clone().into(),
                        description.map(Cow::Owned),
                    );
                    counter.add(value, key_values.as_slice());
                    counters.insert(name.into(), counter);
                }
            }
        }
    }
}

/// Common parameters for UDF handle and operator
struct UdfParams {
    udf_properties: UDFProperties,
    passthrough_columns: Vec<BoundExpr>,
    output_schema: SchemaRef,
    required_cols: Vec<usize>,
    /// Unique name for this UDF (used as pool cache key)
    udf_name: Arc<str>,
    /// Execution mode for this UDF
    execution_mode: UdfExecutionMode,
    concurrency: usize,
}

<<<<<<< HEAD
/// Execution mode for UDF evaluation
#[derive(Clone, Copy, Debug, PartialEq, Eq)]
pub(crate) enum UdfExecutionMode {
    /// Execute inline in the current thread (for non-serializable types)
    Inline,
    /// Execute using the global process pool
    Pool,
}

/// State for a UDF worker (just the params, execution mode is stored within)
#[derive(Clone)]
pub(crate) struct UdfState(Arc<UdfParams>);

impl UdfState {
    fn new(params: Arc<UdfParams>) -> Self {
        Self(params)
    }
    #[cfg(not(feature = "python"))]
    async fn eval_input(
        &self,
        _input: Arc<MicroPartition>,
        _runtime_stats: Arc<UdfRuntimeStats>,
    ) -> DaftResult<Arc<MicroPartition>> {
        panic!("Cannot evaluate a UDF without compiling for Python");
    }

    #[cfg(feature = "python")]
    async fn eval_input(
        &self,
        input: Arc<MicroPartition>,
        runtime_stats: Arc<UdfRuntimeStats>,
    ) -> DaftResult<Arc<MicroPartition>> {
        let params = &self.0;
        match params.execution_mode {
            UdfExecutionMode::Inline => {
                use daft_dsl::functions::python::initialize_udfs;

                let input_batches = input.record_batches();
                let mut output_batches = Vec::with_capacity(input_batches.len());

                for batch in input_batches {
                    // Prepare inputs
                    let func_input = batch.get_columns(params.required_cols.as_slice());

                    // Initialize UDFs and evaluate
                    let udf_expr =
                        BoundExpr::new_unchecked(initialize_udfs(params.expr.inner().clone())?);
                    let mut collected_metrics = OperatorMetrics::default();
                    let mut result_series = func_input
                        .eval_expression_with_metrics(&udf_expr, &mut collected_metrics)?;
                    runtime_stats.update_metrics(collected_metrics);

                    // If result.len() == 1 (because it was a 0-column UDF), broadcast to right size
                    if result_series.len() == 1 {
                        result_series = result_series.broadcast(batch.num_rows())?;
                    }

                    // Append result to passthrough
                    let passthrough_input =
                        batch.eval_expression_list(params.passthrough_columns.as_slice())?;
                    let output_batch = passthrough_input
                        .append_column(params.output_schema.clone(), result_series)?;
                    output_batches.push(output_batch);
                }
=======
#[cfg(feature = "python")]
enum UdfHandle {
    Thread,
    Process(Option<Py<PyAny>>),
}

#[cfg(feature = "python")]
impl UdfHandle {
    fn get_or_create_handle(&mut self, udf_expr: &BoundExpr) -> DaftResult<&mut Py<PyAny>> {
        match self {
            // Create process handle if it doesn't exist
            Self::Process(None) => {
                let py_expr = PyExpr::from(udf_expr.inner().clone());

                let handle = Python::attach(|py| {
                    // create python object
                    Ok::<pyo3::Py<pyo3::PyAny>, PyErr>(
                        py.import(pyo3::intern!(py, "daft.execution.udf"))?
                            .getattr(pyo3::intern!(py, "UdfHandle"))?
                            .call1((py_expr,))?
                            .unbind(),
                    )
                })?;

                *self = Self::Process(Some(handle));
            }
            // Handle already created, nothing to do
            Self::Process(_) => {}
            // Cannot create process handle for Thread variant
            Self::Thread => {
                return Err(DaftError::ValueError(
                    "Cannot create process handle for Thread variant".to_string(),
                ));
            }
        }

        match self {
            Self::Process(Some(handle)) => Ok(handle),
            Self::Process(None) => unreachable!("Process handle should be created by now"),
            Self::Thread => unreachable!("Thread variant does not have a handle"),
        }
    }

    fn teardown(&self) -> DaftResult<()> {
        match self {
            Self::Process(Some(handle)) => Python::attach(|py| {
                handle
                    .bind(py)
                    .call_method0(pyo3::intern!(py, "teardown"))?;
                Ok(())
            }),
            Self::Process(None) => Ok(()),
            Self::Thread => Ok(()),
        }
    }

    fn eval_input_with_handle(
        &mut self,
        expr: &BoundExpr,
        input: RecordBatch,
        udf_name: &str,
        worker_idx: usize,
        runtime_stats: &UdfRuntimeStats,
    ) -> DaftResult<Series> {
        use common_metrics::python::PyOperatorMetrics;
        use daft_recordbatch::python::PyRecordBatch;

        use crate::STDOUT;

        let handle = self.get_or_create_handle(expr)?;
        let (result, stdout_lines, metrics) = Python::attach(|py| {
            let (py_result, py_stdout_lines, py_metrics) = handle
                .bind(py)
                .call_method1(
                    pyo3::intern!(py, "eval_input"),
                    (PyRecordBatch::from(input),),
                )?
                .extract::<(PyRecordBatch, Vec<String>, PyOperatorMetrics)>()?;
            PyResult::Ok((
                RecordBatch::from(py_result),
                py_stdout_lines,
                py_metrics.inner,
            ))
        })?;

        let label = format!("[`{}` Worker #{}]", udf_name, worker_idx);
        for line in stdout_lines {
            STDOUT.print(&label, &line);
        }

        runtime_stats.update_metrics(metrics);

        debug_assert!(
            result.num_columns() == 1,
            "UDF should return a single column"
        );
        Ok(result.get_column(0).clone())
    }

    fn eval_input_inline(
        &self,
        udf_expr: &mut BoundExpr,
        func_input: RecordBatch,
        runtime_stats: &UdfRuntimeStats,
    ) -> DaftResult<Series> {
        use daft_dsl::functions::python::initialize_udfs;

        // Only actually initialized the first time
        *udf_expr = BoundExpr::new_unchecked(initialize_udfs(udf_expr.inner().clone())?);
        let mut collected_metrics = OperatorMetrics::default();
        let result = func_input.eval_expression_with_metrics(udf_expr, &mut collected_metrics)?;
        runtime_stats.update_metrics(collected_metrics);
        Ok(result)
    }

    pub(crate) fn eval_input(
        &mut self,
        expr: &mut BoundExpr,
        params: &UdfParams,
        worker_idx: usize,
        input: Arc<MicroPartition>,
        runtime_stats: Arc<UdfRuntimeStats>,
    ) -> DaftResult<Arc<MicroPartition>> {
        let input_batches = input.record_batches();
        let mut output_batches = Vec::with_capacity(input_batches.len());

        for batch in input_batches {
            // Prepare inputs
            let func_input = batch.get_columns(params.required_cols.as_slice());

            // Call the UDF
            let mut result_series = match self {
                Self::Thread => self.eval_input_inline(expr, func_input, &runtime_stats)?,
                #[cfg(feature = "python")]
                Self::Process(_) => self.eval_input_with_handle(
                    expr,
                    func_input,
                    params.udf_properties.name.as_str(),
                    worker_idx,
                    &runtime_stats,
                )?,
            };
>>>>>>> 4a1a7c58

                Ok(Arc::new(MicroPartition::new_loaded(
                    params.output_schema.clone(),
                    Arc::new(output_batches),
                    None,
                )))
            }
            UdfExecutionMode::Pool => {
                #[cfg(feature = "python")]
                {
                    let pool = crate::process_pool::get_or_init_process_pool();
                    let input_batches = input.record_batches();
                    let mut output_batches = Vec::with_capacity(input_batches.len());

                    // Create task on demand (expr_bytes will be created in Python)
                    let task = UdfTask {
                        udf_name: params.udf_name.clone(),
                        expr: params.expr.inner().clone(),
                        max_concurrency: params.concurrency,
                    };

<<<<<<< HEAD
                    for batch in input_batches {
                        // Prepare inputs
                        let func_input = batch.get_columns(params.required_cols.as_slice());

                        // Submit to pool (synchronous)
                        let (result_series, metrics) = pool.submit_task(&task, func_input)?;

                        runtime_stats.update_metrics(metrics);

                        // If result.len() == 1 (because it was a 0-column UDF), broadcast to right size
                        let mut result_series = result_series;
                        if result_series.len() == 1 {
                            result_series = result_series.broadcast(batch.num_rows())?;
                        }

                        // Append result to passthrough
                        let passthrough_input =
                            batch.eval_expression_list(params.passthrough_columns.as_slice())?;
                        let output_batch = passthrough_input
                            .append_column(params.output_schema.clone(), result_series)?;
                        output_batches.push(output_batch);
                    }
=======
            // Append result to passthrough
            let passthrough_input =
                batch.eval_expression_list(params.passthrough_columns.as_slice())?;
            let output_batch =
                passthrough_input.append_column(params.output_schema.clone(), result_series)?;
            output_batches.push(output_batch);
        }

        Ok(Arc::new(MicroPartition::new_loaded(
            params.output_schema.clone(),
            Arc::new(output_batches),
            None,
        )))
    }
}

#[cfg(feature = "python")]
impl Drop for UdfHandle {
    fn drop(&mut self) {
        let result = self.teardown();
>>>>>>> 4a1a7c58

                    Ok(Arc::new(MicroPartition::new_loaded(
                        params.output_schema.clone(),
                        Arc::new(output_batches),
                        None,
                    )))
                }
                #[cfg(not(feature = "python"))]
                {
                    unreachable!("Pool execution mode requires python feature")
                }
            }
        }
    }
}

<<<<<<< HEAD
pub(crate) struct UdfOperator {
    params: Arc<UdfParams>,
=======
pub(crate) struct UdfState {
    expr: BoundExpr,
    worker_idx: usize,
    #[cfg(feature = "python")]
    udf_handle: UdfHandle,
}

pub(crate) struct UdfOperator {
    params: Arc<UdfParams>,
    expr: BoundExpr,
    worker_count: AtomicUsize,
    concurrency: usize,
>>>>>>> 4a1a7c58
    memory_request: u64,
}

impl UdfOperator {
    pub fn try_new(
        expr: BoundExpr,
        udf_properties: UDFProperties,
        passthrough_columns: Vec<BoundExpr>,
        output_schema: &SchemaRef,
        input_schema: &SchemaRef,
    ) -> DaftResult<Self> {
        // Determine optimal parallelism
        let resource_request = udf_properties.resource_request.as_ref();
        let max_concurrency =
            Self::get_optimal_allocation(udf_properties.name.as_str(), resource_request)?;
        // If parallelism is already specified, use that
        let concurrency = udf_properties
            .concurrency
            .map(|c| c.get())
            .unwrap_or(max_concurrency);

        let memory_request = resource_request
            .and_then(|req| req.memory_bytes())
            .map(|m| m as u64)
            .unwrap_or(0);

        let (expr, required_cols) = remap_used_cols(expr);

        // Determine execution mode based on UDF properties and input types
        let use_pool =
            udf_properties.is_actor_pool_udf() || udf_properties.use_process.unwrap_or(false);

        // Check if any inputs or the output are Python-dtype columns (non-serializable)
        let fields = input_schema.fields();
        let is_arrow_dtype = required_cols
            .iter()
            .all(|idx| fields[*idx].dtype.is_arrow())
            && expr
                .inner()
                .to_field(input_schema.as_ref())?
                .dtype
                .is_arrow();

        let execution_mode = if use_pool && is_arrow_dtype {
            UdfExecutionMode::Pool
        } else {
            if use_pool && !is_arrow_dtype {
                log::warn!(
                    "UDF `{}` requires a non-arrow-serializable input/output column. \
                     The UDF will run inline instead of in the process pool.",
                    udf_properties.name
                );
            }
            UdfExecutionMode::Inline
        };

        // Create unique name for pool cache key
        let udf_name: Arc<str> = udf_properties.name.clone().into();

        Ok(Self {
            expr,
            params: Arc::new(UdfParams {
                udf_properties,
                passthrough_columns,
                output_schema: output_schema.clone(),
                required_cols,
                udf_name,
                execution_mode,
                concurrency,
            }),
            memory_request,
        })
    }

    // This function is used to determine the optimal allocation of concurrency and expression parallelism
    fn get_optimal_allocation(
        full_name: &str,
        resource_request: Option<&ResourceRequest>,
    ) -> DaftResult<usize> {
        let num_cpus = get_compute_pool_num_threads();
        // The number of CPUs available for the operator.
        let available_cpus = match resource_request {
            // If the resource request specifies a number of CPUs, the available cpus is the number of actual CPUs
            // divided by the requested number of CPUs, clamped to (1, NUM_CPUS).
            // E.g. if the resource request specifies 2 CPUs and NUM_CPUS is 4, the number of available cpus is 2.
            Some(resource_request) if resource_request.num_cpus().is_some() => {
                let requested_num_cpus = resource_request.num_cpus().unwrap();
                if requested_num_cpus > num_cpus as f64 {
                    Err(DaftError::ValueError(format!(
                        "`{full_name}` requested {requested_num_cpus} CPUs but found only {num_cpus} available"
                    )))
                } else {
                    Ok((num_cpus as f64 / requested_num_cpus).clamp(1.0, num_cpus as f64) as usize)
                }
            }
            _ => Ok(num_cpus),
        }?;

        Ok(available_cpus)
    }
}

impl IntermediateOperator for UdfOperator {
    type State = UdfState;
    type BatchingStrategy = DynBatchingStrategy;

    #[instrument(skip_all, name = "UdfOperator::execute")]
    fn execute(
        &self,
        input: Arc<MicroPartition>,
        state: Self::State,
        task_spawner: &ExecutionTaskSpawner,
    ) -> IntermediateOpExecuteResult<Self> {
        let memory_request = self.memory_request;
        let runtime_stats = task_spawner
            .runtime_stats
            .clone()
            .as_any_arc()
            .downcast::<UdfRuntimeStats>()
            .expect("Expected UdfRuntimeStats in task_spawner.runtime_stats");
        let params = self.params.clone();
        let fut = task_spawner.spawn_with_memory_request(
            memory_request,
            async move {
<<<<<<< HEAD
                let result = state.eval_input(input, runtime_stats).await?;
                let res = IntermediateOperatorResult::NeedMoreInput(Some(result));
                Ok((state, res))
=======
                #[cfg(feature = "python")]
                {
                    let result = state.udf_handle.eval_input(
                        &mut state.expr,
                        &params,
                        state.worker_idx,
                        input,
                        runtime_stats,
                    )?;
                    let res = IntermediateOperatorResult::NeedMoreInput(Some(result));
                    Ok((state, res))
                }
                #[cfg(not(feature = "python"))]
                {
                    unimplemented!("UdfOperator::execute is not implemented without Python");
                }
>>>>>>> 4a1a7c58
            },
            Span::current(),
        );
        fut.into()
    }

    fn name(&self) -> NodeName {
        let udf_name = if let Some((_, udf_name)) = self.params.udf_properties.name.rsplit_once('.')
        {
            udf_name
        } else {
            self.params.udf_properties.name.as_str()
        };

        format!("UDF {}", udf_name).into()
    }

    fn op_type(&self) -> NodeType {
        NodeType::UDFProject
    }

    fn make_runtime_stats(&self, id: usize) -> Arc<dyn RuntimeStats> {
        Arc::new(UdfRuntimeStats::new(id))
    }

    fn multiline_display(&self) -> Vec<String> {
        let mut res = vec![
            format!("UDF: {}", self.params.udf_properties.name.as_str()),
            format!("Expr = {}", self.expr),
            format!(
                "Passthrough Columns = [{}]",
                self.params.passthrough_columns.iter().join(", ")
            ),
            format!(
                "Properties = {{ {} }}",
                UDFProperties {
                    concurrency: Some(
                        NonZeroUsize::new(self.params.concurrency)
                            .expect("UDF concurrency is always >= 1")
                    ),
                    ..self.params.udf_properties.clone()
                }
                .multiline_display(false)
                .join(", ")
            ),
        ];

        if let Some(resource_request) = &self.params.udf_properties.resource_request {
            let multiline_display = resource_request.multiline_display();
            res.push(format!(
                "Resource request = {{ {} }}",
                multiline_display.join(", ")
            ));
        } else {
            res.push("Resource request = None".to_string());
        }

        res
    }

    fn make_state(&self) -> DaftResult<Self::State> {
<<<<<<< HEAD
        Ok(UdfState::new(self.params.clone()))
=======
        let worker_count = self.worker_count.fetch_add(1, Ordering::SeqCst);

        // Check if any inputs or the output are Python-dtype columns
        // Those should by default run on the same thread
        let fields = self.input_schema.fields();
        let is_arrow_dtype = self
            .params
            .required_cols
            .iter()
            .all(|idx| fields[*idx].dtype.is_arrow())
            && self
                .expr
                .inner()
                .to_field(self.input_schema.as_ref())?
                .dtype
                .is_arrow();

        let use_process = self.params.udf_properties.is_actor_pool_udf()
            || self.params.udf_properties.use_process.unwrap_or(false);

        #[cfg(feature = "python")]
        {
            let udf_handle = if use_process {
                if is_arrow_dtype {
                    // Can use process when all types are arrow-serializable
                    UdfHandle::Process(None)
                } else {
                    // Cannot use process with non-arrow types, fall back to thread
                    log::warn!(
                        "UDF `{}` requires a non-arrow-serializable input column. The UDF will run on the same thread as the daft process.",
                        self.params.udf_properties.name
                    );
                    UdfHandle::Thread
                }
            } else {
                UdfHandle::Thread
            };

            Ok(UdfState {
                expr: self.expr.clone(),
                worker_idx: worker_count,
                udf_handle,
            })
        }
        #[cfg(not(feature = "python"))]
        {
            unimplemented!("UdfOperator::make_state is not implemented without Python");
        }
>>>>>>> 4a1a7c58
    }

    fn max_concurrency(&self) -> DaftResult<usize> {
        Ok(self.params.concurrency)
    }

    fn morsel_size_requirement(&self) -> Option<MorselSizeRequirement> {
        self.params
            .udf_properties
            .batch_size
            .map(MorselSizeRequirement::Strict)
    }

    fn batching_strategy(&self) -> DaftResult<Self::BatchingStrategy> {
        let cfg = daft_context::get_context().execution_config();

        Ok(if cfg.enable_dynamic_batching {
            match cfg.dynamic_batching_strategy.as_str() {
                "latency_constrained" | "auto" => {
                    // TODO: allow udf to accept a min/max batch size instead of just a strict batch size.
                    let reqs = self.morsel_size_requirement().unwrap_or_default();
                    let MorselSizeRequirement::Flexible(min_batch_size, max_batch_size) = reqs
                    else {
                        return Err(DaftError::ValueError(
                            "cannot use strict batch size requirement with dynamic batching"
                                .to_string(),
                        ));
                    };
                    LatencyConstrainedBatchingStrategy {
                        target_batch_latency: Duration::from_millis(5000),
                        latency_tolerance: Duration::from_millis(1000), // udf's have high variance so we have a high tolerance
                        step_size_alpha: 16, // step size is small as udfs are expensive
                        correction_delta: 4, // similarly the correction delta is small because the step size is small
                        b_min: min_batch_size,
                        b_max: max_batch_size,
                    }
                    .into()
                }
                _ => unreachable!("should already be checked in the ctx"),
            }
        } else {
            StaticBatchingStrategy::new(self.morsel_size_requirement().unwrap_or_default()).into()
        })
    }
}

impl Drop for UdfOperator {
    fn drop(&mut self) {
        // Only teardown from pool if we were using pool execution mode
        #[cfg(feature = "python")]
        if self.params.execution_mode == UdfExecutionMode::Pool {
            crate::process_pool::get_or_init_process_pool().teardown_udf(&self.params.udf_name);
        }
    }
}<|MERGE_RESOLUTION|>--- conflicted
+++ resolved
@@ -14,13 +14,7 @@
 };
 use common_resource_request::ResourceRequest;
 use common_runtime::get_compute_pool_num_threads;
-<<<<<<< HEAD
 use daft_core::prelude::SchemaRef;
-=======
-use daft_core::{prelude::SchemaRef, series::Series};
-#[cfg(feature = "python")]
-use daft_dsl::python::PyExpr;
->>>>>>> 4a1a7c58
 use daft_dsl::{
     Column, Expr, ExprRef,
     common_treenode::{Transformed, TreeNode},
@@ -29,10 +23,6 @@
     operator_metrics::OperatorMetrics,
 };
 use daft_micropartition::MicroPartition;
-<<<<<<< HEAD
-=======
-use daft_recordbatch::RecordBatch;
->>>>>>> 4a1a7c58
 use itertools::Itertools;
 use opentelemetry::{KeyValue, global, metrics::Meter};
 use smallvec::SmallVec;
@@ -200,7 +190,6 @@
     concurrency: usize,
 }
 
-<<<<<<< HEAD
 /// Execution mode for UDF evaluation
 #[derive(Clone, Copy, Debug, PartialEq, Eq)]
 pub(crate) enum UdfExecutionMode {
@@ -265,150 +254,6 @@
                         .append_column(params.output_schema.clone(), result_series)?;
                     output_batches.push(output_batch);
                 }
-=======
-#[cfg(feature = "python")]
-enum UdfHandle {
-    Thread,
-    Process(Option<Py<PyAny>>),
-}
-
-#[cfg(feature = "python")]
-impl UdfHandle {
-    fn get_or_create_handle(&mut self, udf_expr: &BoundExpr) -> DaftResult<&mut Py<PyAny>> {
-        match self {
-            // Create process handle if it doesn't exist
-            Self::Process(None) => {
-                let py_expr = PyExpr::from(udf_expr.inner().clone());
-
-                let handle = Python::attach(|py| {
-                    // create python object
-                    Ok::<pyo3::Py<pyo3::PyAny>, PyErr>(
-                        py.import(pyo3::intern!(py, "daft.execution.udf"))?
-                            .getattr(pyo3::intern!(py, "UdfHandle"))?
-                            .call1((py_expr,))?
-                            .unbind(),
-                    )
-                })?;
-
-                *self = Self::Process(Some(handle));
-            }
-            // Handle already created, nothing to do
-            Self::Process(_) => {}
-            // Cannot create process handle for Thread variant
-            Self::Thread => {
-                return Err(DaftError::ValueError(
-                    "Cannot create process handle for Thread variant".to_string(),
-                ));
-            }
-        }
-
-        match self {
-            Self::Process(Some(handle)) => Ok(handle),
-            Self::Process(None) => unreachable!("Process handle should be created by now"),
-            Self::Thread => unreachable!("Thread variant does not have a handle"),
-        }
-    }
-
-    fn teardown(&self) -> DaftResult<()> {
-        match self {
-            Self::Process(Some(handle)) => Python::attach(|py| {
-                handle
-                    .bind(py)
-                    .call_method0(pyo3::intern!(py, "teardown"))?;
-                Ok(())
-            }),
-            Self::Process(None) => Ok(()),
-            Self::Thread => Ok(()),
-        }
-    }
-
-    fn eval_input_with_handle(
-        &mut self,
-        expr: &BoundExpr,
-        input: RecordBatch,
-        udf_name: &str,
-        worker_idx: usize,
-        runtime_stats: &UdfRuntimeStats,
-    ) -> DaftResult<Series> {
-        use common_metrics::python::PyOperatorMetrics;
-        use daft_recordbatch::python::PyRecordBatch;
-
-        use crate::STDOUT;
-
-        let handle = self.get_or_create_handle(expr)?;
-        let (result, stdout_lines, metrics) = Python::attach(|py| {
-            let (py_result, py_stdout_lines, py_metrics) = handle
-                .bind(py)
-                .call_method1(
-                    pyo3::intern!(py, "eval_input"),
-                    (PyRecordBatch::from(input),),
-                )?
-                .extract::<(PyRecordBatch, Vec<String>, PyOperatorMetrics)>()?;
-            PyResult::Ok((
-                RecordBatch::from(py_result),
-                py_stdout_lines,
-                py_metrics.inner,
-            ))
-        })?;
-
-        let label = format!("[`{}` Worker #{}]", udf_name, worker_idx);
-        for line in stdout_lines {
-            STDOUT.print(&label, &line);
-        }
-
-        runtime_stats.update_metrics(metrics);
-
-        debug_assert!(
-            result.num_columns() == 1,
-            "UDF should return a single column"
-        );
-        Ok(result.get_column(0).clone())
-    }
-
-    fn eval_input_inline(
-        &self,
-        udf_expr: &mut BoundExpr,
-        func_input: RecordBatch,
-        runtime_stats: &UdfRuntimeStats,
-    ) -> DaftResult<Series> {
-        use daft_dsl::functions::python::initialize_udfs;
-
-        // Only actually initialized the first time
-        *udf_expr = BoundExpr::new_unchecked(initialize_udfs(udf_expr.inner().clone())?);
-        let mut collected_metrics = OperatorMetrics::default();
-        let result = func_input.eval_expression_with_metrics(udf_expr, &mut collected_metrics)?;
-        runtime_stats.update_metrics(collected_metrics);
-        Ok(result)
-    }
-
-    pub(crate) fn eval_input(
-        &mut self,
-        expr: &mut BoundExpr,
-        params: &UdfParams,
-        worker_idx: usize,
-        input: Arc<MicroPartition>,
-        runtime_stats: Arc<UdfRuntimeStats>,
-    ) -> DaftResult<Arc<MicroPartition>> {
-        let input_batches = input.record_batches();
-        let mut output_batches = Vec::with_capacity(input_batches.len());
-
-        for batch in input_batches {
-            // Prepare inputs
-            let func_input = batch.get_columns(params.required_cols.as_slice());
-
-            // Call the UDF
-            let mut result_series = match self {
-                Self::Thread => self.eval_input_inline(expr, func_input, &runtime_stats)?,
-                #[cfg(feature = "python")]
-                Self::Process(_) => self.eval_input_with_handle(
-                    expr,
-                    func_input,
-                    params.udf_properties.name.as_str(),
-                    worker_idx,
-                    &runtime_stats,
-                )?,
-            };
->>>>>>> 4a1a7c58
 
                 Ok(Arc::new(MicroPartition::new_loaded(
                     params.output_schema.clone(),
@@ -430,7 +275,6 @@
                         max_concurrency: params.concurrency,
                     };
 
-<<<<<<< HEAD
                     for batch in input_batches {
                         // Prepare inputs
                         let func_input = batch.get_columns(params.required_cols.as_slice());
@@ -453,28 +297,6 @@
                             .append_column(params.output_schema.clone(), result_series)?;
                         output_batches.push(output_batch);
                     }
-=======
-            // Append result to passthrough
-            let passthrough_input =
-                batch.eval_expression_list(params.passthrough_columns.as_slice())?;
-            let output_batch =
-                passthrough_input.append_column(params.output_schema.clone(), result_series)?;
-            output_batches.push(output_batch);
-        }
-
-        Ok(Arc::new(MicroPartition::new_loaded(
-            params.output_schema.clone(),
-            Arc::new(output_batches),
-            None,
-        )))
-    }
-}
-
-#[cfg(feature = "python")]
-impl Drop for UdfHandle {
-    fn drop(&mut self) {
-        let result = self.teardown();
->>>>>>> 4a1a7c58
 
                     Ok(Arc::new(MicroPartition::new_loaded(
                         params.output_schema.clone(),
@@ -491,23 +313,8 @@
     }
 }
 
-<<<<<<< HEAD
 pub(crate) struct UdfOperator {
     params: Arc<UdfParams>,
-=======
-pub(crate) struct UdfState {
-    expr: BoundExpr,
-    worker_idx: usize,
-    #[cfg(feature = "python")]
-    udf_handle: UdfHandle,
-}
-
-pub(crate) struct UdfOperator {
-    params: Arc<UdfParams>,
-    expr: BoundExpr,
-    worker_count: AtomicUsize,
-    concurrency: usize,
->>>>>>> 4a1a7c58
     memory_request: u64,
 }
 
@@ -632,28 +439,9 @@
         let fut = task_spawner.spawn_with_memory_request(
             memory_request,
             async move {
-<<<<<<< HEAD
                 let result = state.eval_input(input, runtime_stats).await?;
                 let res = IntermediateOperatorResult::NeedMoreInput(Some(result));
                 Ok((state, res))
-=======
-                #[cfg(feature = "python")]
-                {
-                    let result = state.udf_handle.eval_input(
-                        &mut state.expr,
-                        &params,
-                        state.worker_idx,
-                        input,
-                        runtime_stats,
-                    )?;
-                    let res = IntermediateOperatorResult::NeedMoreInput(Some(result));
-                    Ok((state, res))
-                }
-                #[cfg(not(feature = "python"))]
-                {
-                    unimplemented!("UdfOperator::execute is not implemented without Python");
-                }
->>>>>>> 4a1a7c58
             },
             Span::current(),
         );
@@ -715,58 +503,7 @@
     }
 
     fn make_state(&self) -> DaftResult<Self::State> {
-<<<<<<< HEAD
         Ok(UdfState::new(self.params.clone()))
-=======
-        let worker_count = self.worker_count.fetch_add(1, Ordering::SeqCst);
-
-        // Check if any inputs or the output are Python-dtype columns
-        // Those should by default run on the same thread
-        let fields = self.input_schema.fields();
-        let is_arrow_dtype = self
-            .params
-            .required_cols
-            .iter()
-            .all(|idx| fields[*idx].dtype.is_arrow())
-            && self
-                .expr
-                .inner()
-                .to_field(self.input_schema.as_ref())?
-                .dtype
-                .is_arrow();
-
-        let use_process = self.params.udf_properties.is_actor_pool_udf()
-            || self.params.udf_properties.use_process.unwrap_or(false);
-
-        #[cfg(feature = "python")]
-        {
-            let udf_handle = if use_process {
-                if is_arrow_dtype {
-                    // Can use process when all types are arrow-serializable
-                    UdfHandle::Process(None)
-                } else {
-                    // Cannot use process with non-arrow types, fall back to thread
-                    log::warn!(
-                        "UDF `{}` requires a non-arrow-serializable input column. The UDF will run on the same thread as the daft process.",
-                        self.params.udf_properties.name
-                    );
-                    UdfHandle::Thread
-                }
-            } else {
-                UdfHandle::Thread
-            };
-
-            Ok(UdfState {
-                expr: self.expr.clone(),
-                worker_idx: worker_count,
-                udf_handle,
-            })
-        }
-        #[cfg(not(feature = "python"))]
-        {
-            unimplemented!("UdfOperator::make_state is not implemented without Python");
-        }
->>>>>>> 4a1a7c58
     }
 
     fn max_concurrency(&self) -> DaftResult<usize> {
