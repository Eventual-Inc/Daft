use std::{
    sync::{
        Arc,
        atomic::{AtomicUsize, Ordering},
    },
    vec,
};

use common_error::{DaftError, DaftResult};
use common_resource_request::ResourceRequest;
use common_runtime::get_compute_pool_num_threads;
use daft_core::prelude::SchemaRef;
#[cfg(feature = "python")]
use daft_core::series::Series;
#[cfg(feature = "python")]
use daft_dsl::python::PyExpr;
use daft_dsl::{
<<<<<<< HEAD
    common_treenode::{TreeNode, TreeNodeRecursion},
    expr::bound_expr::BoundExpr,
    functions::python::UDFProperties,
    Column, Expr, ExprRef,
};
use daft_micropartition::MicroPartition;
#[cfg(feature = "python")]
use daft_recordbatch::RecordBatch;
use itertools::Itertools;
#[cfg(feature = "python")]
use pyo3::prelude::*;
use tracing::{instrument, Span};
=======
    Expr,
    expr::{bound_expr::BoundExpr, count_udfs},
    functions::{
        FunctionExpr,
        python::{UDFProperties, get_udf_properties},
    },
};
use daft_micropartition::MicroPartition;
#[cfg(feature = "python")]
use daft_micropartition::python::PyMicroPartition;
use itertools::Itertools;
#[cfg(feature = "python")]
use pyo3::prelude::*;
use rand::Rng;
use tracing::{Span, instrument};
>>>>>>> 0f139990

use super::intermediate_op::{
    IntermediateOpExecuteResult, IntermediateOperator, IntermediateOperatorResult,
};
use crate::{
    ExecutionTaskSpawner,
    ops::NodeType,
    pipeline::{MorselSizeRequirement, NodeName},
};

fn get_required_columns(expr: &BoundExpr) -> Vec<BoundExpr> {
    let mut cols = vec![];
    expr.inner()
        .apply(&mut |expr: &ExprRef| {
            if matches!(expr.as_ref(), Expr::Column(Column::Bound(..))) {
                cols.push(BoundExpr::new_unchecked(expr.clone()));
            }
            Ok(TreeNodeRecursion::Continue)
        })
        .expect("Error occurred when visiting for required columns");
    cols
}

/// Common parameters for UDF handle and operator
struct UdfParams {
    expr: BoundExpr,
    udf_properties: UDFProperties,
    passthrough_columns: Vec<BoundExpr>,
    output_schema: SchemaRef,
    required_cols: Vec<BoundExpr>,
}

pub(crate) struct UdfHandle {
    params: Arc<UdfParams>,
    udf_expr: BoundExpr,
    worker_idx: usize,
    // Optional PyObject handle to external UDF worker.
    // Required for ActorPoolUDFs
    // Optional for stateless UDFs
    //   - Starts as None indicating that the UDF is run in-line with the thread
    //   - If excessive GIL contention is detected, the UDF will be moved to an external worker
    // Second bool indicates if the UDF was initialized
    #[cfg(feature = "python")]
    handle: Option<PyObject>,
}

impl UdfHandle {
    fn no_handle(params: Arc<UdfParams>, udf_expr: BoundExpr, worker_idx: usize) -> Self {
        Self {
            params,
            udf_expr,
            worker_idx,
            #[cfg(feature = "python")]
            handle: None,
        }
    }

    fn create_handle(&mut self) -> DaftResult<()> {
        #[cfg(feature = "python")]
        {
            let py_expr = PyExpr::from(self.udf_expr.inner().clone());

            let handle = Python::with_gil(|py| {
                // create python object
                Ok::<PyObject, PyErr>(
                    py.import(pyo3::intern!(py, "daft.execution.udf"))?
                        .getattr(pyo3::intern!(py, "UdfHandle"))?
                        .call1((py_expr,))?
                        .unbind(),
                )
            })?;

            self.handle = Some(handle);
        }

        #[cfg(not(feature = "python"))]
        {
            panic!("Cannot create a UDF handle without compiling for Python");
        }

        Ok(())
    }

    #[cfg(feature = "python")]
    fn eval_input_with_handle(&self, input: RecordBatch, handle: &PyObject) -> DaftResult<Series> {
        use daft_recordbatch::python::PyRecordBatch;

        use crate::STDOUT;

        let (rb, outs) = Python::with_gil(|py| {
            handle
                .bind(py)
                .call_method1(
                    pyo3::intern!(py, "eval_input"),
                    (PyRecordBatch::from(input),),
                )?
                .extract::<(PyRecordBatch, Vec<String>)>()
        })?;

        let label = format!(
            "[`{}` Worker #{}]",
            self.params.udf_properties.name, self.worker_idx
        );
        for line in outs {
            STDOUT.print(&label, &line);
        }

        let rb: RecordBatch = rb.into();
        Ok(rb.get_column(0).clone())
    }

    #[cfg(feature = "python")]
    fn eval_input_inline(&mut self, func_input: RecordBatch) -> DaftResult<Series> {
        use daft_dsl::functions::python::initialize_udfs;

<<<<<<< HEAD
        // Only actually initialized the first time
        self.udf_expr = BoundExpr::new_unchecked(initialize_udfs(self.udf_expr.inner().clone())?);
        func_input.eval_expression(&self.udf_expr)
    }
=======
        enum UdfImpl<'a> {
            Legacy(&'a LegacyPythonUDF),
            PyScalarFn(&'a PyScalarFn),
        }

        let (func, input_exprs) = match inner_expr.as_ref() {
            Expr::Function {
                func: FunctionExpr::Python(func),
                inputs: input_exprs,
            } => (UdfImpl::Legacy(func), input_exprs.clone()),
            Expr::ScalarFn(ScalarFn::Python(f)) => (UdfImpl::PyScalarFn(f), f.args()),
            _ => {
                return Err(DaftError::InternalError(format!(
                    "Expected a Python UDF, got {}",
                    inner_expr
                )));
            }
        };
>>>>>>> 0f139990

    #[cfg(not(feature = "python"))]
    fn eval_input(&mut self, input: Arc<MicroPartition>) -> DaftResult<Arc<MicroPartition>> {
        panic!("Cannot evaluate a UDF without compiling for Python");
    }

    #[cfg(feature = "python")]
    fn eval_input(&mut self, input: Arc<MicroPartition>) -> DaftResult<Arc<MicroPartition>> {
        let input_batches = input.get_tables()?;
        let mut output_batches = Vec::with_capacity(input_batches.len());

        for batch in input_batches.as_ref() {
            // Prepare inputs
            eprintln!("batch: \n{}", batch);
            let func_input = batch.eval_expression_list(self.params.required_cols.as_slice())?;
            eprintln!("func_input: \n{}", func_input);

            // Call the UDF
            let mut result = if let Some(handle) = &self.handle {
                self.eval_input_with_handle(func_input, handle)
            } else {
                self.eval_input_inline(func_input)
            }?;
            // If result.len() == 1 (because it was a 0-column UDF), broadcast to right size
            if result.len() == 1 {
                result = result.broadcast(batch.num_rows())?;
            }
            eprintln!("result: \n{}", result);

            // Append result to passthrough
            let passthrough_input =
                batch.eval_expression_list(self.params.passthrough_columns.as_slice())?;
            let output_batch = passthrough_input.append_column(result)?;
            output_batches.push(output_batch);
        }

        Ok(Arc::new(MicroPartition::new_loaded(
            self.params.output_schema.clone(),
            Arc::new(output_batches),
            None,
        )))
    }

    fn teardown(&self) -> DaftResult<()> {
        #[cfg(feature = "python")]
        {
            let Some(handle) = &self.handle else {
                return Ok(());
            };

            Python::with_gil(|py| {
                handle
                    .bind(py)
                    .call_method0(pyo3::intern!(py, "teardown"))?;
                Ok(())
            })
        }

        #[cfg(not(feature = "python"))]
        {
            Ok(())
        }
    }
}

impl Drop for UdfHandle {
    fn drop(&mut self) {
        let result = self.teardown();

        if let Err(e) = result {
            log::error!("Error tearing down UDF actor: {}", e);
        }
    }
}

/// Each UdfState holds a handle to a single Python process.
/// The concurrency of the Python process pool is thus tied to the concurrency of the operator
/// and the local executor handles task scheduling.
pub(crate) struct UdfState {
    udf_handle: UdfHandle,
}

pub(crate) struct UdfOperator {
    params: Arc<UdfParams>,
    worker_count: AtomicUsize,
    concurrency: usize,
    memory_request: u64,
    input_schema: SchemaRef,
}

impl UdfOperator {
    pub fn try_new(
        expr: BoundExpr,
        udf_properties: UDFProperties,
        passthrough_columns: Vec<BoundExpr>,
        output_schema: &SchemaRef,
        input_schema: &SchemaRef,
    ) -> DaftResult<Self> {
        // Determine optimal parallelism
        let resource_request = udf_properties.resource_request.as_ref();
        let max_concurrency =
            Self::get_optimal_allocation(udf_properties.name.as_str(), resource_request)?;
        // If parallelism is already specified, use that
        let concurrency = udf_properties.concurrency.unwrap_or(max_concurrency);

        let memory_request = resource_request
            .and_then(|req| req.memory_bytes())
            .map(|m| m as u64)
            .unwrap_or(0);

        let required_cols = get_required_columns(&expr);

        Ok(Self {
            params: Arc::new(UdfParams {
                expr,
                udf_properties,
                passthrough_columns,
                output_schema: output_schema.clone(),
                required_cols,
            }),
            worker_count: AtomicUsize::new(0),
            concurrency,
            memory_request,
            input_schema: input_schema.clone(),
        })
    }

    // This function is used to determine the optimal allocation of concurrency and expression parallelism
    fn get_optimal_allocation(
        full_name: &str,
        resource_request: Option<&ResourceRequest>,
    ) -> DaftResult<usize> {
        let num_cpus = get_compute_pool_num_threads();
        // The number of CPUs available for the operator.
        let available_cpus = match resource_request {
            // If the resource request specifies a number of CPUs, the available cpus is the number of actual CPUs
            // divided by the requested number of CPUs, clamped to (1, NUM_CPUS).
            // E.g. if the resource request specifies 2 CPUs and NUM_CPUS is 4, the number of available cpus is 2.
            Some(resource_request) if resource_request.num_cpus().is_some() => {
                let requested_num_cpus = resource_request.num_cpus().unwrap();
                if requested_num_cpus > num_cpus as f64 {
                    Err(DaftError::ValueError(format!(
                        "`{full_name}` requested {requested_num_cpus} CPUs but found only {num_cpus} available"
                    )))
                } else {
                    Ok((num_cpus as f64 / requested_num_cpus).clamp(1.0, num_cpus as f64) as usize)
                }
            }
            _ => Ok(num_cpus),
        }?;

        Ok(available_cpus)
    }
}

impl IntermediateOperator for UdfOperator {
    type State = UdfState;

    #[instrument(skip_all, name = "UdfOperator::execute")]
    fn execute(
        &self,
        input: Arc<MicroPartition>,
        mut state: Self::State,
        task_spawner: &ExecutionTaskSpawner,
    ) -> IntermediateOpExecuteResult<Self> {
        let memory_request = self.memory_request;
        let fut = task_spawner.spawn_with_memory_request(
            memory_request,
            async move {
                let res = state
                    .udf_handle
                    .eval_input(input)
                    .map(|result| IntermediateOperatorResult::NeedMoreInput(Some(result)))?;
                Ok((state, res))
            },
            Span::current(),
        );
        fut.into()
    }

    fn name(&self) -> NodeName {
        let udf_name = if let Some((_, udf_name)) = self.params.udf_properties.name.rsplit_once('.')
        {
            udf_name
        } else {
            self.params.udf_properties.name.as_str()
        };

        format!("UDF {}", udf_name).into()
    }

    fn op_type(&self) -> NodeType {
        NodeType::UDFProject
    }

    fn multiline_display(&self) -> Vec<String> {
        let mut res = vec![
            format!("UDF: {}", self.params.udf_properties.name.as_str()),
            format!("Expr = {}", self.params.expr),
            format!(
                "Passthrough Columns = [{}]",
                self.params.passthrough_columns.iter().join(", ")
            ),
            format!("Concurrency = {}", self.concurrency),
        ];
        if let Some(resource_request) = &self.params.udf_properties.resource_request {
            let multiline_display = resource_request.multiline_display();
            res.push(format!(
                "Resource request = {{ {} }}",
                multiline_display.join(", ")
            ));
        } else {
            res.push("Resource request = None".to_string());
        }
        res
    }

    async fn make_state(&self) -> DaftResult<Self::State> {
        let worker_count = self.worker_count.fetch_add(1, Ordering::SeqCst);

        // Check if any inputs or the output are Python-dtype columns
        // Those should by default run on the same thread
        let is_arrow_dtype = self
            .input_schema
            .fields()
            .iter()
            .all(|f| f.dtype.is_arrow())
            && self
                .params
                .expr
                .inner()
                .to_field(self.input_schema.as_ref())?
                .dtype
                .is_arrow();

        let mut udf_handle =
            UdfHandle::no_handle(self.params.clone(), self.params.expr.clone(), worker_count);

        if self.params.udf_properties.is_actor_pool_udf()
            || self
                .params
                .udf_properties
                .use_process
                .unwrap_or(is_arrow_dtype)
        {
            udf_handle.create_handle()?;
        }

        Ok(UdfState { udf_handle })
    }

    fn max_concurrency(&self) -> DaftResult<usize> {
        Ok(self.concurrency)
    }

    fn morsel_size_requirement(&self) -> Option<MorselSizeRequirement> {
        self.params
            .udf_properties
            .batch_size
            .map(MorselSizeRequirement::Strict)
    }
}<|MERGE_RESOLUTION|>--- conflicted
+++ resolved
@@ -15,11 +15,10 @@
 #[cfg(feature = "python")]
 use daft_dsl::python::PyExpr;
 use daft_dsl::{
-<<<<<<< HEAD
+    Column, Expr, ExprRef,
     common_treenode::{TreeNode, TreeNodeRecursion},
     expr::bound_expr::BoundExpr,
     functions::python::UDFProperties,
-    Column, Expr, ExprRef,
 };
 use daft_micropartition::MicroPartition;
 #[cfg(feature = "python")]
@@ -27,24 +26,7 @@
 use itertools::Itertools;
 #[cfg(feature = "python")]
 use pyo3::prelude::*;
-use tracing::{instrument, Span};
-=======
-    Expr,
-    expr::{bound_expr::BoundExpr, count_udfs},
-    functions::{
-        FunctionExpr,
-        python::{UDFProperties, get_udf_properties},
-    },
-};
-use daft_micropartition::MicroPartition;
-#[cfg(feature = "python")]
-use daft_micropartition::python::PyMicroPartition;
-use itertools::Itertools;
-#[cfg(feature = "python")]
-use pyo3::prelude::*;
-use rand::Rng;
 use tracing::{Span, instrument};
->>>>>>> 0f139990
 
 use super::intermediate_op::{
     IntermediateOpExecuteResult, IntermediateOperator, IntermediateOperatorResult,
@@ -160,31 +142,10 @@
     fn eval_input_inline(&mut self, func_input: RecordBatch) -> DaftResult<Series> {
         use daft_dsl::functions::python::initialize_udfs;
 
-<<<<<<< HEAD
         // Only actually initialized the first time
         self.udf_expr = BoundExpr::new_unchecked(initialize_udfs(self.udf_expr.inner().clone())?);
         func_input.eval_expression(&self.udf_expr)
     }
-=======
-        enum UdfImpl<'a> {
-            Legacy(&'a LegacyPythonUDF),
-            PyScalarFn(&'a PyScalarFn),
-        }
-
-        let (func, input_exprs) = match inner_expr.as_ref() {
-            Expr::Function {
-                func: FunctionExpr::Python(func),
-                inputs: input_exprs,
-            } => (UdfImpl::Legacy(func), input_exprs.clone()),
-            Expr::ScalarFn(ScalarFn::Python(f)) => (UdfImpl::PyScalarFn(f), f.args()),
-            _ => {
-                return Err(DaftError::InternalError(format!(
-                    "Expected a Python UDF, got {}",
-                    inner_expr
-                )));
-            }
-        };
->>>>>>> 0f139990
 
     #[cfg(not(feature = "python"))]
     fn eval_input(&mut self, input: Arc<MicroPartition>) -> DaftResult<Arc<MicroPartition>> {
