--- conflicted
+++ resolved
@@ -366,13 +366,6 @@
     fn make_state(&self) -> DaftResult<Self::State> {
         let worker_count = self.worker_count.fetch_add(1, Ordering::SeqCst);
 
-<<<<<<< HEAD
-        let mut udf_handle =
-            UdfHandle::no_handle(self.params.clone(), self.params.expr.clone(), worker_count);
-
-        if self.params.udf_properties.is_actor_pool_udf()
-            || self.params.udf_properties.use_process.unwrap_or(false)
-=======
         // Check if any inputs or the output are Python-dtype columns
         // Those should by default run on the same thread
         let is_arrow_dtype = self
@@ -382,22 +375,21 @@
             .all(|f| f.dtype.is_arrow())
             && self
                 .params
-                .udf_expr
+                .expr
                 .inner()
                 .to_field(self.input_schema.as_ref())?
                 .dtype
                 .is_arrow();
 
-        let mut udf_handle = UdfHandle::no_handle(
-            self.params.clone(),
-            worker_count,
-            self.udf_properties.use_process.is_none() && is_arrow_dtype,
-            rng.gen_range(NUM_TEST_ITERATIONS_RANGE),
-        );
-
-        if self.udf_properties.is_actor_pool_udf()
-            || self.udf_properties.use_process.unwrap_or(is_arrow_dtype)
->>>>>>> 3a0a5a33
+        let mut udf_handle =
+            UdfHandle::no_handle(self.params.clone(), self.params.expr.clone(), worker_count);
+
+        if self.params.udf_properties.is_actor_pool_udf()
+            || self
+                .params
+                .udf_properties
+                .use_process
+                .unwrap_or(is_arrow_dtype)
         {
             udf_handle.create_handle()?;
         }
