use std::{
    ops::RangeInclusive,
    sync::{
        atomic::{AtomicUsize, Ordering},
        Arc,
    },
    time::Duration,
    vec,
};

use common_error::{DaftError, DaftResult};
use common_resource_request::ResourceRequest;
use common_runtime::get_compute_pool_num_threads;
use daft_core::prelude::SchemaRef;
#[cfg(feature = "python")]
use daft_dsl::python::PyExpr;
use daft_dsl::{
    expr::{bound_expr::BoundExpr, count_udfs},
    functions::{
        python::{get_udf_properties, UDFProperties},
        FunctionExpr,
    },
    Expr,
};
#[cfg(feature = "python")]
use daft_micropartition::python::PyMicroPartition;
use daft_micropartition::MicroPartition;
use itertools::Itertools;
#[cfg(feature = "python")]
use pyo3::prelude::*;
use rand::Rng;
use tracing::{instrument, Span};

use super::intermediate_op::{
    IntermediateOpExecuteResult, IntermediateOperator, IntermediateOperatorResult,
};
use crate::{ops::NodeType, pipeline::NodeName, ExecutionRuntimeContext, ExecutionTaskSpawner};

const NUM_TEST_ITERATIONS_RANGE: RangeInclusive<usize> = 10..=20;
const GIL_CONTRIBUTION_THRESHOLD: f64 = 0.5;

<<<<<<< HEAD
/// Common parameters for UDF handle and operator
struct UdfParams {
=======
pub(crate) struct UdfHandle {
>>>>>>> d2815ec0
    udf_expr: BoundExpr,
    passthrough_columns: Vec<BoundExpr>,
    udf_name: String,
    output_schema: SchemaRef,
}

struct UdfHandle {
    params: Arc<UdfParams>,
    worker_idx: usize,
    // Optional PyObject handle to external UDF worker.
    // Required for ActorPoolUDFs
    // Optional for stateless UDFs
    //   - Starts as None indicating that the UDF is run in-line with the thread
    //   - If excessive GIL contention is detected, the UDF will be moved to an external worker
    #[cfg(feature = "python")]
    inner: Option<PyObject>,
    // Data used to track GIL contention
    check_gil_contention: bool,
    min_num_test_iterations: usize,
    total_runtime: Duration,
    total_gil_contention: Duration,
    num_batches: usize,
}

impl UdfHandle {
    fn no_handle(
        params: Arc<UdfParams>,
        worker_idx: usize,
        check_gil_contention: bool,
        min_num_test_iterations: usize,
    ) -> Self {
        Self {
            params,
            worker_idx,
            #[cfg(feature = "python")]
            inner: None,
            check_gil_contention,
            min_num_test_iterations,
            total_runtime: Duration::from_secs(0),
            total_gil_contention: Duration::from_secs(0),
            num_batches: 0,
        }
    }

    fn create_handle(&mut self) -> DaftResult<()> {
        #[cfg(feature = "python")]
        {
            use crate::STDOUT;

            let py_expr = PyExpr::from(self.params.udf_expr.as_ref().clone());
            let passthrough_exprs = self
                .params
                .passthrough_columns
                .iter()
                .map(|expr| PyExpr::from(expr.as_ref().clone()))
                .collect::<Vec<_>>();

            let inner = Python::with_gil(|py| {
                // create python object
                Ok::<PyObject, PyErr>(
                    py.import(pyo3::intern!(py, "daft.execution.udf"))?
                        .getattr(pyo3::intern!(py, "UdfHandle"))?
                        .call1((py_expr, passthrough_exprs))?
                        .unbind(),
                )
            })?;

            Python::with_gil(|py| {
                let log_lines = inner
                    .bind(py)
                    .call_method0(pyo3::intern!(py, "trace_output"))?
                    .extract::<Vec<String>>()?;
                let label = format!(
                    "[`{}` Worker #{} Init]",
                    self.params.udf_name, self.worker_idx
                );
                for line in log_lines {
                    STDOUT.print(&label, &line);
                }
                Ok::<(), PyErr>(())
            })?;
            self.inner = Some(inner);
        }

        #[cfg(not(feature = "python"))]
        {
            panic!("Cannot create a UDF handle without compiling for Python");
        }

        Ok(())
    }

    #[cfg(feature = "python")]
    fn eval_input_with_handle(
        &self,
        input: Arc<MicroPartition>,
        inner: &PyObject,
    ) -> DaftResult<Arc<MicroPartition>> {
        use crate::STDOUT;

        let (micropartition, outs) = Python::with_gil(|py| {
            inner
                .bind(py)
                .call_method1(
                    pyo3::intern!(py, "eval_input"),
                    (PyMicroPartition::from(input),),
                )?
                .extract::<(PyMicroPartition, Vec<String>)>()
        })?;

        let label = format!("[`{}` Worker #{}]", self.params.udf_name, self.worker_idx);
        for line in outs {
            STDOUT.print(&label, &line);
        }
        Ok(micropartition.into())
    }

    #[cfg(feature = "python")]
    fn eval_input_inline(&mut self, input: Arc<MicroPartition>) -> DaftResult<Arc<MicroPartition>> {
        // Extract the udf_expr into a PythonUDF and optional name
<<<<<<< HEAD
        let inner_expr = self.params.udf_expr.inner();
=======

        use daft_dsl::{
            functions::{python::LegacyPythonUDF, scalar::ScalarFn},
            python_udf::PyScalarFn,
        };
        let inner_expr = self.udf_expr.inner();
>>>>>>> d2815ec0
        let (inner_expr, out_name) = inner_expr.unwrap_alias();

        enum UdfImpl<'a> {
            Legacy(&'a LegacyPythonUDF),
            PyScalarFn(&'a PyScalarFn),
        }

        let (func, input_exprs) = match inner_expr.as_ref() {
            Expr::Function {
                func: FunctionExpr::Python(func),
                inputs: input_exprs,
            } => (UdfImpl::Legacy(func), input_exprs.clone()),
            Expr::ScalarFn(ScalarFn::Python(f)) => (UdfImpl::PyScalarFn(f), f.args()),
            _ => {
                return Err(DaftError::InternalError(format!(
                    "Expected a Python UDF, got {}",
                    inner_expr
                )))
            }
        };

        let input_exprs = BoundExpr::bind_all(&input_exprs, input.schema().as_ref())?;

        let input_batches = input.get_tables()?;
        let mut output_batches = Vec::with_capacity(input_batches.len());

        for batch in input_batches.as_ref() {
            use std::time::Instant;

            // Get the functions inputs
            let func_input = batch.eval_expression_list(input_exprs.as_slice())?;
            // Call the UDF, getting the GIL contention time and total runtime
            let start_time = Instant::now();
<<<<<<< HEAD
            let (mut result, gil_contention_time) = func.call_udf(func_input.columns())?;
            let total_runtime = start_time.elapsed();
=======
            let (mut result, gil_contention_time) = match &func {
                UdfImpl::Legacy(f) => f.call_udf(func_input.columns())?,
                UdfImpl::PyScalarFn(f) => f.call(func_input.columns())?,
            };
            let end_time = Instant::now();
            let total_runtime = end_time - start_time;
>>>>>>> d2815ec0

            // Rename if necessary
            if let Some(out_name) = out_name.as_ref() {
                result = result.rename(out_name);
            }

            // Update the state
            self.total_runtime += total_runtime;
            self.total_gil_contention += gil_contention_time;
            self.num_batches += 1;

            let passthrough_input =
                batch.eval_expression_list(self.params.passthrough_columns.as_slice())?;
            let series = passthrough_input.append_column(result)?;
            output_batches.push(series);
        }

        // Switch to external process if we hit the GIL contention threshold
        if self.check_gil_contention
            && self.num_batches > self.min_num_test_iterations
            && (self.total_gil_contention.as_secs_f64() / self.total_runtime.as_secs_f64())
                > GIL_CONTRIBUTION_THRESHOLD
        {
            self.create_handle()?;
        }

        Ok(Arc::new(MicroPartition::new_loaded(
            self.params.output_schema.clone(),
            Arc::new(output_batches),
            None,
        )))
    }

    fn eval_input(&mut self, input: Arc<MicroPartition>) -> DaftResult<Arc<MicroPartition>> {
        #[cfg(not(feature = "python"))]
        {
            panic!("Cannot evaluate a UDF without compiling for Python");
        }

        #[cfg(feature = "python")]
        {
            if let Some(inner) = &self.inner {
                self.eval_input_with_handle(input, inner)
            } else {
                self.eval_input_inline(input)
            }
        }
    }

    fn teardown(&self) -> DaftResult<()> {
        #[cfg(feature = "python")]
        {
            let Some(inner) = &self.inner else {
                return Ok(());
            };

            Python::with_gil(|py| {
                inner.bind(py).call_method0(pyo3::intern!(py, "teardown"))?;
                Ok(())
            })
        }

        #[cfg(not(feature = "python"))]
        {
            Ok(())
        }
    }
}

impl Drop for UdfHandle {
    fn drop(&mut self) {
        let result = self.teardown();

        if let Err(e) = result {
            log::error!("Error tearing down UDF actor: {}", e);
        }
    }
}

/// Each UdfState holds a handle to a single Python process.
/// The concurrency of the Python process pool is thus tied to the concurrency of the operator
/// and the local executor handles task scheduling.
///
/// TODO: Implement a work-stealing dispatcher in the executor to improve pipelining.
pub(crate) struct UdfState {
    udf_handle: UdfHandle,
}

<<<<<<< HEAD
impl IntermediateOpState for UdfState {
    fn as_any_mut(&mut self) -> &mut dyn std::any::Any {
        self
    }
}

pub struct UdfOperator {
    params: Arc<UdfParams>,
    worker_count: AtomicUsize,
=======
pub(crate) struct UdfOperator {
    project: BoundExpr,
    passthrough_columns: Vec<BoundExpr>,
    output_schema: SchemaRef,
>>>>>>> d2815ec0
    udf_properties: UDFProperties,
    concurrency: usize,
    memory_request: u64,
}

impl UdfOperator {
    pub fn try_new(
        project: BoundExpr,
        passthrough_columns: Vec<BoundExpr>,
        output_schema: &SchemaRef,
    ) -> DaftResult<Self> {
        let project_unbound = project.inner().clone();

        let num_udfs = count_udfs(&[project_unbound.clone()]);
        assert_eq!(num_udfs, 1, "Expected only one udf in an udf project");
        let udf_properties = get_udf_properties(&project_unbound);

        // Determine optimal parallelism
        let resource_request = &udf_properties.resource_request;
        let max_concurrency =
            Self::get_optimal_allocation(&udf_properties.name, resource_request.as_ref())?;
        // If parallelism is already specified, use that
        let concurrency = udf_properties.concurrency.unwrap_or(max_concurrency);

        let memory_request = resource_request
            .as_ref()
            .and_then(|req| req.memory_bytes())
            .map(|m| m as u64)
            .unwrap_or(0);

        Ok(Self {
            params: Arc::new(UdfParams {
                udf_expr: project,
                passthrough_columns,
                udf_name: udf_properties.name.clone(),
                output_schema: output_schema.clone(),
            }),
            worker_count: AtomicUsize::new(0),
            udf_properties,
            concurrency,
            memory_request,
        })
    }

    // This function is used to determine the optimal allocation of concurrency and expression parallelism
    fn get_optimal_allocation(
        full_name: &str,
        resource_request: Option<&ResourceRequest>,
    ) -> DaftResult<usize> {
        let num_cpus = get_compute_pool_num_threads();
        // The number of CPUs available for the operator.
        let available_cpus = match resource_request {
            // If the resource request specifies a number of CPUs, the available cpus is the number of actual CPUs
            // divided by the requested number of CPUs, clamped to (1, NUM_CPUS).
            // E.g. if the resource request specifies 2 CPUs and NUM_CPUS is 4, the number of available cpus is 2.
            Some(resource_request) if resource_request.num_cpus().is_some() => {
                let requested_num_cpus = resource_request.num_cpus().unwrap();
                if requested_num_cpus > num_cpus as f64 {
                    Err(DaftError::ValueError(format!(
                        "`{full_name}` requested {requested_num_cpus} CPUs but found only {num_cpus} available"
                    )))
                } else {
                    Ok((num_cpus as f64 / requested_num_cpus).clamp(1.0, num_cpus as f64) as usize)
                }
            }
            _ => Ok(num_cpus),
        }?;

        Ok(available_cpus)
    }
}

impl IntermediateOperator for UdfOperator {
    type State = UdfState;

    #[instrument(skip_all, name = "UdfOperator::execute")]
    fn execute(
        &self,
        input: Arc<MicroPartition>,
        mut state: Self::State,
        task_spawner: &ExecutionTaskSpawner,
    ) -> IntermediateOpExecuteResult<Self> {
        let memory_request = self.memory_request;
        let fut = task_spawner.spawn_with_memory_request(
            memory_request,
            async move {
                let res = state
                    .udf_handle
                    .eval_input(input)
                    .map(|result| IntermediateOperatorResult::NeedMoreInput(Some(result)))?;
                Ok((state, res))
            },
            Span::current(),
        );
        fut.into()
    }

    fn name(&self) -> NodeName {
        let udf_name = if let Some((_, udf_name)) = self.params.udf_name.rsplit_once('.') {
            udf_name
        } else {
            &self.params.udf_name
        };

        format!("UDF {}", udf_name).into()
    }

    fn op_type(&self) -> NodeType {
        NodeType::UDFProject
    }

    fn multiline_display(&self) -> Vec<String> {
        let mut res = vec![];
        res.push("UDF Executor:".to_string());
        res.push(format!(
            "UDF {} = {}",
            self.params.udf_name, self.params.udf_expr
        ));
        res.push(format!(
            "Passthrough Columns = [{}]",
            self.params.passthrough_columns.iter().join(", ")
        ));
        res.push(format!("Concurrency = {}", self.concurrency));
        if let Some(resource_request) = &self.udf_properties.resource_request {
            let multiline_display = resource_request.multiline_display();
            res.push(format!(
                "Resource request = {{ {} }}",
                multiline_display.join(", ")
            ));
        } else {
            res.push("Resource request = None".to_string());
        }
        res
    }

<<<<<<< HEAD
    fn make_state(&self) -> DaftResult<Box<dyn IntermediateOpState>> {
        let worker_count = self.worker_count.fetch_add(1, Ordering::SeqCst);
=======
    fn make_state(&self) -> DaftResult<Self::State> {
>>>>>>> d2815ec0
        let mut rng = rand::thread_rng();

        let mut udf_handle = UdfHandle::no_handle(
            self.params.clone(),
            worker_count,
            matches!(self.udf_properties.use_process, Some(false)),
            rng.gen_range(NUM_TEST_ITERATIONS_RANGE),
        );

        if self.udf_properties.is_actor_pool_udf()
            || self.udf_properties.use_process.unwrap_or(false)
        {
            udf_handle.create_handle()?;
        }

        Ok(UdfState { udf_handle })
    }

    fn max_concurrency(&self) -> DaftResult<usize> {
        Ok(self.concurrency)
    }

    fn morsel_size_range(&self, runtime_handle: &ExecutionRuntimeContext) -> (usize, usize) {
        if let Some(batch_size) = self.udf_properties.batch_size {
            (batch_size, batch_size)
        } else {
            (0, runtime_handle.default_morsel_size())
        }
    }
}

// TODO: Add test for UDFs, can't create a fake one for testing<|MERGE_RESOLUTION|>--- conflicted
+++ resolved
@@ -39,19 +39,15 @@
 const NUM_TEST_ITERATIONS_RANGE: RangeInclusive<usize> = 10..=20;
 const GIL_CONTRIBUTION_THRESHOLD: f64 = 0.5;
 
-<<<<<<< HEAD
 /// Common parameters for UDF handle and operator
 struct UdfParams {
-=======
-pub(crate) struct UdfHandle {
->>>>>>> d2815ec0
     udf_expr: BoundExpr,
     passthrough_columns: Vec<BoundExpr>,
     udf_name: String,
     output_schema: SchemaRef,
 }
 
-struct UdfHandle {
+pub(crate) struct UdfHandle {
     params: Arc<UdfParams>,
     worker_idx: usize,
     // Optional PyObject handle to external UDF worker.
@@ -165,16 +161,12 @@
     #[cfg(feature = "python")]
     fn eval_input_inline(&mut self, input: Arc<MicroPartition>) -> DaftResult<Arc<MicroPartition>> {
         // Extract the udf_expr into a PythonUDF and optional name
-<<<<<<< HEAD
-        let inner_expr = self.params.udf_expr.inner();
-=======
 
         use daft_dsl::{
             functions::{python::LegacyPythonUDF, scalar::ScalarFn},
             python_udf::PyScalarFn,
         };
-        let inner_expr = self.udf_expr.inner();
->>>>>>> d2815ec0
+        let inner_expr = self.params.udf_expr.inner();
         let (inner_expr, out_name) = inner_expr.unwrap_alias();
 
         enum UdfImpl<'a> {
@@ -208,17 +200,11 @@
             let func_input = batch.eval_expression_list(input_exprs.as_slice())?;
             // Call the UDF, getting the GIL contention time and total runtime
             let start_time = Instant::now();
-<<<<<<< HEAD
-            let (mut result, gil_contention_time) = func.call_udf(func_input.columns())?;
-            let total_runtime = start_time.elapsed();
-=======
             let (mut result, gil_contention_time) = match &func {
                 UdfImpl::Legacy(f) => f.call_udf(func_input.columns())?,
                 UdfImpl::PyScalarFn(f) => f.call(func_input.columns())?,
             };
-            let end_time = Instant::now();
-            let total_runtime = end_time - start_time;
->>>>>>> d2815ec0
+            let total_runtime = start_time.elapsed();
 
             // Rename if necessary
             if let Some(out_name) = out_name.as_ref() {
@@ -307,22 +293,9 @@
     udf_handle: UdfHandle,
 }
 
-<<<<<<< HEAD
-impl IntermediateOpState for UdfState {
-    fn as_any_mut(&mut self) -> &mut dyn std::any::Any {
-        self
-    }
-}
-
-pub struct UdfOperator {
+pub(crate) struct UdfOperator {
     params: Arc<UdfParams>,
     worker_count: AtomicUsize,
-=======
-pub(crate) struct UdfOperator {
-    project: BoundExpr,
-    passthrough_columns: Vec<BoundExpr>,
-    output_schema: SchemaRef,
->>>>>>> d2815ec0
     udf_properties: UDFProperties,
     concurrency: usize,
     memory_request: u64,
@@ -458,12 +431,8 @@
         res
     }
 
-<<<<<<< HEAD
-    fn make_state(&self) -> DaftResult<Box<dyn IntermediateOpState>> {
+    fn make_state(&self) -> DaftResult<Self::State> {
         let worker_count = self.worker_count.fetch_add(1, Ordering::SeqCst);
-=======
-    fn make_state(&self) -> DaftResult<Self::State> {
->>>>>>> d2815ec0
         let mut rng = rand::thread_rng();
 
         let mut udf_handle = UdfHandle::no_handle(
