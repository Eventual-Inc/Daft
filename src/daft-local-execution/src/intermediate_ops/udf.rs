--- conflicted
+++ resolved
@@ -27,14 +27,11 @@
     IntermediateOpExecuteResult, IntermediateOpState, IntermediateOperator,
     IntermediateOperatorResult,
 };
-<<<<<<< HEAD
 use crate::{
+    ops::NodeType,
     pipeline::{MorselSizeRequirement, NodeName},
     ExecutionTaskSpawner,
 };
-=======
-use crate::{ops::NodeType, pipeline::NodeName, ExecutionRuntimeContext, ExecutionTaskSpawner};
->>>>>>> 82699acc
 
 const NUM_TEST_ITERATIONS_RANGE: RangeInclusive<usize> = 10..=20;
 const GIL_CONTRIBUTION_THRESHOLD: f64 = 0.5;
@@ -415,12 +412,10 @@
         Ok(self.concurrency)
     }
 
-    fn morsel_size_requirement(&self) -> MorselSizeRequirement {
-        if let Some(batch_size) = self.udf_properties.batch_size {
-            MorselSizeRequirement::Required((batch_size, batch_size))
-        } else {
-            MorselSizeRequirement::Whatever
-        }
+    fn morsel_size_requirement(&self) -> Option<MorselSizeRequirement> {
+        self.udf_properties
+            .batch_size
+            .map(MorselSizeRequirement::Strict)
     }
 }
 
