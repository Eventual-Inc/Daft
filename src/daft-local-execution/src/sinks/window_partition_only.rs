--- conflicted
+++ resolved
@@ -166,13 +166,8 @@
             .into()
     }
 
-<<<<<<< HEAD
-    fn name(&self) -> Arc<str> {
-        Arc::from("WindowPartitionOnly")
-=======
     fn name(&self) -> NodeName {
         "WindowPartitionOnly".into()
->>>>>>> 128f59d9
     }
 
     fn multiline_display(&self) -> Vec<String> {
