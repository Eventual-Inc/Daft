use std::sync::Arc;

use common_error::{DaftError, DaftResult};
use daft_core::{array::ops::IntoGroups, datatypes::UInt64Array, prelude::*};
use daft_dsl::{
    expr::bound_expr::{BoundAggExpr, BoundExpr},
    WindowFrame,
};
use daft_micropartition::MicroPartition;
use daft_recordbatch::RecordBatch;
use itertools::Itertools;
use tracing::{instrument, Span};

use super::{
    blocking_sink::{
        BlockingSink, BlockingSinkFinalizeOutput, BlockingSinkFinalizeResult,
        BlockingSinkSinkResult, BlockingSinkState,
    },
    window_base::{base_sink, WindowBaseState, WindowSinkParams},
};
use crate::{pipeline::NodeName, ExecutionTaskSpawner};

struct WindowPartitionAndDynamicFrameParams {
    aggregations: Vec<BoundAggExpr>,
    min_periods: usize,
    aliases: Vec<String>,
    partition_by: Vec<BoundExpr>,
    order_by: Vec<BoundExpr>,
    descending: Vec<bool>,
    nulls_first: Vec<bool>,
    frame: WindowFrame,
    original_schema: SchemaRef,
}

impl WindowSinkParams for WindowPartitionAndDynamicFrameParams {
    fn original_schema(&self) -> &SchemaRef {
        &self.original_schema
    }

    fn partition_by(&self) -> &[BoundExpr] {
        &self.partition_by
    }

    fn name(&self) -> &'static str {
        "WindowPartitionAndDynamicFrame"
    }
}

pub struct WindowPartitionAndDynamicFrameSink {
    window_partition_and_dynamic_frame_params: Arc<WindowPartitionAndDynamicFrameParams>,
}

impl WindowPartitionAndDynamicFrameSink {
    #[allow(clippy::too_many_arguments)]
    pub fn new(
        aggregations: &[BoundAggExpr],
        min_periods: usize,
        aliases: &[String],
        partition_by: &[BoundExpr],
        order_by: &[BoundExpr],
        descending: &[bool],
        nulls_first: &[bool],
        frame: &WindowFrame,
        schema: &SchemaRef,
    ) -> DaftResult<Self> {
        Ok(Self {
            window_partition_and_dynamic_frame_params: Arc::new(
                WindowPartitionAndDynamicFrameParams {
                    aggregations: aggregations.to_vec(),
                    min_periods,
                    aliases: aliases.to_vec(),
                    partition_by: partition_by.to_vec(),
                    order_by: order_by.to_vec(),
                    descending: descending.to_vec(),
                    nulls_first: nulls_first.to_vec(),
                    frame: frame.clone(),
                    original_schema: schema.clone(),
                },
            ),
        })
    }

    fn num_partitions(&self) -> usize {
        self.max_concurrency()
    }
}

impl BlockingSink for WindowPartitionAndDynamicFrameSink {
    #[instrument(skip_all, name = "WindowPartitionAndDynamicFrameSink::sink")]
    fn sink(
        &self,
        input: Arc<MicroPartition>,
        state: Box<dyn BlockingSinkState>,
        spawner: &ExecutionTaskSpawner,
    ) -> BlockingSinkSinkResult {
        base_sink(
            self.window_partition_and_dynamic_frame_params.clone(),
            input,
            state,
            spawner,
        )
    }

    #[instrument(skip_all, name = "WindowPartitionAndDynamicFrameSink::finalize")]
    fn finalize(
        &self,
        states: Vec<Box<dyn BlockingSinkState>>,
        spawner: &ExecutionTaskSpawner,
    ) -> BlockingSinkFinalizeResult {
        let params = self.window_partition_and_dynamic_frame_params.clone();
        let num_partitions = self.num_partitions();

        spawner
            .spawn(
                async move {
                    let mut state_iters = states
                        .into_iter()
                        .map(|mut state| {
                            state
                                .as_any_mut()
                                .downcast_mut::<WindowBaseState>()
                                .expect(
                                    "WindowPartitionAndDynamicFrameSink should have WindowBaseState",
                                )
                                .finalize(params.name())
                                .into_iter()
                        })
                        .collect::<Vec<_>>();

                    let mut per_partition_tasks = tokio::task::JoinSet::new();

                    for _partition_idx in 0..num_partitions {
                        let per_partition_state = state_iters.iter_mut().map(|state| {
                            state.next().expect(
                                "WindowBaseState should have SinglePartitionWindowState",
                            )
                        });

                        let all_partitions: Vec<RecordBatch> = per_partition_state
                            .flatten()
                            .flat_map(|state| state.partitions)
                            .collect();

                        if all_partitions.is_empty() {
                            continue;
                        }

                        let params = params.clone();

                        if params.partition_by.is_empty() {
                            return Err(DaftError::ValueError(
                                "Partition by cannot be empty for window functions".into(),
                            ));
                        }

                        per_partition_tasks.spawn(async move {
                            let input_data = RecordBatch::concat(&all_partitions)?;

                            if input_data.is_empty() {
                                return RecordBatch::empty(Some(params.original_schema.clone()));
                            }

                            let partitionby_table = input_data.eval_expression_list(&params.partition_by)?;
                            let (_, partitionvals_indices) = partitionby_table.make_groups()?;

                            let mut partitions = partitionvals_indices.iter().map(|indices| {
                                let indices_series = UInt64Array::from(("indices", indices.clone())).into_series();
                                input_data.take(&indices_series).unwrap()
                            }).collect::<Vec<_>>();

                            for partition in &mut partitions {
                                // Sort the partition by the order_by columns
                                *partition = partition.sort(&params.order_by, &params.descending, &params.nulls_first)?;

                                for (agg_expr, name) in params.aggregations.iter().zip(params.aliases.iter()) {
                                    let dtype = agg_expr.as_ref().to_field(&params.original_schema)?.dtype;
                                    *partition = partition.window_agg_dynamic_frame(name.clone(), agg_expr, &params.order_by, &params.descending, params.min_periods, &dtype, &params.frame)?;
                                }
                            }

                            let final_result = RecordBatch::concat(&partitions)?;
                            Ok(final_result)
                        });
                    }

                    let results = per_partition_tasks
                        .join_all()
                        .await
                        .into_iter()
                        .collect::<DaftResult<Vec<_>>>()?;

                    if results.is_empty() {
                        let empty_result =
                            MicroPartition::empty(Some(params.original_schema.clone()));
                        return Ok(BlockingSinkFinalizeOutput::Finished(vec![Arc::new(empty_result)]));
                    }

                    let final_result = MicroPartition::new_loaded(
                        params.original_schema.clone(),
                        results.into(),
                        None,
                    );
                    Ok(BlockingSinkFinalizeOutput::Finished(vec![Arc::new(final_result)]))
                },
                Span::current(),
            )
            .into()
    }

<<<<<<< HEAD
    fn name(&self) -> Arc<str> {
        Arc::from("WindowPartitionAndDynamicFrame")
=======
    fn name(&self) -> NodeName {
        "WindowPartitionAndDynamicFrame".into()
>>>>>>> 128f59d9
    }

    fn multiline_display(&self) -> Vec<String> {
        let mut display = vec![];
        display.push(format!(
            "WindowPartitionAndDynamicFrame: {}",
            self.window_partition_and_dynamic_frame_params
                .aggregations
                .iter()
                .map(|e| e.to_string())
                .join(", ")
        ));
        display.push(format!(
            "Partition by: {}",
            self.window_partition_and_dynamic_frame_params
                .partition_by
                .iter()
                .map(|e| e.to_string())
                .join(", ")
        ));
        display.push(format!(
            "Order by: {}",
            self.window_partition_and_dynamic_frame_params
                .order_by
                .iter()
                .zip(
                    self.window_partition_and_dynamic_frame_params
                        .descending
                        .iter()
                )
                .zip(
                    self.window_partition_and_dynamic_frame_params
                        .nulls_first
                        .iter()
                )
                .map(|((e, d), n)| format!(
                    "{} {} {}",
                    e,
                    if *d { "desc" } else { "asc" },
                    if *n { "nulls first" } else { "nulls last" }
                ))
                .join(", ")
        ));
        display.push(format!(
            "Frame: {:?}",
            self.window_partition_and_dynamic_frame_params.frame
        ));
        display
    }

    fn make_state(&self) -> DaftResult<Box<dyn BlockingSinkState>> {
        WindowBaseState::make_base_state(self.num_partitions())
    }
}<|MERGE_RESOLUTION|>--- conflicted
+++ resolved
@@ -207,13 +207,8 @@
             .into()
     }
 
-<<<<<<< HEAD
-    fn name(&self) -> Arc<str> {
-        Arc::from("WindowPartitionAndDynamicFrame")
-=======
     fn name(&self) -> NodeName {
         "WindowPartitionAndDynamicFrame".into()
->>>>>>> 128f59d9
     }
 
     fn multiline_display(&self) -> Vec<String> {
