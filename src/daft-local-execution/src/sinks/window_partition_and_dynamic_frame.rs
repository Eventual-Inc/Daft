--- conflicted
+++ resolved
@@ -185,15 +185,9 @@
                                 // Sort the partition by the order_by columns (default for nulls_first is to be same as descending)
                                 *partition = partition.sort(&order_by, &params.descending, &params.descending)?;
 
-<<<<<<< HEAD
-                                for (agg_expr, name) in params.aggregations.iter().zip(params.aliases.iter()) {
-                                    let dtype = agg_expr.to_field(&params.original_schema)?.dtype;
-                                    *partition = partition.window_agg_dynamic_frame(name.clone(), agg_expr, &params.order_by, &params.descending, params.min_periods, &dtype, &params.frame)?;
-=======
                                 for (agg_expr, name) in aggregations.iter().zip(params.aliases.iter()) {
                                     let dtype = agg_expr.as_ref().to_field(&params.original_schema)?.dtype;
-                                    *partition = partition.window_agg_dynamic_frame(name.clone(), agg_expr, params.min_periods, &dtype, &params.frame)?;
->>>>>>> a6be3e5c
+                                    *partition = partition.window_agg_dynamic_frame(name.clone(), agg_expr, &order_by, &params.descending, params.min_periods, &dtype, &params.frame)?;
                                 }
                             }
 
