--- conflicted
+++ resolved
@@ -30,13 +30,8 @@
 }
 
 impl BlockingSink for CrossJoinCollectSink {
-<<<<<<< HEAD
-    fn name(&self) -> Arc<str> {
-        Arc::from("CrossJoinCollect")
-=======
     fn name(&self) -> NodeName {
         "CrossJoinCollect".into()
->>>>>>> 128f59d9
     }
 
     fn sink(
