use std::sync::Arc;

use common_error::DaftResult;
use daft_micropartition::MicroPartition;
use daft_table::Table;
use tracing::{info_span, instrument};

use super::blocking_sink::{
    BlockingSink, BlockingSinkFinalizeResult, BlockingSinkSinkResult, BlockingSinkState,
    BlockingSinkStatus,
};
<<<<<<< HEAD
use crate::runtime_stats::ExecutionTaskSpawner;

pub(crate) type CrossJoinStateBridgeRef = Arc<CrossJoinStateBridge>;

// TODO(Colin): rework into more generic broadcast bridge that can be used for both probe table and micropartition
pub(crate) struct CrossJoinStateBridge {
    inner: OnceLock<Arc<Vec<Table>>>,
    notify: tokio::sync::Notify,
}

impl CrossJoinStateBridge {
    pub(crate) fn new() -> Arc<Self> {
        Arc::new(Self {
            inner: OnceLock::new(),
            notify: tokio::sync::Notify::new(),
        })
    }

    pub(crate) fn set_state(&self, state: Arc<Vec<Table>>) {
        assert!(
            !self.inner.set(state).is_err(),
            "CrossJoinStateBridge should be set only once"
        );
        self.notify.notify_waiters();
    }

    pub(crate) async fn get_state(&self) -> Arc<Vec<Table>> {
        loop {
            if let Some(state) = self.inner.get() {
                return state.clone();
            }
            self.notify.notified().await;
        }
    }
}
=======
use crate::state_bridge::BroadcastStateBridgeRef;
>>>>>>> ad175ae4

struct CrossJoinCollectState(Option<Vec<Table>>);

impl BlockingSinkState for CrossJoinCollectState {
    fn as_any_mut(&mut self) -> &mut dyn std::any::Any {
        self
    }
}

pub struct CrossJoinCollectSink {
    state_bridge: BroadcastStateBridgeRef<Vec<Table>>,
}

impl CrossJoinCollectSink {
    pub(crate) fn new(state_bridge: BroadcastStateBridgeRef<Vec<Table>>) -> Self {
        Self { state_bridge }
    }
}

impl BlockingSink for CrossJoinCollectSink {
    fn name(&self) -> &'static str {
        "CrossJoinCollectSink"
    }

    fn sink(
        &self,
        input: Arc<MicroPartition>,
        mut state: Box<dyn BlockingSinkState>,
        spawner: &ExecutionTaskSpawner,
    ) -> BlockingSinkSinkResult {
        if input.is_empty() {
            return Ok(BlockingSinkStatus::NeedMoreInput(state)).into();
        }

        spawner
            .spawn(
                async move {
                    let cross_join_collect_state = state
                        .as_any_mut()
                        .downcast_mut::<CrossJoinCollectState>()
                        .expect("CrossJoinCollectSink should have CrossJoinCollectState");

                    cross_join_collect_state
                        .0
                        .as_mut()
                        .expect("Collected tables should not be consumed before sink stage is done")
                        .extend(input.get_tables()?.iter().cloned());

                    Ok(BlockingSinkStatus::NeedMoreInput(state))
                },
                info_span!("CrossJoinCollectSink::sink"),
            )
            .into()
    }

    #[instrument(skip_all, name = "CrossJoinCollectSink::finalize")]
    fn finalize(
        &self,
        states: Vec<Box<dyn BlockingSinkState>>,
        _spawner: &ExecutionTaskSpawner,
    ) -> BlockingSinkFinalizeResult {
        let mut state = states.into_iter().next().unwrap();
        let cross_join_collect_state = state
            .as_any_mut()
            .downcast_mut::<CrossJoinCollectState>()
            .expect("CrossJoinCollectSink should have CrossJoinCollectState");

        let tables = cross_join_collect_state
            .0
            .take()
            .expect("Cross join collect state should have tables before finalize is called");

        self.state_bridge.set_state(Arc::new(tables));
        Ok(None).into()
    }

    fn make_state(&self) -> DaftResult<Box<dyn BlockingSinkState>> {
        Ok(Box::new(CrossJoinCollectState(Some(Vec::new()))))
    }

    fn max_concurrency(&self) -> usize {
        1
    }
}<|MERGE_RESOLUTION|>--- conflicted
+++ resolved
@@ -9,45 +9,7 @@
     BlockingSink, BlockingSinkFinalizeResult, BlockingSinkSinkResult, BlockingSinkState,
     BlockingSinkStatus,
 };
-<<<<<<< HEAD
-use crate::runtime_stats::ExecutionTaskSpawner;
-
-pub(crate) type CrossJoinStateBridgeRef = Arc<CrossJoinStateBridge>;
-
-// TODO(Colin): rework into more generic broadcast bridge that can be used for both probe table and micropartition
-pub(crate) struct CrossJoinStateBridge {
-    inner: OnceLock<Arc<Vec<Table>>>,
-    notify: tokio::sync::Notify,
-}
-
-impl CrossJoinStateBridge {
-    pub(crate) fn new() -> Arc<Self> {
-        Arc::new(Self {
-            inner: OnceLock::new(),
-            notify: tokio::sync::Notify::new(),
-        })
-    }
-
-    pub(crate) fn set_state(&self, state: Arc<Vec<Table>>) {
-        assert!(
-            !self.inner.set(state).is_err(),
-            "CrossJoinStateBridge should be set only once"
-        );
-        self.notify.notify_waiters();
-    }
-
-    pub(crate) async fn get_state(&self) -> Arc<Vec<Table>> {
-        loop {
-            if let Some(state) = self.inner.get() {
-                return state.clone();
-            }
-            self.notify.notified().await;
-        }
-    }
-}
-=======
-use crate::state_bridge::BroadcastStateBridgeRef;
->>>>>>> ad175ae4
+use crate::{runtime_stats::ExecutionTaskSpawner, state_bridge::BroadcastStateBridgeRef};
 
 struct CrossJoinCollectState(Option<Vec<Table>>);
 
