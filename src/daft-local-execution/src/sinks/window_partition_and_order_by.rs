use std::sync::Arc;

use common_error::{DaftError, DaftResult};
use daft_core::{array::ops::IntoGroups, datatypes::UInt64Array, prelude::*};
<<<<<<< HEAD
use daft_dsl::{resolved_col, ExprRef, WindowBoundary, WindowExpr, WindowFrame};
=======
use daft_dsl::{
    expr::bound_expr::{BoundAggExpr, BoundExpr, BoundWindowExpr},
    ExprRef, WindowBoundary, WindowExpr, WindowFrame, WindowFrameType,
};
>>>>>>> a6be3e5c
use daft_micropartition::MicroPartition;
use daft_recordbatch::RecordBatch;
use itertools::Itertools;
use tracing::{instrument, Span};

use super::{
    blocking_sink::{
        BlockingSink, BlockingSinkFinalizeResult, BlockingSinkSinkResult, BlockingSinkState,
    },
    window_base::{base_sink, WindowBaseState, WindowSinkParams},
};
use crate::ExecutionTaskSpawner;

struct WindowPartitionAndOrderByParams {
    window_exprs: Vec<WindowExpr>,
    aliases: Vec<String>,
    partition_by: Vec<ExprRef>,
    order_by: Vec<ExprRef>,
    descending: Vec<bool>,
    original_schema: SchemaRef,
}

impl WindowSinkParams for WindowPartitionAndOrderByParams {
    fn original_schema(&self) -> &SchemaRef {
        &self.original_schema
    }

    fn partition_by(&self) -> &[ExprRef] {
        &self.partition_by
    }

    fn name(&self) -> &'static str {
        "WindowPartitionAndOrderBy"
    }
}

pub struct WindowPartitionAndOrderBySink {
    window_partition_and_order_by_params: Arc<WindowPartitionAndOrderByParams>,
}

impl WindowPartitionAndOrderBySink {
    pub fn new(
        window_exprs: &[WindowExpr],
        aliases: &[String],
        partition_by: &[ExprRef],
        order_by: &[ExprRef],
        descending: &[bool],
        schema: &SchemaRef,
    ) -> DaftResult<Self> {
        Ok(Self {
            window_partition_and_order_by_params: Arc::new(WindowPartitionAndOrderByParams {
                window_exprs: window_exprs.to_vec(),
                aliases: aliases.to_vec(),
                partition_by: partition_by.to_vec(),
                order_by: order_by.to_vec(),
                descending: descending.to_vec(),
                original_schema: schema.clone(),
            }),
        })
    }

    fn num_partitions(&self) -> usize {
        self.max_concurrency()
    }
}

impl BlockingSink for WindowPartitionAndOrderBySink {
    #[instrument(skip_all, name = "WindowPartitionAndOrderBySink::sink")]
    fn sink(
        &self,
        input: Arc<MicroPartition>,
        state: Box<dyn BlockingSinkState>,
        spawner: &ExecutionTaskSpawner,
    ) -> BlockingSinkSinkResult {
        base_sink(
            self.window_partition_and_order_by_params.clone(),
            input,
            state,
            spawner,
        )
    }

    #[instrument(skip_all, name = "WindowPartitionAndOrderBySink::finalize")]
    fn finalize(
        &self,
        states: Vec<Box<dyn BlockingSinkState>>,
        spawner: &ExecutionTaskSpawner,
    ) -> BlockingSinkFinalizeResult {
        let params = self.window_partition_and_order_by_params.clone();
        let num_partitions = self.num_partitions();

        spawner
            .spawn(
                async move {
                    let mut state_iters = states
                        .into_iter()
                        .map(|mut state| {
                            state
                                .as_any_mut()
                                .downcast_mut::<WindowBaseState>()
                                .expect("WindowPartitionAndOrderBySink should have WindowBaseState")
                                .finalize(params.name())
                                .into_iter()
                        })
                        .collect::<Vec<_>>();

                    let mut per_partition_tasks = tokio::task::JoinSet::new();

                    for _partition_idx in 0..num_partitions {
                        let per_partition_state = state_iters.iter_mut().map(|state| {
                            state
                                .next()
                                .expect("WindowBaseState should have SinglePartitionWindowState")
                        });

                        let all_partitions: Vec<RecordBatch> = per_partition_state
                            .flatten()
                            .flat_map(|state| state.partitions)
                            .collect();

                        if all_partitions.is_empty() {
                            continue;
                        }

                        let input_schema = &all_partitions[0].schema;

                        let params = params.clone();

                        let partition_by = params
                            .partition_by
                            .iter()
                            .map(|expr| BoundExpr::try_new(expr.clone(), input_schema))
                            .collect::<DaftResult<Vec<_>>>()?;

                        let order_by = params
                            .order_by
                            .iter()
                            .map(|expr| BoundExpr::try_new(expr.clone(), input_schema))
                            .collect::<DaftResult<Vec<_>>>()?;

                        let window_exprs = params
                            .window_exprs
                            .iter()
                            .map(|expr| BoundWindowExpr::try_new(expr.clone(), input_schema))
                            .collect::<DaftResult<Vec<_>>>()?;

                        if partition_by.is_empty() {
                            return Err(DaftError::ValueError(
                                "Partition by cannot be empty for window functions".into(),
                            ));
                        }

                        per_partition_tasks.spawn(async move {
                            let input_data = RecordBatch::concat(&all_partitions)?;

                            if input_data.is_empty() {
                                return RecordBatch::empty(Some(params.original_schema.clone()));
                            }

                            let groupby_table = input_data.eval_expression_list(&partition_by)?;
                            let (_, groupvals_indices) = groupby_table.make_groups()?;

                            let mut partitions = groupvals_indices
                                .iter()
                                .map(|indices| {
                                    let indices_series =
                                        UInt64Array::from(("indices", indices.clone()))
                                            .into_series();
                                    input_data.take(&indices_series).unwrap()
                                })
                                .collect::<Vec<_>>();

                            for partition in &mut partitions {
                                // Sort the partition by the order_by columns (default for nulls_first is to be same as descending)
                                *partition = partition.sort(
                                    &order_by,
                                    &params.descending,
                                    &params.descending,
                                )?;

                                for (window_expr, name) in
                                    window_exprs.iter().zip(params.aliases.iter())
                                {
                                    *partition = match window_expr.as_ref() {
                                        WindowExpr::Agg(agg_expr) => {
                                            let dtype =
                                                agg_expr.to_field(&params.original_schema)?.dtype;
                                            // Default for aggregate functions in partition by + order by: rows from start of partition to current row
                                            let frame = WindowFrame {
                                                start: WindowBoundary::UnboundedPreceding,
                                                end: WindowBoundary::Offset(0),
                                            };
                                            partition.window_agg_dynamic_frame(
                                                name.clone(),
<<<<<<< HEAD
                                                agg_expr,
                                                &params.order_by,
                                                &params.descending,
=======
                                                &BoundAggExpr::new_unchecked(agg_expr.clone()),
>>>>>>> a6be3e5c
                                                1,
                                                &dtype,
                                                &frame,
                                            )?
                                        }
                                        WindowExpr::RowNumber => {
                                            partition.window_row_number(name.clone())?
                                        }
                                        WindowExpr::Rank => {
                                            partition.window_rank(name.clone(), &order_by, false)?
                                        }
                                        WindowExpr::DenseRank => {
                                            partition.window_rank(name.clone(), &order_by, true)?
                                        }
                                        WindowExpr::Offset {
                                            input,
                                            offset,
                                            default,
                                        } => partition.window_offset(
                                            name.clone(),
                                            BoundExpr::new_unchecked(input.clone()),
                                            *offset,
                                            default.clone().map(BoundExpr::new_unchecked),
                                        )?,
                                    }
                                }
                            }

                            let final_result = RecordBatch::concat(&partitions)?;
                            Ok(final_result)
                        });
                    }

                    let results = per_partition_tasks
                        .join_all()
                        .await
                        .into_iter()
                        .collect::<DaftResult<Vec<_>>>()?;

                    if results.is_empty() {
                        let empty_result =
                            MicroPartition::empty(Some(params.original_schema.clone()));
                        return Ok(Some(Arc::new(empty_result)));
                    }

                    let final_result = MicroPartition::new_loaded(
                        params.original_schema.clone(),
                        results.into(),
                        None,
                    );
                    Ok(Some(Arc::new(final_result)))
                },
                Span::current(),
            )
            .into()
    }

    fn name(&self) -> &'static str {
        "WindowPartitionAndOrderBy"
    }

    fn multiline_display(&self) -> Vec<String> {
        let mut display = vec![];
        display.push(format!(
            "WindowPartitionAndOrderBy: {}",
            self.window_partition_and_order_by_params
                .window_exprs
                .iter()
                .map(|e| e.to_string())
                .join(", ")
        ));
        display.push(format!(
            "Partition by: {}",
            self.window_partition_and_order_by_params
                .partition_by
                .iter()
                .map(|e| e.to_string())
                .join(", ")
        ));
        display.push(format!(
            "Order by: {}",
            self.window_partition_and_order_by_params
                .order_by
                .iter()
                .map(|e| e.to_string())
                .join(", ")
        ));
        display
    }

    fn make_state(&self) -> DaftResult<Box<dyn BlockingSinkState>> {
        WindowBaseState::make_base_state(self.num_partitions())
    }
}<|MERGE_RESOLUTION|>--- conflicted
+++ resolved
@@ -2,14 +2,10 @@
 
 use common_error::{DaftError, DaftResult};
 use daft_core::{array::ops::IntoGroups, datatypes::UInt64Array, prelude::*};
-<<<<<<< HEAD
-use daft_dsl::{resolved_col, ExprRef, WindowBoundary, WindowExpr, WindowFrame};
-=======
 use daft_dsl::{
     expr::bound_expr::{BoundAggExpr, BoundExpr, BoundWindowExpr},
-    ExprRef, WindowBoundary, WindowExpr, WindowFrame, WindowFrameType,
+    ExprRef, WindowBoundary, WindowExpr, WindowFrame,
 };
->>>>>>> a6be3e5c
 use daft_micropartition::MicroPartition;
 use daft_recordbatch::RecordBatch;
 use itertools::Itertools;
@@ -204,13 +200,9 @@
                                             };
                                             partition.window_agg_dynamic_frame(
                                                 name.clone(),
-<<<<<<< HEAD
-                                                agg_expr,
-                                                &params.order_by,
+                                                &BoundAggExpr::new_unchecked(agg_expr.clone()),
+                                                &order_by,
                                                 &params.descending,
-=======
-                                                &BoundAggExpr::new_unchecked(agg_expr.clone()),
->>>>>>> a6be3e5c
                                                 1,
                                                 &dtype,
                                                 &frame,
