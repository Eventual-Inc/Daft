use std::sync::Arc;

use common_error::DaftResult;
use daft_core::{array::ops::IntoGroups, datatypes::UInt64Array, prelude::*};
use daft_dsl::{resolved_col, ExprRef, WindowExpr};
use daft_micropartition::MicroPartition;
use daft_recordbatch::RecordBatch;
use itertools::Itertools;
use tracing::{instrument, Span};

use super::blocking_sink::{
    BlockingSink, BlockingSinkFinalizeResult, BlockingSinkSinkResult, BlockingSinkState,
    BlockingSinkStatus,
};
use crate::ExecutionTaskSpawner;

#[derive(Default)]
struct SinglePartitionWindowState {
    partitions: Vec<RecordBatch>,
}

enum WindowPartitionAndOrderByState {
    Accumulating {
        inner_states: Vec<Option<SinglePartitionWindowState>>,
    },
    Done,
}

impl WindowPartitionAndOrderByState {
    fn new(num_partitions: usize) -> Self {
        let inner_states = (0..num_partitions).map(|_| None).collect::<Vec<_>>();
        Self::Accumulating { inner_states }
    }

    fn push(&mut self, input: Arc<MicroPartition>, partition_by: &[ExprRef]) -> DaftResult<()> {
        if let Self::Accumulating {
            ref mut inner_states,
        } = self
        {
            let partitioned = input.partition_by_hash(partition_by, inner_states.len())?;
            for (p, state) in partitioned.into_iter().zip(inner_states.iter_mut()) {
                let state = state.get_or_insert_with(SinglePartitionWindowState::default);
                for table in p.get_tables()?.iter() {
                    state.partitions.push(table.clone());
                }
            }
        } else {
            panic!("WindowPartitionAndOrderBySink should be in Accumulating state");
        }
        Ok(())
    }

    fn finalize(&mut self) -> Vec<Option<SinglePartitionWindowState>> {
        let res = if let Self::Accumulating {
            ref mut inner_states,
        } = self
        {
            std::mem::take(inner_states)
        } else {
            panic!("WindowPartitionAndOrderBySink should be in Accumulating state");
        };
        *self = Self::Done;
        res
    }
}

impl BlockingSinkState for WindowPartitionAndOrderByState {
    fn as_any_mut(&mut self) -> &mut dyn std::any::Any {
        self
    }
}

struct WindowPartitionAndOrderByParams {
    window_exprs: Vec<WindowExpr>,
    aliases: Vec<String>,
    partition_by: Vec<ExprRef>,
    order_by: Vec<ExprRef>,
    descending: Vec<bool>,
    original_schema: SchemaRef,
}

pub struct WindowPartitionAndOrderBySink {
    window_partition_and_order_by_params: Arc<WindowPartitionAndOrderByParams>,
}

impl WindowPartitionAndOrderBySink {
    pub fn new(
        window_exprs: &[WindowExpr],
        aliases: &[String],
        partition_by: &[ExprRef],
        order_by: &[ExprRef],
        descending: &[bool],
        schema: &SchemaRef,
    ) -> DaftResult<Self> {
        Ok(Self {
            window_partition_and_order_by_params: Arc::new(WindowPartitionAndOrderByParams {
                window_exprs: window_exprs.to_vec(),
                aliases: aliases.to_vec(),
                partition_by: partition_by.to_vec(),
                order_by: order_by.to_vec(),
                descending: descending.to_vec(),
                original_schema: schema.clone(),
            }),
        })
    }

    fn num_partitions(&self) -> usize {
        self.max_concurrency()
    }
}

impl BlockingSink for WindowPartitionAndOrderBySink {
    #[instrument(skip_all, name = "WindowPartitionAndOrderBySink::sink")]
    fn sink(
        &self,
        input: Arc<MicroPartition>,
        mut state: Box<dyn BlockingSinkState>,
        spawner: &ExecutionTaskSpawner,
    ) -> BlockingSinkSinkResult {
        let params = self.window_partition_and_order_by_params.clone();
        spawner
            .spawn(
                async move {
                    let window_state = state
                        .as_any_mut()
                        .downcast_mut::<WindowPartitionAndOrderByState>()
                        .expect("WindowPartitionAndOrderBySink should have WindowPartitionAndOrderByState");

                    window_state.push(input, &params.partition_by)?;
                    Ok(BlockingSinkStatus::NeedMoreInput(state))
                },
                Span::current(),
            )
            .into()
    }

    #[instrument(skip_all, name = "WindowPartitionAndOrderBySink::finalize")]
    fn finalize(
        &self,
        states: Vec<Box<dyn BlockingSinkState>>,
        spawner: &ExecutionTaskSpawner,
    ) -> BlockingSinkFinalizeResult {
        let params = self.window_partition_and_order_by_params.clone();
        let num_partitions = self.num_partitions();

        spawner
            .spawn(
                async move {
                    let mut state_iters = states
                        .into_iter()
                        .map(|mut state| {
                            state
                                .as_any_mut()
                                .downcast_mut::<WindowPartitionAndOrderByState>()
                                .expect(
                                    "WindowPartitionAndOrderBySink should have WindowPartitionAndOrderByState",
                                )
                                .finalize()
                                .into_iter()
                        })
                        .collect::<Vec<_>>();

                    let mut per_partition_tasks = tokio::task::JoinSet::new();

                    for _partition_idx in 0..num_partitions {
                        let per_partition_state = state_iters.iter_mut().map(|state| {
                            state.next().expect(
                                "WindowPartitionAndOrderByState should have SinglePartitionWindowState",
                            )
                        });

                        let all_partitions: Vec<RecordBatch> = per_partition_state
                            .flatten()
                            .flat_map(|state| state.partitions)
                            .collect();

                        if all_partitions.is_empty() {
                            continue;
                        }

                        let params = params.clone();

                        per_partition_tasks.spawn(async move {
                            let input_data = RecordBatch::concat(&all_partitions)?;

                            if input_data.is_empty() {
                                return RecordBatch::empty(Some(params.original_schema.clone()));
                            }

<<<<<<< HEAD
                            // Process each window expression
                            // TODO: could we do HashMap<WindowExpr, Vec> to batch things?
                            let mut result = sorted_data;
                            for (window_expr, name) in params.window_exprs.iter().zip(params.aliases.iter()) {
                                result = match window_expr {
                                    WindowExpr::RowNumber => {
                                        result.window_row_number(name.clone(), &params.partition_by)?
                                    }
                                    WindowExpr::Rank => {
                                        result.window_rank(name.clone(), &params.partition_by, &params.order_by, false)?
                                    }
                                    WindowExpr::DenseRank => {
                                        result.window_rank(name.clone(), &params.partition_by, &params.order_by, true)?
                                    }
                                    WindowExpr::Agg(agg_expr) => {
                                        result.window_agg(&[agg_expr.clone()], &[name.clone()], &params.partition_by)?
=======
                            let groupby_table = input_data.eval_expression_list(&params.partition_by)?;
                            let (_, groupvals_indices) = groupby_table.make_groups()?;

                            let mut partitions = groupvals_indices.iter().map(|indices| {
                                let indices_series = UInt64Array::from(("indices", indices.clone())).into_series();
                                input_data.take(&indices_series).unwrap()
                            }).collect::<Vec<_>>();

                            for partition in &mut partitions {
                                // Sort the partition by the order_by columns (default for nulls_first is to be same as descending)
                                *partition = partition.sort(&params.order_by, &params.descending, &params.descending)?;

                                for (window_expr, name) in params.window_exprs.iter().zip(params.aliases.iter()) {
                                    match window_expr {
                                        WindowExpr::RowNumber => {
                                            *partition = partition.window_row_number_partition(name.clone())?;
                                        }
                                        WindowExpr::Agg(agg_expr) => {
                                            *partition = partition.window_agg_sorted_partition(agg_expr, name.clone(), &params.partition_by)?;
                                        }
>>>>>>> 19df4580
                                    }
                                }
                            }

                            let all_projections = params
                                .original_schema
                                .fields
                                .keys()
                                .map(|k| resolved_col(k.clone()))
                                .collect::<Vec<_>>();

                            let final_result = RecordBatch::concat(&partitions)?;
                            let final_result = final_result.eval_expression_list(&all_projections)?;
                            Ok(final_result)
                        });
                    }

                    let results = per_partition_tasks
                        .join_all()
                        .await
                        .into_iter()
                        .collect::<DaftResult<Vec<_>>>()?;

                    if results.is_empty() {
                        let empty_result =
                            MicroPartition::empty(Some(params.original_schema.clone()));
                        return Ok(Some(Arc::new(empty_result)));
                    }

                    let final_result = MicroPartition::new_loaded(
                        params.original_schema.clone(),
                        results.into(),
                        None,
                    );
                    Ok(Some(Arc::new(final_result)))
                },
                Span::current(),
            )
            .into()
    }

    fn name(&self) -> &'static str {
        "WindowPartitionAndOrderBy"
    }

    fn multiline_display(&self) -> Vec<String> {
        let mut display = vec![];
        display.push(format!(
            "WindowPartitionAndOrderBy: {}",
            self.window_partition_and_order_by_params
                .window_exprs
                .iter()
                .map(|e| e.to_string())
                .join(", ")
        ));
        display.push(format!(
            "Partition by: {}",
            self.window_partition_and_order_by_params
                .partition_by
                .iter()
                .map(|e| e.to_string())
                .join(", ")
        ));
        display.push(format!(
            "Order by: {}",
            self.window_partition_and_order_by_params
                .order_by
                .iter()
                .map(|e| e.to_string())
                .join(", ")
        ));
        display
    }

    fn make_state(&self) -> DaftResult<Box<dyn BlockingSinkState>> {
        Ok(Box::new(WindowPartitionAndOrderByState::new(
            self.num_partitions(),
        )))
    }
}<|MERGE_RESOLUTION|>--- conflicted
+++ resolved
@@ -187,24 +187,6 @@
                                 return RecordBatch::empty(Some(params.original_schema.clone()));
                             }
 
-<<<<<<< HEAD
-                            // Process each window expression
-                            // TODO: could we do HashMap<WindowExpr, Vec> to batch things?
-                            let mut result = sorted_data;
-                            for (window_expr, name) in params.window_exprs.iter().zip(params.aliases.iter()) {
-                                result = match window_expr {
-                                    WindowExpr::RowNumber => {
-                                        result.window_row_number(name.clone(), &params.partition_by)?
-                                    }
-                                    WindowExpr::Rank => {
-                                        result.window_rank(name.clone(), &params.partition_by, &params.order_by, false)?
-                                    }
-                                    WindowExpr::DenseRank => {
-                                        result.window_rank(name.clone(), &params.partition_by, &params.order_by, true)?
-                                    }
-                                    WindowExpr::Agg(agg_expr) => {
-                                        result.window_agg(&[agg_expr.clone()], &[name.clone()], &params.partition_by)?
-=======
                             let groupby_table = input_data.eval_expression_list(&params.partition_by)?;
                             let (_, groupvals_indices) = groupby_table.make_groups()?;
 
@@ -225,7 +207,9 @@
                                         WindowExpr::Agg(agg_expr) => {
                                             *partition = partition.window_agg_sorted_partition(agg_expr, name.clone(), &params.partition_by)?;
                                         }
->>>>>>> 19df4580
+                                        _ => {
+                                            panic!("Unsupported window expression: {:?}", window_expr);
+                                        }
                                     }
                                 }
                             }
