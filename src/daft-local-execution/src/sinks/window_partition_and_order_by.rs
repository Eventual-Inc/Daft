--- conflicted
+++ resolved
@@ -1,6 +1,6 @@
 use std::sync::Arc;
 
-use common_error::DaftResult;
+use common_error::{DaftError, DaftResult};
 use daft_core::{array::ops::IntoGroups, datatypes::UInt64Array, prelude::*};
 use daft_dsl::{resolved_col, ExprRef, WindowExpr};
 use daft_micropartition::MicroPartition;
@@ -180,6 +180,12 @@
 
                         let params = params.clone();
 
+                        if params.partition_by.is_empty() {
+                            return Err(DaftError::ValueError(
+                                "Partition by cannot be empty for window functions".into(),
+                            ));
+                        }
+
                         per_partition_tasks.spawn(async move {
                             let input_data = RecordBatch::concat(&all_partitions)?;
 
@@ -187,27 +193,6 @@
                                 return RecordBatch::empty(Some(params.original_schema.clone()));
                             }
 
-<<<<<<< HEAD
-                            // Process each window expression
-                            // TODO: could we do HashMap<WindowExpr, Vec> to batch things?
-                            let mut result = sorted_data;
-                            for (window_expr, name) in params.window_exprs.iter().zip(params.aliases.iter()) {
-                                result = match window_expr {
-                                    WindowExpr::Agg(agg_expr) => {
-                                        result.window_agg(&[agg_expr.clone()], &[name.clone()], &params.partition_by)?
-                                    }
-                                    WindowExpr::RowNumber => {
-                                        result.window_row_number(name.clone(), &params.partition_by)?
-                                    }
-                                    WindowExpr::Rank => {
-                                        result.window_rank(name.clone(), &params.partition_by, &params.order_by, false)?
-                                    }
-                                    WindowExpr::DenseRank => {
-                                        result.window_rank(name.clone(), &params.partition_by, &params.order_by, true)?
-                                    }
-                                    WindowExpr::Offset(expr, offset, default) => {
-                                        result.window_offset(name.clone(), expr.clone(), &params.partition_by, *offset, default.clone())?
-=======
                             let groupby_table = input_data.eval_expression_list(&params.partition_by)?;
                             let (_, groupvals_indices) = groupby_table.make_groups()?;
 
@@ -221,20 +206,23 @@
                                 *partition = partition.sort(&params.order_by, &params.descending, &params.descending)?;
 
                                 for (window_expr, name) in params.window_exprs.iter().zip(params.aliases.iter()) {
+
                                     *partition = match window_expr {
                                         WindowExpr::Agg(agg_expr) => {
-                                            partition.window_agg_sorted_partition(agg_expr, name.clone(), &params.partition_by)?
+                                            partition.window_agg_sorted_partition(agg_expr, name.clone())?
                                         }
                                         WindowExpr::RowNumber => {
                                             partition.window_row_number_partition(name.clone())?
                                         }
                                         WindowExpr::Rank => {
-                                            partition.window_rank(name.clone(), &params.partition_by, &params.order_by, false)?
+                                            partition.window_rank(name.clone(), &params.order_by, false)?
                                         }
                                         WindowExpr::DenseRank => {
-                                            partition.window_rank(name.clone(), &params.partition_by, &params.order_by, true)?
-                                        }
->>>>>>> 6044be89
+                                            partition.window_rank(name.clone(), &params.order_by, true)?
+                                        }
+                                        WindowExpr::Offset(expr, offset, default) => {
+                                            partition.window_offset(name.clone(), expr.clone(), *offset, default.clone())?
+                                        }
                                     }
                                 }
                             }
