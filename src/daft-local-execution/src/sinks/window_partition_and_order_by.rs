use std::sync::Arc;

use common_error::{DaftError, DaftResult};
use daft_core::{array::ops::IntoGroups, datatypes::UInt64Array, prelude::*};
use daft_dsl::{resolved_col, ExprRef, WindowExpr};
use daft_micropartition::MicroPartition;
use daft_recordbatch::RecordBatch;
use itertools::Itertools;
use tracing::{instrument, Span};

use super::blocking_sink::{
    BlockingSink, BlockingSinkFinalizeResult, BlockingSinkSinkResult, BlockingSinkState,
    BlockingSinkStatus,
};
use crate::ExecutionTaskSpawner;

#[derive(Default)]
struct SinglePartitionWindowState {
    partitions: Vec<RecordBatch>,
}

enum WindowPartitionAndOrderByState {
    Accumulating {
        inner_states: Vec<Option<SinglePartitionWindowState>>,
    },
    Done,
}

impl WindowPartitionAndOrderByState {
    fn new(num_partitions: usize) -> Self {
        let inner_states = (0..num_partitions).map(|_| None).collect::<Vec<_>>();
        Self::Accumulating { inner_states }
    }

    fn push(&mut self, input: Arc<MicroPartition>, partition_by: &[ExprRef]) -> DaftResult<()> {
        if let Self::Accumulating {
            ref mut inner_states,
        } = self
        {
            let partitioned = input.partition_by_hash(partition_by, inner_states.len())?;
            for (p, state) in partitioned.into_iter().zip(inner_states.iter_mut()) {
                let state = state.get_or_insert_with(SinglePartitionWindowState::default);
                for table in p.get_tables()?.iter() {
                    state.partitions.push(table.clone());
                }
            }
        } else {
            panic!("WindowPartitionAndOrderBySink should be in Accumulating state");
        }
        Ok(())
    }

    fn finalize(&mut self) -> Vec<Option<SinglePartitionWindowState>> {
        let res = if let Self::Accumulating {
            ref mut inner_states,
        } = self
        {
            std::mem::take(inner_states)
        } else {
            panic!("WindowPartitionAndOrderBySink should be in Accumulating state");
        };
        *self = Self::Done;
        res
    }
}

impl BlockingSinkState for WindowPartitionAndOrderByState {
    fn as_any_mut(&mut self) -> &mut dyn std::any::Any {
        self
    }
}

struct WindowPartitionAndOrderByParams {
    window_exprs: Vec<WindowExpr>,
    aliases: Vec<String>,
    partition_by: Vec<ExprRef>,
    order_by: Vec<ExprRef>,
    descending: Vec<bool>,
    original_schema: SchemaRef,
}

pub struct WindowPartitionAndOrderBySink {
    window_partition_and_order_by_params: Arc<WindowPartitionAndOrderByParams>,
}

impl WindowPartitionAndOrderBySink {
    pub fn new(
        window_exprs: &[WindowExpr],
        aliases: &[String],
        partition_by: &[ExprRef],
        order_by: &[ExprRef],
        descending: &[bool],
        schema: &SchemaRef,
    ) -> DaftResult<Self> {
        Ok(Self {
            window_partition_and_order_by_params: Arc::new(WindowPartitionAndOrderByParams {
                window_exprs: window_exprs.to_vec(),
                aliases: aliases.to_vec(),
                partition_by: partition_by.to_vec(),
                order_by: order_by.to_vec(),
                descending: descending.to_vec(),
                original_schema: schema.clone(),
            }),
        })
    }

    fn num_partitions(&self) -> usize {
        self.max_concurrency()
    }
}

impl BlockingSink for WindowPartitionAndOrderBySink {
    #[instrument(skip_all, name = "WindowPartitionAndOrderBySink::sink")]
    fn sink(
        &self,
        input: Arc<MicroPartition>,
        mut state: Box<dyn BlockingSinkState>,
        spawner: &ExecutionTaskSpawner,
    ) -> BlockingSinkSinkResult {
        let params = self.window_partition_and_order_by_params.clone();
        spawner
            .spawn(
                async move {
                    let window_state = state
                        .as_any_mut()
                        .downcast_mut::<WindowPartitionAndOrderByState>()
                        .expect("WindowPartitionAndOrderBySink should have WindowPartitionAndOrderByState");

                    window_state.push(input, &params.partition_by)?;
                    Ok(BlockingSinkStatus::NeedMoreInput(state))
                },
                Span::current(),
            )
            .into()
    }

    #[instrument(skip_all, name = "WindowPartitionAndOrderBySink::finalize")]
    fn finalize(
        &self,
        states: Vec<Box<dyn BlockingSinkState>>,
        spawner: &ExecutionTaskSpawner,
    ) -> BlockingSinkFinalizeResult {
        let params = self.window_partition_and_order_by_params.clone();
        let num_partitions = self.num_partitions();

        spawner
            .spawn(
                async move {
                    let mut state_iters = states
                        .into_iter()
                        .map(|mut state| {
                            state
                                .as_any_mut()
                                .downcast_mut::<WindowPartitionAndOrderByState>()
                                .expect(
                                    "WindowPartitionAndOrderBySink should have WindowPartitionAndOrderByState",
                                )
                                .finalize()
                                .into_iter()
                        })
                        .collect::<Vec<_>>();

                    let mut per_partition_tasks = tokio::task::JoinSet::new();

                    for _partition_idx in 0..num_partitions {
                        let per_partition_state = state_iters.iter_mut().map(|state| {
                            state.next().expect(
                                "WindowPartitionAndOrderByState should have SinglePartitionWindowState",
                            )
                        });

                        let all_partitions: Vec<RecordBatch> = per_partition_state
                            .flatten()
                            .flat_map(|state| state.partitions)
                            .collect();

                        if all_partitions.is_empty() {
                            continue;
                        }

                        let params = params.clone();

                        if params.partition_by.is_empty() {
                            return Err(DaftError::ValueError(
<<<<<<< HEAD
                                "Partition by cannot be empty for window functions".into(),
=======
                                "Partition by cannot be empty for window aggregation".into(),
>>>>>>> a7d7f111
                            ));
                        }

                        per_partition_tasks.spawn(async move {
                            let input_data = RecordBatch::concat(&all_partitions)?;

                            if input_data.is_empty() {
                                return RecordBatch::empty(Some(params.original_schema.clone()));
                            }

                            let groupby_table = input_data.eval_expression_list(&params.partition_by)?;
                            let (_, groupvals_indices) = groupby_table.make_groups()?;

                            let mut partitions = groupvals_indices.iter().map(|indices| {
                                let indices_series = UInt64Array::from(("indices", indices.clone())).into_series();
                                input_data.take(&indices_series).unwrap()
                            }).collect::<Vec<_>>();

                            for partition in &mut partitions {
                                // Sort the partition by the order_by columns (default for nulls_first is to be same as descending)
                                *partition = partition.sort(&params.order_by, &params.descending, &params.descending)?;

                                for (window_expr, name) in params.window_exprs.iter().zip(params.aliases.iter()) {

                                    *partition = match window_expr {
                                        WindowExpr::Agg(agg_expr) => {
<<<<<<< HEAD
                                            partition.window_agg_sorted_partition(agg_expr, name.clone())?
=======
                                            partition.window_agg(agg_expr, name.clone())?
>>>>>>> a7d7f111
                                        }
                                        WindowExpr::RowNumber => {
                                            partition.window_row_number(name.clone())?
                                        }
                                        WindowExpr::Rank => {
                                            partition.window_rank(name.clone(), &params.order_by, false)?
                                        }
                                        WindowExpr::DenseRank => {
                                            partition.window_rank(name.clone(), &params.order_by, true)?
<<<<<<< HEAD
                                        }
                                        WindowExpr::Offset(expr, offset, default) => {
                                            partition.window_offset(name.clone(), expr.clone(), *offset, default.clone())?
=======
>>>>>>> a7d7f111
                                        }
                                    }
                                }
                            }

                            let all_projections = params
                                .original_schema
                                .field_names()
                                .map(resolved_col)
                                .collect::<Vec<_>>();

                            let final_result = RecordBatch::concat(&partitions)?;
                            let final_result = final_result.eval_expression_list(&all_projections)?;
                            Ok(final_result)
                        });
                    }

                    let results = per_partition_tasks
                        .join_all()
                        .await
                        .into_iter()
                        .collect::<DaftResult<Vec<_>>>()?;

                    if results.is_empty() {
                        let empty_result =
                            MicroPartition::empty(Some(params.original_schema.clone()));
                        return Ok(Some(Arc::new(empty_result)));
                    }

                    let final_result = MicroPartition::new_loaded(
                        params.original_schema.clone(),
                        results.into(),
                        None,
                    );
                    Ok(Some(Arc::new(final_result)))
                },
                Span::current(),
            )
            .into()
    }

    fn name(&self) -> &'static str {
        "WindowPartitionAndOrderBy"
    }

    fn multiline_display(&self) -> Vec<String> {
        let mut display = vec![];
        display.push(format!(
            "WindowPartitionAndOrderBy: {}",
            self.window_partition_and_order_by_params
                .window_exprs
                .iter()
                .map(|e| e.to_string())
                .join(", ")
        ));
        display.push(format!(
            "Partition by: {}",
            self.window_partition_and_order_by_params
                .partition_by
                .iter()
                .map(|e| e.to_string())
                .join(", ")
        ));
        display.push(format!(
            "Order by: {}",
            self.window_partition_and_order_by_params
                .order_by
                .iter()
                .map(|e| e.to_string())
                .join(", ")
        ));
        display
    }

    fn make_state(&self) -> DaftResult<Box<dyn BlockingSinkState>> {
        Ok(Box::new(WindowPartitionAndOrderByState::new(
            self.num_partitions(),
        )))
    }
}<|MERGE_RESOLUTION|>--- conflicted
+++ resolved
@@ -182,11 +182,7 @@
 
                         if params.partition_by.is_empty() {
                             return Err(DaftError::ValueError(
-<<<<<<< HEAD
                                 "Partition by cannot be empty for window functions".into(),
-=======
-                                "Partition by cannot be empty for window aggregation".into(),
->>>>>>> a7d7f111
                             ));
                         }
 
@@ -213,11 +209,7 @@
 
                                     *partition = match window_expr {
                                         WindowExpr::Agg(agg_expr) => {
-<<<<<<< HEAD
-                                            partition.window_agg_sorted_partition(agg_expr, name.clone())?
-=======
                                             partition.window_agg(agg_expr, name.clone())?
->>>>>>> a7d7f111
                                         }
                                         WindowExpr::RowNumber => {
                                             partition.window_row_number(name.clone())?
@@ -227,12 +219,9 @@
                                         }
                                         WindowExpr::DenseRank => {
                                             partition.window_rank(name.clone(), &params.order_by, true)?
-<<<<<<< HEAD
                                         }
                                         WindowExpr::Offset(expr, offset, default) => {
                                             partition.window_offset(name.clone(), expr.clone(), *offset, default.clone())?
-=======
->>>>>>> a7d7f111
                                         }
                                     }
                                 }
