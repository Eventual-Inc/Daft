--- conflicted
+++ resolved
@@ -14,14 +14,7 @@
     BlockingSink, BlockingSinkFinalizeOutput, BlockingSinkFinalizeResult, BlockingSinkSinkResult,
     BlockingSinkStatus,
 };
-<<<<<<< HEAD
-use crate::{pipeline::NodeName, ExecutionTaskSpawner};
-=======
-use crate::{
-    ops::NodeType, pipeline::NodeName, sinks::blocking_sink::BlockingSinkFinalizeOutput,
-    ExecutionTaskSpawner,
-};
->>>>>>> 3fceb2c3
+use crate::{ops::NodeType, pipeline::NodeName, ExecutionTaskSpawner};
 
 pub(crate) struct RepartitionState {
     states: VecDeque<Vec<MicroPartition>>,
