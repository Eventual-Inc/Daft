--- conflicted
+++ resolved
@@ -133,13 +133,8 @@
             .into()
     }
 
-<<<<<<< HEAD
-    fn name(&self) -> Arc<str> {
-        Arc::from("Repartition")
-=======
     fn name(&self) -> NodeName {
         "Repartition".into()
->>>>>>> 128f59d9
     }
 
     fn multiline_display(&self) -> Vec<String> {
