--- conflicted
+++ resolved
@@ -97,14 +97,6 @@
     }
 }
 
-<<<<<<< HEAD
-=======
-impl BlockingSinkState for ProbeTableState {
-    fn as_any_mut(&mut self) -> &mut dyn std::any::Any {
-        self
-    }
-}
-
 #[derive(Default)]
 struct HashJoinBuildRuntimeStats {
     cpu_us: AtomicU64,
@@ -136,7 +128,6 @@
     }
 }
 
->>>>>>> 3fceb2c3
 pub struct HashJoinBuildSink {
     key_schema: SchemaRef,
     projection: Vec<BoundExpr>,
