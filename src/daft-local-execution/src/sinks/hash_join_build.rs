use std::{
    sync::{
        atomic::{AtomicU64, Ordering},
        Arc,
    },
    time::Duration,
};

use common_error::DaftResult;
use daft_core::prelude::SchemaRef;
use daft_dsl::expr::bound_expr::BoundExpr;
use daft_micropartition::MicroPartition;
use daft_recordbatch::{make_probeable_builder, ProbeState, ProbeableBuilder, RecordBatch};
use itertools::Itertools;
use smallvec::smallvec;
use tracing::{info_span, instrument};

use super::blocking_sink::{
    BlockingSink, BlockingSinkFinalizeOutput, BlockingSinkFinalizeResult, BlockingSinkSinkResult,
    BlockingSinkState, BlockingSinkStatus,
};
<<<<<<< HEAD
use crate::{
    runtime_stats::{RuntimeStats, Stat, CPU_US_KEY, ROWS_RECEIVED_KEY},
    state_bridge::BroadcastStateBridgeRef,
    ExecutionTaskSpawner,
};
=======
use crate::{pipeline::NodeName, state_bridge::BroadcastStateBridgeRef, ExecutionTaskSpawner};
>>>>>>> 2a662465

enum ProbeTableState {
    Building {
        probe_table_builder: Option<Box<dyn ProbeableBuilder>>,
        projection: Vec<BoundExpr>,
        tables: Vec<RecordBatch>,
    },
    Done,
}

impl ProbeTableState {
    fn new(
        key_schema: &SchemaRef,
        projection: Vec<BoundExpr>,
        nulls_equal_aware: Option<&Vec<bool>>,
        track_indices: bool,
    ) -> DaftResult<Self> {
        Ok(Self::Building {
            probe_table_builder: Some(make_probeable_builder(
                key_schema.clone(),
                nulls_equal_aware,
                track_indices,
            )?),
            projection,
            tables: Vec::new(),
        })
    }

    fn add_tables(&mut self, input: &Arc<MicroPartition>) -> DaftResult<()> {
        if let Self::Building {
            ref mut probe_table_builder,
            projection,
            tables,
        } = self
        {
            let probe_table_builder = probe_table_builder.as_mut().unwrap();
            let input_tables = input.get_tables()?;
            if input_tables.is_empty() {
                tables.push(RecordBatch::empty(Some(input.schema())));
                return Ok(());
            }
            for table in input_tables.iter() {
                tables.push(table.clone());
                let join_keys = table.eval_expression_list(projection)?;

                probe_table_builder.add_table(&join_keys)?;
            }
            Ok(())
        } else {
            panic!("add_tables can only be used during the Building Phase")
        }
    }
    fn finalize(&mut self) -> ProbeState {
        if let Self::Building {
            probe_table_builder,
            tables,
            ..
        } = self
        {
            let ptb = std::mem::take(probe_table_builder).expect("should be set in building mode");
            let pt = ptb.build();

            let ps = ProbeState::new(pt, tables.clone().into());
            *self = Self::Done;
            ps
        } else {
            panic!("finalize can only be used during the Building Phase")
        }
    }
}

impl BlockingSinkState for ProbeTableState {
    fn as_any_mut(&mut self) -> &mut dyn std::any::Any {
        self
    }
}

#[derive(Default)]
struct HashJoinBuildRuntimeStats {
    cpu_us: AtomicU64,
    rows_received: AtomicU64,
}

impl RuntimeStats for HashJoinBuildRuntimeStats {
    fn as_any_arc(self: Arc<Self>) -> Arc<dyn std::any::Any + Send + Sync> {
        self
    }

    fn build_snapshot(&self, ordering: Ordering) -> crate::runtime_stats::StatSnapshot {
        smallvec![
            (
                CPU_US_KEY,
                Stat::Duration(Duration::from_micros(self.cpu_us.load(ordering)))
            ),
            (
                ROWS_RECEIVED_KEY,
                Stat::Count(self.rows_received.load(ordering))
            ),
        ]
    }

    fn add_rows_received(&self, rows: u64) {
        self.rows_received.fetch_add(rows, Ordering::Relaxed);
    }

    fn add_rows_emitted(&self, _: u64) {}

    fn add_cpu_us(&self, cpu_us: u64) {
        self.cpu_us.fetch_add(cpu_us, Ordering::Relaxed);
    }
}

pub struct HashJoinBuildSink {
    key_schema: SchemaRef,
    projection: Vec<BoundExpr>,
    nulls_equal_aware: Option<Vec<bool>>,
    track_indices: bool,
    probe_state_bridge: BroadcastStateBridgeRef<ProbeState>,
}

impl HashJoinBuildSink {
    pub(crate) fn new(
        key_schema: SchemaRef,
        projection: Vec<BoundExpr>,
        nulls_equal_aware: Option<Vec<bool>>,
        track_indices: bool,
        probe_state_bridge: BroadcastStateBridgeRef<ProbeState>,
    ) -> DaftResult<Self> {
        Ok(Self {
            key_schema,
            projection,
            nulls_equal_aware,
            track_indices,
            probe_state_bridge,
        })
    }
}

impl BlockingSink for HashJoinBuildSink {
    fn name(&self) -> NodeName {
        "HashJoinBuild".into()
    }

    fn multiline_display(&self) -> Vec<String> {
        let mut display = vec![];
        display.push("HashJoinBuild:".to_string());
        display.push(format!("Track Indices: {}", self.track_indices));
        display.push(format!("Key Schema: {}", self.key_schema.short_string()));
        if let Some(null_equals_nulls) = &self.nulls_equal_aware {
            display.push(format!(
                "Null equals Nulls = [{}]",
                null_equals_nulls.iter().map(|b| b.to_string()).join(", ")
            ));
        }
        display
    }

    fn sink(
        &self,
        input: Arc<MicroPartition>,
        mut state: Box<dyn BlockingSinkState>,
        spawner: &ExecutionTaskSpawner,
    ) -> BlockingSinkSinkResult {
        spawner
            .spawn(
                async move {
                    let probe_table_state: &mut ProbeTableState = state
                        .as_any_mut()
                        .downcast_mut::<ProbeTableState>()
                        .expect("HashJoinBuildSink should have ProbeTableState");
                    probe_table_state.add_tables(&input)?;
                    Ok(BlockingSinkStatus::NeedMoreInput(state))
                },
                info_span!("HashJoinBuildSink::sink"),
            )
            .into()
    }

    #[instrument(skip_all, name = "HashJoinBuildSink::finalize")]
    fn finalize(
        &self,
        states: Vec<Box<dyn BlockingSinkState>>,
        _spawner: &ExecutionTaskSpawner,
    ) -> BlockingSinkFinalizeResult {
        assert_eq!(states.len(), 1);
        let mut state = states.into_iter().next().unwrap();
        let probe_table_state = state
            .as_any_mut()
            .downcast_mut::<ProbeTableState>()
            .expect("State type mismatch");
        let finalized_probe_state = probe_table_state.finalize();
        self.probe_state_bridge
            .set_state(finalized_probe_state.into());
        Ok(BlockingSinkFinalizeOutput::Finished(vec![])).into()
    }

    fn max_concurrency(&self) -> usize {
        1
    }

    fn make_state(&self) -> DaftResult<Box<dyn BlockingSinkState>> {
        Ok(Box::new(ProbeTableState::new(
            &self.key_schema,
            self.projection.clone(),
            self.nulls_equal_aware.as_ref(),
            self.track_indices,
        )?))
    }

    fn make_runtime_stats(&self) -> Arc<dyn RuntimeStats> {
        Arc::new(HashJoinBuildRuntimeStats::default())
    }
}<|MERGE_RESOLUTION|>--- conflicted
+++ resolved
@@ -19,15 +19,12 @@
     BlockingSink, BlockingSinkFinalizeOutput, BlockingSinkFinalizeResult, BlockingSinkSinkResult,
     BlockingSinkState, BlockingSinkStatus,
 };
-<<<<<<< HEAD
 use crate::{
+    pipeline::NodeName,
     runtime_stats::{RuntimeStats, Stat, CPU_US_KEY, ROWS_RECEIVED_KEY},
     state_bridge::BroadcastStateBridgeRef,
     ExecutionTaskSpawner,
 };
-=======
-use crate::{pipeline::NodeName, state_bridge::BroadcastStateBridgeRef, ExecutionTaskSpawner};
->>>>>>> 2a662465
 
 enum ProbeTableState {
     Building {
