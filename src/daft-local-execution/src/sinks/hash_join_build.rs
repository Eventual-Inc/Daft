--- conflicted
+++ resolved
@@ -12,47 +12,7 @@
     BlockingSink, BlockingSinkFinalizeResult, BlockingSinkSinkResult, BlockingSinkState,
     BlockingSinkStatus,
 };
-<<<<<<< HEAD
-use crate::runtime_stats::ExecutionTaskSpawner;
-
-/// ProbeStateBridge is a bridge between the build and probe phase of a hash join.
-/// It is used to pass the probe state from the build phase to the probe phase.
-/// The build phase sets the probe state once building is complete, and the probe phase
-/// waits for the probe state to be set via the `get_probe_state` method.
-pub(crate) type ProbeStateBridgeRef = Arc<ProbeStateBridge>;
-pub(crate) struct ProbeStateBridge {
-    inner: OnceLock<Arc<ProbeState>>,
-    notify: tokio::sync::Notify,
-}
-
-impl ProbeStateBridge {
-    pub(crate) fn new() -> Arc<Self> {
-        Arc::new(Self {
-            inner: OnceLock::new(),
-            notify: tokio::sync::Notify::new(),
-        })
-    }
-
-    pub(crate) fn set_probe_state(&self, state: Arc<ProbeState>) {
-        assert!(
-            !self.inner.set(state).is_err(),
-            "ProbeStateBridge should be set only once"
-        );
-        self.notify.notify_waiters();
-    }
-
-    pub(crate) async fn get_probe_state(&self) -> Arc<ProbeState> {
-        loop {
-            if let Some(state) = self.inner.get() {
-                return state.clone();
-            }
-            self.notify.notified().await;
-        }
-    }
-}
-=======
-use crate::state_bridge::BroadcastStateBridgeRef;
->>>>>>> ad175ae4
+use crate::{runtime_stats::ExecutionTaskSpawner, state_bridge::BroadcastStateBridgeRef};
 
 enum ProbeTableState {
     Building {
