use std::sync::Arc;

use common_error::DaftResult;
use daft_core::prelude::SchemaRef;
use daft_dsl::expr::bound_expr::BoundExpr;
use daft_micropartition::MicroPartition;
use daft_recordbatch::{make_probeable_builder, ProbeState, ProbeableBuilder, RecordBatch};
use itertools::Itertools;
use tracing::{info_span, instrument};

use super::blocking_sink::{
    BlockingSink, BlockingSinkFinalizeOutput, BlockingSinkFinalizeResult, BlockingSinkSinkResult,
    BlockingSinkState, BlockingSinkStatus,
};
use crate::{pipeline::NodeName, state_bridge::BroadcastStateBridgeRef, ExecutionTaskSpawner};

enum ProbeTableState {
    Building {
        probe_table_builder: Option<Box<dyn ProbeableBuilder>>,
        projection: Vec<BoundExpr>,
        tables: Vec<RecordBatch>,
    },
    Done,
}

impl ProbeTableState {
    fn new(
        key_schema: &SchemaRef,
        projection: Vec<BoundExpr>,
        nulls_equal_aware: Option<&Vec<bool>>,
        track_indices: bool,
    ) -> DaftResult<Self> {
        Ok(Self::Building {
            probe_table_builder: Some(make_probeable_builder(
                key_schema.clone(),
                nulls_equal_aware,
                track_indices,
            )?),
            projection,
            tables: Vec::new(),
        })
    }

    fn add_tables(&mut self, input: &Arc<MicroPartition>) -> DaftResult<()> {
        if let Self::Building {
            ref mut probe_table_builder,
            projection,
            tables,
        } = self
        {
            let probe_table_builder = probe_table_builder.as_mut().unwrap();
            let input_tables = input.get_tables()?;
            if input_tables.is_empty() {
                tables.push(RecordBatch::empty(Some(input.schema()))?);
                return Ok(());
            }
            for table in input_tables.iter() {
                tables.push(table.clone());
                let join_keys = table.eval_expression_list(projection)?;

                probe_table_builder.add_table(&join_keys)?;
            }
            Ok(())
        } else {
            panic!("add_tables can only be used during the Building Phase")
        }
    }
    fn finalize(&mut self) -> ProbeState {
        if let Self::Building {
            probe_table_builder,
            tables,
            ..
        } = self
        {
            let ptb = std::mem::take(probe_table_builder).expect("should be set in building mode");
            let pt = ptb.build();

            let ps = ProbeState::new(pt, tables.clone().into());
            *self = Self::Done;
            ps
        } else {
            panic!("finalize can only be used during the Building Phase")
        }
    }
}

impl BlockingSinkState for ProbeTableState {
    fn as_any_mut(&mut self) -> &mut dyn std::any::Any {
        self
    }
}

pub struct HashJoinBuildSink {
    key_schema: SchemaRef,
    projection: Vec<BoundExpr>,
    nulls_equal_aware: Option<Vec<bool>>,
    track_indices: bool,
    probe_state_bridge: BroadcastStateBridgeRef<ProbeState>,
}

impl HashJoinBuildSink {
    pub(crate) fn new(
        key_schema: SchemaRef,
        projection: Vec<BoundExpr>,
        nulls_equal_aware: Option<Vec<bool>>,
        track_indices: bool,
        probe_state_bridge: BroadcastStateBridgeRef<ProbeState>,
    ) -> DaftResult<Self> {
        Ok(Self {
            key_schema,
            projection,
            nulls_equal_aware,
            track_indices,
            probe_state_bridge,
        })
    }
}

impl BlockingSink for HashJoinBuildSink {
<<<<<<< HEAD
    fn name(&self) -> Arc<str> {
        Arc::from("HashJoinBuild")
=======
    fn name(&self) -> NodeName {
        "HashJoinBuild".into()
>>>>>>> 128f59d9
    }

    fn multiline_display(&self) -> Vec<String> {
        let mut display = vec![];
        display.push("HashJoinBuild:".to_string());
        display.push(format!("Track Indices: {}", self.track_indices));
        display.push(format!("Key Schema: {}", self.key_schema.short_string()));
        if let Some(null_equals_nulls) = &self.nulls_equal_aware {
            display.push(format!(
                "Null equals Nulls = [{}]",
                null_equals_nulls.iter().map(|b| b.to_string()).join(", ")
            ));
        }
        display
    }

    fn sink(
        &self,
        input: Arc<MicroPartition>,
        mut state: Box<dyn BlockingSinkState>,
        spawner: &ExecutionTaskSpawner,
    ) -> BlockingSinkSinkResult {
        spawner
            .spawn(
                async move {
                    let probe_table_state: &mut ProbeTableState = state
                        .as_any_mut()
                        .downcast_mut::<ProbeTableState>()
                        .expect("HashJoinBuildSink should have ProbeTableState");
                    probe_table_state.add_tables(&input)?;
                    Ok(BlockingSinkStatus::NeedMoreInput(state))
                },
                info_span!("HashJoinBuildSink::sink"),
            )
            .into()
    }

    #[instrument(skip_all, name = "HashJoinBuildSink::finalize")]
    fn finalize(
        &self,
        states: Vec<Box<dyn BlockingSinkState>>,
        _spawner: &ExecutionTaskSpawner,
    ) -> BlockingSinkFinalizeResult {
        assert_eq!(states.len(), 1);
        let mut state = states.into_iter().next().unwrap();
        let probe_table_state = state
            .as_any_mut()
            .downcast_mut::<ProbeTableState>()
            .expect("State type mismatch");
        let finalized_probe_state = probe_table_state.finalize();
        self.probe_state_bridge
            .set_state(finalized_probe_state.into());
        Ok(BlockingSinkFinalizeOutput::Finished(vec![])).into()
    }

    fn max_concurrency(&self) -> usize {
        1
    }

    fn make_state(&self) -> DaftResult<Box<dyn BlockingSinkState>> {
        Ok(Box::new(ProbeTableState::new(
            &self.key_schema,
            self.projection.clone(),
            self.nulls_equal_aware.as_ref(),
            self.track_indices,
        )?))
    }
}<|MERGE_RESOLUTION|>--- conflicted
+++ resolved
@@ -117,13 +117,8 @@
 }
 
 impl BlockingSink for HashJoinBuildSink {
-<<<<<<< HEAD
-    fn name(&self) -> Arc<str> {
-        Arc::from("HashJoinBuild")
-=======
     fn name(&self) -> NodeName {
         "HashJoinBuild".into()
->>>>>>> 128f59d9
     }
 
     fn multiline_display(&self) -> Vec<String> {
