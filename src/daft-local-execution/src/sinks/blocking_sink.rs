use std::sync::Arc;

use capitalize::Capitalize;
use common_display::tree::TreeDisplay;
use common_error::DaftResult;
use common_runtime::{get_compute_pool_num_threads, get_compute_runtime};
use daft_logical_plan::stats::StatsState;
use daft_micropartition::MicroPartition;
use tracing::{info_span, instrument};

use crate::{
    channel::{create_channel, Receiver},
    dispatcher::{DispatchSpawner, UnorderedDispatcher},
<<<<<<< HEAD
    pipeline::{
        MorselSizeRange, MorselSizeRequirement, NodeInfo, NodeName, PipelineNode, RuntimeContext,
    },
    progress_bar::ProgressBarColor,
=======
    ops::{NodeCategory, NodeInfo, NodeType},
    pipeline::{NodeName, PipelineNode, RuntimeContext},
>>>>>>> 82699acc
    resource_manager::MemoryManager,
    runtime_stats::{
        CountingSender, DefaultRuntimeStats, InitializingCountingReceiver, RuntimeStats,
    },
    ExecutionRuntimeContext, ExecutionTaskSpawner, OperatorOutput, TaskSet,
};
pub trait BlockingSinkState: Send + Sync {
    fn as_any_mut(&mut self) -> &mut dyn std::any::Any;
}

pub enum BlockingSinkStatus {
    NeedMoreInput(Box<dyn BlockingSinkState>),
    #[allow(dead_code)]
    Finished(Box<dyn BlockingSinkState>),
}

pub enum BlockingSinkFinalizeOutput {
    #[allow(dead_code)]
    HasMoreOutput {
        states: Vec<Box<dyn BlockingSinkState>>,
        output: Vec<Arc<MicroPartition>>,
    },
    Finished(Vec<Arc<MicroPartition>>),
}

pub(crate) type BlockingSinkSinkResult = OperatorOutput<DaftResult<BlockingSinkStatus>>;
pub(crate) type BlockingSinkFinalizeResult = OperatorOutput<DaftResult<BlockingSinkFinalizeOutput>>;
pub trait BlockingSink: Send + Sync {
    fn sink(
        &self,
        input: Arc<MicroPartition>,
        state: Box<dyn BlockingSinkState>,
        spawner: &ExecutionTaskSpawner,
    ) -> BlockingSinkSinkResult;
    fn finalize(
        &self,
        states: Vec<Box<dyn BlockingSinkState>>,
        spawner: &ExecutionTaskSpawner,
    ) -> BlockingSinkFinalizeResult;
    fn name(&self) -> NodeName;
    fn op_type(&self) -> NodeType;
    fn multiline_display(&self) -> Vec<String>;
    fn make_state(&self) -> DaftResult<Box<dyn BlockingSinkState>>;
    fn make_runtime_stats(&self) -> Arc<dyn RuntimeStats> {
        Arc::new(DefaultRuntimeStats::default())
    }
    fn morsel_size_requirement(&self) -> MorselSizeRequirement {
        MorselSizeRequirement::Whatever
    }
    fn dispatch_spawner(&self, morsel_size_range: MorselSizeRange) -> Arc<dyn DispatchSpawner> {
        Arc::new(UnorderedDispatcher::new(
            morsel_size_range.0,
            morsel_size_range.1,
        ))
    }
    fn max_concurrency(&self) -> usize {
        get_compute_pool_num_threads()
    }
}

pub struct BlockingSinkNode {
    op: Arc<dyn BlockingSink>,
    child: Box<dyn PipelineNode>,
    runtime_stats: Arc<dyn RuntimeStats>,
    plan_stats: StatsState,
    node_info: Arc<NodeInfo>,
}

impl BlockingSinkNode {
    pub(crate) fn new(
        op: Arc<dyn BlockingSink>,
        child: Box<dyn PipelineNode>,
        plan_stats: StatsState,
        ctx: &RuntimeContext,
    ) -> Self {
        let name = op.name().into();
        let node_info = ctx.next_node_info(name, op.op_type(), NodeCategory::BlockingSink);
        let runtime_stats = op.make_runtime_stats();

        Self {
            op,
            child,
            runtime_stats,
            plan_stats,
            node_info: Arc::new(node_info),
        }
    }
    pub(crate) fn boxed(self) -> Box<dyn PipelineNode> {
        Box::new(self)
    }

    #[instrument(level = "info", skip_all, name = "BlockingSink::run_worker")]
    async fn run_worker(
        op: Arc<dyn BlockingSink>,
        input_receiver: Receiver<Arc<MicroPartition>>,
        runtime_stats: Arc<dyn RuntimeStats>,
        memory_manager: Arc<MemoryManager>,
    ) -> DaftResult<Box<dyn BlockingSinkState>> {
        let span = info_span!("BlockingSink::Sink");
        let compute_runtime = get_compute_runtime();
        let spawner =
            ExecutionTaskSpawner::new(compute_runtime, memory_manager, runtime_stats, span);
        let mut state = op.make_state()?;
        while let Some(morsel) = input_receiver.recv().await {
            let result = op.sink(morsel, state, &spawner).await??;
            match result {
                BlockingSinkStatus::NeedMoreInput(new_state) => {
                    state = new_state;
                }
                BlockingSinkStatus::Finished(new_state) => {
                    return Ok(new_state);
                }
            }
        }

        Ok(state)
    }

    fn spawn_workers(
        op: Arc<dyn BlockingSink>,
        input_receivers: Vec<Receiver<Arc<MicroPartition>>>,
        task_set: &mut TaskSet<DaftResult<Box<dyn BlockingSinkState>>>,
        runtime_stats: Arc<dyn RuntimeStats>,
        memory_manager: Arc<MemoryManager>,
    ) {
        for input_receiver in input_receivers {
            task_set.spawn(Self::run_worker(
                op.clone(),
                input_receiver,
                runtime_stats.clone(),
                memory_manager.clone(),
            ));
        }
    }
}

impl TreeDisplay for BlockingSinkNode {
    fn display_as(&self, level: common_display::DisplayLevel) -> String {
        use std::fmt::Write;
        let mut display = String::new();

        use common_display::DisplayLevel;
        match level {
            DisplayLevel::Compact => {
                writeln!(display, "{}", self.op.name()).unwrap();
            }
            level => {
                let multiline_display = self.op.multiline_display().join("\n");
                writeln!(display, "{}", multiline_display).unwrap();
                if let StatsState::Materialized(stats) = &self.plan_stats {
                    writeln!(display, "Stats = {}", stats).unwrap();
                }
                if matches!(level, DisplayLevel::Verbose) {
                    let rt_result = self.runtime_stats.snapshot();
                    for (name, value) in rt_result {
                        writeln!(display, "{} = {}", name.capitalize(), value).unwrap();
                    }
                }
            }
        }
        display
    }

    fn get_children(&self) -> Vec<&dyn TreeDisplay> {
        vec![self.child.as_tree_display()]
    }
}

impl PipelineNode for BlockingSinkNode {
    fn children(&self) -> Vec<&dyn PipelineNode> {
        vec![self.child.as_ref()]
    }

    fn boxed_children(&self) -> Vec<&Box<dyn PipelineNode>> {
        vec![&self.child]
    }

    fn name(&self) -> Arc<str> {
        self.node_info.name.clone()
    }

    fn start(
        &self,
        _maintain_order: bool,
        runtime_handle: &mut ExecutionRuntimeContext,
        morsel_size: &MorselSizeRequirement,
    ) -> crate::Result<Receiver<Arc<MicroPartition>>> {
<<<<<<< HEAD
        let morsel_size_requirement = self.op.morsel_size_requirement();
        let morsel_size_range =
            runtime_handle.determine_morsel_size_range(&morsel_size_requirement, morsel_size);
        let progress_bar = runtime_handle.make_progress_bar(
            &self.name(),
            ProgressBarColor::Cyan,
            self.node_id(),
            self.runtime_stats.clone(),
        );
        let child_results_receiver =
            self.child
                .start(false, runtime_handle, &morsel_size_requirement)?;
        let counting_receiver = CountingReceiver::new(
=======
        let child_results_receiver = self.child.start(false, runtime_handle)?;
        let counting_receiver = InitializingCountingReceiver::new(
>>>>>>> 82699acc
            child_results_receiver,
            self.node_id(),
            self.runtime_stats.clone(),
            runtime_handle.stats_manager(),
        );

        let (destination_sender, destination_receiver) = create_channel(0);
        let counting_sender = CountingSender::new(destination_sender, self.runtime_stats.clone());

        let op = self.op.clone();
        let runtime_stats = self.runtime_stats.clone();
        let num_workers = op.max_concurrency();

        let dispatch_spawner = op.dispatch_spawner(morsel_size_range);
        let spawned_dispatch_result = dispatch_spawner.spawn_dispatch(
            vec![counting_receiver],
            num_workers,
            &mut runtime_handle.handle(),
        );
        runtime_handle.spawn_local(
            async move { spawned_dispatch_result.spawned_dispatch_task.await? },
            &self.name(),
        );

        let memory_manager = runtime_handle.memory_manager();
        let stats_manager = runtime_handle.stats_manager();
        let node_id = self.node_id();
        runtime_handle.spawn_local(
            async move {
                let mut task_set = TaskSet::new();
                Self::spawn_workers(
                    op.clone(),
                    spawned_dispatch_result.worker_receivers,
                    &mut task_set,
                    runtime_stats.clone(),
                    memory_manager.clone(),
                );

                let mut finished_states = Vec::with_capacity(num_workers);
                while let Some(result) = task_set.join_next().await {
                    let state = result??;
                    finished_states.push(state);
                }

                let compute_runtime = get_compute_runtime();
                let spawner = ExecutionTaskSpawner::new(
                    compute_runtime,
                    memory_manager,
                    runtime_stats.clone(),
                    info_span!("BlockingSink::Finalize"),
                );
                loop {
                    let finalized_result = op.finalize(finished_states, &spawner).await??;
                    match finalized_result {
                        BlockingSinkFinalizeOutput::HasMoreOutput { states, output } => {
                            for output in output {
                                let _ = counting_sender.send(output).await;
                            }
                            finished_states = states;
                        }
                        BlockingSinkFinalizeOutput::Finished(output) => {
                            for output in output {
                                let _ = counting_sender.send(output).await;
                            }
                            break;
                        }
                    }
                }

                stats_manager.finalize_node(node_id);
                Ok(())
            },
            &self.name(),
        );
        Ok(destination_receiver)
    }
    fn as_tree_display(&self) -> &dyn TreeDisplay {
        self
    }
    fn node_id(&self) -> usize {
        self.node_info.id
    }
    fn plan_id(&self) -> Arc<str> {
        Arc::from(self.node_info.context.get("plan_id").unwrap().clone())
    }
    fn node_info(&self) -> Arc<NodeInfo> {
        self.node_info.clone()
    }
    fn runtime_stats(&self) -> Arc<dyn RuntimeStats> {
        self.runtime_stats.clone()
    }
}<|MERGE_RESOLUTION|>--- conflicted
+++ resolved
@@ -11,15 +11,8 @@
 use crate::{
     channel::{create_channel, Receiver},
     dispatcher::{DispatchSpawner, UnorderedDispatcher},
-<<<<<<< HEAD
-    pipeline::{
-        MorselSizeRange, MorselSizeRequirement, NodeInfo, NodeName, PipelineNode, RuntimeContext,
-    },
-    progress_bar::ProgressBarColor,
-=======
     ops::{NodeCategory, NodeInfo, NodeType},
-    pipeline::{NodeName, PipelineNode, RuntimeContext},
->>>>>>> 82699acc
+    pipeline::{MorselSizeRequirement, NodeName, PipelineNode, RuntimeContext},
     resource_manager::MemoryManager,
     runtime_stats::{
         CountingSender, DefaultRuntimeStats, InitializingCountingReceiver, RuntimeStats,
@@ -66,14 +59,14 @@
     fn make_runtime_stats(&self) -> Arc<dyn RuntimeStats> {
         Arc::new(DefaultRuntimeStats::default())
     }
-    fn morsel_size_requirement(&self) -> MorselSizeRequirement {
-        MorselSizeRequirement::Whatever
-    }
-    fn dispatch_spawner(&self, morsel_size_range: MorselSizeRange) -> Arc<dyn DispatchSpawner> {
-        Arc::new(UnorderedDispatcher::new(
-            morsel_size_range.0,
-            morsel_size_range.1,
-        ))
+    fn morsel_size_requirement(&self) -> Option<MorselSizeRequirement> {
+        None
+    }
+    fn dispatch_spawner(
+        &self,
+        morsel_size_requirement: MorselSizeRequirement,
+    ) -> Arc<dyn DispatchSpawner> {
+        Arc::new(UnorderedDispatcher::new(morsel_size_requirement))
     }
     fn max_concurrency(&self) -> usize {
         get_compute_pool_num_threads()
@@ -205,26 +198,16 @@
         &self,
         _maintain_order: bool,
         runtime_handle: &mut ExecutionRuntimeContext,
-        morsel_size: &MorselSizeRequirement,
+        _morsel_size_requirement: MorselSizeRequirement,
     ) -> crate::Result<Receiver<Arc<MicroPartition>>> {
-<<<<<<< HEAD
-        let morsel_size_requirement = self.op.morsel_size_requirement();
-        let morsel_size_range =
-            runtime_handle.determine_morsel_size_range(&morsel_size_requirement, morsel_size);
-        let progress_bar = runtime_handle.make_progress_bar(
-            &self.name(),
-            ProgressBarColor::Cyan,
-            self.node_id(),
-            self.runtime_stats.clone(),
-        );
+        let morsel_size_requirement = self
+            .op
+            .morsel_size_requirement()
+            .unwrap_or_else(|| runtime_handle.default_morsel_requirement());
         let child_results_receiver =
             self.child
-                .start(false, runtime_handle, &morsel_size_requirement)?;
-        let counting_receiver = CountingReceiver::new(
-=======
-        let child_results_receiver = self.child.start(false, runtime_handle)?;
+                .start(false, runtime_handle, morsel_size_requirement)?;
         let counting_receiver = InitializingCountingReceiver::new(
->>>>>>> 82699acc
             child_results_receiver,
             self.node_id(),
             self.runtime_stats.clone(),
@@ -238,7 +221,7 @@
         let runtime_stats = self.runtime_stats.clone();
         let num_workers = op.max_concurrency();
 
-        let dispatch_spawner = op.dispatch_spawner(morsel_size_range);
+        let dispatch_spawner = op.dispatch_spawner(morsel_size_requirement);
         let spawned_dispatch_result = dispatch_spawner.spawn_dispatch(
             vec![counting_receiver],
             num_workers,
