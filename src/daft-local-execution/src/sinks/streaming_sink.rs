--- conflicted
+++ resolved
@@ -91,11 +91,7 @@
             .children
             .get_mut(0)
             .expect("we should only have 1 child");
-<<<<<<< HEAD
-        let child_results_channel = child.start(true, runtime_handle).await?;
-=======
         let child_results_channel = child.start(true, runtime_handle)?;
->>>>>>> 554856d3
         let mut child_results_receiver =
             child_results_channel.get_receiver_with_stats(&self.runtime_stats);
 
