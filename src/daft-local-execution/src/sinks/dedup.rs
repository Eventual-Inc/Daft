--- conflicted
+++ resolved
@@ -189,13 +189,8 @@
             .into()
     }
 
-<<<<<<< HEAD
-    fn name(&self) -> Arc<str> {
-        Arc::from("Dedup")
-=======
     fn name(&self) -> NodeName {
         "Dedup".into()
->>>>>>> 128f59d9
     }
 
     fn multiline_display(&self) -> Vec<String> {
