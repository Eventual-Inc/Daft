--- conflicted
+++ resolved
@@ -110,13 +110,8 @@
             .into()
     }
 
-<<<<<<< HEAD
-    fn name(&self) -> Arc<str> {
-        Arc::from("Sort")
-=======
     fn name(&self) -> NodeName {
         "Sort".into()
->>>>>>> 128f59d9
     }
 
     fn multiline_display(&self) -> Vec<String> {
