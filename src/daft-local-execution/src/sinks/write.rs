use std::sync::{atomic::AtomicU64, Arc};

use common_error::DaftResult;
use common_runtime::get_compute_pool_num_threads;
use daft_core::prelude::SchemaRef;
use daft_dsl::expr::bound_expr::BoundExpr;
use daft_micropartition::MicroPartition;
use daft_recordbatch::RecordBatch;
use daft_writers::{AsyncFileWriter, WriterFactory};
use indexmap::IndexMap;
use indicatif::{HumanBytes, HumanCount};
use tracing::{instrument, Span};

use super::blocking_sink::{
    BlockingSink, BlockingSinkFinalizeOutput, BlockingSinkFinalizeResult, BlockingSinkSinkResult,
    BlockingSinkState, BlockingSinkStatus,
};
use crate::{
    dispatcher::{DispatchSpawner, PartitionedDispatcher, UnorderedDispatcher},
    pipeline::NodeName,
    runtime_stats::{RuntimeStatsBuilder, ROWS_EMITTED_KEY, ROWS_RECEIVED_KEY},
    ExecutionRuntimeContext, ExecutionTaskSpawner,
};

struct WriteStatsBuilder {
    bytes_written: AtomicU64,
}

impl RuntimeStatsBuilder for WriteStatsBuilder {
    fn as_any_arc(self: Arc<Self>) -> Arc<dyn std::any::Any + Send + Sync> {
        self
    }

    fn build(
        &self,
        stats: &mut IndexMap<&'static str, String>,
        rows_received: u64,
        rows_emitted: u64,
    ) {
        stats.insert(ROWS_RECEIVED_KEY, HumanCount(rows_received).to_string());
        stats.insert(ROWS_EMITTED_KEY, HumanCount(rows_emitted).to_string());
        stats.insert(
            "bytes written",
            HumanBytes(
                self.bytes_written
                    .load(std::sync::atomic::Ordering::Relaxed),
            )
            .to_string(),
        );
    }
}

#[derive(Debug)]
pub enum WriteFormat {
    Parquet,
    PartitionedParquet,
    Csv,
    PartitionedCsv,
    Json,
    PartitionedJson,
    Iceberg,
    PartitionedIceberg,
    Deltalake,
    PartitionedDeltalake,
    Lance,
    DataSink(String),
}

struct WriteState {
    writer: Box<dyn AsyncFileWriter<Input = Arc<MicroPartition>, Result = Vec<RecordBatch>>>,
}

impl WriteState {
    pub fn new(
        writer: Box<dyn AsyncFileWriter<Input = Arc<MicroPartition>, Result = Vec<RecordBatch>>>,
    ) -> Self {
        Self { writer }
    }
}

impl BlockingSinkState for WriteState {
    fn as_any_mut(&mut self) -> &mut dyn std::any::Any {
        self
    }
}

pub(crate) struct WriteSink {
    write_format: WriteFormat,
    writer_factory: Arc<dyn WriterFactory<Input = Arc<MicroPartition>, Result = Vec<RecordBatch>>>,
    partition_by: Option<Vec<BoundExpr>>,
    file_schema: SchemaRef,
}

impl WriteSink {
    pub(crate) fn new(
        write_format: WriteFormat,
        writer_factory: Arc<
            dyn WriterFactory<Input = Arc<MicroPartition>, Result = Vec<RecordBatch>>,
        >,
        partition_by: Option<Vec<BoundExpr>>,
        file_schema: SchemaRef,
    ) -> Self {
        Self {
            write_format,
            writer_factory,
            partition_by,
            file_schema,
        }
    }
}

impl BlockingSink for WriteSink {
    #[instrument(skip_all, name = "WriteSink::sink")]
    fn sink(
        &self,
        input: Arc<MicroPartition>,
        mut state: Box<dyn BlockingSinkState>,
        spawner: &ExecutionTaskSpawner,
    ) -> BlockingSinkSinkResult {
        let builder = spawner.runtime_context.builder.clone();

        spawner
            .spawn(
                async move {
                    let bytes_written = state
                        .as_any_mut()
                        .downcast_mut::<WriteState>()
                        .expect("WriteSink should have WriteState")
                        .writer
                        .write(input)
                        .await?;

                    builder
                        .as_any_arc()
                        .downcast_ref::<WriteStatsBuilder>()
                        .expect("WriteStatsBuilder should be the additional stats builder")
                        .bytes_written
                        .fetch_add(bytes_written as u64, std::sync::atomic::Ordering::Relaxed);

                    Ok(BlockingSinkStatus::NeedMoreInput(state))
                },
                Span::current(),
            )
            .into()
    }

    #[instrument(skip_all, name = "WriteSink::finalize")]
    fn finalize(
        &self,
        states: Vec<Box<dyn BlockingSinkState>>,
        spawner: &ExecutionTaskSpawner,
    ) -> BlockingSinkFinalizeResult {
        let file_schema = self.file_schema.clone();
        spawner
            .spawn(
                async move {
                    let mut results = vec![];
                    for mut state in states {
                        let state = state
                            .as_any_mut()
                            .downcast_mut::<WriteState>()
                            .expect("State type mismatch");
                        results.extend(state.writer.close().await?);
                    }
                    let mp = Arc::new(MicroPartition::new_loaded(
                        file_schema,
                        results.into(),
                        None,
                    ));
                    Ok(BlockingSinkFinalizeOutput::Finished(vec![mp]))
                },
                Span::current(),
            )
            .into()
    }

<<<<<<< HEAD
    fn name(&self) -> Arc<str> {
        match &self.write_format {
            WriteFormat::Parquet => Arc::from("Parquet Write"),
            WriteFormat::PartitionedParquet => Arc::from("PartitionedParquet Write"),
            WriteFormat::Csv => Arc::from("Csv Write"),
            WriteFormat::PartitionedCsv => Arc::from("PartitionedCsv Write"),
            WriteFormat::Json => Arc::from("Json Write"),
            WriteFormat::PartitionedJson => Arc::from("PartitionedJson Write"),
            WriteFormat::Iceberg => Arc::from("Iceberg Write"),
            WriteFormat::PartitionedIceberg => Arc::from("PartitionedIceberg Write"),
            WriteFormat::Deltalake => Arc::from("Deltalake Write"),
            WriteFormat::PartitionedDeltalake => Arc::from("PartitionedDeltalake Write"),
            WriteFormat::Lance => Arc::from("Lance Write"),
            WriteFormat::DataSink(name) => Arc::from(name.as_str()),
=======
    fn name(&self) -> NodeName {
        match &self.write_format {
            WriteFormat::Parquet => "Parquet Write".into(),
            WriteFormat::PartitionedParquet => "PartitionedParquet Write".into(),
            WriteFormat::Csv => "Csv Write".into(),
            WriteFormat::PartitionedCsv => "PartitionedCsv Write".into(),
            WriteFormat::Json => "Json Write".into(),
            WriteFormat::PartitionedJson => "PartitionedJson Write".into(),
            WriteFormat::Iceberg => "Iceberg Write".into(),
            WriteFormat::PartitionedIceberg => "PartitionedIceberg Write".into(),
            WriteFormat::Deltalake => "Deltalake Write".into(),
            WriteFormat::PartitionedDeltalake => "PartitionedDeltalake Write".into(),
            WriteFormat::Lance => "Lance Write".into(),
            WriteFormat::DataSink(name) => name.clone().into(),
>>>>>>> 128f59d9
        }
    }

    fn make_state(&self) -> DaftResult<Box<dyn BlockingSinkState>> {
        let writer = self.writer_factory.create_writer(0, None)?;
        Ok(Box::new(WriteState::new(writer)) as Box<dyn BlockingSinkState>)
    }

    fn make_runtime_stats_builder(&self) -> Arc<dyn RuntimeStatsBuilder> {
        Arc::new(WriteStatsBuilder {
            bytes_written: AtomicU64::new(0),
        })
    }

    fn dispatch_spawner(
        &self,
        _runtime_handle: &ExecutionRuntimeContext,
    ) -> Arc<dyn DispatchSpawner> {
        if let Some(partition_by) = &self.partition_by {
            Arc::new(PartitionedDispatcher::new(partition_by.clone()))
        } else {
            // Unnecessary to buffer by morsel size because we are writing.
            // Writers also have their own internal buffering.
            Arc::new(UnorderedDispatcher::unbounded())
        }
    }

    fn multiline_display(&self) -> Vec<String> {
        let mut lines = vec![];
        lines.push(format!("Write: {:?}", self.write_format));
        if let Some(partition_by) = &self.partition_by {
            lines.push(format!("Partition by: {:?}", partition_by));
        }
        lines
    }

    fn max_concurrency(&self) -> usize {
        if self.partition_by.is_some() {
            get_compute_pool_num_threads()
        } else {
            1
        }
    }
}<|MERGE_RESOLUTION|>--- conflicted
+++ resolved
@@ -174,22 +174,6 @@
             .into()
     }
 
-<<<<<<< HEAD
-    fn name(&self) -> Arc<str> {
-        match &self.write_format {
-            WriteFormat::Parquet => Arc::from("Parquet Write"),
-            WriteFormat::PartitionedParquet => Arc::from("PartitionedParquet Write"),
-            WriteFormat::Csv => Arc::from("Csv Write"),
-            WriteFormat::PartitionedCsv => Arc::from("PartitionedCsv Write"),
-            WriteFormat::Json => Arc::from("Json Write"),
-            WriteFormat::PartitionedJson => Arc::from("PartitionedJson Write"),
-            WriteFormat::Iceberg => Arc::from("Iceberg Write"),
-            WriteFormat::PartitionedIceberg => Arc::from("PartitionedIceberg Write"),
-            WriteFormat::Deltalake => Arc::from("Deltalake Write"),
-            WriteFormat::PartitionedDeltalake => Arc::from("PartitionedDeltalake Write"),
-            WriteFormat::Lance => Arc::from("Lance Write"),
-            WriteFormat::DataSink(name) => Arc::from(name.as_str()),
-=======
     fn name(&self) -> NodeName {
         match &self.write_format {
             WriteFormat::Parquet => "Parquet Write".into(),
@@ -204,7 +188,6 @@
             WriteFormat::PartitionedDeltalake => "PartitionedDeltalake Write".into(),
             WriteFormat::Lance => "Lance Write".into(),
             WriteFormat::DataSink(name) => name.clone().into(),
->>>>>>> 128f59d9
         }
     }
 
