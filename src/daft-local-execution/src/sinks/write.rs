use std::{
    sync::{
        atomic::{AtomicU64, Ordering},
        Arc,
    },
    time::Duration,
};

use common_error::DaftResult;
use common_metrics::{snapshot, Stat, StatSnapshotSend};
use common_runtime::get_compute_pool_num_threads;
use daft_core::prelude::SchemaRef;
use daft_dsl::expr::bound_expr::BoundExpr;
use daft_micropartition::MicroPartition;
use daft_recordbatch::RecordBatch;
use daft_writers::{AsyncFileWriter, WriterFactory};
use tracing::{instrument, Span};

use super::blocking_sink::{
    BlockingSink, BlockingSinkFinalizeOutput, BlockingSinkFinalizeResult, BlockingSinkSinkResult,
    BlockingSinkStatus,
};
use crate::{
    dispatcher::{DispatchSpawner, PartitionedDispatcher, UnorderedDispatcher},
    ops::NodeType,
    pipeline::NodeName,
    runtime_stats::{RuntimeStats, CPU_US_KEY, ROWS_EMITTED_KEY, ROWS_RECEIVED_KEY},
    ExecutionRuntimeContext, ExecutionTaskSpawner,
};

#[derive(Default)]
struct WriteStats {
    cpu_us: AtomicU64,
    rows_received: AtomicU64,
    rows_emitted: AtomicU64, // TODO: Remove or rename to files written?
    bytes_written: AtomicU64,
}

impl RuntimeStats for WriteStats {
    fn as_any_arc(self: Arc<Self>) -> Arc<dyn std::any::Any + Send + Sync> {
        self
    }

    fn build_snapshot(&self, ordering: Ordering) -> StatSnapshotSend {
        snapshot![
            CPU_US_KEY; Stat::Duration(Duration::from_micros(self.cpu_us.load(ordering))),
            ROWS_RECEIVED_KEY; Stat::Count(self.rows_received.load(ordering)),
            ROWS_EMITTED_KEY; Stat::Count(self.rows_emitted.load(ordering)),
            "bytes written"; Stat::Bytes(self.bytes_written.load(ordering)),
        ]
    }

    fn add_rows_received(&self, rows: u64) {
        self.rows_received.fetch_add(rows, Ordering::Relaxed);
    }

    fn add_rows_emitted(&self, rows: u64) {
        self.rows_emitted.fetch_add(rows, Ordering::Relaxed);
    }

    fn add_cpu_us(&self, cpu_us: u64) {
        self.cpu_us.fetch_add(cpu_us, Ordering::Relaxed);
    }
}

#[derive(Debug)]
pub enum WriteFormat {
    Parquet,
    PartitionedParquet,
    Csv,
    PartitionedCsv,
    Json,
    PartitionedJson,
    Iceberg,
    PartitionedIceberg,
    Deltalake,
    PartitionedDeltalake,
    Lance,
    DataSink(String),
}

pub(crate) struct WriteState {
    writer: Box<dyn AsyncFileWriter<Input = Arc<MicroPartition>, Result = Vec<RecordBatch>>>,
}

impl WriteState {
    pub fn new(
        writer: Box<dyn AsyncFileWriter<Input = Arc<MicroPartition>, Result = Vec<RecordBatch>>>,
    ) -> Self {
        Self { writer }
    }
}

pub(crate) struct WriteSink {
    write_format: WriteFormat,
    writer_factory: Arc<dyn WriterFactory<Input = Arc<MicroPartition>, Result = Vec<RecordBatch>>>,
    partition_by: Option<Vec<BoundExpr>>,
    file_schema: SchemaRef,
}

impl WriteSink {
    pub(crate) fn new(
        write_format: WriteFormat,
        writer_factory: Arc<
            dyn WriterFactory<Input = Arc<MicroPartition>, Result = Vec<RecordBatch>>,
        >,
        partition_by: Option<Vec<BoundExpr>>,
        file_schema: SchemaRef,
    ) -> Self {
        Self {
            write_format,
            writer_factory,
            partition_by,
            file_schema,
        }
    }
}

impl BlockingSink for WriteSink {
    type State = WriteState;

    #[instrument(skip_all, name = "WriteSink::sink")]
    fn sink(
        &self,
        input: Arc<MicroPartition>,
        mut state: Self::State,
        spawner: &ExecutionTaskSpawner,
<<<<<<< HEAD
    ) -> BlockingSinkSinkResult<Self> {
        let builder = spawner.runtime_context.builder.clone();
=======
    ) -> BlockingSinkSinkResult {
        let builder = spawner.runtime_stats.clone();
>>>>>>> 3fceb2c3

        spawner
            .spawn(
                async move {
                    let bytes_written = state.writer.write(input).await?;

                    builder
                        .as_any_arc()
                        .downcast_ref::<WriteStats>()
                        .expect("WriteStats should be the additional stats builder")
                        .bytes_written
                        .fetch_add(bytes_written as u64, std::sync::atomic::Ordering::Relaxed);

                    Ok(BlockingSinkStatus::NeedMoreInput(state))
                },
                Span::current(),
            )
            .into()
    }

    #[instrument(skip_all, name = "WriteSink::finalize")]
    fn finalize(
        &self,
        states: Vec<Self::State>,
        spawner: &ExecutionTaskSpawner,
    ) -> BlockingSinkFinalizeResult<Self> {
        let file_schema = self.file_schema.clone();
        spawner
            .spawn(
                async move {
                    let mut results = vec![];
                    for mut state in states {
                        results.extend(state.writer.close().await?);
                    }
                    let mp = Arc::new(MicroPartition::new_loaded(
                        file_schema,
                        results.into(),
                        None,
                    ));
                    Ok(BlockingSinkFinalizeOutput::Finished(vec![mp]))
                },
                Span::current(),
            )
            .into()
    }

    fn name(&self) -> NodeName {
        match &self.write_format {
            WriteFormat::Parquet => "Parquet Write".into(),
            WriteFormat::PartitionedParquet => "PartitionedParquet Write".into(),
            WriteFormat::Csv => "Csv Write".into(),
            WriteFormat::PartitionedCsv => "PartitionedCsv Write".into(),
            WriteFormat::Json => "Json Write".into(),
            WriteFormat::PartitionedJson => "PartitionedJson Write".into(),
            WriteFormat::Iceberg => "Iceberg Write".into(),
            WriteFormat::PartitionedIceberg => "PartitionedIceberg Write".into(),
            WriteFormat::Deltalake => "Deltalake Write".into(),
            WriteFormat::PartitionedDeltalake => "PartitionedDeltalake Write".into(),
            WriteFormat::Lance => "Lance Write".into(),
            WriteFormat::DataSink(name) => name.clone().into(),
        }
    }

<<<<<<< HEAD
    fn make_state(&self) -> DaftResult<Self::State> {
=======
    fn op_type(&self) -> NodeType {
        NodeType::Write
    }

    fn make_state(&self) -> DaftResult<Box<dyn BlockingSinkState>> {
>>>>>>> 3fceb2c3
        let writer = self.writer_factory.create_writer(0, None)?;
        Ok(WriteState::new(writer))
    }

    fn make_runtime_stats(&self) -> Arc<dyn RuntimeStats> {
        Arc::new(WriteStats::default())
    }

    fn dispatch_spawner(
        &self,
        _runtime_handle: &ExecutionRuntimeContext,
    ) -> Arc<dyn DispatchSpawner> {
        if let Some(partition_by) = &self.partition_by {
            Arc::new(PartitionedDispatcher::new(partition_by.clone()))
        } else {
            // Unnecessary to buffer by morsel size because we are writing.
            // Writers also have their own internal buffering.
            Arc::new(UnorderedDispatcher::unbounded())
        }
    }

    fn multiline_display(&self) -> Vec<String> {
        let mut lines = vec![];
        lines.push(format!("Write: {:?}", self.write_format));
        if let Some(partition_by) = &self.partition_by {
            lines.push(format!("Partition by: {:?}", partition_by));
        }
        lines
    }

    fn max_concurrency(&self) -> usize {
        if self.partition_by.is_some() {
            get_compute_pool_num_threads()
        } else {
            1
        }
    }
}<|MERGE_RESOLUTION|>--- conflicted
+++ resolved
@@ -125,13 +125,8 @@
         input: Arc<MicroPartition>,
         mut state: Self::State,
         spawner: &ExecutionTaskSpawner,
-<<<<<<< HEAD
     ) -> BlockingSinkSinkResult<Self> {
-        let builder = spawner.runtime_context.builder.clone();
-=======
-    ) -> BlockingSinkSinkResult {
         let builder = spawner.runtime_stats.clone();
->>>>>>> 3fceb2c3
 
         spawner
             .spawn(
@@ -195,15 +190,11 @@
         }
     }
 
-<<<<<<< HEAD
-    fn make_state(&self) -> DaftResult<Self::State> {
-=======
     fn op_type(&self) -> NodeType {
         NodeType::Write
     }
 
-    fn make_state(&self) -> DaftResult<Box<dyn BlockingSinkState>> {
->>>>>>> 3fceb2c3
+    fn make_state(&self) -> DaftResult<Self::State> {
         let writer = self.writer_factory.create_writer(0, None)?;
         Ok(WriteState::new(writer))
     }
