use std::{
    collections::HashSet,
    sync::{Arc, Mutex},
};

use common_daft_config::DaftExecutionConfig;
use common_error::DaftResult;
use common_runtime::get_compute_pool_num_threads;
use daft_core::prelude::SchemaRef;
use daft_dsl::expr::{
    bound_col,
    bound_expr::{BoundAggExpr, BoundExpr},
};
use daft_micropartition::MicroPartition;
use itertools::Itertools;
use tracing::{instrument, Span};

use super::blocking_sink::{
    BlockingSink, BlockingSinkFinalizeOutput, BlockingSinkFinalizeResult, BlockingSinkSinkResult,
    BlockingSinkState, BlockingSinkStatus,
};
use crate::{pipeline::NodeName, ExecutionTaskSpawner};

#[derive(Clone)]
enum AggStrategy {
    // TODO: This would probably benefit from doing sharded aggs.
    AggThenPartition,
    PartitionThenAgg(usize),
    PartitionOnly,
}

impl AggStrategy {
    fn execute_strategy(
        &self,
        inner_states: &mut [Option<SinglePartitionAggregateState>],
        input: Arc<MicroPartition>,
        params: &GroupedAggregateParams,
    ) -> DaftResult<()> {
        match self {
            Self::AggThenPartition => Self::execute_agg_then_partition(inner_states, input, params),
            Self::PartitionThenAgg(threshold) => {
                Self::execute_partition_then_agg(inner_states, input, params, *threshold)
            }
            Self::PartitionOnly => Self::execute_partition_only(inner_states, input, params),
        }
    }

    fn execute_agg_then_partition(
        inner_states: &mut [Option<SinglePartitionAggregateState>],
        input: Arc<MicroPartition>,
        params: &GroupedAggregateParams,
    ) -> DaftResult<()> {
        let agged = input.agg(
            params.partial_agg_exprs.as_slice(),
            params.group_by.as_slice(),
        )?;
        let partitioned =
            agged.partition_by_hash(params.final_group_by.as_slice(), inner_states.len())?;
        for (p, state) in partitioned.into_iter().zip(inner_states.iter_mut()) {
            let state = state.get_or_insert_default();
            state.partially_aggregated.push(p);
        }
        Ok(())
    }

    fn execute_partition_then_agg(
        inner_states: &mut [Option<SinglePartitionAggregateState>],
        input: Arc<MicroPartition>,
        params: &GroupedAggregateParams,
        partial_agg_threshold: usize,
    ) -> DaftResult<()> {
        let partitioned =
            input.partition_by_hash(params.group_by.as_slice(), inner_states.len())?;
        for (p, state) in partitioned.into_iter().zip(inner_states.iter_mut()) {
            let state = state.get_or_insert_default();
            if state.unaggregated_size + p.len() >= partial_agg_threshold {
                let unaggregated = std::mem::take(&mut state.unaggregated);
                let aggregated =
                    MicroPartition::concat(unaggregated.iter().chain(std::iter::once(&p)))?.agg(
                        params.partial_agg_exprs.as_slice(),
                        params.group_by.as_slice(),
                    )?;
                state.partially_aggregated.push(aggregated);
                state.unaggregated_size = 0;
            } else {
                state.unaggregated_size += p.len();
                state.unaggregated.push(p);
            }
        }
        Ok(())
    }

    fn execute_partition_only(
        inner_states: &mut [Option<SinglePartitionAggregateState>],
        input: Arc<MicroPartition>,
        params: &GroupedAggregateParams,
    ) -> DaftResult<()> {
        let partitioned =
            input.partition_by_hash(params.group_by.as_slice(), inner_states.len())?;
        for (p, state) in partitioned.into_iter().zip(inner_states.iter_mut()) {
            let state = state.get_or_insert_default();
            state.unaggregated_size += p.len();
            state.unaggregated.push(p);
        }
        Ok(())
    }
}

#[derive(Default)]
struct SinglePartitionAggregateState {
    partially_aggregated: Vec<MicroPartition>,
    unaggregated: Vec<MicroPartition>,
    unaggregated_size: usize,
}

enum GroupedAggregateState {
    Accumulating {
        inner_states: Vec<Option<SinglePartitionAggregateState>>,
        strategy: Option<AggStrategy>,
        partial_agg_threshold: usize,
        high_cardinality_threshold_ratio: f64,
    },
    Done,
}

impl GroupedAggregateState {
    fn new(
        num_partitions: usize,
        partial_agg_threshold: usize,
        high_cardinality_threshold_ratio: f64,
    ) -> Self {
        let inner_states = (0..num_partitions).map(|_| None).collect::<Vec<_>>();
        Self::Accumulating {
            inner_states,
            strategy: None,
            partial_agg_threshold,
            high_cardinality_threshold_ratio,
        }
    }

    fn push(
        &mut self,
        input: Arc<MicroPartition>,
        params: &GroupedAggregateParams,
        global_strategy_lock: &Arc<Mutex<Option<AggStrategy>>>,
    ) -> DaftResult<()> {
        let Self::Accumulating {
            ref mut inner_states,
            strategy,
            partial_agg_threshold,
            high_cardinality_threshold_ratio,
        } = self
        else {
            panic!("GroupedAggregateSink should be in Accumulating state");
        };

        // If we have determined a strategy, execute it.
        if let Some(strategy) = strategy {
            strategy.execute_strategy(inner_states, input, params)?;
        } else {
            // Otherwise, determine the strategy and execute
            let decided_strategy = Self::determine_agg_strategy(
                &input,
                params,
                *high_cardinality_threshold_ratio,
                *partial_agg_threshold,
                strategy,
                global_strategy_lock,
            )?;
            decided_strategy.execute_strategy(inner_states, input, params)?;
        }
        Ok(())
    }

    fn determine_agg_strategy(
        input: &Arc<MicroPartition>,
        params: &GroupedAggregateParams,
        high_cardinality_threshold_ratio: f64,
        partial_agg_threshold: usize,
        local_strategy_cache: &mut Option<AggStrategy>,
        global_strategy_lock: &Arc<Mutex<Option<AggStrategy>>>,
    ) -> DaftResult<AggStrategy> {
        let mut global_strategy = global_strategy_lock.lock().unwrap();
        // If some other worker has determined a strategy, use that.
        if let Some(global_strat) = global_strategy.as_ref() {
            *local_strategy_cache = Some(global_strat.clone());
            return Ok(global_strat.clone());
        }

        // Else determine the strategy.
        let groupby = input.eval_expression_list(params.group_by.as_slice())?;

        let groupkey_hashes = groupby
            .get_tables()?
            .iter()
            .map(|t| t.hash_rows())
            .collect::<DaftResult<Vec<_>>>()?;
        let estimated_num_groups = groupkey_hashes
            .iter()
            .flatten()
            .collect::<HashSet<_>>()
            .len();

        let decided_strategy = if estimated_num_groups as f64 / input.len() as f64
            >= high_cardinality_threshold_ratio
        {
            AggStrategy::PartitionThenAgg(partial_agg_threshold)
        } else {
            AggStrategy::AggThenPartition
        };

        *local_strategy_cache = Some(decided_strategy.clone());
        *global_strategy = Some(decided_strategy.clone());
        Ok(decided_strategy)
    }

    fn finalize(&mut self) -> Vec<Option<SinglePartitionAggregateState>> {
        let res = if let Self::Accumulating {
            ref mut inner_states,
            ..
        } = self
        {
            std::mem::take(inner_states)
        } else {
            panic!("GroupedAggregateSink should be in Accumulating state");
        };
        *self = Self::Done;
        res
    }
}

impl BlockingSinkState for GroupedAggregateState {
    fn as_any_mut(&mut self) -> &mut dyn std::any::Any {
        self
    }
}

struct GroupedAggregateParams {
    // The original aggregations and group by expressions
    original_aggregations: Vec<BoundAggExpr>,
    group_by: Vec<BoundExpr>,
    // The expressions for to be used for partial aggregation
    partial_agg_exprs: Vec<BoundAggExpr>,
    // The expressions for the final aggregation
    final_agg_exprs: Vec<BoundAggExpr>,
    final_group_by: Vec<BoundExpr>,
    final_projections: Vec<BoundExpr>,
}

pub struct GroupedAggregateSink {
    grouped_aggregate_params: Arc<GroupedAggregateParams>,
    partial_agg_threshold: usize,
    high_cardinality_threshold_ratio: f64,
    global_strategy_lock: Arc<Mutex<Option<AggStrategy>>>,
}

impl GroupedAggregateSink {
    pub fn new(
        aggregations: &[BoundAggExpr],
        group_by: &[BoundExpr],
        input_schema: &SchemaRef,
        cfg: &DaftExecutionConfig,
    ) -> DaftResult<Self> {
        let (partial_agg_exprs, final_agg_exprs, final_projections) =
            daft_physical_plan::populate_aggregation_stages_bound(
                aggregations,
                input_schema,
                group_by,
            )?;
        let final_group_by = if !partial_agg_exprs.is_empty() {
            group_by
                .iter()
                .enumerate()
                .map(|(i, e)| {
                    let field = e.as_ref().to_field(input_schema)?;
                    Ok(BoundExpr::new_unchecked(bound_col(i, field)))
                })
                .collect::<DaftResult<Vec<_>>>()?
        } else {
            group_by.to_vec()
        };
        let strategy = if partial_agg_exprs.is_empty() && !final_agg_exprs.is_empty() {
            Some(AggStrategy::PartitionOnly)
        } else {
            None
        };
        Ok(Self {
            grouped_aggregate_params: Arc::new(GroupedAggregateParams {
                original_aggregations: aggregations.to_vec(),
                group_by: group_by.to_vec(),
                partial_agg_exprs,
                final_agg_exprs,
                final_group_by,
                final_projections,
            }),
            partial_agg_threshold: cfg.partial_aggregation_threshold,
            high_cardinality_threshold_ratio: cfg.high_cardinality_aggregation_threshold,
            global_strategy_lock: Arc::new(Mutex::new(strategy)),
        })
    }

    fn num_partitions(&self) -> usize {
        self.max_concurrency()
    }
}

impl BlockingSink for GroupedAggregateSink {
    #[instrument(skip_all, name = "GroupedAggregateSink::sink")]
    fn sink(
        &self,
        input: Arc<MicroPartition>,
        mut state: Box<dyn BlockingSinkState>,
        spawner: &ExecutionTaskSpawner,
    ) -> BlockingSinkSinkResult {
        let params = self.grouped_aggregate_params.clone();
        let strategy_lock = self.global_strategy_lock.clone();
        spawner
            .spawn(
                async move {
                    let agg_state = state
                        .as_any_mut()
                        .downcast_mut::<GroupedAggregateState>()
                        .expect("GroupedAggregateSink should have GroupedAggregateState");

                    agg_state.push(input, &params, &strategy_lock)?;
                    Ok(BlockingSinkStatus::NeedMoreInput(state))
                },
                Span::current(),
            )
            .into()
    }

    #[instrument(skip_all, name = "GroupedAggregateSink::finalize")]
    fn finalize(
        &self,
        states: Vec<Box<dyn BlockingSinkState>>,
        spawner: &ExecutionTaskSpawner,
    ) -> BlockingSinkFinalizeResult {
        let params = self.grouped_aggregate_params.clone();
        let num_partitions = self.num_partitions();
        spawner
            .spawn(
                async move {
                    let mut state_iters = states
                        .into_iter()
                        .map(|mut state| {
                            state
                                .as_any_mut()
                                .downcast_mut::<GroupedAggregateState>()
                                .expect("GroupedAggregateSink should have GroupedAggregateState")
                                .finalize()
                                .into_iter()
                        })
                        .collect::<Vec<_>>();

                    let mut per_partition_finalize_tasks = tokio::task::JoinSet::new();
                    for _ in 0..num_partitions {
                        let per_partition_state = state_iters
                            .iter_mut()
                            .map(|state| {
                                state.next().expect(
                                "GroupedAggregateState should have SinglePartitionAggregateState",
                            )
                            })
                            .collect::<Vec<_>>();
                        let params = params.clone();
                        per_partition_finalize_tasks.spawn(async move {
                            let mut unaggregated = vec![];
                            let mut partially_aggregated = vec![];
                            for state in per_partition_state.into_iter().flatten() {
                                unaggregated.extend(state.unaggregated);
                                partially_aggregated.extend(state.partially_aggregated);
                            }

                            // If we have no partially aggregated partitions, aggregate the unaggregated partitions using the original aggregations
                            if partially_aggregated.is_empty() {
                                let concated = MicroPartition::concat(&unaggregated)?;
                                let agged = concated
                                    .agg(&params.original_aggregations, &params.group_by)?;
                                Ok(agged)
                            }
                            // If we have no unaggregated partitions, finalize the partially aggregated partitions
                            else if unaggregated.is_empty() {
                                let concated = MicroPartition::concat(&partially_aggregated)?;
                                let agged = concated
                                    .agg(&params.final_agg_exprs, &params.final_group_by)?;
                                let projected =
                                    agged.eval_expression_list(&params.final_projections)?;
                                Ok(projected)
                            }
                            // Otherwise, partially aggregate the unaggregated partitions, concatenate them with the partially aggregated partitions, and finalize the result.
                            else {
                                let leftover_partial_agg =
                                    MicroPartition::concat(&unaggregated)?
                                        .agg(&params.partial_agg_exprs, &params.group_by)?;
                                let concated = MicroPartition::concat(
                                    partially_aggregated
                                        .iter()
                                        .chain(std::iter::once(&leftover_partial_agg)),
                                )?;
                                let agged = concated
                                    .agg(&params.final_agg_exprs, &params.final_group_by)?;
                                let projected =
                                    agged.eval_expression_list(&params.final_projections)?;
                                Ok(projected)
                            }
                        });
                    }
                    let results = per_partition_finalize_tasks
                        .join_all()
                        .await
                        .into_iter()
                        .collect::<DaftResult<Vec<_>>>()?;
                    let concated = MicroPartition::concat(&results)?;
                    Ok(BlockingSinkFinalizeOutput::Finished(vec![Arc::new(
                        concated,
                    )]))
                },
                Span::current(),
            )
            .into()
    }

<<<<<<< HEAD
    fn name(&self) -> Arc<str> {
        Arc::from("GroupedAggregate")
=======
    fn name(&self) -> NodeName {
        "GroupedAggregate".into()
>>>>>>> 128f59d9
    }

    fn multiline_display(&self) -> Vec<String> {
        let mut display = vec![];
        display.push(format!(
            "GroupedAggregate: {}",
            self.grouped_aggregate_params
                .original_aggregations
                .iter()
                .map(|e| e.to_string())
                .join(", ")
        ));
        display.push(format!(
            "Group by: {}",
            self.grouped_aggregate_params
                .group_by
                .iter()
                .map(|e| e.to_string())
                .join(", ")
        ));
        display
    }

    fn max_concurrency(&self) -> usize {
        get_compute_pool_num_threads()
    }

    fn make_state(&self) -> DaftResult<Box<dyn BlockingSinkState>> {
        Ok(Box::new(GroupedAggregateState::new(
            self.num_partitions(),
            self.partial_agg_threshold,
            self.high_cardinality_threshold_ratio,
        )))
    }
}<|MERGE_RESOLUTION|>--- conflicted
+++ resolved
@@ -421,13 +421,8 @@
             .into()
     }
 
-<<<<<<< HEAD
-    fn name(&self) -> Arc<str> {
-        Arc::from("GroupedAggregate")
-=======
     fn name(&self) -> NodeName {
         "GroupedAggregate".into()
->>>>>>> 128f59d9
     }
 
     fn multiline_display(&self) -> Vec<String> {
