--- conflicted
+++ resolved
@@ -147,13 +147,8 @@
             .into()
     }
 
-<<<<<<< HEAD
-    fn name(&self) -> Arc<str> {
-        Arc::from(format!("TopN {}", self.params.limit))
-=======
     fn name(&self) -> NodeName {
         format!("TopN {}", self.params.limit).into()
->>>>>>> 128f59d9
     }
 
     fn multiline_display(&self) -> Vec<String> {
