use std::sync::Arc;

use common_error::DaftResult;
use daft_dsl::ExprRef;
use daft_micropartition::MicroPartition;
use tracing::instrument;

use super::blocking_sink::{BlockingSink, BlockingSinkStatus};

enum AggregateState {
    Accumulating(Vec<Arc<MicroPartition>>),
    #[allow(dead_code)]
    Done(Arc<MicroPartition>),
}

pub struct AggregateSink {
    agg_exprs: Vec<ExprRef>,
    group_by: Vec<ExprRef>,
    state: AggregateState,
}

impl AggregateSink {
    pub fn new(agg_exprs: Vec<ExprRef>, group_by: Vec<ExprRef>) -> Self {
        Self {
            agg_exprs,
            group_by,
            state: AggregateState::Accumulating(vec![]),
        }
    }

    pub fn boxed(self) -> Box<dyn BlockingSink> {
        Box::new(self)
    }
}

impl BlockingSink for AggregateSink {
    #[instrument(skip_all, name = "AggregateSink::sink")]
    fn sink(&mut self, input: &Arc<MicroPartition>) -> DaftResult<BlockingSinkStatus> {
        if let AggregateState::Accumulating(parts) = &mut self.state {
            parts.push(input.clone());
            Ok(BlockingSinkStatus::NeedMoreInput)
        } else {
            panic!("AggregateSink should be in Accumulating state");
        }
    }

    #[instrument(skip_all, name = "AggregateSink::finalize")]
    fn finalize(&mut self) -> DaftResult<Option<Arc<MicroPartition>>> {
        if let AggregateState::Accumulating(parts) = &mut self.state {
            assert!(
                !parts.is_empty(),
                "We can not finalize AggregateSink with no data"
            );
            let concated =
                MicroPartition::concat(&parts.iter().map(|x| x.as_ref()).collect::<Vec<_>>())?;
            let agged = Arc::new(concated.agg(&self.agg_exprs, &self.group_by)?);
            self.state = AggregateState::Done(agged.clone());
            Ok(Some(agged))
        } else {
            panic!("AggregateSink should be in Accumulating state");
        }
    }
    fn name(&self) -> &'static str {
        "AggregateSink"
    }
<<<<<<< HEAD
    fn as_source(&mut self) -> &mut dyn crate::sources::source::Source {
        self
    }
}

impl Source for AggregateSink {
    fn get_data(&self, _maintain_order: bool) -> crate::sources::source::SourceStream {
        if let AggregateState::Done(parts) = &self.state {
            stream::iter([Ok(parts.clone())]).boxed()
        } else {
            panic!("as_source must be in Done phase")
        }
    }
    fn name(&self) -> &'static str {
        "AggregateResult"
    }
=======
>>>>>>> 733ee6e0
}<|MERGE_RESOLUTION|>--- conflicted
+++ resolved
@@ -63,23 +63,4 @@
     fn name(&self) -> &'static str {
         "AggregateSink"
     }
-<<<<<<< HEAD
-    fn as_source(&mut self) -> &mut dyn crate::sources::source::Source {
-        self
-    }
-}
-
-impl Source for AggregateSink {
-    fn get_data(&self, _maintain_order: bool) -> crate::sources::source::SourceStream {
-        if let AggregateState::Done(parts) = &self.state {
-            stream::iter([Ok(parts.clone())]).boxed()
-        } else {
-            panic!("as_source must be in Done phase")
-        }
-    }
-    fn name(&self) -> &'static str {
-        "AggregateResult"
-    }
-=======
->>>>>>> 733ee6e0
 }