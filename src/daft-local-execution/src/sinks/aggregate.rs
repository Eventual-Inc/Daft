--- conflicted
+++ resolved
@@ -1,18 +1,11 @@
 use std::sync::Arc;
 
 use common_error::DaftResult;
-<<<<<<< HEAD
-use daft_dsl::ExprRef;
-use daft_micropartition::MicroPartition;
-use tracing::{instrument, Span};
-=======
-use common_runtime::RuntimeRef;
 use daft_core::prelude::SchemaRef;
 use daft_dsl::{Expr, ExprRef};
 use daft_micropartition::MicroPartition;
 use daft_physical_plan::extract_agg_expr;
-use tracing::instrument;
->>>>>>> fc497fd0
+use tracing::{instrument, Span};
 
 use super::blocking_sink::{
     BlockingSink, BlockingSinkFinalizeResult, BlockingSinkSinkResult, BlockingSinkState,
@@ -96,11 +89,7 @@
         &self,
         input: Arc<MicroPartition>,
         mut state: Box<dyn BlockingSinkState>,
-<<<<<<< HEAD
-        _runtime: &ExecutionTaskSpawner,
-=======
-        runtime: &RuntimeRef,
->>>>>>> fc497fd0
+        runtime: &ExecutionTaskSpawner,
     ) -> BlockingSinkSinkResult {
         let params = self.agg_sink_params.clone();
         runtime
@@ -123,7 +112,6 @@
         spawner: &ExecutionTaskSpawner,
     ) -> BlockingSinkFinalizeResult {
         let params = self.agg_sink_params.clone();
-<<<<<<< HEAD
         spawner
             .spawn(
                 async move {
@@ -135,27 +123,12 @@
                             .finalize()
                     });
                     let concated = MicroPartition::concat(all_parts)?;
-                    let agged = Arc::new(concated.agg(&params.agg_exprs, &params.group_by)?);
-                    Ok(Some(agged))
+                    let agged = concated.agg(&params.finalize_agg_exprs, &[])?;
+                let projected = agged.eval_expression_list(&params.final_projections)?;
+                    Ok(Some(Arc::new(projected)))
                 },
                 Span::current(),
             )
-=======
-        runtime
-            .spawn(async move {
-                let all_parts = states.into_iter().flat_map(|mut state| {
-                    state
-                        .as_any_mut()
-                        .downcast_mut::<AggregateState>()
-                        .expect("AggregateSink should have AggregateState")
-                        .finalize()
-                });
-                let concated = MicroPartition::concat(all_parts)?;
-                let agged = concated.agg(&params.finalize_agg_exprs, &[])?;
-                let projected = agged.eval_expression_list(&params.final_projections)?;
-                Ok(Some(Arc::new(projected)))
-            })
->>>>>>> fc497fd0
             .into()
     }
 
