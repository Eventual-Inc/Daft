--- conflicted
+++ resolved
@@ -7,15 +7,8 @@
 use daft_plan::populate_aggregation_stages;
 use tracing::instrument;
 
-<<<<<<< HEAD
-use super::blocking_sink::{
-    BlockingSink, BlockingSinkState, BlockingSinkStatus, DynBlockingSinkState,
-};
+use super::blocking_sink::{BlockingSink, BlockingSinkState, BlockingSinkStatus};
 use crate::NUM_CPUS;
-=======
-use super::blocking_sink::{BlockingSink, BlockingSinkState, BlockingSinkStatus};
-use crate::{pipeline::PipelineResultType, NUM_CPUS};
->>>>>>> 9d4adfb8
 
 enum AggregateState {
     Accumulating(Vec<Arc<MicroPartition>>),
@@ -31,46 +24,29 @@
         }
     }
 
-<<<<<<< HEAD
-    fn finalize(&mut self) -> DaftResult<Vec<Arc<MicroPartition>>> {
-=======
     fn finalize(&mut self) -> Vec<Arc<MicroPartition>> {
->>>>>>> 9d4adfb8
         let res = if let Self::Accumulating(ref mut parts) = self {
             std::mem::take(parts)
         } else {
             panic!("AggregateSink should be in Accumulating state");
         };
         *self = Self::Done;
-<<<<<<< HEAD
-        Ok(res)
-    }
-}
-
-impl DynBlockingSinkState for AggregateState {
-=======
         res
     }
 }
 
 impl BlockingSinkState for AggregateState {
->>>>>>> 9d4adfb8
     fn as_any_mut(&mut self) -> &mut dyn std::any::Any {
         self
     }
 }
 
 pub struct AggregateSink {
-<<<<<<< HEAD
     sink_aggs: Vec<ExprRef>,
     finalize_aggs: Vec<ExprRef>,
     final_projections: Vec<ExprRef>,
     sink_group_by: Vec<ExprRef>,
     finalize_group_by: Vec<ExprRef>,
-=======
-    agg_exprs: Vec<ExprRef>,
-    group_by: Vec<ExprRef>,
->>>>>>> 9d4adfb8
 }
 
 impl AggregateSink {
@@ -93,16 +69,11 @@
             group_by.iter().map(|e| col(e.name())).collect()
         };
         Self {
-<<<<<<< HEAD
             sink_aggs,
             finalize_aggs,
             final_projections,
             sink_group_by: group_by.to_vec(),
             finalize_group_by,
-=======
-            agg_exprs,
-            group_by,
->>>>>>> 9d4adfb8
         }
     }
 }
@@ -112,60 +83,26 @@
     fn sink(
         &self,
         input: &Arc<MicroPartition>,
-<<<<<<< HEAD
-        state_handle: &BlockingSinkState,
-    ) -> DaftResult<BlockingSinkStatus> {
-        state_handle.with_state_mut::<AggregateState, _, _>(|state| {
-            if self.sink_aggs.is_empty() {
-                state.push(input.clone());
-            } else {
-                let agged = input.agg(&self.sink_aggs, &self.sink_group_by)?;
-                state.push(agged.into());
-            }
-            Ok(BlockingSinkStatus::NeedMoreInput)
-        })
-=======
         mut state: Box<dyn BlockingSinkState>,
     ) -> DaftResult<BlockingSinkStatus> {
-        state
+        let agg_state = state
             .as_any_mut()
             .downcast_mut::<AggregateState>()
-            .expect("AggregateSink should have AggregateState")
-            .push(input.clone());
+            .expect("AggregateSink should have AggregateState");
+        if self.sink_aggs.is_empty() {
+            agg_state.push(input.clone());
+        } else {
+            let agged = input.agg(&self.sink_aggs, &self.sink_group_by)?;
+            agg_state.push(agged.into());
+        }
         Ok(BlockingSinkStatus::NeedMoreInput(state))
->>>>>>> 9d4adfb8
     }
 
     #[instrument(skip_all, name = "AggregateSink::finalize")]
     fn finalize(
         &self,
-<<<<<<< HEAD
-        states: Vec<Box<dyn DynBlockingSinkState>>,
+        states: Vec<Box<dyn BlockingSinkState>>,
     ) -> DaftResult<Option<Arc<MicroPartition>>> {
-        let mut all_parts = vec![];
-        for mut state in states {
-            let state = state
-                .as_any_mut()
-                .downcast_mut::<AggregateState>()
-                .expect("State type mismatch");
-            all_parts.extend(state.finalize()?);
-        }
-        assert!(
-            !all_parts.is_empty(),
-            "We can not finalize AggregateSink with no data"
-        );
-        let concated = MicroPartition::concat(
-            &all_parts
-                .iter()
-                .map(std::convert::AsRef::as_ref)
-                .collect::<Vec<_>>(),
-        )?;
-        let agged = Arc::new(concated.agg(&self.finalize_aggs, &self.finalize_group_by)?);
-        let projected = Arc::new(agged.eval_expression_list(&self.final_projections)?);
-        Ok(Some(projected))
-=======
-        states: Vec<Box<dyn BlockingSinkState>>,
-    ) -> DaftResult<Option<PipelineResultType>> {
         let all_parts = states.into_iter().flat_map(|mut state| {
             state
                 .as_any_mut()
@@ -174,9 +111,9 @@
                 .finalize()
         });
         let concated = MicroPartition::concat(all_parts)?;
-        let agged = Arc::new(concated.agg(&self.agg_exprs, &self.group_by)?);
-        Ok(Some(agged.into()))
->>>>>>> 9d4adfb8
+        let agged = concated.agg(&self.finalize_aggs, &self.finalize_group_by)?;
+        let projected = Arc::new(agged.eval_expression_list(&self.final_projections)?);
+        Ok(Some(projected))
     }
 
     fn name(&self) -> &'static str {
@@ -187,11 +124,16 @@
         *NUM_CPUS
     }
 
-<<<<<<< HEAD
-    fn make_state(&self) -> DaftResult<Box<dyn DynBlockingSinkState>> {
-=======
     fn make_state(&self) -> DaftResult<Box<dyn BlockingSinkState>> {
->>>>>>> 9d4adfb8
         Ok(Box::new(AggregateState::Accumulating(vec![])))
     }
+
+    fn make_dispatcher(
+        &self,
+        runtime_handle: &crate::ExecutionRuntimeHandle,
+    ) -> Arc<dyn crate::dispatcher::Dispatcher> {
+        Arc::new(crate::dispatcher::UnorderedDispatcher::new(Some(
+            runtime_handle.default_morsel_size(),
+        )))
+    }
 }