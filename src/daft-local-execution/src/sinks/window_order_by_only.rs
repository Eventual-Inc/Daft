--- conflicted
+++ resolved
@@ -204,13 +204,8 @@
             .into()
     }
 
-<<<<<<< HEAD
-    fn name(&self) -> Arc<str> {
-        Arc::from("WindowOrderByOnly")
-=======
     fn name(&self) -> NodeName {
         "WindowOrderByOnly".into()
->>>>>>> 128f59d9
     }
 
     fn multiline_display(&self) -> Vec<String> {
