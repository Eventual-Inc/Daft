--- conflicted
+++ resolved
@@ -9,12 +9,8 @@
 };
 
 use daft_micropartition::MicroPartition;
-<<<<<<< HEAD
 use kanal::SendError;
-=======
-use loole::SendError;
 use tracing::{instrument::Instrumented, Instrument};
->>>>>>> 519afcea
 
 use crate::{
     channel::{Receiver, Sender},
