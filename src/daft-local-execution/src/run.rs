use std::{
    collections::HashMap,
    fs::File,
    io::Write,
    sync::Arc,
    time::{SystemTime, UNIX_EPOCH},
};

use common_daft_config::DaftExecutionConfig;
use common_display::{mermaid::MermaidDisplayOptions, DisplayLevel};
use common_error::DaftResult;
use common_tracing::{finish_chrome_trace, flush_opentelemetry_providers, start_chrome_trace};
use daft_local_plan::{translate, LocalPhysicalPlanRef};
use daft_logical_plan::LogicalPlanBuilder;
use daft_micropartition::{
    partitioning::{InMemoryPartitionSetCache, MicroPartitionSet, PartitionSetCache},
    MicroPartition, MicroPartitionRef,
};
use futures::{stream::BoxStream, Stream, StreamExt};
use tokio::sync::Mutex;
use tokio_util::sync::CancellationToken;
use tracing::{info_span, Span};
#[cfg(feature = "python")]
use {
    common_daft_config::PyDaftExecutionConfig,
    daft_logical_plan::PyLogicalPlanBuilder,
    daft_micropartition::python::PyMicroPartition,
    pyo3::{
        pyclass, pymethods, Bound, IntoPyObject, PyAny, PyObject, PyRef, PyRefMut, PyResult, Python,
    },
};

use crate::{
    channel::{create_channel, Receiver},
    pipeline::{
        get_pipeline_relationship_mapping, physical_plan_to_pipeline, viz_pipeline_ascii,
        viz_pipeline_mermaid, RelationshipInformation, RuntimeContext,
    },
    progress_bar::{make_progress_bar_manager, ProgressBarManager},
    resource_manager::get_or_init_memory_manager,
    ExecutionRuntimeContext,
};

#[cfg(feature = "python")]
#[pyclass]
struct LocalPartitionIterator {
    iter: Box<dyn Iterator<Item = DaftResult<PyObject>> + Send + Sync>,
}

#[cfg(feature = "python")]
#[pymethods]
impl LocalPartitionIterator {
    fn __iter__(slf: PyRef<'_, Self>) -> PyRef<'_, Self> {
        slf
    }
    fn __next__(mut slf: PyRefMut<'_, Self>, py: Python) -> PyResult<Option<PyObject>> {
        let iter = &mut slf.iter;
        Ok(py.allow_threads(|| iter.next().transpose())?)
    }
}

#[cfg(feature = "python")]
#[pyclass(frozen)]
struct LocalPartitionStream {
    stream: Arc<Mutex<BoxStream<'static, DaftResult<PyObject>>>>,
}

#[cfg(feature = "python")]
#[pymethods]
impl LocalPartitionStream {
    fn __aiter__(slf: PyRef<'_, Self>) -> PyRef<'_, Self> {
        slf
    }
    fn __anext__<'a>(&self, py: Python<'a>) -> PyResult<Bound<'a, pyo3::PyAny>> {
        let stream = self.stream.clone();
        pyo3_async_runtimes::tokio::future_into_py(py, async move {
            let mut stream = stream.lock().await;
            let part = stream.next().await;
            Ok(part.transpose()?)
        })
    }
}

#[cfg_attr(
    feature = "python",
    pyclass(module = "daft.daft", name = "NativeExecutor")
)]
pub struct PyNativeExecutor {
    executor: NativeExecutor,
}

#[cfg(feature = "python")]
impl Default for PyNativeExecutor {
    fn default() -> Self {
        Self::new()
    }
}

#[cfg(feature = "python")]
#[pymethods]
impl PyNativeExecutor {
    #[new]
    pub fn new() -> Self {
        Self {
            executor: NativeExecutor::new(),
        }
    }

    #[pyo3(signature = (local_physical_plan, psets, cfg, results_buffer_size=None))]
    pub fn run<'a>(
        &self,
        py: Python<'a>,
        local_physical_plan: &daft_local_plan::PyLocalPhysicalPlan,
        psets: HashMap<String, Vec<PyMicroPartition>>,
        cfg: PyDaftExecutionConfig,
        results_buffer_size: Option<usize>,
    ) -> PyResult<Bound<'a, PyAny>> {
        let span = info_span!("Running top level native executor");
        let _guard = span.enter();
        let native_psets: HashMap<String, Arc<MicroPartitionSet>> = psets
            .into_iter()
            .map(|(part_id, parts)| {
                (
                    part_id,
                    Arc::new(
                        parts
                            .into_iter()
                            .map(std::convert::Into::into)
                            .collect::<Vec<Arc<MicroPartition>>>()
                            .into(),
                    ),
                )
            })
            .collect();
        let psets = InMemoryPartitionSetCache::new(&native_psets);
        let out = py.allow_threads(|| {
            self.executor
                .run(
                    &local_physical_plan.plan,
                    &psets,
                    cfg.config,
                    results_buffer_size,
                    None,
                )
                .map(|res| res.into_iter())
        })?;
        let iter = Box::new(out.map(|part| {
            pyo3::Python::with_gil(|py| {
                Ok(PyMicroPartition::from(part?)
                    .into_pyobject(py)?
                    .unbind()
                    .into_any())
            })
        }));
        let part_iter = LocalPartitionIterator { iter };
        flush_opentelemetry_providers();
        Ok(part_iter.into_pyobject(py)?.into_any())
    }

    #[pyo3(signature = (local_physical_plan, psets, cfg, results_buffer_size=None, context=None))]
    pub fn run_async<'a>(
        &self,
        py: Python<'a>,
        local_physical_plan: &daft_local_plan::PyLocalPhysicalPlan,
        psets: HashMap<String, Vec<PyMicroPartition>>,
        cfg: PyDaftExecutionConfig,
        results_buffer_size: Option<usize>,
        context: Option<HashMap<String, String>>,
    ) -> PyResult<Bound<'a, PyAny>> {
        let native_psets: HashMap<String, Arc<MicroPartitionSet>> = psets
            .into_iter()
            .map(|(part_id, parts)| {
                (
                    part_id,
                    Arc::new(
                        parts
                            .into_iter()
                            .map(std::convert::Into::into)
                            .collect::<Vec<Arc<MicroPartition>>>()
                            .into(),
                    ),
                )
            })
            .collect();
        let psets = InMemoryPartitionSetCache::new(&native_psets);
        let res = py.allow_threads(|| {
            self.executor.run(
                &local_physical_plan.plan,
                &psets,
                cfg.config,
                results_buffer_size,
                context,
            )
        })?;
        let stream = Box::pin(res.into_stream().map(|part| {
            pyo3::Python::with_gil(|py| {
                Ok(PyMicroPartition::from(part?)
                    .into_pyobject(py)?
                    .unbind()
                    .into_any())
            })
        }));
        let stream = LocalPartitionStream {
            stream: Arc::new(Mutex::new(stream)),
        };
        Ok(stream.into_pyobject(py)?.into_any())
    }

    pub fn repr_ascii(
        &self,
        logical_plan_builder: &PyLogicalPlanBuilder,
        cfg: PyDaftExecutionConfig,
        simple: bool,
    ) -> PyResult<String> {
        Ok(self
            .executor
            .repr_ascii(&logical_plan_builder.builder, cfg.config, simple))
    }

    pub fn repr_mermaid(
        &self,
        logical_plan_builder: &PyLogicalPlanBuilder,
        cfg: PyDaftExecutionConfig,
        options: MermaidDisplayOptions,
    ) -> PyResult<String> {
        Ok(self
            .executor
            .repr_mermaid(&logical_plan_builder.builder, cfg.config, options))
    }

    pub fn get_relationship_info(
        &self,
        logical_plan_builder: &PyLogicalPlanBuilder,
        cfg: PyDaftExecutionConfig,
    ) -> PyResult<RelationshipInformation> {
        Ok(self
            .executor
            .get_relationship_info(&logical_plan_builder.builder, cfg.config))
    }
}

#[derive(Debug, Clone)]
pub struct NativeExecutor {
    cancel: CancellationToken,
    runtime: Option<Arc<tokio::runtime::Runtime>>,
    pb_manager: Option<Arc<dyn ProgressBarManager>>,
    enable_explain_analyze: bool,
}

impl Default for NativeExecutor {
    fn default() -> Self {
        Self {
            cancel: CancellationToken::new(),
            runtime: None,
            pb_manager: should_enable_progress_bar().then(make_progress_bar_manager),
            enable_explain_analyze: should_enable_explain_analyze(),
        }
    }
}

impl NativeExecutor {
    pub fn new() -> Self {
        Self::default()
    }

    pub fn with_runtime(mut self, runtime: Arc<tokio::runtime::Runtime>) -> Self {
        self.runtime = Some(runtime);
        self
    }

    pub fn with_progress_bar_manager(mut self, pb_manager: Arc<dyn ProgressBarManager>) -> Self {
        self.pb_manager = Some(pb_manager);
        self
    }

    pub fn enable_explain_analyze(mut self, b: bool) -> Self {
        self.enable_explain_analyze = b;
        self
    }

    pub fn run(
        &self,
        local_physical_plan: &LocalPhysicalPlanRef,
        psets: &(impl PartitionSetCache<MicroPartitionRef, Arc<MicroPartitionSet>> + ?Sized),
        cfg: Arc<DaftExecutionConfig>,
        results_buffer_size: Option<usize>,
        additional_context: Option<HashMap<String, String>>,
    ) -> DaftResult<ExecutionEngineResult> {
        start_chrome_trace();
        let cancel = self.cancel.clone();
        let ctx = RuntimeContext::new_with_context(additional_context.unwrap_or_default());
        let pipeline = physical_plan_to_pipeline(local_physical_plan, psets, &cfg, &ctx)?;
        let (tx, rx) = create_channel(results_buffer_size.unwrap_or(0));

        let rt = self.runtime.clone();
        let pb_manager = self.pb_manager.clone();
        let enable_explain_analyze = self.enable_explain_analyze;
        // todo: split this into a run and run_async method
        // the run_async should spawn a task instead of a thread like this
        let span = Span::current();
        // span.record("ohoh:query", "boys");
        // let child_span = info_span!(parent: &span, "query, boys");
        let handle = std::thread::spawn(move || {
            // let task_span = child_span.entered();
            // println!("task_span: {:?}", task_span);
            // let _span = Span::current();
            let _guard = span.enter();
            let runtime = rt.unwrap_or_else(|| {
                Arc::new(
                    tokio::runtime::Builder::new_current_thread()
                        .enable_all()
                        .build()
                        .expect("Failed to create tokio runtime"),
                )
            });
            let execution_task = async {
                let memory_manager = get_or_init_memory_manager();
                let mut runtime_handle = ExecutionRuntimeContext::new(
                    cfg.default_morsel_size,
                    memory_manager.clone(),
                    pb_manager,
                );
                let receiver = pipeline.start(true, &mut runtime_handle)?;

                while let Some(val) = receiver.recv().await {
                    if tx.send(val).await.is_err() {
                        break;
                    }
                }

                while let Some(result) = runtime_handle.join_next().await {
                    match result {
                        Ok(Err(e)) | Err(e) => {
                            runtime_handle.shutdown().await;
                            return DaftResult::Err(e.into());
                        }
                        _ => {}
                    }
                }
                if enable_explain_analyze {
                    let curr_ms = SystemTime::now()
                        .duration_since(UNIX_EPOCH)
                        .expect("Time went backwards")
                        .as_millis();
                    let file_name = format!("explain-analyze-{curr_ms}-mermaid.md");
                    let mut file = File::create(file_name)?;
                    writeln!(
                        file,
                        "```mermaid\n{}\n```",
                        viz_pipeline_mermaid(
                            pipeline.as_ref(),
                            DisplayLevel::Verbose,
                            true,
                            Default::default()
                        )
                    )?;
                }
<<<<<<< HEAD
=======
                flush_opentelemetry_providers();
                finish_chrome_trace();
>>>>>>> 5f7fefab
                Ok(())
            };

            let local_set = tokio::task::LocalSet::new();
            let result = local_set.block_on(&runtime, async {
                tokio::select! {
                    biased;
                    () = cancel.cancelled() => {
                        log::info!("Execution engine cancelled");
                        Ok(())
                    }
                    _ = tokio::signal::ctrl_c() => {
                        log::info!("Received Ctrl-C, shutting down execution engine");
                        Ok(())
                    }
                    result = execution_task => result,
                }
            });
            // task_span.exit();
            flush_opentelemetry_providers();
            result
        });

        Ok(ExecutionEngineResult {
            handle,
            receiver: rx,
        })
    }

    fn repr_ascii(
        &self,
        logical_plan_builder: &LogicalPlanBuilder,
        cfg: Arc<DaftExecutionConfig>,
        simple: bool,
    ) -> String {
        let logical_plan = logical_plan_builder.build();
        let physical_plan = translate(&logical_plan).unwrap();
        let ctx = RuntimeContext::new();
        let pipeline_node = physical_plan_to_pipeline(
            &physical_plan,
            &InMemoryPartitionSetCache::empty(),
            &cfg,
            &ctx,
        )
        .unwrap();

        viz_pipeline_ascii(pipeline_node.as_ref(), simple)
    }

    fn repr_mermaid(
        &self,
        logical_plan_builder: &LogicalPlanBuilder,
        cfg: Arc<DaftExecutionConfig>,
        options: MermaidDisplayOptions,
    ) -> String {
        let logical_plan = logical_plan_builder.build();
        let physical_plan = translate(&logical_plan).unwrap();
        let ctx = RuntimeContext::new();
        let pipeline_node = physical_plan_to_pipeline(
            &physical_plan,
            &InMemoryPartitionSetCache::empty(),
            &cfg,
            &ctx,
        )
        .unwrap();

        let display_type = if options.simple {
            DisplayLevel::Compact
        } else {
            DisplayLevel::Default
        };
        viz_pipeline_mermaid(
            pipeline_node.as_ref(),
            display_type,
            options.bottom_up,
            options.subgraph_options,
        )
    }
    fn get_relationship_info(
        &self,
        logical_plan_builder: &LogicalPlanBuilder,
        cfg: Arc<DaftExecutionConfig>,
    ) -> RelationshipInformation {
        let logical_plan = logical_plan_builder.build();
        let physical_plan = translate(&logical_plan).unwrap();
        let ctx = RuntimeContext::new();
        let pipeline_node = physical_plan_to_pipeline(
            &physical_plan,
            &InMemoryPartitionSetCache::empty(),
            &cfg,
            &ctx,
        )
        .unwrap();
        get_pipeline_relationship_mapping(&*pipeline_node)
    }
}

impl Drop for NativeExecutor {
    fn drop(&mut self) {
        self.cancel.cancel();
    }
}

fn should_enable_explain_analyze() -> bool {
    let explain_var_name = "DAFT_DEV_ENABLE_EXPLAIN_ANALYZE";
    if let Ok(val) = std::env::var(explain_var_name)
        && matches!(val.trim().to_lowercase().as_str(), "1" | "true")
    {
        true
    } else {
        false
    }
}

fn should_enable_progress_bar() -> bool {
    let progress_var_name = "DAFT_PROGRESS_BAR";
    if let Ok(val) = std::env::var(progress_var_name) {
        matches!(val.trim().to_lowercase().as_str(), "1" | "true")
    } else {
        true // Return true when env var is not set
    }
}

pub struct ExecutionEngineReceiverIterator {
    receiver: kanal::Receiver<Arc<MicroPartition>>,
    handle: Option<std::thread::JoinHandle<DaftResult<()>>>,
}

impl Iterator for ExecutionEngineReceiverIterator {
    type Item = DaftResult<Arc<MicroPartition>>;

    fn next(&mut self) -> Option<Self::Item> {
        match self.receiver.recv().ok() {
            Some(part) => Some(Ok(part)),
            None => {
                if self.handle.is_some() {
                    let join_result = self
                        .handle
                        .take()
                        .unwrap()
                        .join()
                        .expect("Execution engine thread panicked");
                    match join_result {
                        Ok(()) => None,
                        Err(e) => Some(Err(e)),
                    }
                } else {
                    None
                }
            }
        }
    }
}

pub struct ExecutionEngineResult {
    handle: std::thread::JoinHandle<DaftResult<()>>,
    receiver: Receiver<Arc<MicroPartition>>,
}

impl ExecutionEngineResult {
    pub fn into_stream(self) -> impl Stream<Item = DaftResult<Arc<MicroPartition>>> {
        struct StreamState {
            receiver: Receiver<Arc<MicroPartition>>,
            handle: Option<std::thread::JoinHandle<DaftResult<()>>>,
        }

        let state = StreamState {
            receiver: self.receiver,
            handle: Some(self.handle),
        };

        futures::stream::unfold(state, |mut state| async {
            match state.receiver.recv().await {
                Some(part) => Some((Ok(part), state)),
                None => {
                    if state.handle.is_some() {
                        let join_result = state
                            .handle
                            .take()
                            .unwrap()
                            .join()
                            .expect("Execution engine thread panicked");
                        match join_result {
                            Ok(()) => None,
                            Err(e) => Some((Err(e), state)),
                        }
                    } else {
                        None
                    }
                }
            }
        })
    }
}

impl IntoIterator for ExecutionEngineResult {
    type Item = DaftResult<Arc<MicroPartition>>;
    type IntoIter = ExecutionEngineReceiverIterator;

    fn into_iter(self) -> Self::IntoIter {
        ExecutionEngineReceiverIterator {
            receiver: self.receiver.into_inner().to_sync(),
            handle: Some(self.handle),
        }
    }
}<|MERGE_RESOLUTION|>--- conflicted
+++ resolved
@@ -355,11 +355,7 @@
                         )
                     )?;
                 }
-<<<<<<< HEAD
-=======
-                flush_opentelemetry_providers();
                 finish_chrome_trace();
->>>>>>> 5f7fefab
                 Ok(())
             };
 
