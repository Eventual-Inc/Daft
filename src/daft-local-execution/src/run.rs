--- conflicted
+++ resolved
@@ -19,12 +19,9 @@
 };
 
 use crate::{
-<<<<<<< HEAD
     channel::create_channel,
     pipeline::{physical_plan_to_pipeline, viz_pipeline},
-=======
-    channel::create_channel, pipeline::physical_plan_to_pipeline, Error, ExecutionRuntimeHandle,
->>>>>>> 733ee6e0
+    Error, ExecutionRuntimeHandle,
 };
 
 #[cfg(feature = "python")]
@@ -111,10 +108,7 @@
 
     let res = runtime.block_on(async {
         let mut pipeline = physical_plan_to_pipeline(physical_plan, &psets).unwrap();
-<<<<<<< HEAD
         println!("{}", viz_pipeline(pipeline.as_ref()));
-=======
->>>>>>> 733ee6e0
         let (sender, mut receiver) = create_channel(1, true);
 
         let mut runtime_handle = ExecutionRuntimeHandle::default();
