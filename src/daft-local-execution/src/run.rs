use std::{
    collections::HashMap,
    fs::File,
    io::Write,
    sync::{Arc, Mutex as StdMutex},
    time::{SystemTime, UNIX_EPOCH},
};

use common_daft_config::DaftExecutionConfig;
use common_display::{DisplayLevel, mermaid::MermaidDisplayOptions};
use common_error::DaftResult;
use common_tracing::flush_opentelemetry_providers;
use daft_context::{DaftContext, Subscriber};
use daft_local_plan::{LocalPhysicalPlanRef, translate};
use daft_logical_plan::LogicalPlanBuilder;
use daft_micropartition::{
    MicroPartition, MicroPartitionRef,
    partitioning::{InMemoryPartitionSetCache, MicroPartitionSet, PartitionSetCache},
};
use futures::{Stream, StreamExt, stream::BoxStream};
use tokio::sync::Mutex;
use tokio_util::sync::CancellationToken;
#[cfg(feature = "python")]
use {
    common_daft_config::PyDaftExecutionConfig,
    daft_context::python::PyDaftContext,
    daft_logical_plan::PyLogicalPlanBuilder,
    daft_micropartition::python::PyMicroPartition,
<<<<<<< HEAD
    pyo3::{pyclass, pymethods, Bound, IntoPyObject, PyAny, PyObject, PyRef, PyResult, Python},
=======
    pyo3::{
        Bound, IntoPyObject, PyAny, PyObject, PyRef, PyRefMut, PyResult, Python, pyclass, pymethods,
    },
>>>>>>> f8bf0252
};

use crate::{
    ExecutionRuntimeContext,
    channel::{Receiver, create_channel},
    pipeline::{
        RelationshipInformation, RuntimeContext, get_pipeline_relationship_mapping,
        translate_physical_plan_to_pipeline, viz_pipeline_ascii, viz_pipeline_mermaid,
    },
    resource_manager::get_or_init_memory_manager,
    runtime_stats::RuntimeStatsManager,
};

#[cfg(feature = "python")]
#[pyclass(frozen)]
struct LocalPartitionIterator {
    iter: StdMutex<Box<dyn Iterator<Item = DaftResult<PyObject>> + Send + Sync>>,
}

#[cfg(feature = "python")]
#[pymethods]
impl LocalPartitionIterator {
    fn __iter__(slf: PyRef<'_, Self>) -> PyRef<'_, Self> {
        slf
    }
    fn __next__(slf: PyRef<'_, Self>, py: Python) -> PyResult<Option<PyObject>> {
        let iter = &slf.iter;
        Ok(py.allow_threads(|| {
            iter.lock()
                .expect("Failed to acquire lock for LocalPartitionIterator")
                .next()
                .transpose()
        })?)
    }
}

#[cfg(feature = "python")]
#[pyclass(frozen)]
struct LocalPartitionStream {
    stream: Arc<Mutex<BoxStream<'static, DaftResult<PyObject>>>>,
}

#[cfg(feature = "python")]
#[pymethods]
impl LocalPartitionStream {
    fn __aiter__(slf: PyRef<'_, Self>) -> PyRef<'_, Self> {
        slf
    }
    fn __anext__<'a>(&self, py: Python<'a>) -> PyResult<Bound<'a, pyo3::PyAny>> {
        let stream = self.stream.clone();
        pyo3_async_runtimes::tokio::future_into_py(py, async move {
            let mut stream = stream.lock().await;
            let part = stream.next().await;
            Ok(part.transpose()?)
        })
    }
}

#[cfg_attr(
    feature = "python",
    pyclass(module = "daft.daft", name = "NativeExecutor", frozen)
)]
pub struct PyNativeExecutor {
    executor: NativeExecutor,
}

#[cfg(feature = "python")]
impl Default for PyNativeExecutor {
    fn default() -> Self {
        Self::new()
    }
}

#[cfg(feature = "python")]
#[pymethods]
impl PyNativeExecutor {
    #[new]
    pub fn new() -> Self {
        Self {
            executor: NativeExecutor::new(),
        }
    }

    #[pyo3(signature = (local_physical_plan, psets, daft_ctx, results_buffer_size=None, context=None))]
    pub fn run<'a>(
        &self,
        py: Python<'a>,
        local_physical_plan: &daft_local_plan::PyLocalPhysicalPlan,
        psets: HashMap<String, Vec<PyMicroPartition>>,
        daft_ctx: &PyDaftContext,
        results_buffer_size: Option<usize>,
        context: Option<HashMap<String, String>>,
    ) -> PyResult<Bound<'a, PyAny>> {
        let native_psets: HashMap<String, Arc<MicroPartitionSet>> = psets
            .into_iter()
            .map(|(part_id, parts)| {
                (
                    part_id,
                    Arc::new(
                        parts
                            .into_iter()
                            .map(std::convert::Into::into)
                            .collect::<Vec<Arc<MicroPartition>>>()
                            .into(),
                    ),
                )
            })
            .collect();
        let psets = InMemoryPartitionSetCache::new(&native_psets);
        let daft_ctx: &DaftContext = daft_ctx.into();
        let out = py.allow_threads(|| {
            self.executor
                .run(
                    &local_physical_plan.plan,
                    &psets,
                    daft_ctx.execution_config(),
                    daft_ctx.subscribers(),
                    results_buffer_size,
                    context,
                )
                .map(|res| res.into_iter())
        })?;
        let iter = Box::new(out.map(|part| {
            pyo3::Python::with_gil(|py| {
                Ok(PyMicroPartition::from(part?)
                    .into_pyobject(py)?
                    .unbind()
                    .into_any())
            })
        }));
        let part_iter = LocalPartitionIterator {
            iter: StdMutex::new(iter),
        };
        Ok(part_iter.into_pyobject(py)?.into_any())
    }

    #[pyo3(signature = (local_physical_plan, psets, exec_cfg, results_buffer_size=None, context=None))]
    pub fn run_async<'a>(
        &self,
        py: Python<'a>,
        local_physical_plan: &daft_local_plan::PyLocalPhysicalPlan,
        psets: HashMap<String, Vec<PyMicroPartition>>,
        exec_cfg: PyDaftExecutionConfig,
        results_buffer_size: Option<usize>,
        context: Option<HashMap<String, String>>,
    ) -> PyResult<Bound<'a, PyAny>> {
        let native_psets: HashMap<String, Arc<MicroPartitionSet>> = psets
            .into_iter()
            .map(|(part_id, parts)| {
                (
                    part_id,
                    Arc::new(
                        parts
                            .into_iter()
                            .map(std::convert::Into::into)
                            .collect::<Vec<Arc<MicroPartition>>>()
                            .into(),
                    ),
                )
            })
            .collect();
        let psets = InMemoryPartitionSetCache::new(&native_psets);
        let res = py.allow_threads(|| {
            self.executor.run(
                &local_physical_plan.plan,
                &psets,
                exec_cfg.config,
                vec![],
                results_buffer_size,
                context,
            )
        })?;
        let stream = Box::pin(res.into_stream().map(|part| {
            pyo3::Python::with_gil(|py| {
                Ok(PyMicroPartition::from(part?)
                    .into_pyobject(py)?
                    .unbind()
                    .into_any())
            })
        }));
        let stream = LocalPartitionStream {
            stream: Arc::new(Mutex::new(stream)),
        };
        Ok(stream.into_pyobject(py)?.into_any())
    }

    #[staticmethod]
    pub fn repr_ascii(
        logical_plan_builder: &PyLogicalPlanBuilder,
        cfg: PyDaftExecutionConfig,
        simple: bool,
    ) -> PyResult<String> {
        Ok(NativeExecutor::repr_ascii(
            &logical_plan_builder.builder,
            cfg.config,
            simple,
        ))
    }

    #[staticmethod]
    pub fn repr_mermaid(
        logical_plan_builder: &PyLogicalPlanBuilder,
        cfg: PyDaftExecutionConfig,
        options: MermaidDisplayOptions,
    ) -> PyResult<String> {
        Ok(NativeExecutor::repr_mermaid(
            &logical_plan_builder.builder,
            cfg.config,
            options,
        ))
    }

    #[staticmethod]
    pub fn get_relationship_info(
        logical_plan_builder: &PyLogicalPlanBuilder,
        cfg: PyDaftExecutionConfig,
    ) -> PyResult<RelationshipInformation> {
        Ok(NativeExecutor::get_relationship_info(
            &logical_plan_builder.builder,
            cfg.config,
        ))
    }
}

#[derive(Debug, Clone)]
pub struct NativeExecutor {
    cancel: CancellationToken,
    runtime: Option<Arc<tokio::runtime::Runtime>>,
    enable_explain_analyze: bool,
}

impl Default for NativeExecutor {
    fn default() -> Self {
        Self {
            cancel: CancellationToken::new(),
            runtime: None,
            enable_explain_analyze: should_enable_explain_analyze(),
        }
    }
}

impl NativeExecutor {
    pub fn new() -> Self {
        Self::default()
    }

    pub fn with_runtime(mut self, runtime: Arc<tokio::runtime::Runtime>) -> Self {
        self.runtime = Some(runtime);
        self
    }

    pub fn enable_explain_analyze(mut self, b: bool) -> Self {
        self.enable_explain_analyze = b;
        self
    }

    pub fn run(
        &self,
        local_physical_plan: &LocalPhysicalPlanRef,
        psets: &(impl PartitionSetCache<MicroPartitionRef, Arc<MicroPartitionSet>> + ?Sized),
        exec_cfg: Arc<DaftExecutionConfig>,
        subscribers: Vec<Arc<dyn Subscriber>>,
        results_buffer_size: Option<usize>,
        additional_context: Option<HashMap<String, String>>,
    ) -> DaftResult<ExecutionEngineResult> {
        let cancel = self.cancel.clone();
        let ctx = RuntimeContext::new_with_context(additional_context.unwrap_or_default());
        let pipeline =
            translate_physical_plan_to_pipeline(local_physical_plan, psets, &exec_cfg, &ctx)?;

        let (tx, rx) = create_channel(results_buffer_size.unwrap_or(0));

        let rt = self.runtime.clone();
        let enable_explain_analyze = self.enable_explain_analyze;
        // todo: split this into a run and run_async method
        // the run_async should spawn a task instead of a thread like this
        let handle = std::thread::spawn(move || {
            let runtime = rt.unwrap_or_else(|| {
                Arc::new(
                    tokio::runtime::Builder::new_current_thread()
                        .enable_all()
                        .build()
                        .expect("Failed to create tokio runtime"),
                )
            });

            let stats_manager =
                RuntimeStatsManager::try_new(runtime.handle(), &pipeline, subscribers)?;
            let stats_manager_handle = stats_manager.handle();
            let execution_task = async {
                let memory_manager = get_or_init_memory_manager();
                let mut runtime_handle =
                    ExecutionRuntimeContext::new(memory_manager.clone(), stats_manager_handle);
                let receiver = pipeline.start(true, &mut runtime_handle)?;

                while let Some(val) = receiver.recv().await {
                    if tx.send(val).await.is_err() {
                        break;
                    }
                }

                while let Some(result) = runtime_handle.join_next().await {
                    match result {
                        Ok(Err(e)) | Err(e) => {
                            runtime_handle.shutdown().await;
                            return DaftResult::Err(e.into());
                        }
                        _ => {}
                    }
                }
                Ok(())
            };

            let local_set = tokio::task::LocalSet::new();
            local_set.block_on(&runtime, async {
                let result = tokio::select! {
                    biased;
                    () = cancel.cancelled() => {
                        log::info!("Execution engine cancelled");
                        Ok(())
                    }
                    _ = tokio::signal::ctrl_c() => {
                        log::info!("Received Ctrl-C, shutting down execution engine");
                        Ok(())
                    }
                    result = execution_task => result,
                };

                result
            })?;

            // Finish the stats manager
            stats_manager.finish(&runtime);

            if enable_explain_analyze {
                let curr_ms = SystemTime::now()
                    .duration_since(UNIX_EPOCH)
                    .expect("Time went backwards")
                    .as_millis();
                let file_name = format!("explain-analyze-{curr_ms}-mermaid.md");
                let mut file = File::create(file_name)?;
                writeln!(
                    file,
                    "```mermaid\n{}\n```",
                    viz_pipeline_mermaid(
                        pipeline.as_ref(),
                        DisplayLevel::Verbose,
                        true,
                        Default::default()
                    )
                )?;
            }
            flush_opentelemetry_providers();
            Ok(())
        });

        Ok(ExecutionEngineResult {
            handle,
            receiver: rx,
        })
    }

    fn repr_ascii(
        logical_plan_builder: &LogicalPlanBuilder,
        cfg: Arc<DaftExecutionConfig>,
        simple: bool,
    ) -> String {
        let logical_plan = logical_plan_builder.build();
        let physical_plan = translate(&logical_plan).unwrap();
        let ctx = RuntimeContext::new();
        let pipeline_node = translate_physical_plan_to_pipeline(
            &physical_plan,
            &InMemoryPartitionSetCache::empty(),
            &cfg,
            &ctx,
        )
        .unwrap();

        viz_pipeline_ascii(pipeline_node.as_ref(), simple)
    }

    fn repr_mermaid(
        logical_plan_builder: &LogicalPlanBuilder,
        cfg: Arc<DaftExecutionConfig>,
        options: MermaidDisplayOptions,
    ) -> String {
        let logical_plan = logical_plan_builder.build();
        let physical_plan = translate(&logical_plan).unwrap();
        let ctx = RuntimeContext::new();
        let pipeline_node = translate_physical_plan_to_pipeline(
            &physical_plan,
            &InMemoryPartitionSetCache::empty(),
            &cfg,
            &ctx,
        )
        .unwrap();

        let display_type = if options.simple {
            DisplayLevel::Compact
        } else {
            DisplayLevel::Default
        };
        viz_pipeline_mermaid(
            pipeline_node.as_ref(),
            display_type,
            options.bottom_up,
            options.subgraph_options,
        )
    }
    fn get_relationship_info(
        logical_plan_builder: &LogicalPlanBuilder,
        cfg: Arc<DaftExecutionConfig>,
    ) -> RelationshipInformation {
        let logical_plan = logical_plan_builder.build();
        let physical_plan = translate(&logical_plan).unwrap();
        let ctx = RuntimeContext::new();
        let pipeline_node = translate_physical_plan_to_pipeline(
            &physical_plan,
            &InMemoryPartitionSetCache::empty(),
            &cfg,
            &ctx,
        )
        .unwrap();
        get_pipeline_relationship_mapping(&*pipeline_node)
    }
}

impl Drop for NativeExecutor {
    fn drop(&mut self) {
        self.cancel.cancel();
    }
}

fn should_enable_explain_analyze() -> bool {
    let explain_var_name = "DAFT_DEV_ENABLE_EXPLAIN_ANALYZE";
    if let Ok(val) = std::env::var(explain_var_name)
        && matches!(val.trim().to_lowercase().as_str(), "1" | "true")
    {
        true
    } else {
        false
    }
}

pub struct ExecutionEngineReceiverIterator {
    receiver: kanal::Receiver<Arc<MicroPartition>>,
    handle: Option<std::thread::JoinHandle<DaftResult<()>>>,
}

impl Iterator for ExecutionEngineReceiverIterator {
    type Item = DaftResult<Arc<MicroPartition>>;

    fn next(&mut self) -> Option<Self::Item> {
        match self.receiver.recv().ok() {
            Some(part) => Some(Ok(part)),
            None => {
                if self.handle.is_some() {
                    let join_result = self
                        .handle
                        .take()
                        .unwrap()
                        .join()
                        .expect("Execution engine thread panicked");
                    match join_result {
                        Ok(()) => None,
                        Err(e) => Some(Err(e)),
                    }
                } else {
                    None
                }
            }
        }
    }
}

pub struct ExecutionEngineResult {
    handle: std::thread::JoinHandle<DaftResult<()>>,
    receiver: Receiver<Arc<MicroPartition>>,
}

impl ExecutionEngineResult {
    pub fn into_stream(self) -> impl Stream<Item = DaftResult<Arc<MicroPartition>>> {
        struct StreamState {
            receiver: Receiver<Arc<MicroPartition>>,
            handle: Option<std::thread::JoinHandle<DaftResult<()>>>,
        }

        let state = StreamState {
            receiver: self.receiver,
            handle: Some(self.handle),
        };

        futures::stream::unfold(state, |mut state| async {
            match state.receiver.recv().await {
                Some(part) => Some((Ok(part), state)),
                None => {
                    if state.handle.is_some() {
                        let join_result = state
                            .handle
                            .take()
                            .unwrap()
                            .join()
                            .expect("Execution engine thread panicked");
                        match join_result {
                            Ok(()) => None,
                            Err(e) => Some((Err(e), state)),
                        }
                    } else {
                        None
                    }
                }
            }
        })
    }
}

impl IntoIterator for ExecutionEngineResult {
    type Item = DaftResult<Arc<MicroPartition>>;
    type IntoIter = ExecutionEngineReceiverIterator;

    fn into_iter(self) -> Self::IntoIter {
        ExecutionEngineReceiverIterator {
            receiver: self.receiver.into_inner().to_sync(),
            handle: Some(self.handle),
        }
    }
}<|MERGE_RESOLUTION|>--- conflicted
+++ resolved
@@ -26,13 +26,9 @@
     daft_context::python::PyDaftContext,
     daft_logical_plan::PyLogicalPlanBuilder,
     daft_micropartition::python::PyMicroPartition,
-<<<<<<< HEAD
-    pyo3::{pyclass, pymethods, Bound, IntoPyObject, PyAny, PyObject, PyRef, PyResult, Python},
-=======
     pyo3::{
         Bound, IntoPyObject, PyAny, PyObject, PyRef, PyRefMut, PyResult, Python, pyclass, pymethods,
     },
->>>>>>> f8bf0252
 };
 
 use crate::{
