--- conflicted
+++ resolved
@@ -118,11 +118,7 @@
     results_buffer_size: Option<usize>,
 ) -> DaftResult<Box<dyn Iterator<Item = DaftResult<Arc<MicroPartition>>> + Send>> {
     refresh_chrome_trace();
-<<<<<<< HEAD
-    let pipeline = physical_plan_to_pipeline(physical_plan, &psets)?;
-=======
-    let mut pipeline = physical_plan_to_pipeline(physical_plan, &psets, &cfg)?;
->>>>>>> 9d4adfb8
+    let pipeline = physical_plan_to_pipeline(physical_plan, &psets, &cfg)?;
     let (tx, rx) = create_channel(results_buffer_size.unwrap_or(1));
     let handle = std::thread::spawn(move || {
         let runtime = tokio::runtime::Builder::new_current_thread()
@@ -133,8 +129,8 @@
             let mut runtime_handle = ExecutionRuntimeHandle::new(cfg.default_morsel_size);
             let receiver = pipeline.start(true, &mut runtime_handle)?;
 
-            while let Ok(val) = receiver.recv_async().await {
-                let _ = tx.send_async(val).await;
+            while let Some(val) = receiver.recv().await {
+                let _ = tx.send(val).await;
             }
 
             while let Some(result) = runtime_handle.join_next().await {
@@ -184,7 +180,7 @@
         type Item = DaftResult<Arc<MicroPartition>>;
 
         fn next(&mut self) -> Option<Self::Item> {
-            match self.receiver.recv().ok() {
+            match self.receiver.blocking_recv() {
                 Some(part) => Some(Ok(part)),
                 None => {
                     if self.handle.is_some() {
