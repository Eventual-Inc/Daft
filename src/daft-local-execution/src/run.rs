--- conflicted
+++ resolved
@@ -12,13 +12,8 @@
 use daft_local_plan::{translate, LocalPhysicalPlan};
 use daft_logical_plan::LogicalPlanBuilder;
 use daft_micropartition::{
-<<<<<<< HEAD
-    partitioning::{MicroPartitionSet, PartitionSet},
-    MicroPartition,
-=======
     partitioning::{InMemoryPartitionSetCache, MicroPartitionSet, PartitionSetCache},
     MicroPartition, MicroPartitionRef,
->>>>>>> 66025024
 };
 use futures::{FutureExt, Stream};
 use loole::RecvFuture;
@@ -85,21 +80,6 @@
         cfg: PyDaftExecutionConfig,
         results_buffer_size: Option<usize>,
     ) -> PyResult<PyObject> {
-<<<<<<< HEAD
-        let native_psets: HashMap<Arc<str>, Vec<Arc<MicroPartition>>> = psets
-            .into_iter()
-            .map(|(part_id, parts)| {
-                (
-                    part_id.into(),
-                    parts
-                        .into_iter()
-                        .map(std::convert::Into::into)
-                        .collect::<Vec<Arc<MicroPartition>>>(),
-                )
-            })
-            .collect();
-        let psets = MicroPartitionSet::new(native_psets);
-=======
         let native_psets: HashMap<String, Arc<MicroPartitionSet>> = psets
             .into_iter()
             .map(|(part_id, parts)| {
@@ -116,7 +96,6 @@
             })
             .collect();
         let psets = InMemoryPartitionSetCache::new(&native_psets);
->>>>>>> 66025024
         let out = py.allow_threads(|| {
             self.executor
                 .run(&psets, cfg.config, results_buffer_size)
@@ -150,11 +129,7 @@
 
     pub fn run(
         &self,
-<<<<<<< HEAD
-        psets: &(impl PartitionSet<MicroPartition> + ?Sized),
-=======
         psets: &(impl PartitionSetCache<MicroPartitionRef, Arc<MicroPartitionSet>> + ?Sized),
->>>>>>> 66025024
         cfg: Arc<DaftExecutionConfig>,
         results_buffer_size: Option<usize>,
     ) -> DaftResult<ExecutionEngineResult> {
@@ -279,11 +254,7 @@
 
 pub fn run_local(
     physical_plan: &LocalPhysicalPlan,
-<<<<<<< HEAD
-    psets: &(impl PartitionSet<MicroPartition> + ?Sized),
-=======
     psets: &(impl PartitionSetCache<MicroPartitionRef, Arc<MicroPartitionSet>> + ?Sized),
->>>>>>> 66025024
     cfg: Arc<DaftExecutionConfig>,
     results_buffer_size: Option<usize>,
     cancel: CancellationToken,
