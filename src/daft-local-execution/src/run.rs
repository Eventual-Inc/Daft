--- conflicted
+++ resolved
@@ -167,16 +167,10 @@
         })
     });
 
-<<<<<<< HEAD
-    let res = runtime.block_on(async {
-        let mut pipeline = physical_plan_to_pipeline(physical_plan, &psets)?;
-        let (sender, mut receiver) = create_channel(*NUM_CPUS, true);
-=======
     struct ReceiverIterator {
         receiver: Receiver<Arc<MicroPartition>>,
         handle: Option<std::thread::JoinHandle<DaftResult<()>>>,
     }
->>>>>>> d57433ad
 
     impl Iterator for ReceiverIterator {
         type Item = DaftResult<Arc<MicroPartition>>;
