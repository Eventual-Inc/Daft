use std::{
    collections::HashMap,
    fs::File,
    io::Write,
    sync::Arc,
    time::{SystemTime, UNIX_EPOCH},
};

use common_daft_config::DaftExecutionConfig;
use common_error::DaftResult;
use common_tracing::refresh_chrome_trace;
use daft_local_plan::translate;
use daft_logical_plan::LogicalPlanBuilder;
use daft_micropartition::{
    partitioning::{InMemoryPartitionSetCache, MicroPartitionSet, PartitionSetCache},
    MicroPartition, MicroPartitionRef,
};
use futures::Stream;
use tokio_util::sync::CancellationToken;
#[cfg(feature = "python")]
use {
    common_daft_config::PyDaftExecutionConfig,
    daft_logical_plan::PyLogicalPlanBuilder,
    daft_micropartition::python::PyMicroPartition,
    pyo3::{
        pyclass, pymethods, Bound, IntoPyObject, PyAny, PyObject, PyRef, PyRefMut, PyResult, Python,
    },
};

use crate::{
    channel::{create_channel, Receiver},
    pipeline::{physical_plan_to_pipeline, viz_pipeline},
    progress_bar::{make_progress_bar_manager, ProgressBarManager},
    resource_manager::get_or_init_memory_manager,
    Error, ExecutionRuntimeContext,
};

#[cfg(feature = "python")]
#[pyclass]
struct LocalPartitionIterator {
    iter: Box<dyn Iterator<Item = DaftResult<PyObject>> + Send + Sync>,
}

#[cfg(feature = "python")]
#[pymethods]
impl LocalPartitionIterator {
    fn __iter__(slf: PyRef<'_, Self>) -> PyRef<'_, Self> {
        slf
    }
    fn __next__(mut slf: PyRefMut<'_, Self>, py: Python) -> PyResult<Option<PyObject>> {
        let iter = &mut slf.iter;
        Ok(py.allow_threads(|| iter.next().transpose())?)
    }
}

#[cfg_attr(
    feature = "python",
    pyclass(module = "daft.daft", name = "NativeExecutor")
)]
pub struct PyNativeExecutor {
    executor: NativeExecutor,
}

#[cfg(feature = "python")]
impl Default for PyNativeExecutor {
    fn default() -> Self {
        Self::new()
    }
}

#[cfg(feature = "python")]
#[pymethods]
impl PyNativeExecutor {
    #[new]
    pub fn new() -> Self {
        Self {
            executor: NativeExecutor::new(),
        }
    }

    #[pyo3(signature = (logical_plan_builder, psets, cfg, results_buffer_size=None))]
    pub fn run<'a>(
        &self,
        py: Python<'a>,
        logical_plan_builder: &PyLogicalPlanBuilder,
        psets: HashMap<String, Vec<PyMicroPartition>>,
        cfg: PyDaftExecutionConfig,
        results_buffer_size: Option<usize>,
    ) -> PyResult<Bound<'a, PyAny>> {
        let native_psets: HashMap<String, Arc<MicroPartitionSet>> = psets
            .into_iter()
            .map(|(part_id, parts)| {
                (
                    part_id,
                    Arc::new(
                        parts
                            .into_iter()
                            .map(std::convert::Into::into)
                            .collect::<Vec<Arc<MicroPartition>>>()
                            .into(),
                    ),
                )
            })
            .collect();
        let psets = InMemoryPartitionSetCache::new(&native_psets);
        let out = py.allow_threads(|| {
            self.executor
                .run(
                    &logical_plan_builder.builder,
                    &psets,
                    cfg.config,
                    results_buffer_size,
                )
                .map(|res| res.into_iter())
        })?;
        let iter = Box::new(out.map(|part| {
            pyo3::Python::with_gil(|py| {
                Ok(PyMicroPartition::from(part?)
                    .into_pyobject(py)?
                    .unbind()
                    .into_any())
            })
        }));
        let part_iter = LocalPartitionIterator { iter };
        Ok(part_iter.into_pyobject(py)?.into_any())
    }
}

#[derive(Debug, Clone)]
pub struct NativeExecutor {
    cancel: CancellationToken,
    runtime: Option<Arc<tokio::runtime::Runtime>>,
    pb_manager: Option<Arc<dyn ProgressBarManager>>,
    enable_explain_analyze: bool,
}

impl Default for NativeExecutor {
    fn default() -> Self {
        Self {
            cancel: CancellationToken::new(),
            runtime: None,
            pb_manager: should_enable_progress_bar().then(make_progress_bar_manager),
            enable_explain_analyze: should_enable_explain_analyze(),
        }
    }
}

impl NativeExecutor {
    pub fn new() -> Self {
        Self::default()
    }

    pub fn with_runtime(mut self, runtime: Arc<tokio::runtime::Runtime>) -> Self {
        self.runtime = Some(runtime);
        self
    }

    pub fn with_progress_bar_manager(mut self, pb_manager: Arc<dyn ProgressBarManager>) -> Self {
        self.pb_manager = Some(pb_manager);
        self
    }

    pub fn enable_explain_analyze(mut self, b: bool) -> Self {
        self.enable_explain_analyze = b;
        self
    }

    pub fn run(
        &self,
        logical_plan_builder: &LogicalPlanBuilder,
        psets: &(impl PartitionSetCache<MicroPartitionRef, Arc<MicroPartitionSet>> + ?Sized),
        cfg: Arc<DaftExecutionConfig>,
        results_buffer_size: Option<usize>,
    ) -> DaftResult<ExecutionEngineResult> {
        let logical_plan = logical_plan_builder.build();
        let physical_plan = translate(&logical_plan)?;
        refresh_chrome_trace();
        let cancel = self.cancel.clone();
        let pipeline = physical_plan_to_pipeline(&physical_plan, psets, &cfg)?;
        let (tx, rx) = create_channel(results_buffer_size.unwrap_or(1));

        let rt = self.runtime.clone();
        let pb_manager = self.pb_manager.clone();
        let enable_explain_analyze = self.enable_explain_analyze;
        // todo: split this into a run and run_async method
        // the run_async should spawn a task instead of a thread like this
        let handle = std::thread::spawn(move || {
            let runtime = rt.unwrap_or_else(|| {
                Arc::new(
                    tokio::runtime::Builder::new_current_thread()
                        .enable_all()
                        .build()
                        .expect("Failed to create tokio runtime"),
                )
            });
            let execution_task = async {
                let memory_manager = get_or_init_memory_manager();
                let mut runtime_handle = ExecutionRuntimeContext::new(
                    cfg.default_morsel_size,
                    memory_manager.clone(),
                    pb_manager,
                );
                let receiver = pipeline.start(true, &mut runtime_handle)?;

                while let Some(val) = receiver.recv().await {
                    if tx.send(val).await.is_err() {
                        break;
                    }
                }

                while let Some(result) = runtime_handle.join_next().await {
                    match result {
                        Ok(Err(e)) => {
                            runtime_handle.shutdown().await;
                            return DaftResult::Err(e.into());
                        }
                        Err(e) => {
                            runtime_handle.shutdown().await;
                            return DaftResult::Err(Error::JoinError { source: e }.into());
                        }
                        _ => {}
                    }
                }
                if enable_explain_analyze {
                    let curr_ms = SystemTime::now()
                        .duration_since(UNIX_EPOCH)
                        .expect("Time went backwards")
                        .as_millis();
                    let file_name = format!("explain-analyze-{curr_ms}-mermaid.md");
                    let mut file = File::create(file_name)?;
                    writeln!(file, "```mermaid\n{}\n```", viz_pipeline(pipeline.as_ref()))?;
                }
                Ok(())
            };

            let local_set = tokio::task::LocalSet::new();
            local_set.block_on(&runtime, async {
                tokio::select! {
                    biased;
                    () = cancel.cancelled() => {
                        log::info!("Execution engine cancelled");
                        Ok(())
                    }
                    _ = tokio::signal::ctrl_c() => {
                        log::info!("Received Ctrl-C, shutting down execution engine");
                        Ok(())
                    }
                    result = execution_task => result,
                }
            })
        });

        Ok(ExecutionEngineResult {
            handle,
            receiver: rx,
        })
    }
}

impl Drop for NativeExecutor {
    fn drop(&mut self) {
        self.cancel.cancel();
    }
}

fn should_enable_explain_analyze() -> bool {
    let explain_var_name = "DAFT_DEV_ENABLE_EXPLAIN_ANALYZE";
    if let Ok(val) = std::env::var(explain_var_name)
        && matches!(val.trim().to_lowercase().as_str(), "1" | "true")
    {
        true
    } else {
        false
    }
}

fn should_enable_progress_bar() -> bool {
    let progress_var_name = "DAFT_PROGRESS_BAR";
    if let Ok(val) = std::env::var(progress_var_name) {
        matches!(val.trim().to_lowercase().as_str(), "1" | "true")
    } else {
        true // Return true when env var is not set
    }
}

pub struct ExecutionEngineReceiverIterator {
    receiver: kanal::Receiver<Arc<MicroPartition>>,
    handle: Option<std::thread::JoinHandle<DaftResult<()>>>,
}

impl Iterator for ExecutionEngineReceiverIterator {
    type Item = DaftResult<Arc<MicroPartition>>;

    fn next(&mut self) -> Option<Self::Item> {
        match self.receiver.recv().ok() {
            Some(part) => Some(Ok(part)),
            None => {
                if self.handle.is_some() {
                    let join_result = self
                        .handle
                        .take()
                        .unwrap()
                        .join()
                        .expect("Execution engine thread panicked");
                    match join_result {
                        Ok(()) => None,
                        Err(e) => Some(Err(e)),
                    }
                } else {
                    None
                }
            }
        }
    }
}

pub struct ExecutionEngineResult {
    handle: std::thread::JoinHandle<DaftResult<()>>,
    receiver: Receiver<Arc<MicroPartition>>,
}

impl ExecutionEngineResult {
    pub fn into_stream(self) -> impl Stream<Item = DaftResult<Arc<MicroPartition>>> {
        struct StreamState {
            receiver: Receiver<Arc<MicroPartition>>,
            handle: Option<std::thread::JoinHandle<DaftResult<()>>>,
        }

        let state = StreamState {
            receiver: self.receiver,
            handle: Some(self.handle),
        };

        futures::stream::unfold(state, |mut state| async {
            match state.receiver.recv().await {
                Some(part) => Some((Ok(part), state)),
                None => {
                    if state.handle.is_some() {
                        let join_result = state
                            .handle
                            .take()
                            .unwrap()
                            .join()
                            .expect("Execution engine thread panicked");
                        match join_result {
                            Ok(()) => None,
                            Err(e) => Some((Err(e), state)),
                        }
                    } else {
                        None
                    }
                }
            }
        })
    }
}

impl IntoIterator for ExecutionEngineResult {
    type Item = DaftResult<Arc<MicroPartition>>;
    type IntoIter = ExecutionEngineReceiverIterator;

    fn into_iter(self) -> Self::IntoIter {
        ExecutionEngineReceiverIterator {
            receiver: self.receiver.into_inner().to_sync(),
            handle: Some(self.handle),
        }
    }
<<<<<<< HEAD
}

pub fn run_local(
    physical_plan: &LocalPhysicalPlan,
    psets: &(impl PartitionSetCache<MicroPartitionRef, Arc<MicroPartitionSet>> + ?Sized),
    cfg: Arc<DaftExecutionConfig>,
    results_buffer_size: Option<usize>,
    cancel: CancellationToken,
) -> DaftResult<ExecutionEngineResult> {
    refresh_chrome_trace();
    let pipeline = physical_plan_to_pipeline(physical_plan, psets, &cfg)?;
    let (tx, rx) = create_channel(results_buffer_size.unwrap_or(0));
    let handle = std::thread::spawn(move || {
        let pb_manager = should_enable_progress_bar().then(make_progress_bar_manager);
        let runtime = tokio::runtime::Builder::new_current_thread()
            .enable_all()
            .build()
            .expect("Failed to create tokio runtime");
        let execution_task = async {
            let memory_manager = get_or_init_memory_manager();
            let mut runtime_handle = ExecutionRuntimeContext::new(
                cfg.default_morsel_size,
                memory_manager.clone(),
                pb_manager,
            );
            let receiver = pipeline.start(true, &mut runtime_handle)?;

            while let Some(val) = receiver.recv().await {
                if tx.send(val).await.is_err() {
                    break;
                }
            }

            while let Some(result) = runtime_handle.join_next().await {
                match result {
                    Ok(Err(e)) => {
                        runtime_handle.shutdown().await;
                        return DaftResult::Err(e.into());
                    }
                    Err(e) => {
                        runtime_handle.shutdown().await;
                        return DaftResult::Err(Error::JoinError { source: e }.into());
                    }
                    _ => {}
                }
            }
            if should_enable_explain_analyze() {
                let curr_ms = SystemTime::now()
                    .duration_since(UNIX_EPOCH)
                    .expect("Time went backwards")
                    .as_millis();
                let file_name = format!("explain-analyze-{curr_ms}-mermaid.md");
                let mut file = File::create(file_name)?;
                writeln!(file, "```mermaid\n{}\n```", viz_pipeline(pipeline.as_ref()))?;
            }
            Ok(())
        };

        let local_set = tokio::task::LocalSet::new();
        local_set.block_on(&runtime, async {
            tokio::select! {
                biased;
                () = cancel.cancelled() => {
                    log::info!("Execution engine cancelled");
                    Ok(())
                }
                _ = tokio::signal::ctrl_c() => {
                    log::info!("Received Ctrl-C, shutting down execution engine");
                    Ok(())
                }
                result = execution_task => result,
            }
        })
    });

    Ok(ExecutionEngineResult {
        handle,
        receiver: rx,
    })
=======
>>>>>>> bae106ca
}<|MERGE_RESOLUTION|>--- conflicted
+++ resolved
@@ -177,7 +177,7 @@
         refresh_chrome_trace();
         let cancel = self.cancel.clone();
         let pipeline = physical_plan_to_pipeline(&physical_plan, psets, &cfg)?;
-        let (tx, rx) = create_channel(results_buffer_size.unwrap_or(1));
+        let (tx, rx) = create_channel(results_buffer_size.unwrap_or(0));
 
         let rt = self.runtime.clone();
         let pb_manager = self.pb_manager.clone();
@@ -365,86 +365,4 @@
             handle: Some(self.handle),
         }
     }
-<<<<<<< HEAD
-}
-
-pub fn run_local(
-    physical_plan: &LocalPhysicalPlan,
-    psets: &(impl PartitionSetCache<MicroPartitionRef, Arc<MicroPartitionSet>> + ?Sized),
-    cfg: Arc<DaftExecutionConfig>,
-    results_buffer_size: Option<usize>,
-    cancel: CancellationToken,
-) -> DaftResult<ExecutionEngineResult> {
-    refresh_chrome_trace();
-    let pipeline = physical_plan_to_pipeline(physical_plan, psets, &cfg)?;
-    let (tx, rx) = create_channel(results_buffer_size.unwrap_or(0));
-    let handle = std::thread::spawn(move || {
-        let pb_manager = should_enable_progress_bar().then(make_progress_bar_manager);
-        let runtime = tokio::runtime::Builder::new_current_thread()
-            .enable_all()
-            .build()
-            .expect("Failed to create tokio runtime");
-        let execution_task = async {
-            let memory_manager = get_or_init_memory_manager();
-            let mut runtime_handle = ExecutionRuntimeContext::new(
-                cfg.default_morsel_size,
-                memory_manager.clone(),
-                pb_manager,
-            );
-            let receiver = pipeline.start(true, &mut runtime_handle)?;
-
-            while let Some(val) = receiver.recv().await {
-                if tx.send(val).await.is_err() {
-                    break;
-                }
-            }
-
-            while let Some(result) = runtime_handle.join_next().await {
-                match result {
-                    Ok(Err(e)) => {
-                        runtime_handle.shutdown().await;
-                        return DaftResult::Err(e.into());
-                    }
-                    Err(e) => {
-                        runtime_handle.shutdown().await;
-                        return DaftResult::Err(Error::JoinError { source: e }.into());
-                    }
-                    _ => {}
-                }
-            }
-            if should_enable_explain_analyze() {
-                let curr_ms = SystemTime::now()
-                    .duration_since(UNIX_EPOCH)
-                    .expect("Time went backwards")
-                    .as_millis();
-                let file_name = format!("explain-analyze-{curr_ms}-mermaid.md");
-                let mut file = File::create(file_name)?;
-                writeln!(file, "```mermaid\n{}\n```", viz_pipeline(pipeline.as_ref()))?;
-            }
-            Ok(())
-        };
-
-        let local_set = tokio::task::LocalSet::new();
-        local_set.block_on(&runtime, async {
-            tokio::select! {
-                biased;
-                () = cancel.cancelled() => {
-                    log::info!("Execution engine cancelled");
-                    Ok(())
-                }
-                _ = tokio::signal::ctrl_c() => {
-                    log::info!("Received Ctrl-C, shutting down execution engine");
-                    Ok(())
-                }
-                result = execution_task => result,
-            }
-        })
-    });
-
-    Ok(ExecutionEngineResult {
-        handle,
-        receiver: rx,
-    })
-=======
->>>>>>> bae106ca
 }