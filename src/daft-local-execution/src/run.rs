--- conflicted
+++ resolved
@@ -251,13 +251,8 @@
     cancel: CancellationToken,
 ) -> DaftResult<ExecutionEngineResult> {
     refresh_chrome_trace();
-<<<<<<< HEAD
-    let pipeline = physical_plan_to_pipeline(physical_plan, &psets, &cfg)?;
+    let pipeline = physical_plan_to_pipeline(physical_plan, psets, &cfg)?;
     let (tx, rx) = create_channel(results_buffer_size.unwrap_or(0));
-=======
-    let pipeline = physical_plan_to_pipeline(physical_plan, psets, &cfg)?;
-    let (tx, rx) = create_channel(results_buffer_size.unwrap_or(1));
->>>>>>> ca4d3f79
     let handle = std::thread::spawn(move || {
         let runtime = tokio::runtime::Builder::new_current_thread()
             .enable_all()
