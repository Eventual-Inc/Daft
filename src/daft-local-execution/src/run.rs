--- conflicted
+++ resolved
@@ -2,11 +2,7 @@
     collections::HashMap,
     fs::File,
     io::Write,
-<<<<<<< HEAD
-    sync::{Arc, Mutex as StdMutex},
-=======
     sync::{Arc, OnceLock},
->>>>>>> fa664147
     time::{SystemTime, UNIX_EPOCH},
 };
 
@@ -31,11 +27,7 @@
     daft_context::python::PyDaftContext,
     daft_logical_plan::PyLogicalPlanBuilder,
     daft_micropartition::python::PyMicroPartition,
-<<<<<<< HEAD
-    pyo3::{Bound, IntoPyObject, PyAny, PyObject, PyRef, PyResult, Python, pyclass, pymethods},
-=======
     pyo3::{Bound, IntoPyObject, Py, PyAny, PyRef, PyResult, Python, pyclass, pymethods},
->>>>>>> fa664147
 };
 
 use crate::{
@@ -54,28 +46,6 @@
 
 /// Get or initialize the global tokio runtime
 #[cfg(feature = "python")]
-<<<<<<< HEAD
-#[pyclass(frozen)]
-struct LocalPartitionIterator {
-    iter: StdMutex<Box<dyn Iterator<Item = DaftResult<PyObject>> + Send + Sync>>,
-}
-
-#[cfg(feature = "python")]
-#[pymethods]
-impl LocalPartitionIterator {
-    fn __iter__(slf: PyRef<'_, Self>) -> PyRef<'_, Self> {
-        slf
-    }
-    fn __next__(slf: PyRef<'_, Self>, py: Python) -> PyResult<Option<PyObject>> {
-        let iter = &slf.iter;
-        Ok(py.allow_threads(|| {
-            iter.lock()
-                .expect("Failed to acquire lock for LocalPartitionIterator")
-                .next()
-                .transpose()
-        })?)
-    }
-=======
 fn get_global_runtime() -> &'static Handle {
     GLOBAL_RUNTIME.get_or_init(|| {
         let mut builder = tokio::runtime::Builder::new_current_thread();
@@ -91,7 +61,6 @@
 #[cfg(not(feature = "python"))]
 fn get_global_runtime() -> &'static Handle {
     unimplemented!("get_global_runtime is not implemented without python feature");
->>>>>>> fa664147
 }
 
 #[cfg(feature = "python")]
@@ -168,63 +137,7 @@
             .collect();
         let psets = InMemoryPartitionSetCache::new(&native_psets);
         let daft_ctx: &DaftContext = daft_ctx.into();
-<<<<<<< HEAD
-        let out = py.allow_threads(|| {
-            self.executor
-                .run(
-                    &local_physical_plan.plan,
-                    &psets,
-                    daft_ctx.execution_config(),
-                    daft_ctx.subscribers(),
-                    results_buffer_size,
-                    context,
-                )
-                .map(|res| res.into_iter())
-        })?;
-        let iter = Box::new(out.map(|part| {
-            pyo3::Python::with_gil(|py| {
-                Ok(PyMicroPartition::from(part?)
-                    .into_pyobject(py)?
-                    .unbind()
-                    .into_any())
-            })
-        }));
-        let part_iter = LocalPartitionIterator {
-            iter: StdMutex::new(iter),
-        };
-        Ok(part_iter.into_pyobject(py)?.into_any())
-    }
-
-    #[pyo3(signature = (local_physical_plan, psets, exec_cfg, results_buffer_size=None, context=None))]
-    pub fn run_async<'a>(
-        &self,
-        py: Python<'a>,
-        local_physical_plan: &daft_local_plan::PyLocalPhysicalPlan,
-        psets: HashMap<String, Vec<PyMicroPartition>>,
-        exec_cfg: PyDaftExecutionConfig,
-        results_buffer_size: Option<usize>,
-        context: Option<HashMap<String, String>>,
-    ) -> PyResult<Bound<'a, PyAny>> {
-        let native_psets: HashMap<String, Arc<MicroPartitionSet>> = psets
-            .into_iter()
-            .map(|(part_id, parts)| {
-                (
-                    part_id,
-                    Arc::new(
-                        parts
-                            .into_iter()
-                            .map(std::convert::Into::into)
-                            .collect::<Vec<Arc<MicroPartition>>>()
-                            .into(),
-                    ),
-                )
-            })
-            .collect();
-        let psets = InMemoryPartitionSetCache::new(&native_psets);
-        let res = py.allow_threads(|| {
-=======
         let res = py.detach(|| {
->>>>>>> fa664147
             self.executor.run(
                 &local_physical_plan.plan,
                 &psets,
