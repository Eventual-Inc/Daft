--- conflicted
+++ resolved
@@ -30,13 +30,9 @@
 use crate::{
     channel::Receiver,
     intermediate_ops::{
-<<<<<<< HEAD
-        cross_join::CrossJoinOperator, explode::ExplodeOperator, filter::FilterOperator,
-=======
-        actor_pool_project::ActorPoolProjectOperator, cross_join::CrossJoinOperator,
+        cross_join::CrossJoinOperator,
         distributed_actor_pool_project::DistributedActorPoolProjectOperator,
         explode::ExplodeOperator, filter::FilterOperator,
->>>>>>> 7fd41574
         inner_hash_join_probe::InnerHashJoinProbeOperator, intermediate_op::IntermediateNode,
         project::ProjectOperator, sample::SampleOperator, udf::UdfOperator,
         unpivot::UnpivotOperator,
@@ -392,21 +388,11 @@
             stats_state,
             ..
         }) => {
-<<<<<<< HEAD
             let proj_op = UdfOperator::try_new(projection.clone()).with_context(|_| {
                 PipelineCreationSnafu {
                     plan_name: physical_plan.name(),
                 }
             })?;
-            let child_node = physical_plan_to_pipeline(input, psets, cfg)?;
-            IntermediateNode::new(Arc::new(proj_op), vec![child_node], stats_state.clone()).boxed()
-=======
-            let proj_op =
-                ActorPoolProjectOperator::try_new(projection.clone()).with_context(|_| {
-                    PipelineCreationSnafu {
-                        plan_name: physical_plan.name(),
-                    }
-                })?;
             let child_node = physical_plan_to_pipeline(input, psets, cfg, ctx)?;
             IntermediateNode::new(
                 Arc::new(proj_op),
@@ -443,7 +429,6 @@
                 ctx,
             )
             .boxed()
->>>>>>> 7fd41574
         }
         LocalPhysicalPlan::Sample(Sample {
             input,
