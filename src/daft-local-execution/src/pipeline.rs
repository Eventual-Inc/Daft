use std::{borrow::Cow, collections::HashMap, fmt::Display, sync::Arc};

use common_daft_config::DaftExecutionConfig;
use common_display::{
    ascii::fmt_tree_gitstyle,
    mermaid::{MermaidDisplayVisitor, SubgraphOptions},
    tree::TreeDisplay,
    DisplayLevel,
};
use common_error::{DaftError, DaftResult};
use common_file_formats::FileFormat;
use daft_core::{join::JoinSide, prelude::Schema};
use daft_dsl::{common_treenode::ConcreteTreeNode, join::get_common_join_cols};
use daft_local_plan::{
    CommitWrite, Concat, CrossJoin, Dedup, EmptyScan, Explode, Filter, HashAggregate, HashJoin,
    InMemoryScan, IntoBatches, Limit, LocalPhysicalPlan, MonotonicallyIncreasingId, PhysicalWrite,
    Pivot, Project, Sample, SamplingMethod, Sort, TopN, UDFProject, UnGroupedAggregate, Unpivot,
    WindowOrderByOnly, WindowPartitionAndDynamicFrame, WindowPartitionAndOrderBy,
    WindowPartitionOnly,
};
use daft_logical_plan::{stats::StatsState, JoinType};
use daft_micropartition::{
    partitioning::{MicroPartitionSet, PartitionSetCache},
    MicroPartition, MicroPartitionRef,
};
use daft_scan::ScanTaskRef;
use daft_writers::make_physical_writer_factory;
use indexmap::IndexSet;
use snafu::ResultExt;

use crate::{
    channel::Receiver,
    intermediate_ops::{
        cross_join::CrossJoinOperator,
        distributed_actor_pool_project::DistributedActorPoolProjectOperator,
        explode::ExplodeOperator, filter::FilterOperator,
        inner_hash_join_probe::InnerHashJoinProbeOperator, intermediate_op::IntermediateNode,
        into_batches::IntoBatchesOperator, project::ProjectOperator, sample::SampleOperator,
        udf::UdfOperator, unpivot::UnpivotOperator,
    },
    ops::{NodeCategory, NodeInfo, NodeType},
    runtime_stats::RuntimeStats,
    sinks::{
        aggregate::AggregateSink,
        blocking_sink::BlockingSinkNode,
        commit_write::CommitWriteSink,
        cross_join_collect::CrossJoinCollectSink,
        dedup::DedupSink,
        grouped_aggregate::GroupedAggregateSink,
        hash_join_build::HashJoinBuildSink,
        into_partitions::IntoPartitionsSink,
        pivot::PivotSink,
        repartition::RepartitionSink,
        sort::SortSink,
        top_n::TopNSink,
        window_order_by_only::WindowOrderByOnlySink,
        window_partition_and_dynamic_frame::WindowPartitionAndDynamicFrameSink,
        window_partition_and_order_by::WindowPartitionAndOrderBySink,
        window_partition_only::WindowPartitionOnlySink,
        write::{WriteFormat, WriteSink},
    },
    sources::{empty_scan::EmptyScanSource, in_memory::InMemorySource, source::SourceNode},
    state_bridge::BroadcastStateBridge,
    streaming_sink::{
        anti_semi_hash_join_probe::AntiSemiProbeSink, base::StreamingSinkNode, concat::ConcatSink,
        limit::LimitSink, monotonically_increasing_id::MonotonicallyIncreasingIdSink,
        outer_hash_join_probe::OuterHashJoinProbeSink,
    },
    ExecutionRuntimeContext, PipelineCreationSnafu,
};

pub type NodeName = Cow<'static, str>;

#[derive(Copy, Clone, Debug)]
pub enum MorselSizeRequirement {
    // Fixed size morsel
    Strict(usize),
    // Flexible size morsel, between lower and upper bound
    Flexible(usize, usize),
}

impl Display for MorselSizeRequirement {
    fn fmt(&self, f: &mut std::fmt::Formatter<'_>) -> std::fmt::Result {
        match self {
            Self::Strict(size) => write!(f, "{}", size),
            Self::Flexible(lower, upper) => write!(f, "Range({lower}, {upper}]"),
        }
    }
}

impl Default for MorselSizeRequirement {
    fn default() -> Self {
        Self::Flexible(
            0,
            common_daft_config::DaftExecutionConfig::default().default_morsel_size,
        )
    }
}

impl MorselSizeRequirement {
    pub fn combine_requirements(
        current_requirement: Option<Self>,
        downstream_requirement: Self,
    ) -> Self {
        match (current_requirement, downstream_requirement) {
            // If there is no current requirement and the downstream requirement is strict, use flexible with 0 as lower bound
            (None, Self::Strict(size)) => Self::Flexible(0, size),
            // If there is no current requirement and the downstream requirement is flexible, use flexible with 0 as lower bound
            (None, Self::Flexible(_, upper)) => Self::Flexible(0, upper),
            // If the current requirement is strict use it regardless of the downstream requirement
            (Some(Self::Strict(current_size)), _) => Self::Strict(current_size),
            // If the current requirement is flexible and the downstream requirement is strict, use the minimum of the two sizes
            (
                Some(Self::Flexible(lower_flexible_size, upper_flexible_size)),
                Self::Strict(strict_size),
            ) => Self::Flexible(
                lower_flexible_size.min(strict_size),
                strict_size.min(upper_flexible_size),
            ),
            // If the current requirement is flexible and the downstream requirement is flexible, use the intersection of ranges
            (
                Some(Self::Flexible(lower_flexible_size, upper_flexible_size)),
                Self::Flexible(lower_other_size, upper_other_size),
            ) => {
                let lower = lower_flexible_size.max(lower_other_size);
                let upper = upper_flexible_size.min(upper_other_size);

                // If ranges don't overlap, fall back to downstream requirement
                if lower > upper {
                    Self::Flexible(lower_other_size, upper_other_size)
                } else {
                    Self::Flexible(lower, upper)
                }
            }
        }
    }
}

pub(crate) trait PipelineNode: Sync + Send + TreeDisplay {
    fn children(&self) -> Vec<&dyn PipelineNode>;
    #[allow(clippy::borrowed_box)]
    fn boxed_children(&self) -> Vec<&Box<dyn PipelineNode>>;
    fn name(&self) -> Arc<str>;
    fn propagate_morsel_size_requirement(
        &mut self,
        downstream_requirement: MorselSizeRequirement,
        default_requirement: MorselSizeRequirement,
    );
    fn start(
        &self,
        maintain_order: bool,
        runtime_handle: &mut ExecutionRuntimeContext,
    ) -> crate::Result<Receiver<Arc<MicroPartition>>>;

    fn as_tree_display(&self) -> &dyn TreeDisplay;

    /// Unique id to identify which plan all nodes belong to
    fn plan_id(&self) -> Arc<str>;
    /// Unique id to identify the node.
    fn node_id(&self) -> usize;
    // General Node Info
    fn node_info(&self) -> Arc<NodeInfo>;
    // Runtime Stats
    fn runtime_stats(&self) -> Arc<dyn RuntimeStats>;
}

impl ConcreteTreeNode for Box<dyn PipelineNode> {
    fn children(&self) -> Vec<&Self> {
        self.boxed_children()
    }

    fn take_children(self) -> (Self, Vec<Self>) {
        unimplemented!("with_new_children is not supported for Box<dyn PipelineNode>")
    }

    fn with_new_children(self, _children: Vec<Self>) -> DaftResult<Self> {
        unimplemented!("with_new_children is not supported for Box<dyn PipelineNode>")
    }
}

/// Single use context for translating a physical plan to a Pipeline.
/// It generates a plan_id, and node ids for each plan.
pub struct RuntimeContext {
    index_counter: std::cell::RefCell<usize>,
    context: HashMap<String, String>,
}

impl RuntimeContext {
    pub fn new() -> Self {
        Self::new_with_context(HashMap::new())
    }

    pub fn new_with_context(mut context: HashMap<String, String>) -> Self {
        if !context.contains_key("plan_id") {
            let plan_id = uuid::Uuid::new_v4().to_string();
            context.insert("plan_id".to_string(), plan_id);
        }

        Self {
            index_counter: std::cell::RefCell::new(0),
            context,
        }
    }

    pub fn next_id(&self) -> usize {
        let mut counter = self.index_counter.borrow_mut();
        let index = *counter;
        *counter += 1;
        index
    }

    pub fn next_node_info(
        &self,
        name: Arc<str>,
        node_type: NodeType,
        node_category: NodeCategory,
    ) -> NodeInfo {
        NodeInfo {
            name,
            id: self.next_id(),
            node_type,
            node_category,
            context: self.context.clone(),
        }
    }
}

pub fn viz_pipeline_mermaid(
    root: &dyn PipelineNode,
    display_type: DisplayLevel,
    bottom_up: bool,
    subgraph_options: Option<SubgraphOptions>,
) -> String {
    let mut output = String::new();
    let mut visitor =
        MermaidDisplayVisitor::new(&mut output, display_type, bottom_up, subgraph_options);
    visitor.fmt(root.as_tree_display()).unwrap();
    output
}

#[derive(Debug, Clone)]
#[cfg_attr(feature = "python", pyo3::pyclass)]
pub struct RelationshipNode {
    pub id: usize,
    pub parent_id: Option<usize>,
}

#[derive(Debug, Clone)]
#[cfg_attr(feature = "python", pyo3::pyclass)]
pub struct RelationshipInformation {
    pub ids: Vec<RelationshipNode>,
    pub plan_id: Arc<str>,
}
/// Performs a depth first pre-order traversal of the pipeline tree.
/// Returning a list of ids for each node traversed
/// For example, given the following pipeline with ids of:
/// ```
///                  1
///              /   |   \
///             2    3    4
///           /  \   |   / \
///          5    6  7  8   10
///                    /
///                   9
/// ```
/// The result would be [1, 2, 5, 6, 3, 7, 4, 8, 9, 10]
/// as we visit each node in pre-order traversal.
pub fn get_pipeline_relationship_mapping(root: &dyn PipelineNode) -> RelationshipInformation {
    let mut nodes = Vec::new();

    fn traverse(
        node: &dyn PipelineNode,
        parent_id: Option<usize>,
        nodes: &mut Vec<RelationshipNode>,
    ) {
        let current_id = node.node_id();
        nodes.push(RelationshipNode {
            id: current_id,
            parent_id,
        });

        for child in node.children() {
            traverse(child, Some(current_id), nodes);
        }
    }

    traverse(root, None, &mut nodes);
    RelationshipInformation {
        ids: nodes,
        plan_id: root.plan_id(),
    }
}

pub fn viz_pipeline_ascii(root: &dyn PipelineNode, simple: bool) -> String {
    let mut s = String::new();
    let level = if simple {
        DisplayLevel::Compact
    } else {
        DisplayLevel::Default
    };
    fmt_tree_gitstyle(root.as_tree_display(), 0, &mut s, level).unwrap();
    s
}

pub fn translate_physical_plan_to_pipeline(
    physical_plan: &LocalPhysicalPlan,
    psets: &(impl PartitionSetCache<MicroPartitionRef, Arc<MicroPartitionSet>> + ?Sized),
    cfg: &Arc<DaftExecutionConfig>,
    ctx: &RuntimeContext,
) -> crate::Result<Box<dyn PipelineNode>> {
    let mut pipeline_node = physical_plan_to_pipeline(physical_plan, psets, cfg, ctx)?;
    pipeline_node.propagate_morsel_size_requirement(
        MorselSizeRequirement::Flexible(0, cfg.default_morsel_size),
        MorselSizeRequirement::Flexible(0, cfg.default_morsel_size),
    );
    Ok(pipeline_node)
}

fn physical_plan_to_pipeline(
    physical_plan: &LocalPhysicalPlan,
    psets: &(impl PartitionSetCache<MicroPartitionRef, Arc<MicroPartitionSet>> + ?Sized),
    cfg: &Arc<DaftExecutionConfig>,
    ctx: &RuntimeContext,
) -> crate::Result<Box<dyn PipelineNode>> {
    use daft_local_plan::PhysicalScan;

    use crate::sources::scan_task::ScanTaskSource;
    let pipeline_node: Box<dyn PipelineNode> = match physical_plan {
        LocalPhysicalPlan::PlaceholderScan(_) => {
            panic!("PlaceholderScan should not be converted to a pipeline node")
        }
        LocalPhysicalPlan::EmptyScan(EmptyScan {
            schema,
            stats_state,
        }) => {
            let source = EmptyScanSource::new(schema.clone());
            SourceNode::new(source.arced(), stats_state.clone(), ctx).boxed()
        }
        LocalPhysicalPlan::PhysicalScan(PhysicalScan {
            scan_tasks,
            pushdowns,
            schema,
            stats_state,
        }) => {
            let scan_tasks = scan_tasks
                .iter()
                .map(|task| task.clone().as_any_arc().downcast().unwrap())
                .collect::<Vec<ScanTaskRef>>();

            let scan_task_source =
                ScanTaskSource::new(scan_tasks, pushdowns.clone(), schema.clone(), cfg);
            SourceNode::new(scan_task_source.arced(), stats_state.clone(), ctx).boxed()
        }
        LocalPhysicalPlan::WindowPartitionOnly(WindowPartitionOnly {
            input,
            partition_by,
            schema,
            stats_state,
            aggregations,
            aliases,
        }) => {
            let input_node = physical_plan_to_pipeline(input, psets, cfg, ctx)?;
            let window_partition_only_sink =
                WindowPartitionOnlySink::new(aggregations, aliases, partition_by, schema)
                    .with_context(|_| PipelineCreationSnafu {
                        plan_name: physical_plan.name(),
                    })?;
            BlockingSinkNode::new(
                Arc::new(window_partition_only_sink),
                input_node,
                stats_state.clone(),
                ctx,
            )
            .boxed()
        }
        LocalPhysicalPlan::WindowPartitionAndOrderBy(WindowPartitionAndOrderBy {
            input,
            partition_by,
            order_by,
            descending,
            nulls_first,
            schema,
            stats_state,
            functions,
            aliases,
        }) => {
            let input_node = physical_plan_to_pipeline(input, psets, cfg, ctx)?;
            let window_partition_and_order_by_sink = WindowPartitionAndOrderBySink::new(
                functions,
                aliases,
                partition_by,
                order_by,
                descending,
                nulls_first,
                schema,
            )
            .with_context(|_| PipelineCreationSnafu {
                plan_name: physical_plan.name(),
            })?;
            BlockingSinkNode::new(
                Arc::new(window_partition_and_order_by_sink),
                input_node,
                stats_state.clone(),
                ctx,
            )
            .boxed()
        }
        LocalPhysicalPlan::WindowPartitionAndDynamicFrame(WindowPartitionAndDynamicFrame {
            input,
            partition_by,
            order_by,
            descending,
            nulls_first,
            frame,
            min_periods,
            schema,
            stats_state,
            aggregations,
            aliases,
        }) => {
            let input_node = physical_plan_to_pipeline(input, psets, cfg, ctx)?;
            let window_partition_and_dynamic_frame_sink = WindowPartitionAndDynamicFrameSink::new(
                aggregations,
                *min_periods,
                aliases,
                partition_by,
                order_by,
                descending,
                nulls_first,
                frame,
                schema,
            )
            .with_context(|_| PipelineCreationSnafu {
                plan_name: physical_plan.name(),
            })?;
            BlockingSinkNode::new(
                Arc::new(window_partition_and_dynamic_frame_sink),
                input_node,
                stats_state.clone(),
                ctx,
            )
            .boxed()
        }
        LocalPhysicalPlan::WindowOrderByOnly(WindowOrderByOnly {
            input,
            order_by,
            descending,
            nulls_first,
            schema,
            stats_state,
            functions,
            aliases,
        }) => {
            let input_node = physical_plan_to_pipeline(input, psets, cfg, ctx)?;
            let window_order_by_only_op = WindowOrderByOnlySink::new(
                functions,
                aliases,
                order_by,
                descending,
                nulls_first,
                schema,
            )
            .with_context(|_| PipelineCreationSnafu {
                plan_name: physical_plan.name(),
            })?;
            BlockingSinkNode::new(
                Arc::new(window_order_by_only_op),
                input_node,
                stats_state.clone(),
                ctx,
            )
            .boxed()
        }
        LocalPhysicalPlan::InMemoryScan(InMemoryScan { info, stats_state }) => {
            let cache_key: Arc<str> = info.cache_key.clone().into();

            let materialized_pset = psets.get_partition_set(&cache_key);
            let in_memory_source = InMemorySource::new(
                materialized_pset,
                info.source_schema.clone(),
                info.size_bytes,
            )
            .arced();
            SourceNode::new(in_memory_source, stats_state.clone(), ctx).boxed()
        }
        LocalPhysicalPlan::Project(Project {
            input,
            projection,
            stats_state,
            ..
        }) => {
            let proj_op = ProjectOperator::new(projection.clone()).with_context(|_| {
                PipelineCreationSnafu {
                    plan_name: physical_plan.name(),
                }
            })?;
            let child_node = physical_plan_to_pipeline(input, psets, cfg, ctx)?;
            IntermediateNode::new(
                Arc::new(proj_op),
                vec![child_node],
                stats_state.clone(),
                ctx,
            )
            .boxed()
        }
        LocalPhysicalPlan::UDFProject(UDFProject {
            input,
            expr,
            udf_properties,
            passthrough_columns,
            stats_state,
            schema,
        }) => {
            let proj_op = UdfOperator::try_new(
<<<<<<< HEAD
                expr.clone(),
                udf_properties.clone(),
                passthrough_columns.clone(),
                schema,
=======
                project.clone(),
                passthrough_columns.clone(),
                schema,
                input.schema(),
>>>>>>> 3a0a5a33
            )
            .with_context(|_| PipelineCreationSnafu {
                plan_name: physical_plan.name(),
            })?;
            let child_node = physical_plan_to_pipeline(input, psets, cfg, ctx)?;
            IntermediateNode::new(
                Arc::new(proj_op),
                vec![child_node],
                stats_state.clone(),
                ctx,
            )
            .boxed()
        }
        #[cfg(feature = "python")]
        LocalPhysicalPlan::DistributedActorPoolProject(
            daft_local_plan::DistributedActorPoolProject {
                input,
                actor_objects,
                batch_size,
                memory_request,
                stats_state,
                ..
            },
        ) => {
            let distributed_actor_pool_project_op = DistributedActorPoolProjectOperator::try_new(
                actor_objects.clone(),
                *batch_size,
                *memory_request,
            )
            .with_context(|_| PipelineCreationSnafu {
                plan_name: physical_plan.name(),
            })?;
            let child_node = physical_plan_to_pipeline(input, psets, cfg, ctx)?;
            IntermediateNode::new(
                Arc::new(distributed_actor_pool_project_op),
                vec![child_node],
                stats_state.clone(),
                ctx,
            )
            .boxed()
        }
        LocalPhysicalPlan::Sample(Sample {
            input,
            sampling_method,
            with_replacement,
            seed,
            stats_state,
            ..
        }) => {
            let sample_op = match sampling_method {
                SamplingMethod::Fraction(fraction) => {
                    SampleOperator::new(*fraction, *with_replacement, *seed)
                }
                SamplingMethod::Size(size) => {
                    SampleOperator::new_size(*size, *with_replacement, *seed)
                }
            };
            let child_node = physical_plan_to_pipeline(input, psets, cfg, ctx)?;
            IntermediateNode::new(
                Arc::new(sample_op),
                vec![child_node],
                stats_state.clone(),
                ctx,
            )
            .boxed()
        }
        LocalPhysicalPlan::Filter(Filter {
            input,
            predicate,
            stats_state,
            ..
        }) => {
            let filter_op = FilterOperator::new(predicate.clone());
            let child_node = physical_plan_to_pipeline(input, psets, cfg, ctx)?;
            IntermediateNode::new(
                Arc::new(filter_op),
                vec![child_node],
                stats_state.clone(),
                ctx,
            )
            .boxed()
        }
        LocalPhysicalPlan::IntoBatches(IntoBatches {
            input,
            batch_size,
            strict,
            stats_state,
            ..
        }) => {
            let into_batches_op = IntoBatchesOperator::new(*batch_size, *strict);
            let child_node = physical_plan_to_pipeline(input, psets, cfg, ctx)?;
            IntermediateNode::new(
                Arc::new(into_batches_op),
                vec![child_node],
                stats_state.clone(),
                ctx,
            )
            .boxed()
        }
        LocalPhysicalPlan::Explode(Explode {
            input,
            to_explode,
            stats_state,
            ..
        }) => {
            let explode_op = ExplodeOperator::new(to_explode.clone());
            let child_node = physical_plan_to_pipeline(input, psets, cfg, ctx)?;
            IntermediateNode::new(
                Arc::new(explode_op),
                vec![child_node],
                stats_state.clone(),
                ctx,
            )
            .boxed()
        }
        LocalPhysicalPlan::Limit(Limit {
            input,
            limit,
            offset,
            stats_state,
            ..
        }) => {
            let (offset, limit) = (*offset, *limit);
            let sink = LimitSink::new(limit as usize, offset.map(|x| x as usize));
            let child_node = physical_plan_to_pipeline(input, psets, cfg, ctx)?;
            StreamingSinkNode::new(Arc::new(sink), vec![child_node], stats_state.clone(), ctx)
                .boxed()
        }
        LocalPhysicalPlan::Concat(Concat {
            input,
            other,
            stats_state,
            ..
        }) => {
            let left_child = physical_plan_to_pipeline(input, psets, cfg, ctx)?;
            let right_child = physical_plan_to_pipeline(other, psets, cfg, ctx)?;
            let sink = ConcatSink {};
            StreamingSinkNode::new(
                Arc::new(sink),
                vec![left_child, right_child],
                stats_state.clone(),
                ctx,
            )
            .boxed()
        }
        LocalPhysicalPlan::UnGroupedAggregate(UnGroupedAggregate {
            input,
            aggregations,
            stats_state,
            ..
        }) => {
            let child_node = physical_plan_to_pipeline(input, psets, cfg, ctx)?;
            let agg_sink = AggregateSink::new(aggregations, input.schema()).with_context(|_| {
                PipelineCreationSnafu {
                    plan_name: physical_plan.name(),
                }
            })?;
            BlockingSinkNode::new(Arc::new(agg_sink), child_node, stats_state.clone(), ctx).boxed()
        }
        LocalPhysicalPlan::HashAggregate(HashAggregate {
            input,
            aggregations,
            group_by,
            stats_state,
            ..
        }) => {
            let child_node = physical_plan_to_pipeline(input, psets, cfg, ctx)?;
            let agg_sink = GroupedAggregateSink::new(aggregations, group_by, input.schema(), cfg)
                .with_context(|_| PipelineCreationSnafu {
                plan_name: physical_plan.name(),
            })?;
            BlockingSinkNode::new(Arc::new(agg_sink), child_node, stats_state.clone(), ctx).boxed()
        }
        LocalPhysicalPlan::Dedup(Dedup {
            input,
            columns,
            stats_state,
            ..
        }) => {
            let child_node = physical_plan_to_pipeline(input, psets, cfg, ctx)?;
            let dedup_sink = DedupSink::new(columns).with_context(|_| PipelineCreationSnafu {
                plan_name: physical_plan.name(),
            })?;
            BlockingSinkNode::new(Arc::new(dedup_sink), child_node, stats_state.clone(), ctx)
                .boxed()
        }
        LocalPhysicalPlan::Unpivot(Unpivot {
            input,
            ids,
            values,
            variable_name,
            value_name,
            stats_state,
            ..
        }) => {
            let child_node = physical_plan_to_pipeline(input, psets, cfg, ctx)?;
            let unpivot_op = UnpivotOperator::new(
                ids.clone(),
                values.clone(),
                variable_name.clone(),
                value_name.clone(),
            );
            IntermediateNode::new(
                Arc::new(unpivot_op),
                vec![child_node],
                stats_state.clone(),
                ctx,
            )
            .boxed()
        }
        LocalPhysicalPlan::Pivot(Pivot {
            input,
            group_by,
            pivot_column,
            value_column,
            aggregation,
            names,
            stats_state,
            ..
        }) => {
            let child_node = physical_plan_to_pipeline(input, psets, cfg, ctx)?;
            let pivot_sink = PivotSink::new(
                group_by.clone(),
                pivot_column.clone(),
                value_column.clone(),
                aggregation.clone(),
                names.clone(),
            );
            BlockingSinkNode::new(Arc::new(pivot_sink), child_node, stats_state.clone(), ctx)
                .boxed()
        }
        LocalPhysicalPlan::Sort(Sort {
            input,
            sort_by,
            descending,
            nulls_first,
            stats_state,
            ..
        }) => {
            let sort_sink = SortSink::new(sort_by.clone(), descending.clone(), nulls_first.clone());
            let child_node = physical_plan_to_pipeline(input, psets, cfg, ctx)?;
            BlockingSinkNode::new(Arc::new(sort_sink), child_node, stats_state.clone(), ctx).boxed()
        }
        LocalPhysicalPlan::TopN(TopN {
            input,
            sort_by,
            descending,
            nulls_first,
            offset,
            limit,
            stats_state,
            ..
        }) => {
            let sink = TopNSink::new(
                sort_by.clone(),
                descending.clone(),
                nulls_first.clone(),
                *limit as usize,
                offset.map(|x| x as usize),
            );
            let child_node = physical_plan_to_pipeline(input, psets, cfg, ctx)?;
            BlockingSinkNode::new(Arc::new(sink), child_node, stats_state.clone(), ctx).boxed()
        }
        LocalPhysicalPlan::MonotonicallyIncreasingId(MonotonicallyIncreasingId {
            input,
            column_name,
            starting_offset,
            schema,
            stats_state,
            ..
        }) => {
            let child_node = physical_plan_to_pipeline(input, psets, cfg, ctx)?;
            let monotonically_increasing_id_sink = MonotonicallyIncreasingIdSink::new(
                column_name.clone(),
                *starting_offset,
                schema.clone(),
            );
            StreamingSinkNode::new(
                Arc::new(monotonically_increasing_id_sink),
                vec![child_node],
                stats_state.clone(),
                ctx,
            )
            .boxed()
        }
        LocalPhysicalPlan::HashJoin(HashJoin {
            left,
            right,
            left_on,
            right_on,
            null_equals_null,
            join_type,
            schema,
            stats_state,
            ..
        }) => {
            let left_schema = left.schema();
            let right_schema = right.schema();

            // To determine whether to use the left or right side of a join for building a probe table, we consider:
            // 1. Cardinality of the sides. Probe tables should be built on the smaller side.
            // 2. Join type. Different join types have different requirements for which side can build the probe table.
            let left_stats_state = left.get_stats_state();
            let right_stats_state = right.get_stats_state();
            let build_on_left = match join_type {
                // Inner and outer joins can build on either side. If stats are available, choose the smaller side.
                // Else, default to building on the left.
                JoinType::Inner | JoinType::Outer => match (left_stats_state, right_stats_state) {
                    (
                        StatsState::Materialized(left_stats),
                        StatsState::Materialized(right_stats),
                    ) => {
                        let left_size = left_stats.approx_stats.num_rows;
                        let right_size = right_stats.approx_stats.num_rows;
                        left_size <= right_size
                    }
                    // If stats are only available on the right side of the join, and the upper bound bytes on the
                    // right are under the broadcast join size threshold, we build on the right instead of the left.
                    (StatsState::NotMaterialized, StatsState::Materialized(right_stats)) => {
                        right_stats.approx_stats.size_bytes
                            > cfg.broadcast_join_size_bytes_threshold
                    }
                    _ => true,
                },
                // Left joins can build on the left side, but prefer building on the right because building on left requires keeping track
                // of used indices in a bitmap. If stats are available, only select the left side if its smaller than the right side by a factor of 1.5.
                JoinType::Left => match (left_stats_state, right_stats_state) {
                    (
                        StatsState::Materialized(left_stats),
                        StatsState::Materialized(right_stats),
                    ) => {
                        let left_size = left_stats.approx_stats.num_rows;
                        let right_size = right_stats.approx_stats.num_rows;
                        right_size as f64 >= left_size as f64 * 1.5
                    }
                    // If stats are only available on the left side of the join, and the upper bound bytes on the left
                    // are under the broadcast join size threshold, we build on the left instead of the right.
                    (StatsState::Materialized(left_stats), StatsState::NotMaterialized) => {
                        left_stats.approx_stats.size_bytes
                            <= cfg.broadcast_join_size_bytes_threshold
                    }
                    _ => false,
                },
                // Right joins can build on the right side, but prefer building on the left because building on right requires keeping track
                // of used indices in a bitmap. If stats are available, only select the right side if its smaller than the left side by a factor of 1.5.
                JoinType::Right => match (left_stats_state, right_stats_state) {
                    (
                        StatsState::Materialized(left_stats),
                        StatsState::Materialized(right_stats),
                    ) => {
                        let left_size = left_stats.approx_stats.num_rows;
                        let right_size = right_stats.approx_stats.num_rows;
                        (right_size as f64 * 1.5) >= left_size as f64
                    }
                    // If stats are only available on the right side of the join, and the upper bound bytes on the
                    // right are under the broadcast join size threshold, we build on the right instead of the left.
                    (StatsState::NotMaterialized, StatsState::Materialized(right_stats)) => {
                        right_stats.approx_stats.size_bytes
                            > cfg.broadcast_join_size_bytes_threshold
                    }
                    _ => true,
                },
                // Anti/semi joins can build on the left side, but prefer building on the right because building on left requires keeping track
                // of used indices in a bitmap. If stats are available, only select the left side if its smaller than the right side by a factor of 1.5.
                JoinType::Anti | JoinType::Semi => match (left_stats_state, right_stats_state) {
                    (
                        StatsState::Materialized(left_stats),
                        StatsState::Materialized(right_stats),
                    ) => {
                        let left_size = left_stats.approx_stats.num_rows;
                        let right_size = right_stats.approx_stats.num_rows;
                        right_size as f64 > left_size as f64 * 1.5
                    }
                    // If stats are only available on the left side of the join, and the upper bound bytes on the left
                    // are under the broadcast join size threshold, we build on the left instead of the right.
                    (StatsState::Materialized(left_stats), StatsState::NotMaterialized) => {
                        left_stats.approx_stats.size_bytes
                            <= cfg.broadcast_join_size_bytes_threshold
                    }
                    // Else, default to building on the right
                    _ => false,
                },
            };
            let (build_on, probe_on, build_child, probe_child) = match build_on_left {
                true => (left_on, right_on, left, right),
                false => (right_on, left_on, right, left),
            };

            let build_schema = build_child.schema();
            let probe_schema = probe_child.schema();
            || -> DaftResult<_> {
                let common_join_cols: IndexSet<_> = get_common_join_cols(left_schema, right_schema)
                    .map(std::string::ToString::to_string)
                    .collect();
                let build_key_fields = build_on
                    .iter()
                    .map(|e| e.inner().to_field(build_schema))
                    .collect::<DaftResult<Vec<_>>>()?;
                let probe_key_fields = probe_on
                    .iter()
                    .map(|e| e.inner().to_field(probe_schema))
                    .collect::<DaftResult<Vec<_>>>()?;

                for (build_field, probe_field) in build_key_fields.iter().zip(probe_key_fields.iter()) {
                    if build_field.dtype != probe_field.dtype {
                        return Err(DaftError::SchemaMismatch(
                            format!("Expected build and probe key field datatypes to match, found: {} vs {}", build_field.dtype, probe_field.dtype)
                        ));
                    }
                }
                let key_schema = Arc::new(Schema::new(build_key_fields));

                // we should move to a builder pattern
                let probe_state_bridge = BroadcastStateBridge::new();
                let track_indices = if matches!(join_type, JoinType::Anti | JoinType::Semi) {
                    build_on_left
                } else {
                    true
                };
                let build_sink = HashJoinBuildSink::new(
                    key_schema,
                    build_on.clone(),
                    null_equals_null.clone(),
                    track_indices,
                    probe_state_bridge.clone(),
                )?;
                let build_child_node = physical_plan_to_pipeline(build_child, psets, cfg, ctx)?;
                let build_node = BlockingSinkNode::new(
                    Arc::new(build_sink),
                    build_child_node,
                    build_child.get_stats_state().clone(),
                    ctx
                )
                .boxed();

                let probe_child_node = physical_plan_to_pipeline(probe_child, psets, cfg, ctx)?;

                match join_type {
                    JoinType::Anti | JoinType::Semi => Ok(StreamingSinkNode::new(
                        Arc::new(AntiSemiProbeSink::new(
                            probe_on.clone(),
                            join_type,
                            schema,
                            probe_state_bridge,
                            build_on_left,
                        )),
                        vec![build_node, probe_child_node],
                        stats_state.clone(),
                        ctx
                    )
                    .boxed()),
                    JoinType::Inner => Ok(IntermediateNode::new(
                        Arc::new(InnerHashJoinProbeOperator::new(
                            probe_on.clone(),
                            left_schema,
                            right_schema,
                            build_on_left,
                            common_join_cols,
                            schema,
                            probe_state_bridge,
                        )),
                        vec![build_node, probe_child_node],
                        stats_state.clone(),
                        ctx
                    )
                    .boxed()),
                    JoinType::Left | JoinType::Right | JoinType::Outer => {
                        Ok(StreamingSinkNode::new(
                            Arc::new(OuterHashJoinProbeSink::new(
                                probe_on.clone(),
                                left_schema,
                                right_schema,
                                *join_type,
                                build_on_left,
                                common_join_cols,
                                schema,
                                probe_state_bridge,
                            )?),
                            vec![build_node, probe_child_node],
                            stats_state.clone(),
                            ctx
                        )
                        .boxed())
                    }
                }
            }()
            .with_context(|_| PipelineCreationSnafu {
                plan_name: physical_plan.name(),
            })?
        }
        LocalPhysicalPlan::CrossJoin(CrossJoin {
            left,
            right,
            schema,
            stats_state,
            ..
        }) => {
            let left_stats_state = left.get_stats_state();
            let right_stats_state = right.get_stats_state();

            // To determine whether to use the left or right side of a join for collecting vs streaming, we choose
            // the larger side to stream so that it can be parallelized via an intermediate op. Default to left side.
            let stream_on_left = match (left_stats_state, right_stats_state) {
                (StatsState::Materialized(left_stats), StatsState::Materialized(right_stats)) => {
                    left_stats.approx_stats.num_rows > right_stats.approx_stats.num_rows
                }
                // If stats are only available on the left side of the join, and the upper bound bytes on the
                // left are under the broadcast join size threshold, we stream on the right.
                (StatsState::Materialized(left_stats), StatsState::NotMaterialized) => {
                    left_stats.approx_stats.size_bytes > cfg.broadcast_join_size_bytes_threshold
                }
                // If stats are not available, we fall back and stream on the left by default.
                _ => true,
            };

            let stream_side = if stream_on_left {
                JoinSide::Left
            } else {
                JoinSide::Right
            };

            let (stream_child, collect_child) = match stream_side {
                JoinSide::Left => (left, right),
                JoinSide::Right => (right, left),
            };

            let stream_child_node = physical_plan_to_pipeline(stream_child, psets, cfg, ctx)?;
            let collect_child_node = physical_plan_to_pipeline(collect_child, psets, cfg, ctx)?;

            let state_bridge = BroadcastStateBridge::new();
            let collect_node = BlockingSinkNode::new(
                Arc::new(CrossJoinCollectSink::new(state_bridge.clone())),
                collect_child_node,
                collect_child.get_stats_state().clone(),
                ctx,
            )
            .boxed();

            IntermediateNode::new(
                Arc::new(CrossJoinOperator::new(
                    schema.clone(),
                    stream_side,
                    state_bridge,
                )),
                vec![collect_node, stream_child_node],
                stats_state.clone(),
                ctx,
            )
            .boxed()
        }
        LocalPhysicalPlan::PhysicalWrite(PhysicalWrite {
            input,
            file_info,
            file_schema,
            stats_state,
            ..
        }) => {
            let child_node = physical_plan_to_pipeline(input, psets, cfg, ctx)?;
            let writer_factory = make_physical_writer_factory(file_info, input.schema(), cfg)
                .with_context(|_| PipelineCreationSnafu {
                    plan_name: physical_plan.name(),
                })?;
            let write_format = match (file_info.file_format, file_info.partition_cols.is_some()) {
                (FileFormat::Parquet, true) => WriteFormat::PartitionedParquet,
                (FileFormat::Parquet, false) => WriteFormat::Parquet,
                (FileFormat::Csv, true) => WriteFormat::PartitionedCsv,
                (FileFormat::Csv, false) => WriteFormat::Csv,
                (FileFormat::Json, true) => WriteFormat::PartitionedJson,
                (FileFormat::Json, false) => WriteFormat::Json,
                (_, _) => panic!("Unsupported file format"),
            };
            let write_sink = WriteSink::new(
                write_format,
                writer_factory,
                file_info.partition_cols.clone(),
                file_schema.clone(),
            );
            BlockingSinkNode::new(Arc::new(write_sink), child_node, stats_state.clone(), ctx)
                .boxed()
        }
        LocalPhysicalPlan::CommitWrite(CommitWrite {
            input,
            file_schema,
            file_info,
            stats_state,
            ..
        }) => {
            let child_node = physical_plan_to_pipeline(input, psets, cfg, ctx)?;
            let write_sink = CommitWriteSink::new(file_schema.clone(), file_info.clone());
            BlockingSinkNode::new(Arc::new(write_sink), child_node, stats_state.clone(), ctx)
                .boxed()
        }
        #[cfg(feature = "python")]
        LocalPhysicalPlan::CatalogWrite(daft_local_plan::CatalogWrite {
            input,
            catalog_type,
            file_schema,
            stats_state,
            ..
        }) => {
            use daft_logical_plan::CatalogType;

            let child_node = physical_plan_to_pipeline(input, psets, cfg, ctx)?;
            let (partition_by, write_format) = match catalog_type {
                CatalogType::Iceberg(ic) => {
                    if !ic.partition_cols.is_empty() {
                        (
                            Some(ic.partition_cols.clone()),
                            WriteFormat::PartitionedIceberg,
                        )
                    } else {
                        (None, WriteFormat::Iceberg)
                    }
                }
                CatalogType::DeltaLake(dl) => {
                    if let Some(partition_cols) = &dl.partition_cols
                        && !partition_cols.is_empty()
                    {
                        (
                            Some(partition_cols.clone()),
                            WriteFormat::PartitionedDeltalake,
                        )
                    } else {
                        (None, WriteFormat::Deltalake)
                    }
                }
                _ => panic!("Unsupported catalog type"),
            };
            let writer_factory =
                daft_writers::make_catalog_writer_factory(catalog_type, &partition_by, cfg);
            let write_sink = WriteSink::new(
                write_format,
                writer_factory,
                partition_by,
                file_schema.clone(),
            );
            BlockingSinkNode::new(Arc::new(write_sink), child_node, stats_state.clone(), ctx)
                .boxed()
        }
        #[cfg(feature = "python")]
        LocalPhysicalPlan::LanceWrite(daft_local_plan::LanceWrite {
            input,
            lance_info,
            file_schema,
            stats_state,
            ..
        }) => {
            let child_node = physical_plan_to_pipeline(input, psets, cfg, ctx)?;
            let writer_factory = daft_writers::make_lance_writer_factory(lance_info.clone());
            let write_sink = WriteSink::new(
                WriteFormat::Lance,
                writer_factory,
                None,
                file_schema.clone(),
            );
            BlockingSinkNode::new(Arc::new(write_sink), child_node, stats_state.clone(), ctx)
                .boxed()
        }
        #[cfg(feature = "python")]
        LocalPhysicalPlan::DataSink(daft_local_plan::DataSink {
            input,
            data_sink_info,
            file_schema,
            stats_state,
        }) => {
            let child_node = physical_plan_to_pipeline(input, psets, cfg, ctx)?;
            let writer_factory =
                daft_writers::make_data_sink_writer_factory(data_sink_info.clone());
            let write_sink = WriteSink::new(
                WriteFormat::DataSink(data_sink_info.name.clone()),
                writer_factory,
                None,
                file_schema.clone(),
            );
            BlockingSinkNode::new(Arc::new(write_sink), child_node, stats_state.clone(), ctx)
                .boxed()
        }
        LocalPhysicalPlan::Repartition(daft_local_plan::Repartition {
            input,
            repartition_spec,
            num_partitions,
            stats_state,
            schema,
        }) => {
            let child_node = physical_plan_to_pipeline(input, psets, cfg, ctx)?;
            let repartition_op =
                RepartitionSink::new(repartition_spec.clone(), *num_partitions, schema.clone());
            BlockingSinkNode::new(
                Arc::new(repartition_op),
                child_node,
                stats_state.clone(),
                ctx,
            )
            .boxed()
        }
        LocalPhysicalPlan::IntoPartitions(daft_local_plan::IntoPartitions {
            input,
            num_partitions,
            stats_state,
            schema,
        }) => {
            let child_node = physical_plan_to_pipeline(input, psets, cfg, ctx)?;
            let into_partitions_op = IntoPartitionsSink::new(*num_partitions, schema.clone());
            BlockingSinkNode::new(
                Arc::new(into_partitions_op),
                child_node,
                stats_state.clone(),
                ctx,
            )
            .boxed()
        }
    };

    Ok(pipeline_node)
}<|MERGE_RESOLUTION|>--- conflicted
+++ resolved
@@ -512,17 +512,11 @@
             schema,
         }) => {
             let proj_op = UdfOperator::try_new(
-<<<<<<< HEAD
                 expr.clone(),
                 udf_properties.clone(),
                 passthrough_columns.clone(),
                 schema,
-=======
-                project.clone(),
-                passthrough_columns.clone(),
-                schema,
                 input.schema(),
->>>>>>> 3a0a5a33
             )
             .with_context(|_| PipelineCreationSnafu {
                 plan_name: physical_plan.name(),
