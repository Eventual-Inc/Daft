use std::sync::Arc;

use common_daft_config::DaftExecutionConfig;
use common_display::{
    ascii::fmt_tree_gitstyle,
    mermaid::{MermaidDisplayVisitor, SubgraphOptions},
    tree::TreeDisplay,
    DisplayLevel,
};
use common_error::{DaftError, DaftResult};
use common_file_formats::FileFormat;
use daft_core::{join::JoinSide, prelude::Schema};
use daft_dsl::{join::get_common_join_cols, resolved_col};
use daft_local_plan::{
    ActorPoolProject, Concat, CrossJoin, EmptyScan, Explode, Filter, HashAggregate, HashJoin,
    InMemoryScan, Limit, LocalPhysicalPlan, MonotonicallyIncreasingId, PhysicalWrite, Pivot,
<<<<<<< HEAD
    Project, Sample, Sort, TopN, UnGroupedAggregate, Unpivot, WindowPartitionAndDynamicFrame,
    WindowPartitionAndOrderBy, WindowPartitionOnly,
=======
    Project, Sample, Sort, UnGroupedAggregate, Unpivot, WindowOrderByOnly,
    WindowPartitionAndDynamicFrame, WindowPartitionAndOrderBy, WindowPartitionOnly,
>>>>>>> 657f19bf
};
use daft_logical_plan::{stats::StatsState, JoinType};
use daft_micropartition::{
    partitioning::{MicroPartitionSet, PartitionSetCache},
    MicroPartition, MicroPartitionRef,
};
use daft_scan::ScanTaskRef;
use daft_writers::make_physical_writer_factory;
use indexmap::IndexSet;
use snafu::ResultExt;

use crate::{
    channel::Receiver,
    intermediate_ops::{
        actor_pool_project::ActorPoolProjectOperator, cross_join::CrossJoinOperator,
        explode::ExplodeOperator, filter::FilterOperator,
        inner_hash_join_probe::InnerHashJoinProbeOperator, intermediate_op::IntermediateNode,
        project::ProjectOperator, sample::SampleOperator, unpivot::UnpivotOperator,
        window_order_by_only::WindowOrderByOnlyOperator,
    },
    sinks::{
        aggregate::AggregateSink,
        anti_semi_hash_join_probe::AntiSemiProbeSink,
        blocking_sink::BlockingSinkNode,
        concat::ConcatSink,
        cross_join_collect::CrossJoinCollectSink,
        grouped_aggregate::GroupedAggregateSink,
        hash_join_build::HashJoinBuildSink,
        limit::LimitSink,
        monotonically_increasing_id::MonotonicallyIncreasingIdSink,
        outer_hash_join_probe::OuterHashJoinProbeSink,
        pivot::PivotSink,
        sort::SortSink,
        streaming_sink::StreamingSinkNode,
        top_n::TopNSink,
        window_partition_and_dynamic_frame::WindowPartitionAndDynamicFrameSink,
        window_partition_and_order_by::WindowPartitionAndOrderBySink,
        window_partition_only::WindowPartitionOnlySink,
        write::{WriteFormat, WriteSink},
    },
    sources::{empty_scan::EmptyScanSource, in_memory::InMemorySource, source::SourceNode},
    state_bridge::BroadcastStateBridge,
    ExecutionRuntimeContext, PipelineCreationSnafu,
};

pub(crate) trait PipelineNode: Sync + Send + TreeDisplay {
    fn children(&self) -> Vec<&dyn PipelineNode>;
    fn name(&self) -> &'static str;
    fn start(
        &self,
        maintain_order: bool,
        runtime_handle: &mut ExecutionRuntimeContext,
    ) -> crate::Result<Receiver<Arc<MicroPartition>>>;

    fn as_tree_display(&self) -> &dyn TreeDisplay;
}

pub fn viz_pipeline_mermaid(
    root: &dyn PipelineNode,
    display_type: DisplayLevel,
    bottom_up: bool,
    subgraph_options: Option<SubgraphOptions>,
) -> String {
    let mut output = String::new();
    let mut visitor =
        MermaidDisplayVisitor::new(&mut output, display_type, bottom_up, subgraph_options);
    visitor.fmt(root.as_tree_display()).unwrap();
    output
}

pub fn viz_pipeline_ascii(root: &dyn PipelineNode, simple: bool) -> String {
    let mut s = String::new();
    let level = if simple {
        DisplayLevel::Compact
    } else {
        DisplayLevel::Default
    };
    fmt_tree_gitstyle(root.as_tree_display(), 0, &mut s, level).unwrap();
    s
}

pub fn physical_plan_to_pipeline(
    physical_plan: &LocalPhysicalPlan,
    psets: &(impl PartitionSetCache<MicroPartitionRef, Arc<MicroPartitionSet>> + ?Sized),
    cfg: &Arc<DaftExecutionConfig>,
) -> crate::Result<Box<dyn PipelineNode>> {
    use daft_local_plan::PhysicalScan;

    use crate::sources::scan_task::ScanTaskSource;
    let out: Box<dyn PipelineNode> = match physical_plan {
        LocalPhysicalPlan::EmptyScan(EmptyScan {
            schema,
            stats_state,
        }) => {
            let source = EmptyScanSource::new(schema.clone());
            SourceNode::new(source.arced(), stats_state.clone()).boxed()
        }
        LocalPhysicalPlan::PhysicalScan(PhysicalScan {
            scan_tasks,
            pushdowns,
            schema,
            stats_state,
        }) => {
            let scan_tasks = scan_tasks
                .iter()
                .map(|task| task.clone().as_any_arc().downcast().unwrap())
                .collect::<Vec<ScanTaskRef>>();

            let scan_task_source =
                ScanTaskSource::new(scan_tasks, pushdowns.clone(), schema.clone(), cfg);
            SourceNode::new(scan_task_source.arced(), stats_state.clone()).boxed()
        }
        LocalPhysicalPlan::WindowPartitionOnly(WindowPartitionOnly {
            input,
            partition_by,
            schema,
            stats_state,
            aggregations,
            aliases,
        }) => {
            let input_node = physical_plan_to_pipeline(input, psets, cfg)?;
            let window_partition_only_sink =
                WindowPartitionOnlySink::new(aggregations, aliases, partition_by, schema)
                    .with_context(|_| PipelineCreationSnafu {
                        plan_name: physical_plan.name(),
                    })?;
            BlockingSinkNode::new(
                Arc::new(window_partition_only_sink),
                input_node,
                stats_state.clone(),
            )
            .boxed()
        }
        LocalPhysicalPlan::WindowPartitionAndOrderBy(WindowPartitionAndOrderBy {
            input,
            partition_by,
            order_by,
            descending,
            schema,
            stats_state,
            functions,
            aliases,
        }) => {
            let input_node = physical_plan_to_pipeline(input, psets, cfg)?;
            let window_partition_and_order_by_sink = WindowPartitionAndOrderBySink::new(
                functions,
                aliases,
                partition_by,
                order_by,
                descending,
                schema,
            )
            .with_context(|_| PipelineCreationSnafu {
                plan_name: physical_plan.name(),
            })?;
            BlockingSinkNode::new(
                Arc::new(window_partition_and_order_by_sink),
                input_node,
                stats_state.clone(),
            )
            .boxed()
        }
        LocalPhysicalPlan::WindowPartitionAndDynamicFrame(WindowPartitionAndDynamicFrame {
            input,
            partition_by,
            order_by,
            descending,
            frame,
            min_periods,
            schema,
            stats_state,
            aggregations,
            aliases,
        }) => {
            let input_node = physical_plan_to_pipeline(input, psets, cfg)?;
            let window_partition_and_dynamic_frame_sink = WindowPartitionAndDynamicFrameSink::new(
                aggregations,
                *min_periods,
                aliases,
                partition_by,
                order_by,
                descending,
                frame,
                schema,
            )
            .with_context(|_| PipelineCreationSnafu {
                plan_name: physical_plan.name(),
            })?;
            BlockingSinkNode::new(
                Arc::new(window_partition_and_dynamic_frame_sink),
                input_node,
                stats_state.clone(),
            )
            .boxed()
        }
        LocalPhysicalPlan::WindowOrderByOnly(WindowOrderByOnly {
            input,
            order_by,
            descending,
            schema,
            stats_state,
            functions,
            aliases,
        }) => {
            let input_node = physical_plan_to_pipeline(input, psets, cfg)?;
            let window_order_by_only_op =
                WindowOrderByOnlyOperator::new(functions, aliases, order_by, descending, schema)
                    .with_context(|_| PipelineCreationSnafu {
                        plan_name: physical_plan.name(),
                    })?;
            IntermediateNode::new(
                Arc::new(window_order_by_only_op),
                vec![input_node],
                stats_state.clone(),
            )
            .boxed()
        }
        LocalPhysicalPlan::InMemoryScan(InMemoryScan { info, stats_state }) => {
            let cache_key: Arc<str> = info.cache_key.clone().into();

            let materialized_pset = psets.get_partition_set(&cache_key);
            let in_memory_source = InMemorySource::new(
                materialized_pset,
                info.source_schema.clone(),
                info.size_bytes,
            )
            .arced();
            SourceNode::new(in_memory_source, stats_state.clone()).boxed()
        }
        LocalPhysicalPlan::Project(Project {
            input,
            projection,
            stats_state,
            ..
        }) => {
            let proj_op = ProjectOperator::new(projection.clone()).with_context(|_| {
                PipelineCreationSnafu {
                    plan_name: physical_plan.name(),
                }
            })?;
            let child_node = physical_plan_to_pipeline(input, psets, cfg)?;
            IntermediateNode::new(Arc::new(proj_op), vec![child_node], stats_state.clone()).boxed()
        }
        LocalPhysicalPlan::ActorPoolProject(ActorPoolProject {
            input,
            projection,
            stats_state,
            ..
        }) => {
            let proj_op =
                ActorPoolProjectOperator::try_new(projection.clone()).with_context(|_| {
                    PipelineCreationSnafu {
                        plan_name: physical_plan.name(),
                    }
                })?;
            let child_node = physical_plan_to_pipeline(input, psets, cfg)?;
            IntermediateNode::new(Arc::new(proj_op), vec![child_node], stats_state.clone()).boxed()
        }
        LocalPhysicalPlan::Sample(Sample {
            input,
            fraction,
            with_replacement,
            seed,
            stats_state,
            ..
        }) => {
            let sample_op = SampleOperator::new(*fraction, *with_replacement, *seed);
            let child_node = physical_plan_to_pipeline(input, psets, cfg)?;
            IntermediateNode::new(Arc::new(sample_op), vec![child_node], stats_state.clone())
                .boxed()
        }
        LocalPhysicalPlan::Filter(Filter {
            input,
            predicate,
            stats_state,
            ..
        }) => {
            let filter_op = FilterOperator::new(predicate.clone());
            let child_node = physical_plan_to_pipeline(input, psets, cfg)?;
            IntermediateNode::new(Arc::new(filter_op), vec![child_node], stats_state.clone())
                .boxed()
        }
        LocalPhysicalPlan::Explode(Explode {
            input,
            to_explode,
            stats_state,
            ..
        }) => {
            let explode_op = ExplodeOperator::new(to_explode.clone());
            let child_node = physical_plan_to_pipeline(input, psets, cfg)?;
            IntermediateNode::new(Arc::new(explode_op), vec![child_node], stats_state.clone())
                .boxed()
        }
        LocalPhysicalPlan::Limit(Limit {
            input,
            num_rows,
            stats_state,
            ..
        }) => {
            let sink = LimitSink::new(*num_rows as usize);
            let child_node = physical_plan_to_pipeline(input, psets, cfg)?;
            StreamingSinkNode::new(Arc::new(sink), vec![child_node], stats_state.clone()).boxed()
        }
        LocalPhysicalPlan::Concat(Concat {
            input,
            other,
            stats_state,
            ..
        }) => {
            let left_child = physical_plan_to_pipeline(input, psets, cfg)?;
            let right_child = physical_plan_to_pipeline(other, psets, cfg)?;
            let sink = ConcatSink {};
            StreamingSinkNode::new(
                Arc::new(sink),
                vec![left_child, right_child],
                stats_state.clone(),
            )
            .boxed()
        }
        LocalPhysicalPlan::UnGroupedAggregate(UnGroupedAggregate {
            input,
            aggregations,
            schema,
            stats_state,
            ..
        }) => {
            let child_node = physical_plan_to_pipeline(input, psets, cfg)?;
            let agg_sink = AggregateSink::new(aggregations, schema).with_context(|_| {
                PipelineCreationSnafu {
                    plan_name: physical_plan.name(),
                }
            })?;
            BlockingSinkNode::new(Arc::new(agg_sink), child_node, stats_state.clone()).boxed()
        }
        LocalPhysicalPlan::HashAggregate(HashAggregate {
            input,
            aggregations,
            group_by,
            schema,
            stats_state,
            ..
        }) => {
            let child_node = physical_plan_to_pipeline(input, psets, cfg)?;
            let agg_sink = GroupedAggregateSink::new(aggregations, group_by, schema, cfg)
                .with_context(|_| PipelineCreationSnafu {
                    plan_name: physical_plan.name(),
                })?;
            BlockingSinkNode::new(Arc::new(agg_sink), child_node, stats_state.clone()).boxed()
        }
        LocalPhysicalPlan::Unpivot(Unpivot {
            input,
            ids,
            values,
            variable_name,
            value_name,
            stats_state,
            ..
        }) => {
            let child_node = physical_plan_to_pipeline(input, psets, cfg)?;
            let unpivot_op = UnpivotOperator::new(
                ids.clone(),
                values.clone(),
                variable_name.clone(),
                value_name.clone(),
            );
            IntermediateNode::new(Arc::new(unpivot_op), vec![child_node], stats_state.clone())
                .boxed()
        }
        LocalPhysicalPlan::Pivot(Pivot {
            input,
            group_by,
            pivot_column,
            value_column,
            aggregation,
            names,
            stats_state,
            ..
        }) => {
            let child_node = physical_plan_to_pipeline(input, psets, cfg)?;
            let pivot_sink = PivotSink::new(
                group_by.clone(),
                pivot_column.clone(),
                value_column.clone(),
                aggregation.clone(),
                names.clone(),
            );
            BlockingSinkNode::new(Arc::new(pivot_sink), child_node, stats_state.clone()).boxed()
        }
        LocalPhysicalPlan::Sort(Sort {
            input,
            sort_by,
            descending,
            nulls_first,
            stats_state,
            ..
        }) => {
            let sort_sink = SortSink::new(sort_by.clone(), descending.clone(), nulls_first.clone());
            let child_node = physical_plan_to_pipeline(input, psets, cfg)?;
            BlockingSinkNode::new(Arc::new(sort_sink), child_node, stats_state.clone()).boxed()
        }
        LocalPhysicalPlan::TopN(TopN {
            input,
            sort_by,
            descending,
            nulls_first,
            limit,
            stats_state,
            ..
        }) => {
            let sink = TopNSink::new(
                sort_by.clone(),
                descending.clone(),
                nulls_first.clone(),
                *limit as usize,
            );
            let child_node = physical_plan_to_pipeline(input, psets, cfg)?;
            BlockingSinkNode::new(Arc::new(sink), child_node, stats_state.clone()).boxed()
        }
        LocalPhysicalPlan::MonotonicallyIncreasingId(MonotonicallyIncreasingId {
            input,
            column_name,
            schema,
            stats_state,
            ..
        }) => {
            let child_node = physical_plan_to_pipeline(input, psets, cfg)?;
            let monotonically_increasing_id_sink =
                MonotonicallyIncreasingIdSink::new(column_name.clone(), schema.clone());
            StreamingSinkNode::new(
                Arc::new(monotonically_increasing_id_sink),
                vec![child_node],
                stats_state.clone(),
            )
            .boxed()
        }
        LocalPhysicalPlan::HashJoin(HashJoin {
            left,
            right,
            left_on,
            right_on,
            null_equals_null,
            join_type,
            schema,
            stats_state,
            ..
        }) => {
            let left_schema = left.schema();
            let right_schema = right.schema();

            // To determine whether to use the left or right side of a join for building a probe table, we consider:
            // 1. Cardinality of the sides. Probe tables should be built on the smaller side.
            // 2. Join type. Different join types have different requirements for which side can build the probe table.
            let left_stats_state = left.get_stats_state();
            let right_stats_state = right.get_stats_state();
            let build_on_left = match join_type {
                // Inner and outer joins can build on either side. If stats are available, choose the smaller side.
                // Else, default to building on the left.
                JoinType::Inner | JoinType::Outer => match (left_stats_state, right_stats_state) {
                    (
                        StatsState::Materialized(left_stats),
                        StatsState::Materialized(right_stats),
                    ) => {
                        let left_size = left_stats.approx_stats.num_rows;
                        let right_size = right_stats.approx_stats.num_rows;
                        left_size <= right_size
                    }
                    // If stats are only available on the right side of the join, and the upper bound bytes on the
                    // right are under the broadcast join size threshold, we build on the right instead of the left.
                    (StatsState::NotMaterialized, StatsState::Materialized(right_stats)) => {
                        right_stats.approx_stats.size_bytes
                            > cfg.broadcast_join_size_bytes_threshold
                    }
                    _ => true,
                },
                // Left joins can build on the left side, but prefer building on the right because building on left requires keeping track
                // of used indices in a bitmap. If stats are available, only select the left side if its smaller than the right side by a factor of 1.5.
                JoinType::Left => match (left_stats_state, right_stats_state) {
                    (
                        StatsState::Materialized(left_stats),
                        StatsState::Materialized(right_stats),
                    ) => {
                        let left_size = left_stats.approx_stats.num_rows;
                        let right_size = right_stats.approx_stats.num_rows;
                        right_size as f64 >= left_size as f64 * 1.5
                    }
                    // If stats are only available on the left side of the join, and the upper bound bytes on the left
                    // are under the broadcast join size threshold, we build on the left instead of the right.
                    (StatsState::Materialized(left_stats), StatsState::NotMaterialized) => {
                        left_stats.approx_stats.size_bytes
                            <= cfg.broadcast_join_size_bytes_threshold
                    }
                    _ => false,
                },
                // Right joins can build on the right side, but prefer building on the left because building on right requires keeping track
                // of used indices in a bitmap. If stats are available, only select the right side if its smaller than the left side by a factor of 1.5.
                JoinType::Right => match (left_stats_state, right_stats_state) {
                    (
                        StatsState::Materialized(left_stats),
                        StatsState::Materialized(right_stats),
                    ) => {
                        let left_size = left_stats.approx_stats.num_rows;
                        let right_size = right_stats.approx_stats.num_rows;
                        (right_size as f64 * 1.5) >= left_size as f64
                    }
                    // If stats are only available on the right side of the join, and the upper bound bytes on the
                    // right are under the broadcast join size threshold, we build on the right instead of the left.
                    (StatsState::NotMaterialized, StatsState::Materialized(right_stats)) => {
                        right_stats.approx_stats.size_bytes
                            > cfg.broadcast_join_size_bytes_threshold
                    }
                    _ => true,
                },
                // Anti/semi joins can build on the left side, but prefer building on the right because building on left requires keeping track
                // of used indices in a bitmap. If stats are available, only select the left side if its smaller than the right side by a factor of 1.5.
                JoinType::Anti | JoinType::Semi => match (left_stats_state, right_stats_state) {
                    (
                        StatsState::Materialized(left_stats),
                        StatsState::Materialized(right_stats),
                    ) => {
                        let left_size = left_stats.approx_stats.num_rows;
                        let right_size = right_stats.approx_stats.num_rows;
                        right_size as f64 > left_size as f64 * 1.5
                    }
                    // If stats are only available on the left side of the join, and the upper bound bytes on the left
                    // are under the broadcast join size threshold, we build on the left instead of the right.
                    (StatsState::Materialized(left_stats), StatsState::NotMaterialized) => {
                        left_stats.approx_stats.size_bytes
                            <= cfg.broadcast_join_size_bytes_threshold
                    }
                    // Else, default to building on the right
                    _ => false,
                },
            };
            let (build_on, probe_on, build_child, probe_child) = match build_on_left {
                true => (left_on, right_on, left, right),
                false => (right_on, left_on, right, left),
            };

            let build_schema = build_child.schema();
            let probe_schema = probe_child.schema();
            || -> DaftResult<_> {
                let common_join_cols: IndexSet<_> = get_common_join_cols(left_schema, right_schema)
                    .map(std::string::ToString::to_string)
                    .collect();
                let build_key_fields = build_on
                    .iter()
                    .map(|e| e.to_field(build_schema))
                    .collect::<DaftResult<Vec<_>>>()?;
                let probe_key_fields = probe_on
                    .iter()
                    .map(|e| e.to_field(probe_schema))
                    .collect::<DaftResult<Vec<_>>>()?;

                for (build_field, probe_field) in build_key_fields.iter().zip(probe_key_fields.iter()) {
                    if build_field.dtype != probe_field.dtype {
                        return Err(DaftError::SchemaMismatch(
                            format!("Expected build and probe key field datatypes to match, found: {} vs {}", build_field.dtype, probe_field.dtype)
                        ));
                    }
                }
                let key_schema = Arc::new(Schema::new(build_key_fields));

                // we should move to a builder pattern
                let probe_state_bridge = BroadcastStateBridge::new();
                let track_indices = if matches!(join_type, JoinType::Anti | JoinType::Semi) {
                    build_on_left
                } else {
                    true
                };
                let build_sink = HashJoinBuildSink::new(
                    key_schema,
                    build_on.clone(),
                    null_equals_null.clone(),
                    track_indices,
                    probe_state_bridge.clone(),
                )?;
                let build_child_node = physical_plan_to_pipeline(build_child, psets, cfg)?;
                let build_node = BlockingSinkNode::new(
                    Arc::new(build_sink),
                    build_child_node,
                    build_child.get_stats_state().clone(),
                )
                .boxed();

                let probe_child_node = physical_plan_to_pipeline(probe_child, psets, cfg)?;

                match join_type {
                    JoinType::Anti | JoinType::Semi => Ok(StreamingSinkNode::new(
                        Arc::new(AntiSemiProbeSink::new(
                            probe_on.clone(),
                            join_type,
                            schema,
                            probe_state_bridge,
                            build_on_left,
                        )),
                        vec![build_node, probe_child_node],
                        stats_state.clone(),
                    )
                    .boxed()),
                    JoinType::Inner => Ok(IntermediateNode::new(
                        Arc::new(InnerHashJoinProbeOperator::new(
                            probe_on.clone(),
                            left_schema,
                            right_schema,
                            build_on_left,
                            common_join_cols,
                            schema,
                            probe_state_bridge,
                        )),
                        vec![build_node, probe_child_node],
                        stats_state.clone(),
                    )
                    .boxed()),
                    JoinType::Left | JoinType::Right | JoinType::Outer => {
                        Ok(StreamingSinkNode::new(
                            Arc::new(OuterHashJoinProbeSink::new(
                                probe_on.clone(),
                                left_schema,
                                right_schema,
                                *join_type,
                                build_on_left,
                                common_join_cols,
                                schema,
                                probe_state_bridge,
                            )?),
                            vec![build_node, probe_child_node],
                            stats_state.clone(),
                        )
                        .boxed())
                    }
                }
            }()
            .with_context(|_| PipelineCreationSnafu {
                plan_name: physical_plan.name(),
            })?
        }
        LocalPhysicalPlan::CrossJoin(CrossJoin {
            left,
            right,
            schema,
            stats_state,
            ..
        }) => {
            let left_stats_state = left.get_stats_state();
            let right_stats_state = right.get_stats_state();

            // To determine whether to use the left or right side of a join for collecting vs streaming, we choose
            // the larger side to stream so that it can be parallelized via an intermediate op. Default to left side.
            let stream_on_left = match (left_stats_state, right_stats_state) {
                (StatsState::Materialized(left_stats), StatsState::Materialized(right_stats)) => {
                    left_stats.approx_stats.num_rows > right_stats.approx_stats.num_rows
                }
                // If stats are only available on the left side of the join, and the upper bound bytes on the
                // left are under the broadcast join size threshold, we stream on the right.
                (StatsState::Materialized(left_stats), StatsState::NotMaterialized) => {
                    left_stats.approx_stats.size_bytes > cfg.broadcast_join_size_bytes_threshold
                }
                // If stats are not available, we fall back and stream on the left by default.
                _ => true,
            };

            let stream_side = if stream_on_left {
                JoinSide::Left
            } else {
                JoinSide::Right
            };

            let (stream_child, collect_child) = match stream_side {
                JoinSide::Left => (left, right),
                JoinSide::Right => (right, left),
            };

            let stream_child_node = physical_plan_to_pipeline(stream_child, psets, cfg)?;
            let collect_child_node = physical_plan_to_pipeline(collect_child, psets, cfg)?;

            let state_bridge = BroadcastStateBridge::new();
            let collect_node = BlockingSinkNode::new(
                Arc::new(CrossJoinCollectSink::new(state_bridge.clone())),
                collect_child_node,
                collect_child.get_stats_state().clone(),
            )
            .boxed();

            IntermediateNode::new(
                Arc::new(CrossJoinOperator::new(
                    schema.clone(),
                    stream_side,
                    state_bridge,
                )),
                vec![collect_node, stream_child_node],
                stats_state.clone(),
            )
            .boxed()
        }
        LocalPhysicalPlan::PhysicalWrite(PhysicalWrite {
            input,
            file_info,
            file_schema,
            stats_state,
            ..
        }) => {
            let child_node = physical_plan_to_pipeline(input, psets, cfg)?;
            let writer_factory = make_physical_writer_factory(file_info, cfg);
            let write_format = match (file_info.file_format, file_info.partition_cols.is_some()) {
                (FileFormat::Parquet, true) => WriteFormat::PartitionedParquet,
                (FileFormat::Parquet, false) => WriteFormat::Parquet,
                (FileFormat::Csv, true) => WriteFormat::PartitionedCsv,
                (FileFormat::Csv, false) => WriteFormat::Csv,
                (_, _) => panic!("Unsupported file format"),
            };
            let write_sink = WriteSink::new(
                write_format,
                writer_factory,
                file_info.partition_cols.clone(),
                file_schema.clone(),
                Some(file_info.clone()),
            );
            BlockingSinkNode::new(Arc::new(write_sink), child_node, stats_state.clone()).boxed()
        }
        #[cfg(feature = "python")]
        LocalPhysicalPlan::CatalogWrite(daft_local_plan::CatalogWrite {
            input,
            catalog_type,
            file_schema,
            stats_state,
            ..
        }) => {
            use daft_logical_plan::CatalogType;

            let child_node = physical_plan_to_pipeline(input, psets, cfg)?;
            let (partition_by, write_format) = match catalog_type {
                CatalogType::Iceberg(ic) => {
                    if !ic.partition_cols.is_empty() {
                        (
                            Some(ic.partition_cols.clone()),
                            WriteFormat::PartitionedIceberg,
                        )
                    } else {
                        (None, WriteFormat::Iceberg)
                    }
                }
                CatalogType::DeltaLake(dl) => {
                    if let Some(partition_cols) = &dl.partition_cols
                        && !partition_cols.is_empty()
                    {
                        let partition_col_exprs = partition_cols
                            .iter()
                            .map(|name| resolved_col(name.as_str()))
                            .collect::<Vec<_>>();
                        (Some(partition_col_exprs), WriteFormat::PartitionedDeltalake)
                    } else {
                        (None, WriteFormat::Deltalake)
                    }
                }
                _ => panic!("Unsupported catalog type"),
            };
            let writer_factory =
                daft_writers::make_catalog_writer_factory(catalog_type, &partition_by, cfg);
            let write_sink = WriteSink::new(
                write_format,
                writer_factory,
                partition_by,
                file_schema.clone(),
                None,
            );
            BlockingSinkNode::new(Arc::new(write_sink), child_node, stats_state.clone()).boxed()
        }
        #[cfg(feature = "python")]
        LocalPhysicalPlan::LanceWrite(daft_local_plan::LanceWrite {
            input,
            lance_info,
            file_schema,
            stats_state,
            ..
        }) => {
            let child_node = physical_plan_to_pipeline(input, psets, cfg)?;
            let writer_factory = daft_writers::make_lance_writer_factory(lance_info.clone());
            let write_sink = WriteSink::new(
                WriteFormat::Lance,
                writer_factory,
                None,
                file_schema.clone(),
                None,
            );
            BlockingSinkNode::new(Arc::new(write_sink), child_node, stats_state.clone()).boxed()
        }
    };

    Ok(out)
}<|MERGE_RESOLUTION|>--- conflicted
+++ resolved
@@ -14,13 +14,8 @@
 use daft_local_plan::{
     ActorPoolProject, Concat, CrossJoin, EmptyScan, Explode, Filter, HashAggregate, HashJoin,
     InMemoryScan, Limit, LocalPhysicalPlan, MonotonicallyIncreasingId, PhysicalWrite, Pivot,
-<<<<<<< HEAD
-    Project, Sample, Sort, TopN, UnGroupedAggregate, Unpivot, WindowPartitionAndDynamicFrame,
-    WindowPartitionAndOrderBy, WindowPartitionOnly,
-=======
-    Project, Sample, Sort, UnGroupedAggregate, Unpivot, WindowOrderByOnly,
+    Project, Sample, Sort, TopN, UnGroupedAggregate, Unpivot, WindowOrderByOnly,
     WindowPartitionAndDynamicFrame, WindowPartitionAndOrderBy, WindowPartitionOnly,
->>>>>>> 657f19bf
 };
 use daft_logical_plan::{stats::StatsState, JoinType};
 use daft_micropartition::{
