use std::{collections::HashMap, sync::Arc};

use common_daft_config::DaftExecutionConfig;
use common_display::{
    ascii::fmt_tree_gitstyle,
    mermaid::{MermaidDisplayVisitor, SubgraphOptions},
    tree::TreeDisplay,
    DisplayLevel,
};
use common_error::{DaftError, DaftResult};
use common_file_formats::FileFormat;
use daft_core::{join::JoinSide, prelude::Schema};
use daft_dsl::join::get_common_join_cols;
use daft_local_plan::{
<<<<<<< HEAD
    Concat, CrossJoin, Dedup, EmptyScan, Explode, Filter, HashAggregate, HashJoin, InMemoryScan,
    Limit, LocalPhysicalPlan, MonotonicallyIncreasingId, PhysicalWrite, Pivot, Project, Sample,
    Sort, TopN, UDFProject, UnGroupedAggregate, Unpivot, WindowOrderByOnly,
    WindowPartitionAndDynamicFrame, WindowPartitionAndOrderBy, WindowPartitionOnly,
=======
    ActorPoolProject, CommitWrite, Concat, CrossJoin, Dedup, EmptyScan, Explode, Filter,
    HashAggregate, HashJoin, InMemoryScan, Limit, LocalPhysicalPlan, MonotonicallyIncreasingId,
    PhysicalWrite, Pivot, Project, Sample, Sort, TopN, UnGroupedAggregate, Unpivot,
    WindowOrderByOnly, WindowPartitionAndDynamicFrame, WindowPartitionAndOrderBy,
    WindowPartitionOnly,
>>>>>>> 4756c9e4
};
use daft_logical_plan::{stats::StatsState, JoinType};
use daft_micropartition::{
    partitioning::{MicroPartitionSet, PartitionSetCache},
    MicroPartition, MicroPartitionRef,
};
use daft_scan::ScanTaskRef;
use daft_writers::make_physical_writer_factory;
use indexmap::IndexSet;
use snafu::ResultExt;

use crate::{
    channel::Receiver,
    intermediate_ops::{
        cross_join::CrossJoinOperator,
        distributed_actor_pool_project::DistributedActorPoolProjectOperator,
        explode::ExplodeOperator, filter::FilterOperator,
        inner_hash_join_probe::InnerHashJoinProbeOperator, intermediate_op::IntermediateNode,
        project::ProjectOperator, sample::SampleOperator, udf::UdfOperator,
        unpivot::UnpivotOperator,
    },
    sinks::{
        aggregate::AggregateSink,
        anti_semi_hash_join_probe::AntiSemiProbeSink,
        blocking_sink::BlockingSinkNode,
        commit_write::CommitWriteSink,
        concat::ConcatSink,
        cross_join_collect::CrossJoinCollectSink,
        dedup::DedupSink,
        grouped_aggregate::GroupedAggregateSink,
        hash_join_build::HashJoinBuildSink,
        limit::LimitSink,
        monotonically_increasing_id::MonotonicallyIncreasingIdSink,
        outer_hash_join_probe::OuterHashJoinProbeSink,
        pivot::PivotSink,
        sort::SortSink,
        streaming_sink::StreamingSinkNode,
        top_n::TopNSink,
        window_order_by_only::WindowOrderByOnlySink,
        window_partition_and_dynamic_frame::WindowPartitionAndDynamicFrameSink,
        window_partition_and_order_by::WindowPartitionAndOrderBySink,
        window_partition_only::WindowPartitionOnlySink,
        write::{WriteFormat, WriteSink},
    },
    sources::{empty_scan::EmptyScanSource, in_memory::InMemorySource, source::SourceNode},
    state_bridge::BroadcastStateBridge,
    ExecutionRuntimeContext, PipelineCreationSnafu,
};

pub(crate) trait PipelineNode: Sync + Send + TreeDisplay {
    fn children(&self) -> Vec<&dyn PipelineNode>;
    fn name(&self) -> &'static str;
    fn start(
        &self,
        maintain_order: bool,
        runtime_handle: &mut ExecutionRuntimeContext,
    ) -> crate::Result<Receiver<Arc<MicroPartition>>>;

    fn as_tree_display(&self) -> &dyn TreeDisplay;

    /// Unique id to identify which plan all nodes belong to
    fn plan_id(&self) -> Arc<str>;
    /// Unique id to identify the node.
    fn node_id(&self) -> usize;
}

/// Single use context for translating a physical plan to a Pipeline.
/// It generates a plan_id, and node ids for each plan.
pub struct RuntimeContext {
    index_counter: std::cell::RefCell<usize>,
    context: HashMap<String, String>,
}

/// Contains information about the node such as name, id, and the plan_id
#[derive(Clone, Debug)]
pub struct NodeInfo {
    pub name: Arc<str>,
    pub id: usize,
    pub context: HashMap<String, String>,
}

impl RuntimeContext {
    pub fn new() -> Self {
        Self::new_with_context(HashMap::new())
    }

    pub fn new_with_context(mut context: HashMap<String, String>) -> Self {
        if !context.contains_key("plan_id") {
            let plan_id = uuid::Uuid::new_v4().to_string();
            context.insert("plan_id".to_string(), plan_id);
        }

        Self {
            index_counter: std::cell::RefCell::new(0),
            context,
        }
    }

    pub fn next_id(&self) -> usize {
        let mut counter = self.index_counter.borrow_mut();
        let index = *counter;
        *counter += 1;
        index
    }

    pub fn next_node_info(&self, name: &str) -> NodeInfo {
        NodeInfo {
            name: Arc::from(name.to_string()),
            id: self.next_id(),
            context: self.context.clone(),
        }
    }
}

pub fn viz_pipeline_mermaid(
    root: &dyn PipelineNode,
    display_type: DisplayLevel,
    bottom_up: bool,
    subgraph_options: Option<SubgraphOptions>,
) -> String {
    let mut output = String::new();
    let mut visitor =
        MermaidDisplayVisitor::new(&mut output, display_type, bottom_up, subgraph_options);
    visitor.fmt(root.as_tree_display()).unwrap();
    output
}

#[derive(Debug, Clone)]
#[cfg_attr(feature = "python", pyo3::pyclass)]
pub struct RelationshipNode {
    pub id: usize,
    pub parent_id: Option<usize>,
}

#[derive(Debug, Clone)]
#[cfg_attr(feature = "python", pyo3::pyclass)]
pub struct RelationshipInformation {
    pub ids: Vec<RelationshipNode>,
    pub plan_id: Arc<str>,
}
/// Performs a depth first pre-order traversal of the pipeline tree.
/// Returning a list of ids for each node traversed
/// For example, given the following pipeline with ids of:
/// ```
///                  1
///              /   |   \
///             2    3    4
///           /  \   |   / \
///          5    6  7  8   10
///                    /
///                   9
/// ```
/// The result would be [1, 2, 5, 6, 3, 7, 4, 8, 9, 10]
/// as we visit each node in pre-order traversal.
pub fn get_pipeline_relationship_mapping(root: &dyn PipelineNode) -> RelationshipInformation {
    let mut nodes = Vec::new();

    fn traverse(
        node: &dyn PipelineNode,
        parent_id: Option<usize>,
        nodes: &mut Vec<RelationshipNode>,
    ) {
        let current_id = node.node_id();
        nodes.push(RelationshipNode {
            id: current_id,
            parent_id,
        });

        for child in node.children() {
            traverse(child, Some(current_id), nodes);
        }
    }

    traverse(root, None, &mut nodes);
    RelationshipInformation {
        ids: nodes,
        plan_id: root.plan_id(),
    }
}

pub fn viz_pipeline_ascii(root: &dyn PipelineNode, simple: bool) -> String {
    let mut s = String::new();
    let level = if simple {
        DisplayLevel::Compact
    } else {
        DisplayLevel::Default
    };
    fmt_tree_gitstyle(root.as_tree_display(), 0, &mut s, level).unwrap();
    s
}

pub fn physical_plan_to_pipeline(
    physical_plan: &LocalPhysicalPlan,
    psets: &(impl PartitionSetCache<MicroPartitionRef, Arc<MicroPartitionSet>> + ?Sized),
    cfg: &Arc<DaftExecutionConfig>,
    ctx: &RuntimeContext,
) -> crate::Result<Box<dyn PipelineNode>> {
    use daft_local_plan::PhysicalScan;

    use crate::sources::scan_task::ScanTaskSource;
    let out: Box<dyn PipelineNode> = match physical_plan {
        LocalPhysicalPlan::PlaceholderScan(_) => {
            panic!("PlaceholderScan should not be converted to a pipeline node")
        }
        LocalPhysicalPlan::EmptyScan(EmptyScan {
            schema,
            stats_state,
        }) => {
            let source = EmptyScanSource::new(schema.clone());
            SourceNode::new(source.arced(), stats_state.clone(), ctx).boxed()
        }
        LocalPhysicalPlan::PhysicalScan(PhysicalScan {
            scan_tasks,
            pushdowns,
            schema,
            stats_state,
        }) => {
            let scan_tasks = scan_tasks
                .iter()
                .map(|task| task.clone().as_any_arc().downcast().unwrap())
                .collect::<Vec<ScanTaskRef>>();

            let scan_task_source =
                ScanTaskSource::new(scan_tasks, pushdowns.clone(), schema.clone(), cfg);
            SourceNode::new(scan_task_source.arced(), stats_state.clone(), ctx).boxed()
        }
        LocalPhysicalPlan::WindowPartitionOnly(WindowPartitionOnly {
            input,
            partition_by,
            schema,
            stats_state,
            aggregations,
            aliases,
        }) => {
            let input_node = physical_plan_to_pipeline(input, psets, cfg, ctx)?;
            let window_partition_only_sink =
                WindowPartitionOnlySink::new(aggregations, aliases, partition_by, schema)
                    .with_context(|_| PipelineCreationSnafu {
                        plan_name: physical_plan.name(),
                    })?;
            BlockingSinkNode::new(
                Arc::new(window_partition_only_sink),
                input_node,
                stats_state.clone(),
                ctx,
            )
            .boxed()
        }
        LocalPhysicalPlan::WindowPartitionAndOrderBy(WindowPartitionAndOrderBy {
            input,
            partition_by,
            order_by,
            descending,
            schema,
            stats_state,
            functions,
            aliases,
        }) => {
            let input_node = physical_plan_to_pipeline(input, psets, cfg, ctx)?;
            let window_partition_and_order_by_sink = WindowPartitionAndOrderBySink::new(
                functions,
                aliases,
                partition_by,
                order_by,
                descending,
                schema,
            )
            .with_context(|_| PipelineCreationSnafu {
                plan_name: physical_plan.name(),
            })?;
            BlockingSinkNode::new(
                Arc::new(window_partition_and_order_by_sink),
                input_node,
                stats_state.clone(),
                ctx,
            )
            .boxed()
        }
        LocalPhysicalPlan::WindowPartitionAndDynamicFrame(WindowPartitionAndDynamicFrame {
            input,
            partition_by,
            order_by,
            descending,
            frame,
            min_periods,
            schema,
            stats_state,
            aggregations,
            aliases,
        }) => {
            let input_node = physical_plan_to_pipeline(input, psets, cfg, ctx)?;
            let window_partition_and_dynamic_frame_sink = WindowPartitionAndDynamicFrameSink::new(
                aggregations,
                *min_periods,
                aliases,
                partition_by,
                order_by,
                descending,
                frame,
                schema,
            )
            .with_context(|_| PipelineCreationSnafu {
                plan_name: physical_plan.name(),
            })?;
            BlockingSinkNode::new(
                Arc::new(window_partition_and_dynamic_frame_sink),
                input_node,
                stats_state.clone(),
                ctx,
            )
            .boxed()
        }
        LocalPhysicalPlan::WindowOrderByOnly(WindowOrderByOnly {
            input,
            order_by,
            descending,
            schema,
            stats_state,
            functions,
            aliases,
        }) => {
            let input_node = physical_plan_to_pipeline(input, psets, cfg, ctx)?;
            let window_order_by_only_op =
                WindowOrderByOnlySink::new(functions, aliases, order_by, descending, schema)
                    .with_context(|_| PipelineCreationSnafu {
                        plan_name: physical_plan.name(),
                    })?;
            BlockingSinkNode::new(
                Arc::new(window_order_by_only_op),
                input_node,
                stats_state.clone(),
                ctx,
            )
            .boxed()
        }
        LocalPhysicalPlan::InMemoryScan(InMemoryScan { info, stats_state }) => {
            let cache_key: Arc<str> = info.cache_key.clone().into();

            let materialized_pset = psets.get_partition_set(&cache_key);
            let in_memory_source = InMemorySource::new(
                materialized_pset,
                info.source_schema.clone(),
                info.size_bytes,
            )
            .arced();
            SourceNode::new(in_memory_source, stats_state.clone(), ctx).boxed()
        }
        LocalPhysicalPlan::Project(Project {
            input,
            projection,
            stats_state,
            ..
        }) => {
            let proj_op = ProjectOperator::new(projection.clone()).with_context(|_| {
                PipelineCreationSnafu {
                    plan_name: physical_plan.name(),
                }
            })?;
            let child_node = physical_plan_to_pipeline(input, psets, cfg, ctx)?;
            IntermediateNode::new(
                Arc::new(proj_op),
                vec![child_node],
                stats_state.clone(),
                ctx,
            )
            .boxed()
        }
        LocalPhysicalPlan::UDFProject(UDFProject {
            input,
            project,
            passthrough_columns,
            stats_state,
            ..
        }) => {
            let proj_op = UdfOperator::try_new(project.clone(), passthrough_columns.clone())
                .with_context(|_| PipelineCreationSnafu {
                    plan_name: physical_plan.name(),
                })?;
            let child_node = physical_plan_to_pipeline(input, psets, cfg, ctx)?;
            IntermediateNode::new(
                Arc::new(proj_op),
                vec![child_node],
                stats_state.clone(),
                ctx,
            )
            .boxed()
        }
        #[cfg(feature = "python")]
        LocalPhysicalPlan::DistributedActorPoolProject(
            daft_local_plan::DistributedActorPoolProject {
                input,
                actor_objects,
                batch_size,
                memory_request,
                stats_state,
                ..
            },
        ) => {
            let distributed_actor_pool_project_op = DistributedActorPoolProjectOperator::try_new(
                actor_objects.clone(),
                *batch_size,
                *memory_request,
            )
            .with_context(|_| PipelineCreationSnafu {
                plan_name: physical_plan.name(),
            })?;
            let child_node = physical_plan_to_pipeline(input, psets, cfg, ctx)?;
            IntermediateNode::new(
                Arc::new(distributed_actor_pool_project_op),
                vec![child_node],
                stats_state.clone(),
                ctx,
            )
            .boxed()
        }
        LocalPhysicalPlan::Sample(Sample {
            input,
            fraction,
            with_replacement,
            seed,
            stats_state,
            ..
        }) => {
            let sample_op = SampleOperator::new(*fraction, *with_replacement, *seed);
            let child_node = physical_plan_to_pipeline(input, psets, cfg, ctx)?;
            IntermediateNode::new(
                Arc::new(sample_op),
                vec![child_node],
                stats_state.clone(),
                ctx,
            )
            .boxed()
        }
        LocalPhysicalPlan::Filter(Filter {
            input,
            predicate,
            stats_state,
            ..
        }) => {
            let filter_op = FilterOperator::new(predicate.clone());
            let child_node = physical_plan_to_pipeline(input, psets, cfg, ctx)?;
            IntermediateNode::new(
                Arc::new(filter_op),
                vec![child_node],
                stats_state.clone(),
                ctx,
            )
            .boxed()
        }
        LocalPhysicalPlan::Explode(Explode {
            input,
            to_explode,
            stats_state,
            ..
        }) => {
            let explode_op = ExplodeOperator::new(to_explode.clone());
            let child_node = physical_plan_to_pipeline(input, psets, cfg, ctx)?;
            IntermediateNode::new(
                Arc::new(explode_op),
                vec![child_node],
                stats_state.clone(),
                ctx,
            )
            .boxed()
        }
        LocalPhysicalPlan::Limit(Limit {
            input,
            num_rows,
            stats_state,
            ..
        }) => {
            let sink = LimitSink::new(*num_rows as usize);
            let child_node = physical_plan_to_pipeline(input, psets, cfg, ctx)?;
            StreamingSinkNode::new(Arc::new(sink), vec![child_node], stats_state.clone(), ctx)
                .boxed()
        }
        LocalPhysicalPlan::Concat(Concat {
            input,
            other,
            stats_state,
            ..
        }) => {
            let left_child = physical_plan_to_pipeline(input, psets, cfg, ctx)?;
            let right_child = physical_plan_to_pipeline(other, psets, cfg, ctx)?;
            let sink = ConcatSink {};
            StreamingSinkNode::new(
                Arc::new(sink),
                vec![left_child, right_child],
                stats_state.clone(),
                ctx,
            )
            .boxed()
        }
        LocalPhysicalPlan::UnGroupedAggregate(UnGroupedAggregate {
            input,
            aggregations,
            stats_state,
            ..
        }) => {
            let child_node = physical_plan_to_pipeline(input, psets, cfg, ctx)?;
            let agg_sink = AggregateSink::new(aggregations, input.schema()).with_context(|_| {
                PipelineCreationSnafu {
                    plan_name: physical_plan.name(),
                }
            })?;
            BlockingSinkNode::new(Arc::new(agg_sink), child_node, stats_state.clone(), ctx).boxed()
        }
        LocalPhysicalPlan::HashAggregate(HashAggregate {
            input,
            aggregations,
            group_by,
            stats_state,
            ..
        }) => {
            let child_node = physical_plan_to_pipeline(input, psets, cfg, ctx)?;
            let agg_sink = GroupedAggregateSink::new(aggregations, group_by, input.schema(), cfg)
                .with_context(|_| PipelineCreationSnafu {
                plan_name: physical_plan.name(),
            })?;
            BlockingSinkNode::new(Arc::new(agg_sink), child_node, stats_state.clone(), ctx).boxed()
        }
        LocalPhysicalPlan::Dedup(Dedup {
            input,
            columns,
            stats_state,
            ..
        }) => {
            let child_node = physical_plan_to_pipeline(input, psets, cfg, ctx)?;
            let dedup_sink = DedupSink::new(columns).with_context(|_| PipelineCreationSnafu {
                plan_name: physical_plan.name(),
            })?;
            BlockingSinkNode::new(Arc::new(dedup_sink), child_node, stats_state.clone(), ctx)
                .boxed()
        }
        LocalPhysicalPlan::Unpivot(Unpivot {
            input,
            ids,
            values,
            variable_name,
            value_name,
            stats_state,
            ..
        }) => {
            let child_node = physical_plan_to_pipeline(input, psets, cfg, ctx)?;
            let unpivot_op = UnpivotOperator::new(
                ids.clone(),
                values.clone(),
                variable_name.clone(),
                value_name.clone(),
            );
            IntermediateNode::new(
                Arc::new(unpivot_op),
                vec![child_node],
                stats_state.clone(),
                ctx,
            )
            .boxed()
        }
        LocalPhysicalPlan::Pivot(Pivot {
            input,
            group_by,
            pivot_column,
            value_column,
            aggregation,
            names,
            stats_state,
            ..
        }) => {
            let child_node = physical_plan_to_pipeline(input, psets, cfg, ctx)?;
            let pivot_sink = PivotSink::new(
                group_by.clone(),
                pivot_column.clone(),
                value_column.clone(),
                aggregation.clone(),
                names.clone(),
            );
            BlockingSinkNode::new(Arc::new(pivot_sink), child_node, stats_state.clone(), ctx)
                .boxed()
        }
        LocalPhysicalPlan::Sort(Sort {
            input,
            sort_by,
            descending,
            nulls_first,
            stats_state,
            ..
        }) => {
            let sort_sink = SortSink::new(sort_by.clone(), descending.clone(), nulls_first.clone());
            let child_node = physical_plan_to_pipeline(input, psets, cfg, ctx)?;
            BlockingSinkNode::new(Arc::new(sort_sink), child_node, stats_state.clone(), ctx).boxed()
        }
        LocalPhysicalPlan::TopN(TopN {
            input,
            sort_by,
            descending,
            nulls_first,
            limit,
            stats_state,
            ..
        }) => {
            let sink = TopNSink::new(
                sort_by.clone(),
                descending.clone(),
                nulls_first.clone(),
                *limit as usize,
            );
            let child_node = physical_plan_to_pipeline(input, psets, cfg, ctx)?;
            BlockingSinkNode::new(Arc::new(sink), child_node, stats_state.clone(), ctx).boxed()
        }
        LocalPhysicalPlan::MonotonicallyIncreasingId(MonotonicallyIncreasingId {
            input,
            column_name,
            schema,
            stats_state,
            ..
        }) => {
            let child_node = physical_plan_to_pipeline(input, psets, cfg, ctx)?;
            let monotonically_increasing_id_sink =
                MonotonicallyIncreasingIdSink::new(column_name.clone(), schema.clone());
            StreamingSinkNode::new(
                Arc::new(monotonically_increasing_id_sink),
                vec![child_node],
                stats_state.clone(),
                ctx,
            )
            .boxed()
        }
        LocalPhysicalPlan::HashJoin(HashJoin {
            left,
            right,
            left_on,
            right_on,
            null_equals_null,
            join_type,
            schema,
            stats_state,
            ..
        }) => {
            let left_schema = left.schema();
            let right_schema = right.schema();

            // To determine whether to use the left or right side of a join for building a probe table, we consider:
            // 1. Cardinality of the sides. Probe tables should be built on the smaller side.
            // 2. Join type. Different join types have different requirements for which side can build the probe table.
            let left_stats_state = left.get_stats_state();
            let right_stats_state = right.get_stats_state();
            let build_on_left = match join_type {
                // Inner and outer joins can build on either side. If stats are available, choose the smaller side.
                // Else, default to building on the left.
                JoinType::Inner | JoinType::Outer => match (left_stats_state, right_stats_state) {
                    (
                        StatsState::Materialized(left_stats),
                        StatsState::Materialized(right_stats),
                    ) => {
                        let left_size = left_stats.approx_stats.num_rows;
                        let right_size = right_stats.approx_stats.num_rows;
                        left_size <= right_size
                    }
                    // If stats are only available on the right side of the join, and the upper bound bytes on the
                    // right are under the broadcast join size threshold, we build on the right instead of the left.
                    (StatsState::NotMaterialized, StatsState::Materialized(right_stats)) => {
                        right_stats.approx_stats.size_bytes
                            > cfg.broadcast_join_size_bytes_threshold
                    }
                    _ => true,
                },
                // Left joins can build on the left side, but prefer building on the right because building on left requires keeping track
                // of used indices in a bitmap. If stats are available, only select the left side if its smaller than the right side by a factor of 1.5.
                JoinType::Left => match (left_stats_state, right_stats_state) {
                    (
                        StatsState::Materialized(left_stats),
                        StatsState::Materialized(right_stats),
                    ) => {
                        let left_size = left_stats.approx_stats.num_rows;
                        let right_size = right_stats.approx_stats.num_rows;
                        right_size as f64 >= left_size as f64 * 1.5
                    }
                    // If stats are only available on the left side of the join, and the upper bound bytes on the left
                    // are under the broadcast join size threshold, we build on the left instead of the right.
                    (StatsState::Materialized(left_stats), StatsState::NotMaterialized) => {
                        left_stats.approx_stats.size_bytes
                            <= cfg.broadcast_join_size_bytes_threshold
                    }
                    _ => false,
                },
                // Right joins can build on the right side, but prefer building on the left because building on right requires keeping track
                // of used indices in a bitmap. If stats are available, only select the right side if its smaller than the left side by a factor of 1.5.
                JoinType::Right => match (left_stats_state, right_stats_state) {
                    (
                        StatsState::Materialized(left_stats),
                        StatsState::Materialized(right_stats),
                    ) => {
                        let left_size = left_stats.approx_stats.num_rows;
                        let right_size = right_stats.approx_stats.num_rows;
                        (right_size as f64 * 1.5) >= left_size as f64
                    }
                    // If stats are only available on the right side of the join, and the upper bound bytes on the
                    // right are under the broadcast join size threshold, we build on the right instead of the left.
                    (StatsState::NotMaterialized, StatsState::Materialized(right_stats)) => {
                        right_stats.approx_stats.size_bytes
                            > cfg.broadcast_join_size_bytes_threshold
                    }
                    _ => true,
                },
                // Anti/semi joins can build on the left side, but prefer building on the right because building on left requires keeping track
                // of used indices in a bitmap. If stats are available, only select the left side if its smaller than the right side by a factor of 1.5.
                JoinType::Anti | JoinType::Semi => match (left_stats_state, right_stats_state) {
                    (
                        StatsState::Materialized(left_stats),
                        StatsState::Materialized(right_stats),
                    ) => {
                        let left_size = left_stats.approx_stats.num_rows;
                        let right_size = right_stats.approx_stats.num_rows;
                        right_size as f64 > left_size as f64 * 1.5
                    }
                    // If stats are only available on the left side of the join, and the upper bound bytes on the left
                    // are under the broadcast join size threshold, we build on the left instead of the right.
                    (StatsState::Materialized(left_stats), StatsState::NotMaterialized) => {
                        left_stats.approx_stats.size_bytes
                            <= cfg.broadcast_join_size_bytes_threshold
                    }
                    // Else, default to building on the right
                    _ => false,
                },
            };
            let (build_on, probe_on, build_child, probe_child) = match build_on_left {
                true => (left_on, right_on, left, right),
                false => (right_on, left_on, right, left),
            };

            let build_schema = build_child.schema();
            let probe_schema = probe_child.schema();
            || -> DaftResult<_> {
                let common_join_cols: IndexSet<_> = get_common_join_cols(left_schema, right_schema)
                    .map(std::string::ToString::to_string)
                    .collect();
                let build_key_fields = build_on
                    .iter()
                    .map(|e| e.inner().to_field(build_schema))
                    .collect::<DaftResult<Vec<_>>>()?;
                let probe_key_fields = probe_on
                    .iter()
                    .map(|e| e.inner().to_field(probe_schema))
                    .collect::<DaftResult<Vec<_>>>()?;

                for (build_field, probe_field) in build_key_fields.iter().zip(probe_key_fields.iter()) {
                    if build_field.dtype != probe_field.dtype {
                        return Err(DaftError::SchemaMismatch(
                            format!("Expected build and probe key field datatypes to match, found: {} vs {}", build_field.dtype, probe_field.dtype)
                        ));
                    }
                }
                let key_schema = Arc::new(Schema::new(build_key_fields));

                // we should move to a builder pattern
                let probe_state_bridge = BroadcastStateBridge::new();
                let track_indices = if matches!(join_type, JoinType::Anti | JoinType::Semi) {
                    build_on_left
                } else {
                    true
                };
                let build_sink = HashJoinBuildSink::new(
                    key_schema,
                    build_on.clone(),
                    null_equals_null.clone(),
                    track_indices,
                    probe_state_bridge.clone(),
                )?;
                let build_child_node = physical_plan_to_pipeline(build_child, psets, cfg, ctx)?;
                let build_node = BlockingSinkNode::new(
                    Arc::new(build_sink),
                    build_child_node,
                    build_child.get_stats_state().clone(),
                    ctx
                )
                .boxed();

                let probe_child_node = physical_plan_to_pipeline(probe_child, psets, cfg, ctx)?;

                match join_type {
                    JoinType::Anti | JoinType::Semi => Ok(StreamingSinkNode::new(
                        Arc::new(AntiSemiProbeSink::new(
                            probe_on.clone(),
                            join_type,
                            schema,
                            probe_state_bridge,
                            build_on_left,
                        )),
                        vec![build_node, probe_child_node],
                        stats_state.clone(),
                        ctx
                    )
                    .boxed()),
                    JoinType::Inner => Ok(IntermediateNode::new(
                        Arc::new(InnerHashJoinProbeOperator::new(
                            probe_on.clone(),
                            left_schema,
                            right_schema,
                            build_on_left,
                            common_join_cols,
                            schema,
                            probe_state_bridge,
                        )),
                        vec![build_node, probe_child_node],
                        stats_state.clone(),
                        ctx
                    )
                    .boxed()),
                    JoinType::Left | JoinType::Right | JoinType::Outer => {
                        Ok(StreamingSinkNode::new(
                            Arc::new(OuterHashJoinProbeSink::new(
                                probe_on.clone(),
                                left_schema,
                                right_schema,
                                *join_type,
                                build_on_left,
                                common_join_cols,
                                schema,
                                probe_state_bridge,
                            )?),
                            vec![build_node, probe_child_node],
                            stats_state.clone(),
                            ctx
                        )
                        .boxed())
                    }
                }
            }()
            .with_context(|_| PipelineCreationSnafu {
                plan_name: physical_plan.name(),
            })?
        }
        LocalPhysicalPlan::CrossJoin(CrossJoin {
            left,
            right,
            schema,
            stats_state,
            ..
        }) => {
            let left_stats_state = left.get_stats_state();
            let right_stats_state = right.get_stats_state();

            // To determine whether to use the left or right side of a join for collecting vs streaming, we choose
            // the larger side to stream so that it can be parallelized via an intermediate op. Default to left side.
            let stream_on_left = match (left_stats_state, right_stats_state) {
                (StatsState::Materialized(left_stats), StatsState::Materialized(right_stats)) => {
                    left_stats.approx_stats.num_rows > right_stats.approx_stats.num_rows
                }
                // If stats are only available on the left side of the join, and the upper bound bytes on the
                // left are under the broadcast join size threshold, we stream on the right.
                (StatsState::Materialized(left_stats), StatsState::NotMaterialized) => {
                    left_stats.approx_stats.size_bytes > cfg.broadcast_join_size_bytes_threshold
                }
                // If stats are not available, we fall back and stream on the left by default.
                _ => true,
            };

            let stream_side = if stream_on_left {
                JoinSide::Left
            } else {
                JoinSide::Right
            };

            let (stream_child, collect_child) = match stream_side {
                JoinSide::Left => (left, right),
                JoinSide::Right => (right, left),
            };

            let stream_child_node = physical_plan_to_pipeline(stream_child, psets, cfg, ctx)?;
            let collect_child_node = physical_plan_to_pipeline(collect_child, psets, cfg, ctx)?;

            let state_bridge = BroadcastStateBridge::new();
            let collect_node = BlockingSinkNode::new(
                Arc::new(CrossJoinCollectSink::new(state_bridge.clone())),
                collect_child_node,
                collect_child.get_stats_state().clone(),
                ctx,
            )
            .boxed();

            IntermediateNode::new(
                Arc::new(CrossJoinOperator::new(
                    schema.clone(),
                    stream_side,
                    state_bridge,
                )),
                vec![collect_node, stream_child_node],
                stats_state.clone(),
                ctx,
            )
            .boxed()
        }
        LocalPhysicalPlan::PhysicalWrite(PhysicalWrite {
            input,
            file_info,
            file_schema,
            stats_state,
            ..
        }) => {
            let child_node = physical_plan_to_pipeline(input, psets, cfg, ctx)?;
            let writer_factory = make_physical_writer_factory(file_info, input.schema(), cfg)
                .with_context(|_| PipelineCreationSnafu {
                    plan_name: physical_plan.name(),
                })?;
            let write_format = match (file_info.file_format, file_info.partition_cols.is_some()) {
                (FileFormat::Parquet, true) => WriteFormat::PartitionedParquet,
                (FileFormat::Parquet, false) => WriteFormat::Parquet,
                (FileFormat::Csv, true) => WriteFormat::PartitionedCsv,
                (FileFormat::Csv, false) => WriteFormat::Csv,
                (_, _) => panic!("Unsupported file format"),
            };
            let write_sink = WriteSink::new(
                write_format,
                writer_factory,
                file_info.partition_cols.clone(),
                file_schema.clone(),
            );
            BlockingSinkNode::new(Arc::new(write_sink), child_node, stats_state.clone(), ctx)
                .boxed()
        }
        LocalPhysicalPlan::CommitWrite(CommitWrite {
            input,
            file_schema,
            file_info,
            stats_state,
            ..
        }) => {
            let child_node = physical_plan_to_pipeline(input, psets, cfg, ctx)?;
            let write_sink = CommitWriteSink::new(file_schema.clone(), file_info.clone());
            BlockingSinkNode::new(Arc::new(write_sink), child_node, stats_state.clone(), ctx)
                .boxed()
        }
        #[cfg(feature = "python")]
        LocalPhysicalPlan::CatalogWrite(daft_local_plan::CatalogWrite {
            input,
            catalog_type,
            file_schema,
            stats_state,
            ..
        }) => {
            use daft_logical_plan::CatalogType;

            let child_node = physical_plan_to_pipeline(input, psets, cfg, ctx)?;
            let (partition_by, write_format) = match catalog_type {
                CatalogType::Iceberg(ic) => {
                    if !ic.partition_cols.is_empty() {
                        (
                            Some(ic.partition_cols.clone()),
                            WriteFormat::PartitionedIceberg,
                        )
                    } else {
                        (None, WriteFormat::Iceberg)
                    }
                }
                CatalogType::DeltaLake(dl) => {
                    if let Some(partition_cols) = &dl.partition_cols
                        && !partition_cols.is_empty()
                    {
                        (
                            Some(partition_cols.clone()),
                            WriteFormat::PartitionedDeltalake,
                        )
                    } else {
                        (None, WriteFormat::Deltalake)
                    }
                }
                _ => panic!("Unsupported catalog type"),
            };
            let writer_factory =
                daft_writers::make_catalog_writer_factory(catalog_type, &partition_by, cfg);
            let write_sink = WriteSink::new(
                write_format,
                writer_factory,
                partition_by,
                file_schema.clone(),
            );
            BlockingSinkNode::new(Arc::new(write_sink), child_node, stats_state.clone(), ctx)
                .boxed()
        }
        #[cfg(feature = "python")]
        LocalPhysicalPlan::LanceWrite(daft_local_plan::LanceWrite {
            input,
            lance_info,
            file_schema,
            stats_state,
            ..
        }) => {
            let child_node = physical_plan_to_pipeline(input, psets, cfg, ctx)?;
            let writer_factory = daft_writers::make_lance_writer_factory(lance_info.clone());
            let write_sink = WriteSink::new(
                WriteFormat::Lance,
                writer_factory,
                None,
                file_schema.clone(),
            );
            BlockingSinkNode::new(Arc::new(write_sink), child_node, stats_state.clone(), ctx)
                .boxed()
        }
        #[cfg(feature = "python")]
        LocalPhysicalPlan::DataSink(daft_local_plan::DataSink {
            input,
            data_sink_info,
            file_schema,
            stats_state,
        }) => {
            let child_node = physical_plan_to_pipeline(input, psets, cfg, ctx)?;
            let writer_factory =
                daft_writers::make_data_sink_writer_factory(data_sink_info.clone());
            let write_sink = WriteSink::new(
                WriteFormat::DataSink,
                writer_factory,
                None,
                file_schema.clone(),
            );
            BlockingSinkNode::new(Arc::new(write_sink), child_node, stats_state.clone(), ctx)
                .boxed()
        }
    };

    Ok(out)
}<|MERGE_RESOLUTION|>--- conflicted
+++ resolved
@@ -12,18 +12,10 @@
 use daft_core::{join::JoinSide, prelude::Schema};
 use daft_dsl::join::get_common_join_cols;
 use daft_local_plan::{
-<<<<<<< HEAD
-    Concat, CrossJoin, Dedup, EmptyScan, Explode, Filter, HashAggregate, HashJoin, InMemoryScan,
-    Limit, LocalPhysicalPlan, MonotonicallyIncreasingId, PhysicalWrite, Pivot, Project, Sample,
-    Sort, TopN, UDFProject, UnGroupedAggregate, Unpivot, WindowOrderByOnly,
+    CommitWrite, Concat, CrossJoin, Dedup, EmptyScan, Explode, Filter, HashAggregate, HashJoin,
+    InMemoryScan, Limit, LocalPhysicalPlan, MonotonicallyIncreasingId, PhysicalWrite, Pivot,
+    Project, Sample, Sort, TopN, UDFProject, UnGroupedAggregate, Unpivot, WindowOrderByOnly,
     WindowPartitionAndDynamicFrame, WindowPartitionAndOrderBy, WindowPartitionOnly,
-=======
-    ActorPoolProject, CommitWrite, Concat, CrossJoin, Dedup, EmptyScan, Explode, Filter,
-    HashAggregate, HashJoin, InMemoryScan, Limit, LocalPhysicalPlan, MonotonicallyIncreasingId,
-    PhysicalWrite, Pivot, Project, Sample, Sort, TopN, UnGroupedAggregate, Unpivot,
-    WindowOrderByOnly, WindowPartitionAndDynamicFrame, WindowPartitionAndOrderBy,
-    WindowPartitionOnly,
->>>>>>> 4756c9e4
 };
 use daft_logical_plan::{stats::StatsState, JoinType};
 use daft_micropartition::{
