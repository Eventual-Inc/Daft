use std::{collections::HashMap, sync::Arc};

use common_daft_config::DaftExecutionConfig;
use common_display::{mermaid::MermaidDisplayVisitor, tree::TreeDisplay};
use common_error::DaftResult;
use common_file_formats::FileFormat;
use daft_core::{
    datatypes::Field,
    prelude::{Schema, SchemaRef},
    utils::supertype,
};
use daft_dsl::join::get_common_join_keys;
use daft_micropartition::MicroPartition;
use daft_physical_plan::{
    ActorPoolProject, Concat, EmptyScan, Explode, Filter, HashAggregate, HashJoin, InMemoryScan,
    Limit, LocalPhysicalPlan, PhysicalWrite, Pivot, Project, Sample, Sort, UnGroupedAggregate,
    Unpivot,
};
use daft_plan::JoinType;
use daft_writers::make_writer_factory;
use indexmap::IndexSet;
use snafu::ResultExt;

use crate::{
    channel::Receiver,
    intermediate_ops::{
        actor_pool_project::ActorPoolProjectOperator,
        anti_semi_hash_join_probe::AntiSemiProbeOperator, explode::ExplodeOperator,
        filter::FilterOperator, inner_hash_join_probe::InnerHashJoinProbeOperator,
        intermediate_op::IntermediateNode, project::ProjectOperator, sample::SampleOperator,
        unpivot::UnpivotOperator,
    },
    sinks::{
        aggregate::AggregateSink,
        blocking_sink::BlockingSinkNode,
        concat::ConcatSink,
        hash_join_build::{HashJoinBuildSink, ProbeStateBridge},
        limit::LimitSink,
        outer_hash_join_probe::OuterHashJoinProbeSink,
        pivot::PivotSink,
        sort::SortSink,
        streaming_sink::StreamingSinkNode,
        write::{WriteFormat, WriteSink},
    },
    sources::{empty_scan::EmptyScanSource, in_memory::InMemorySource},
    ExecutionRuntimeHandle, PipelineCreationSnafu,
};

pub(crate) trait PipelineNode: Sync + Send + TreeDisplay {
    fn children(&self) -> Vec<&dyn PipelineNode>;
    fn name(&self) -> &'static str;
    fn start(
        &self,
        maintain_order: bool,
        runtime_handle: &mut ExecutionRuntimeHandle,
    ) -> crate::Result<Receiver<Arc<MicroPartition>>>;

    fn as_tree_display(&self) -> &dyn TreeDisplay;
}

pub(crate) fn viz_pipeline(root: &dyn PipelineNode) -> String {
    let mut output = String::new();
    let mut visitor = MermaidDisplayVisitor::new(
        &mut output,
        common_display::DisplayLevel::Default,
        true,
        Default::default(),
    );
    visitor.fmt(root.as_tree_display()).unwrap();
    output
}

pub(crate) fn physical_plan_to_pipeline(
    physical_plan: &LocalPhysicalPlan,
    psets: &HashMap<String, Vec<Arc<MicroPartition>>>,
    cfg: &Arc<DaftExecutionConfig>,
) -> crate::Result<Box<dyn PipelineNode>> {
    use daft_physical_plan::PhysicalScan;

    use crate::sources::scan_task::ScanTaskSource;
    let out: Box<dyn PipelineNode> = match physical_plan {
        LocalPhysicalPlan::EmptyScan(EmptyScan { schema, .. }) => {
            let source = EmptyScanSource::new(schema.clone());
            source.boxed().into()
        }
        LocalPhysicalPlan::PhysicalScan(PhysicalScan { scan_tasks, .. }) => {
            let scan_task_source = ScanTaskSource::new(scan_tasks.clone());
            scan_task_source.boxed().into()
        }
        LocalPhysicalPlan::InMemoryScan(InMemoryScan { info, .. }) => {
            let partitions = psets.get(&info.cache_key).expect("Cache key not found");
            InMemorySource::new(partitions.clone(), info.source_schema.clone())
                .boxed()
                .into()
        }
        LocalPhysicalPlan::Project(Project {
            input, projection, ..
        }) => {
            let proj_op = ProjectOperator::new(projection.clone());
            let child_node = physical_plan_to_pipeline(input, psets, cfg)?;
            IntermediateNode::new(Arc::new(proj_op), vec![child_node]).boxed()
        }
        LocalPhysicalPlan::ActorPoolProject(ActorPoolProject {
            input, projection, ..
        }) => {
            let proj_op = ActorPoolProjectOperator::new(projection.clone());
            let child_node = physical_plan_to_pipeline(input, psets, cfg)?;
            IntermediateNode::new(Arc::new(proj_op), vec![child_node]).boxed()
        }
        LocalPhysicalPlan::Sample(Sample {
            input,
            fraction,
            with_replacement,
            seed,
            ..
        }) => {
            let sample_op = SampleOperator::new(*fraction, *with_replacement, *seed);
            let child_node = physical_plan_to_pipeline(input, psets, cfg)?;
            IntermediateNode::new(Arc::new(sample_op), vec![child_node]).boxed()
        }
        LocalPhysicalPlan::Filter(Filter {
            input, predicate, ..
        }) => {
            let filter_op = FilterOperator::new(predicate.clone());
            let child_node = physical_plan_to_pipeline(input, psets, cfg)?;
            IntermediateNode::new(Arc::new(filter_op), vec![child_node]).boxed()
        }
        LocalPhysicalPlan::Explode(Explode {
            input, to_explode, ..
        }) => {
            let explode_op = ExplodeOperator::new(to_explode.clone());
            let child_node = physical_plan_to_pipeline(input, psets, cfg)?;
            IntermediateNode::new(Arc::new(explode_op), vec![child_node]).boxed()
        }
        LocalPhysicalPlan::Limit(Limit {
            input, num_rows, ..
        }) => {
            let sink = LimitSink::new(*num_rows as usize);
            let child_node = physical_plan_to_pipeline(input, psets, cfg)?;
            StreamingSinkNode::new(Arc::new(sink), vec![child_node]).boxed()
        }
        LocalPhysicalPlan::Concat(Concat { input, other, .. }) => {
            let left_child = physical_plan_to_pipeline(input, psets, cfg)?;
            let right_child = physical_plan_to_pipeline(other, psets, cfg)?;
            let sink = ConcatSink {};
            StreamingSinkNode::new(Arc::new(sink), vec![left_child, right_child]).boxed()
        }
        LocalPhysicalPlan::UnGroupedAggregate(UnGroupedAggregate {
            input,
            aggregations,
            schema,
            ..
        }) => {
            let child_node = physical_plan_to_pipeline(input, psets, cfg)?;
            let agg_sink = AggregateSink::new(aggregations, &[], schema);
            BlockingSinkNode::new(Arc::new(agg_sink), child_node).boxed()
        }
        LocalPhysicalPlan::HashAggregate(HashAggregate {
            input,
            aggregations,
            group_by,
            schema,
            ..
        }) => {
            let child_node = physical_plan_to_pipeline(input, psets, cfg)?;
            let agg_sink = AggregateSink::new(aggregations, group_by, schema);
            BlockingSinkNode::new(Arc::new(agg_sink), child_node).boxed()
        }
        LocalPhysicalPlan::Unpivot(Unpivot {
            input,
            ids,
            values,
            variable_name,
            value_name,
            ..
        }) => {
            let child_node = physical_plan_to_pipeline(input, psets, cfg)?;
            let unpivot_op = UnpivotOperator::new(
                ids.clone(),
                values.clone(),
                variable_name.clone(),
                value_name.clone(),
            );
            IntermediateNode::new(Arc::new(unpivot_op), vec![child_node]).boxed()
        }
        LocalPhysicalPlan::Pivot(Pivot {
            input,
            group_by,
            pivot_column,
            value_column,
            aggregation,
            names,
            ..
        }) => {
<<<<<<< HEAD
            let pivot_sink = PivotSink::new(
                group_by,
=======
            let child_node = physical_plan_to_pipeline(input, psets, cfg)?;
            let pivot_sink = PivotSink::new(
                group_by.clone(),
>>>>>>> 96c538b2
                pivot_column.clone(),
                value_column.clone(),
                aggregation.clone(),
                names.clone(),
<<<<<<< HEAD
                input.schema(),
            )
            .with_context(|_| PipelineCreationSnafu {
                plan_name: physical_plan.name(),
            })?;
            let child_node = physical_plan_to_pipeline(input, psets, cfg)?;
=======
            );
>>>>>>> 96c538b2
            BlockingSinkNode::new(Arc::new(pivot_sink), child_node).boxed()
        }
        LocalPhysicalPlan::Sort(Sort {
            input,
            sort_by,
            descending,
            ..
        }) => {
            let sort_sink = SortSink::new(sort_by.clone(), descending.clone());
            let child_node = physical_plan_to_pipeline(input, psets, cfg)?;
            BlockingSinkNode::new(Arc::new(sort_sink), child_node).boxed()
        }

        LocalPhysicalPlan::HashJoin(HashJoin {
            left,
            right,
            left_on,
            right_on,
            join_type,
            schema,
        }) => {
            let left_schema = left.schema();
            let right_schema = right.schema();

            // Determine the build and probe sides based on the join type
            // Currently it is a naive determination, in the future we should leverage the cardinality of the tables
            // to determine the build and probe sides
            let build_on_left = match join_type {
                JoinType::Inner => true,
                JoinType::Right => true,
                JoinType::Outer => true,
                JoinType::Left => false,
                JoinType::Anti | JoinType::Semi => false,
            };
            let (build_on, probe_on, build_child, probe_child) = match build_on_left {
                true => (left_on, right_on, left, right),
                false => (right_on, left_on, right, left),
            };

            let build_schema = build_child.schema();
            let probe_schema = probe_child.schema();
            || -> DaftResult<_> {
                let common_join_keys: IndexSet<_> = get_common_join_keys(left_on, right_on)
                    .map(std::string::ToString::to_string)
                    .collect();
                let build_key_fields = build_on
                    .iter()
                    .map(|e| e.to_field(build_schema))
                    .collect::<DaftResult<Vec<_>>>()?;
                let probe_key_fields = probe_on
                    .iter()
                    .map(|e| e.to_field(probe_schema))
                    .collect::<DaftResult<Vec<_>>>()?;
                let key_schema: SchemaRef = Schema::new(
                    build_key_fields
                        .into_iter()
                        .zip(probe_key_fields.into_iter())
                        .map(|(l, r)| {
                            // TODO we should be using the comparison_op function here instead but i'm just using existing behavior for now
                            let dtype = supertype::try_get_supertype(&l.dtype, &r.dtype)?;
                            Ok(Field::new(l.name, dtype))
                        })
                        .collect::<DaftResult<Vec<_>>>()?,
                )?
                .into();

                let casted_build_on = build_on
                    .iter()
                    .zip(key_schema.fields.values())
                    .map(|(e, f)| e.clone().cast(&f.dtype))
                    .collect::<Vec<_>>();
                let casted_probe_on = probe_on
                    .iter()
                    .zip(key_schema.fields.values())
                    .map(|(e, f)| e.clone().cast(&f.dtype))
                    .collect::<Vec<_>>();

                // we should move to a builder pattern
                let probe_state_bridge = ProbeStateBridge::new();
                let build_sink = HashJoinBuildSink::new(
                    key_schema,
                    casted_build_on,
                    join_type,
                    probe_state_bridge.clone(),
                )?;
                let build_child_node = physical_plan_to_pipeline(build_child, psets, cfg)?;
                let build_node =
                    BlockingSinkNode::new(Arc::new(build_sink), build_child_node).boxed();

                let probe_child_node = physical_plan_to_pipeline(probe_child, psets, cfg)?;

                match join_type {
                    JoinType::Anti | JoinType::Semi => Ok(IntermediateNode::new(
                        Arc::new(AntiSemiProbeOperator::new(
                            casted_probe_on,
                            join_type,
                            schema,
                            probe_state_bridge,
                        )),
                        vec![build_node, probe_child_node],
                    )
                    .boxed()),
                    JoinType::Inner => Ok(IntermediateNode::new(
                        Arc::new(InnerHashJoinProbeOperator::new(
                            casted_probe_on,
                            left_schema,
                            right_schema,
                            build_on_left,
                            common_join_keys,
                            schema,
                            probe_state_bridge,
                        )),
                        vec![build_node, probe_child_node],
                    )
                    .boxed()),
                    JoinType::Left | JoinType::Right | JoinType::Outer => {
                        Ok(StreamingSinkNode::new(
                            Arc::new(OuterHashJoinProbeSink::new(
                                casted_probe_on,
                                left_schema,
                                right_schema,
                                *join_type,
                                common_join_keys,
                                schema,
                                probe_state_bridge,
                            )),
                            vec![build_node, probe_child_node],
                        )
                        .boxed())
                    }
                }
            }()
            .with_context(|_| PipelineCreationSnafu {
                plan_name: physical_plan.name(),
            })?
        }
        LocalPhysicalPlan::PhysicalWrite(PhysicalWrite {
            input,
            file_info,
            data_schema,
            file_schema,
            ..
        }) => {
            let child_node = physical_plan_to_pipeline(input, psets, cfg)?;
            let writer_factory = make_writer_factory(file_info, data_schema, cfg);
            let write_format = match (file_info.file_format, file_info.partition_cols.is_some()) {
                (FileFormat::Parquet, true) => WriteFormat::PartitionedParquet,
                (FileFormat::Parquet, false) => WriteFormat::Parquet,
                (FileFormat::Csv, true) => WriteFormat::PartitionedCsv,
                (FileFormat::Csv, false) => WriteFormat::Csv,
                (_, _) => panic!("Unsupported file format"),
            };
            let write_sink = WriteSink::new(
                write_format,
                writer_factory,
                file_info.partition_cols.clone(),
                file_schema.clone(),
            );
            BlockingSinkNode::new(Arc::new(write_sink), child_node).boxed()
        }
    };

    Ok(out)
}<|MERGE_RESOLUTION|>--- conflicted
+++ resolved
@@ -192,28 +192,14 @@
             names,
             ..
         }) => {
-<<<<<<< HEAD
-            let pivot_sink = PivotSink::new(
-                group_by,
-=======
             let child_node = physical_plan_to_pipeline(input, psets, cfg)?;
             let pivot_sink = PivotSink::new(
                 group_by.clone(),
->>>>>>> 96c538b2
                 pivot_column.clone(),
                 value_column.clone(),
                 aggregation.clone(),
                 names.clone(),
-<<<<<<< HEAD
-                input.schema(),
-            )
-            .with_context(|_| PipelineCreationSnafu {
-                plan_name: physical_plan.name(),
-            })?;
-            let child_node = physical_plan_to_pipeline(input, psets, cfg)?;
-=======
             );
->>>>>>> 96c538b2
             BlockingSinkNode::new(Arc::new(pivot_sink), child_node).boxed()
         }
         LocalPhysicalPlan::Sort(Sort {
