--- conflicted
+++ resolved
@@ -1283,7 +1283,6 @@
             )
             .boxed()
         }
-<<<<<<< HEAD
         LocalPhysicalPlan::FlightShuffleWrite(daft_local_plan::FlightShuffleWrite {
             input,
             num_partitions,
@@ -1324,7 +1323,7 @@
                 schema.clone(),
             );
             SourceNode::new(Arc::new(source), stats_state.clone(), ctx).boxed()
-=======
+        }
         LocalPhysicalPlan::GlobScan(GlobScan {
             glob_paths,
             pushdowns,
@@ -1340,7 +1339,6 @@
                 io_config.clone(),
             );
             SourceNode::new(source.arced(), stats_state.clone(), ctx).boxed()
->>>>>>> 079afc77
         }
     };
 
