--- conflicted
+++ resolved
@@ -81,11 +81,7 @@
 
 pub fn physical_plan_to_pipeline(
     physical_plan: &LocalPhysicalPlan,
-<<<<<<< HEAD
-    psets: &(impl PartitionSet<MicroPartition> + ?Sized),
-=======
     psets: &(impl PartitionSetCache<MicroPartitionRef, Arc<MicroPartitionSet>> + ?Sized),
->>>>>>> 66025024
     cfg: &Arc<DaftExecutionConfig>,
 ) -> crate::Result<Box<dyn PipelineNode>> {
     use daft_local_plan::PhysicalScan;
@@ -115,14 +111,9 @@
             let cache_key: Arc<str> = info.cache_key.clone().into();
 
             let materialized_pset = psets
-<<<<<<< HEAD
-                .get_partition(&cache_key)
-                .unwrap_or_else(|_| panic!("Cache key not found: {:?}", info.cache_key));
-=======
                 .get_partition_set(&cache_key)
                 .unwrap_or_else(|| panic!("Cache key not found: {:?}", info.cache_key));
 
->>>>>>> 66025024
             InMemorySource::new(materialized_pset, info.source_schema.clone())
                 .arced()
                 .into()
