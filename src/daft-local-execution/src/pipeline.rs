use std::{collections::HashMap, sync::Arc};

use common_display::{mermaid::MermaidDisplayVisitor, tree::TreeDisplay};
use common_error::DaftResult;
use daft_core::{
    datatypes::Field,
    prelude::{Schema, SchemaRef},
    utils::supertype,
};
use daft_dsl::{col, join::get_common_join_keys, Expr};
use daft_micropartition::MicroPartition;
use daft_physical_plan::{
    EmptyScan, Filter, HashAggregate, HashJoin, InMemoryScan, Limit, LocalPhysicalPlan, Pivot,
    Project, Sample, Sort, UnGroupedAggregate,
};
use daft_plan::{populate_aggregation_stages, JoinType};
use daft_table::ProbeState;
use indexmap::IndexSet;
use snafu::ResultExt;

use crate::{
    channel::PipelineChannel,
    intermediate_ops::{
        aggregate::AggregateOperator, anti_semi_hash_join_probe::AntiSemiProbeOperator,
<<<<<<< HEAD
        filter::FilterOperator, inner_hash_join_probe::InnerHashJoinProbeOperator,
        intermediate_op::IntermediateNode, project::ProjectOperator,
=======
        filter::FilterOperator, hash_join_probe::HashJoinProbeOperator,
        intermediate_op::IntermediateNode, pivot::PivotOperator, project::ProjectOperator,
        sample::SampleOperator,
>>>>>>> 4a8244b6
    },
    sinks::{
        aggregate::AggregateSink, blocking_sink::BlockingSinkNode,
        hash_join_build::HashJoinBuildSink, limit::LimitSink,
        outer_hash_join_probe::OuterHashJoinProbeSink, sort::SortSink,
        streaming_sink::StreamingSinkNode,
    },
    sources::{empty_scan::EmptyScanSource, in_memory::InMemorySource},
    ExecutionRuntimeHandle, PipelineCreationSnafu,
};

#[derive(Clone)]
pub enum PipelineResultType {
    Data(Arc<MicroPartition>),
    ProbeState(Arc<ProbeState>),
}

impl From<Arc<MicroPartition>> for PipelineResultType {
    fn from(data: Arc<MicroPartition>) -> Self {
        Self::Data(data)
    }
}

impl From<Arc<ProbeState>> for PipelineResultType {
    fn from(probe_state: Arc<ProbeState>) -> Self {
        Self::ProbeState(probe_state)
    }
}

impl PipelineResultType {
    pub fn as_data(&self) -> &Arc<MicroPartition> {
        match self {
            Self::Data(data) => data,
            _ => panic!("Expected data"),
        }
    }

    pub fn as_probe_state(&self) -> &Arc<ProbeState> {
        match self {
            Self::ProbeState(probe_state) => probe_state,
            _ => panic!("Expected probe table"),
        }
    }

    pub fn should_broadcast(&self) -> bool {
        matches!(self, Self::ProbeState(_))
    }
}

pub trait PipelineNode: Sync + Send + TreeDisplay {
    fn children(&self) -> Vec<&dyn PipelineNode>;
    fn name(&self) -> &'static str;
    fn start(
        &mut self,
        maintain_order: bool,
        runtime_handle: &mut ExecutionRuntimeHandle,
    ) -> crate::Result<PipelineChannel>;

    fn as_tree_display(&self) -> &dyn TreeDisplay;
}

pub fn viz_pipeline(root: &dyn PipelineNode) -> String {
    let mut output = String::new();
    let mut visitor = MermaidDisplayVisitor::new(
        &mut output,
        common_display::DisplayLevel::Default,
        true,
        Default::default(),
    );
    visitor.fmt(root.as_tree_display()).unwrap();
    output
}

pub fn physical_plan_to_pipeline(
    physical_plan: &LocalPhysicalPlan,
    psets: &HashMap<String, Vec<Arc<MicroPartition>>>,
) -> crate::Result<Box<dyn PipelineNode>> {
    use daft_physical_plan::PhysicalScan;

    use crate::sources::scan_task::ScanTaskSource;
    let out: Box<dyn PipelineNode> = match physical_plan {
        LocalPhysicalPlan::EmptyScan(EmptyScan { schema, .. }) => {
            let source = EmptyScanSource::new(schema.clone());
            source.boxed().into()
        }
        LocalPhysicalPlan::PhysicalScan(PhysicalScan { scan_tasks, .. }) => {
            let scan_task_source = ScanTaskSource::new(scan_tasks.clone());
            scan_task_source.boxed().into()
        }
        LocalPhysicalPlan::InMemoryScan(InMemoryScan { info, .. }) => {
            let partitions = psets.get(&info.cache_key).expect("Cache key not found");
            InMemorySource::new(partitions.clone(), info.source_schema.clone())
                .boxed()
                .into()
        }
        LocalPhysicalPlan::Project(Project {
            input, projection, ..
        }) => {
            let proj_op = ProjectOperator::new(projection.clone());
            let child_node = physical_plan_to_pipeline(input, psets)?;
            IntermediateNode::new(Arc::new(proj_op), vec![child_node]).boxed()
        }
        LocalPhysicalPlan::Sample(Sample {
            input,
            fraction,
            with_replacement,
            seed,
            ..
        }) => {
            let sample_op = SampleOperator::new(*fraction, *with_replacement, *seed);
            let child_node = physical_plan_to_pipeline(input, psets)?;
            IntermediateNode::new(Arc::new(sample_op), vec![child_node]).boxed()
        }
        LocalPhysicalPlan::Filter(Filter {
            input, predicate, ..
        }) => {
            let filter_op = FilterOperator::new(predicate.clone());
            let child_node = physical_plan_to_pipeline(input, psets)?;
            IntermediateNode::new(Arc::new(filter_op), vec![child_node]).boxed()
        }
        LocalPhysicalPlan::Limit(Limit {
            input, num_rows, ..
        }) => {
            let sink = LimitSink::new(*num_rows as usize);
            let child_node = physical_plan_to_pipeline(input, psets)?;
            StreamingSinkNode::new(Arc::new(sink), vec![child_node]).boxed()
        }
        LocalPhysicalPlan::Concat(_) => {
            todo!("concat")
            // let sink = ConcatSink::new();
            // let left_child = physical_plan_to_pipeline(input, psets)?;
            // let right_child = physical_plan_to_pipeline(other, psets)?;
            // PipelineNode::double_sink(sink, left_child, right_child)
        }
        LocalPhysicalPlan::UnGroupedAggregate(UnGroupedAggregate {
            input,
            aggregations,
            schema,
            ..
        }) => {
            let (first_stage_aggs, second_stage_aggs, final_exprs) =
                populate_aggregation_stages(aggregations, schema, &[]);
            let first_stage_agg_op = AggregateOperator::new(
                first_stage_aggs
                    .values()
                    .cloned()
                    .map(|e| Arc::new(Expr::Agg(e)))
                    .collect(),
                vec![],
            );
            let child_node = physical_plan_to_pipeline(input, psets)?;
            let post_first_agg_node =
                IntermediateNode::new(Arc::new(first_stage_agg_op), vec![child_node]).boxed();

            let second_stage_agg_sink = AggregateSink::new(
                second_stage_aggs
                    .values()
                    .cloned()
                    .map(|e| Arc::new(Expr::Agg(e)))
                    .collect(),
                vec![],
            );
            let second_stage_node =
                BlockingSinkNode::new(second_stage_agg_sink.boxed(), post_first_agg_node).boxed();

            let final_stage_project = ProjectOperator::new(final_exprs);

            IntermediateNode::new(Arc::new(final_stage_project), vec![second_stage_node]).boxed()
        }
        LocalPhysicalPlan::HashAggregate(HashAggregate {
            input,
            aggregations,
            group_by,
            schema,
            ..
        }) => {
            let (first_stage_aggs, second_stage_aggs, final_exprs) =
                populate_aggregation_stages(aggregations, schema, group_by);
            let child_node = physical_plan_to_pipeline(input, psets)?;
            let (post_first_agg_node, group_by) = if !first_stage_aggs.is_empty() {
                let agg_op = AggregateOperator::new(
                    first_stage_aggs
                        .values()
                        .cloned()
                        .map(|e| Arc::new(Expr::Agg(e)))
                        .collect(),
                    group_by.clone(),
                );
                (
                    IntermediateNode::new(Arc::new(agg_op), vec![child_node]).boxed(),
                    &group_by.iter().map(|e| col(e.name())).collect(),
                )
            } else {
                (child_node, group_by)
            };

            let second_stage_agg_sink = AggregateSink::new(
                second_stage_aggs
                    .values()
                    .cloned()
                    .map(|e| Arc::new(Expr::Agg(e)))
                    .collect(),
                group_by.clone(),
            );
            let second_stage_node =
                BlockingSinkNode::new(second_stage_agg_sink.boxed(), post_first_agg_node).boxed();

            let final_stage_project = ProjectOperator::new(final_exprs);

            IntermediateNode::new(Arc::new(final_stage_project), vec![second_stage_node]).boxed()
        }
        LocalPhysicalPlan::Pivot(Pivot {
            input,
            group_by,
            pivot_column,
            value_column,
            names,
            ..
        }) => {
            let pivot_op = PivotOperator::new(
                group_by.clone(),
                pivot_column.clone(),
                value_column.clone(),
                names.clone(),
            );
            let child_node = physical_plan_to_pipeline(input, psets)?;
            IntermediateNode::new(Arc::new(pivot_op), vec![child_node]).boxed()
        }
        LocalPhysicalPlan::Sort(Sort {
            input,
            sort_by,
            descending,
            ..
        }) => {
            let sort_sink = SortSink::new(sort_by.clone(), descending.clone());
            let child_node = physical_plan_to_pipeline(input, psets)?;
            BlockingSinkNode::new(sort_sink.boxed(), child_node).boxed()
        }

        LocalPhysicalPlan::HashJoin(HashJoin {
            left,
            right,
            left_on,
            right_on,
            join_type,
            schema,
        }) => {
            let left_schema = left.schema();
            let right_schema = right.schema();

            // Determine the build and probe sides based on the join type
            // Currently it is a naive determination, in the future we should leverage the cardinality of the tables
            // to determine the build and probe sides
            let build_on_left = match join_type {
                JoinType::Inner => true,
                JoinType::Right => true,
                JoinType::Outer => true,
                JoinType::Left => false,
                JoinType::Anti | JoinType::Semi => false,
            };
            let (build_on, probe_on, build_child, probe_child) = match build_on_left {
                true => (left_on, right_on, left, right),
                false => (right_on, left_on, right, left),
            };

            let build_schema = build_child.schema();
            let probe_schema = probe_child.schema();
            || -> DaftResult<_> {
                let common_join_keys: IndexSet<_> = get_common_join_keys(left_on, right_on)
                    .map(std::string::ToString::to_string)
                    .collect();
                let build_key_fields = build_on
                    .iter()
                    .map(|e| e.to_field(build_schema))
                    .collect::<DaftResult<Vec<_>>>()?;
                let probe_key_fields = probe_on
                    .iter()
                    .map(|e| e.to_field(probe_schema))
                    .collect::<DaftResult<Vec<_>>>()?;
                let key_schema: SchemaRef = Schema::new(
                    build_key_fields
                        .into_iter()
                        .zip(probe_key_fields.into_iter())
                        .map(|(l, r)| {
                            // TODO we should be using the comparison_op function here instead but i'm just using existing behavior for now
                            let dtype = supertype::try_get_supertype(&l.dtype, &r.dtype)?;
                            Ok(Field::new(l.name, dtype))
                        })
                        .collect::<DaftResult<Vec<_>>>()?,
                )?
                .into();

                let casted_build_on = build_on
                    .iter()
                    .zip(key_schema.fields.values())
                    .map(|(e, f)| e.clone().cast(&f.dtype))
                    .collect::<Vec<_>>();
                let casted_probe_on = probe_on
                    .iter()
                    .zip(key_schema.fields.values())
                    .map(|(e, f)| e.clone().cast(&f.dtype))
                    .collect::<Vec<_>>();

                // we should move to a builder pattern
                let build_sink = HashJoinBuildSink::new(key_schema, casted_build_on, join_type)?;
                let build_child_node = physical_plan_to_pipeline(build_child, psets)?;
                let build_node =
                    BlockingSinkNode::new(build_sink.boxed(), build_child_node).boxed();

                let probe_child_node = physical_plan_to_pipeline(probe_child, psets)?;

                match join_type {
                    JoinType::Anti | JoinType::Semi => Ok(IntermediateNode::new(
                        Arc::new(AntiSemiProbeOperator::new(
                            casted_probe_on,
                            join_type,
                            schema,
                        )),
                        vec![build_node, probe_child_node],
                    )
                    .boxed()),
                    JoinType::Inner => Ok(IntermediateNode::new(
                        Arc::new(InnerHashJoinProbeOperator::new(
                            casted_probe_on,
                            left_schema,
                            right_schema,
                            build_on_left,
                            common_join_keys,
                            schema,
                        )),
                        vec![build_node, probe_child_node],
                    )
                    .boxed()),
                    JoinType::Left | JoinType::Right | JoinType::Outer => {
                        Ok(StreamingSinkNode::new(
                            Arc::new(OuterHashJoinProbeSink::new(
                                casted_probe_on,
                                left_schema,
                                right_schema,
                                *join_type,
                                common_join_keys,
                                schema,
                            )),
                            vec![build_node, probe_child_node],
                        )
                        .boxed())
                    }
                }
            }()
            .with_context(|_| PipelineCreationSnafu {
                plan_name: physical_plan.name(),
            })?
        }
        _ => {
            unimplemented!("Physical plan not supported: {}", physical_plan.name());
        }
    };

    Ok(out)
}<|MERGE_RESOLUTION|>--- conflicted
+++ resolved
@@ -22,14 +22,9 @@
     channel::PipelineChannel,
     intermediate_ops::{
         aggregate::AggregateOperator, anti_semi_hash_join_probe::AntiSemiProbeOperator,
-<<<<<<< HEAD
         filter::FilterOperator, inner_hash_join_probe::InnerHashJoinProbeOperator,
-        intermediate_op::IntermediateNode, project::ProjectOperator,
-=======
-        filter::FilterOperator, hash_join_probe::HashJoinProbeOperator,
         intermediate_op::IntermediateNode, pivot::PivotOperator, project::ProjectOperator,
         sample::SampleOperator,
->>>>>>> 4a8244b6
     },
     sinks::{
         aggregate::AggregateSink, blocking_sink::BlockingSinkNode,
