use std::{collections::HashMap, sync::Arc};

use common_daft_config::DaftExecutionConfig;
use common_display::{mermaid::MermaidDisplayVisitor, tree::TreeDisplay};
use common_error::DaftResult;
use common_file_formats::FileFormat;
use daft_core::{
    datatypes::Field,
    prelude::{Schema, SchemaRef},
    utils::supertype,
};
use daft_dsl::{col, join::get_common_join_keys, Expr};
use daft_micropartition::MicroPartition;
use daft_physical_plan::{
<<<<<<< HEAD
    Concat, EmptyScan, Explode, Filter, HashAggregate, HashJoin, InMemoryScan, Limit,
    LocalPhysicalPlan, PhysicalWrite, Pivot, Project, Sample, Sort, UnGroupedAggregate, Unpivot,
=======
    ActorPoolProject, Concat, EmptyScan, Explode, Filter, HashAggregate, HashJoin, InMemoryScan,
    Limit, LocalPhysicalPlan, Pivot, Project, Sample, Sort, UnGroupedAggregate, Unpivot,
>>>>>>> f966e02e
};
use daft_plan::{populate_aggregation_stages, JoinType};
use daft_table::ProbeState;
use daft_writers::make_writer_factory;
use indexmap::IndexSet;
use snafu::ResultExt;

use crate::{
    channel::PipelineChannel,
    intermediate_ops::{
        actor_pool_project::ActorPoolProjectOperator, aggregate::AggregateOperator,
        anti_semi_hash_join_probe::AntiSemiProbeOperator, explode::ExplodeOperator,
        filter::FilterOperator, inner_hash_join_probe::InnerHashJoinProbeOperator,
        intermediate_op::IntermediateNode, pivot::PivotOperator, project::ProjectOperator,
        sample::SampleOperator, unpivot::UnpivotOperator,
    },
    sinks::{
        aggregate::AggregateSink, blocking_sink::BlockingSinkNode, concat::ConcatSink,
        hash_join_build::HashJoinBuildSink, limit::LimitSink,
        outer_hash_join_probe::OuterHashJoinProbeSink, sort::SortSink,
        streaming_sink::StreamingSinkNode, write::WriteSink,
    },
    sources::{empty_scan::EmptyScanSource, in_memory::InMemorySource},
    ExecutionRuntimeHandle, PipelineCreationSnafu,
};

#[derive(Clone)]
pub enum PipelineResultType {
    Data(Arc<MicroPartition>),
    ProbeState(Arc<ProbeState>),
}

impl From<Arc<MicroPartition>> for PipelineResultType {
    fn from(data: Arc<MicroPartition>) -> Self {
        Self::Data(data)
    }
}

impl From<Arc<ProbeState>> for PipelineResultType {
    fn from(probe_state: Arc<ProbeState>) -> Self {
        Self::ProbeState(probe_state)
    }
}

impl PipelineResultType {
    pub fn as_data(&self) -> &Arc<MicroPartition> {
        match self {
            Self::Data(data) => data,
            _ => panic!("Expected data"),
        }
    }

    pub fn as_probe_state(&self) -> &Arc<ProbeState> {
        match self {
            Self::ProbeState(probe_state) => probe_state,
            _ => panic!("Expected probe table"),
        }
    }

    pub fn should_broadcast(&self) -> bool {
        matches!(self, Self::ProbeState(_))
    }
}

pub trait PipelineNode: Sync + Send + TreeDisplay {
    fn children(&self) -> Vec<&dyn PipelineNode>;
    fn name(&self) -> &'static str;
    fn start(
        &mut self,
        maintain_order: bool,
        runtime_handle: &mut ExecutionRuntimeHandle,
    ) -> crate::Result<PipelineChannel>;

    fn as_tree_display(&self) -> &dyn TreeDisplay;
}

pub fn viz_pipeline(root: &dyn PipelineNode) -> String {
    let mut output = String::new();
    let mut visitor = MermaidDisplayVisitor::new(
        &mut output,
        common_display::DisplayLevel::Default,
        true,
        Default::default(),
    );
    visitor.fmt(root.as_tree_display()).unwrap();
    output
}

pub fn physical_plan_to_pipeline(
    physical_plan: &LocalPhysicalPlan,
    psets: &HashMap<String, Vec<Arc<MicroPartition>>>,
    cfg: &Arc<DaftExecutionConfig>,
) -> crate::Result<Box<dyn PipelineNode>> {
    use daft_physical_plan::PhysicalScan;

    use crate::sources::scan_task::ScanTaskSource;
    let out: Box<dyn PipelineNode> = match physical_plan {
        LocalPhysicalPlan::EmptyScan(EmptyScan { schema, .. }) => {
            let source = EmptyScanSource::new(schema.clone());
            source.boxed().into()
        }
        LocalPhysicalPlan::PhysicalScan(PhysicalScan { scan_tasks, .. }) => {
            let scan_task_source = ScanTaskSource::new(scan_tasks.clone());
            scan_task_source.boxed().into()
        }
        LocalPhysicalPlan::InMemoryScan(InMemoryScan { info, .. }) => {
            let partitions = psets.get(&info.cache_key).expect("Cache key not found");
            InMemorySource::new(partitions.clone(), info.source_schema.clone())
                .boxed()
                .into()
        }
        LocalPhysicalPlan::Project(Project {
            input, projection, ..
        }) => {
            let proj_op = ProjectOperator::new(projection.clone());
            let child_node = physical_plan_to_pipeline(input, psets, cfg)?;
            IntermediateNode::new(Arc::new(proj_op), vec![child_node]).boxed()
        }
        LocalPhysicalPlan::ActorPoolProject(ActorPoolProject {
            input, projection, ..
        }) => {
            let proj_op = ActorPoolProjectOperator::new(projection.clone());
            let child_node = physical_plan_to_pipeline(input, psets)?;
            IntermediateNode::new(Arc::new(proj_op), vec![child_node]).boxed()
        }
        LocalPhysicalPlan::Sample(Sample {
            input,
            fraction,
            with_replacement,
            seed,
            ..
        }) => {
            let sample_op = SampleOperator::new(*fraction, *with_replacement, *seed);
            let child_node = physical_plan_to_pipeline(input, psets, cfg)?;
            IntermediateNode::new(Arc::new(sample_op), vec![child_node]).boxed()
        }
        LocalPhysicalPlan::Filter(Filter {
            input, predicate, ..
        }) => {
            let filter_op = FilterOperator::new(predicate.clone());
            let child_node = physical_plan_to_pipeline(input, psets, cfg)?;
            IntermediateNode::new(Arc::new(filter_op), vec![child_node]).boxed()
        }
        LocalPhysicalPlan::Explode(Explode {
            input, to_explode, ..
        }) => {
            let explode_op = ExplodeOperator::new(to_explode.clone());
            let child_node = physical_plan_to_pipeline(input, psets, cfg)?;
            IntermediateNode::new(Arc::new(explode_op), vec![child_node]).boxed()
        }
        LocalPhysicalPlan::Limit(Limit {
            input, num_rows, ..
        }) => {
            let sink = LimitSink::new(*num_rows as usize);
            let child_node = physical_plan_to_pipeline(input, psets, cfg)?;
            StreamingSinkNode::new(Arc::new(sink), vec![child_node]).boxed()
        }
        LocalPhysicalPlan::Concat(Concat { input, other, .. }) => {
            let left_child = physical_plan_to_pipeline(input, psets, cfg)?;
            let right_child = physical_plan_to_pipeline(other, psets, cfg)?;
            let sink = ConcatSink {};
            StreamingSinkNode::new(Arc::new(sink), vec![left_child, right_child]).boxed()
        }
        LocalPhysicalPlan::UnGroupedAggregate(UnGroupedAggregate {
            input,
            aggregations,
            schema,
            ..
        }) => {
            let (first_stage_aggs, second_stage_aggs, final_exprs) =
                populate_aggregation_stages(aggregations, schema, &[]);
            let first_stage_agg_op = AggregateOperator::new(
                first_stage_aggs
                    .values()
                    .cloned()
                    .map(|e| Arc::new(Expr::Agg(e)))
                    .collect(),
                vec![],
            );
            let child_node = physical_plan_to_pipeline(input, psets, cfg)?;
            let post_first_agg_node =
                IntermediateNode::new(Arc::new(first_stage_agg_op), vec![child_node]).boxed();

            let second_stage_agg_sink = AggregateSink::new(
                second_stage_aggs
                    .values()
                    .cloned()
                    .map(|e| Arc::new(Expr::Agg(e)))
                    .collect(),
                vec![],
            );
            let second_stage_node =
                BlockingSinkNode::new(Arc::new(second_stage_agg_sink), post_first_agg_node).boxed();

            let final_stage_project = ProjectOperator::new(final_exprs);

            IntermediateNode::new(Arc::new(final_stage_project), vec![second_stage_node]).boxed()
        }
        LocalPhysicalPlan::HashAggregate(HashAggregate {
            input,
            aggregations,
            group_by,
            schema,
            ..
        }) => {
            let (first_stage_aggs, second_stage_aggs, final_exprs) =
                populate_aggregation_stages(aggregations, schema, group_by);
            let child_node = physical_plan_to_pipeline(input, psets, cfg)?;
            let (post_first_agg_node, group_by) = if !first_stage_aggs.is_empty() {
                let agg_op = AggregateOperator::new(
                    first_stage_aggs
                        .values()
                        .cloned()
                        .map(|e| Arc::new(Expr::Agg(e)))
                        .collect(),
                    group_by.clone(),
                );
                (
                    IntermediateNode::new(Arc::new(agg_op), vec![child_node]).boxed(),
                    &group_by.iter().map(|e| col(e.name())).collect(),
                )
            } else {
                (child_node, group_by)
            };

            let second_stage_agg_sink = AggregateSink::new(
                second_stage_aggs
                    .values()
                    .cloned()
                    .map(|e| Arc::new(Expr::Agg(e)))
                    .collect(),
                group_by.clone(),
            );
            let second_stage_node =
                BlockingSinkNode::new(Arc::new(second_stage_agg_sink), post_first_agg_node).boxed();

            let final_stage_project = ProjectOperator::new(final_exprs);

            IntermediateNode::new(Arc::new(final_stage_project), vec![second_stage_node]).boxed()
        }
        LocalPhysicalPlan::Unpivot(Unpivot {
            input,
            ids,
            values,
            variable_name,
            value_name,
            ..
        }) => {
            let child_node = physical_plan_to_pipeline(input, psets, cfg)?;
            let unpivot_op = UnpivotOperator::new(
                ids.clone(),
                values.clone(),
                variable_name.clone(),
                value_name.clone(),
            );
            IntermediateNode::new(Arc::new(unpivot_op), vec![child_node]).boxed()
        }
        LocalPhysicalPlan::Pivot(Pivot {
            input,
            group_by,
            pivot_column,
            value_column,
            names,
            ..
        }) => {
            let pivot_op = PivotOperator::new(
                group_by.clone(),
                pivot_column.clone(),
                value_column.clone(),
                names.clone(),
            );
            let child_node = physical_plan_to_pipeline(input, psets, cfg)?;
            IntermediateNode::new(Arc::new(pivot_op), vec![child_node]).boxed()
        }
        LocalPhysicalPlan::Sort(Sort {
            input,
            sort_by,
            descending,
            ..
        }) => {
            let sort_sink = SortSink::new(sort_by.clone(), descending.clone());
            let child_node = physical_plan_to_pipeline(input, psets, cfg)?;
            BlockingSinkNode::new(Arc::new(sort_sink), child_node).boxed()
        }

        LocalPhysicalPlan::HashJoin(HashJoin {
            left,
            right,
            left_on,
            right_on,
            join_type,
            schema,
        }) => {
            let left_schema = left.schema();
            let right_schema = right.schema();

            // Determine the build and probe sides based on the join type
            // Currently it is a naive determination, in the future we should leverage the cardinality of the tables
            // to determine the build and probe sides
            let build_on_left = match join_type {
                JoinType::Inner => true,
                JoinType::Right => true,
                JoinType::Outer => true,
                JoinType::Left => false,
                JoinType::Anti | JoinType::Semi => false,
            };
            let (build_on, probe_on, build_child, probe_child) = match build_on_left {
                true => (left_on, right_on, left, right),
                false => (right_on, left_on, right, left),
            };

            let build_schema = build_child.schema();
            let probe_schema = probe_child.schema();
            || -> DaftResult<_> {
                let common_join_keys: IndexSet<_> = get_common_join_keys(left_on, right_on)
                    .map(std::string::ToString::to_string)
                    .collect();
                let build_key_fields = build_on
                    .iter()
                    .map(|e| e.to_field(build_schema))
                    .collect::<DaftResult<Vec<_>>>()?;
                let probe_key_fields = probe_on
                    .iter()
                    .map(|e| e.to_field(probe_schema))
                    .collect::<DaftResult<Vec<_>>>()?;
                let key_schema: SchemaRef = Schema::new(
                    build_key_fields
                        .into_iter()
                        .zip(probe_key_fields.into_iter())
                        .map(|(l, r)| {
                            // TODO we should be using the comparison_op function here instead but i'm just using existing behavior for now
                            let dtype = supertype::try_get_supertype(&l.dtype, &r.dtype)?;
                            Ok(Field::new(l.name, dtype))
                        })
                        .collect::<DaftResult<Vec<_>>>()?,
                )?
                .into();

                let casted_build_on = build_on
                    .iter()
                    .zip(key_schema.fields.values())
                    .map(|(e, f)| e.clone().cast(&f.dtype))
                    .collect::<Vec<_>>();
                let casted_probe_on = probe_on
                    .iter()
                    .zip(key_schema.fields.values())
                    .map(|(e, f)| e.clone().cast(&f.dtype))
                    .collect::<Vec<_>>();

                // we should move to a builder pattern
                let build_sink = HashJoinBuildSink::new(key_schema, casted_build_on, join_type)?;
                let build_child_node = physical_plan_to_pipeline(build_child, psets, cfg)?;
                let build_node =
                    BlockingSinkNode::new(Arc::new(build_sink), build_child_node).boxed();

                let probe_child_node = physical_plan_to_pipeline(probe_child, psets, cfg)?;

                match join_type {
                    JoinType::Anti | JoinType::Semi => Ok(IntermediateNode::new(
                        Arc::new(AntiSemiProbeOperator::new(
                            casted_probe_on,
                            join_type,
                            schema,
                        )),
                        vec![build_node, probe_child_node],
                    )
                    .boxed()),
                    JoinType::Inner => Ok(IntermediateNode::new(
                        Arc::new(InnerHashJoinProbeOperator::new(
                            casted_probe_on,
                            left_schema,
                            right_schema,
                            build_on_left,
                            common_join_keys,
                            schema,
                        )),
                        vec![build_node, probe_child_node],
                    )
                    .boxed()),
                    JoinType::Left | JoinType::Right | JoinType::Outer => {
                        Ok(StreamingSinkNode::new(
                            Arc::new(OuterHashJoinProbeSink::new(
                                casted_probe_on,
                                left_schema,
                                right_schema,
                                *join_type,
                                common_join_keys,
                                schema,
                            )),
                            vec![build_node, probe_child_node],
                        )
                        .boxed())
                    }
                }
            }()
            .with_context(|_| PipelineCreationSnafu {
                plan_name: physical_plan.name(),
            })?
        }
        LocalPhysicalPlan::PhysicalWrite(PhysicalWrite {
            input,
            file_info,
            data_schema,
            file_schema,
            ..
        }) => {
            let child_node = physical_plan_to_pipeline(input, psets, cfg)?;
            let writer_factory = make_writer_factory(file_info, data_schema, cfg);
            let name = match (file_info.file_format, file_info.partition_cols.is_some()) {
                (FileFormat::Parquet, true) => "PartitionedParquet",
                (FileFormat::Parquet, false) => "Parquet",
                (FileFormat::Csv, true) => "PartitionedCsv",
                (FileFormat::Csv, false) => "Csv",
                (_, _) => panic!("Unsupported file format"),
            };
            let write_sink = WriteSink::new(
                name,
                writer_factory,
                file_info.partition_cols.clone(),
                file_schema.clone(),
            );
            BlockingSinkNode::new(Arc::new(write_sink), child_node).boxed()
        }
    };

    Ok(out)
}<|MERGE_RESOLUTION|>--- conflicted
+++ resolved
@@ -12,13 +12,9 @@
 use daft_dsl::{col, join::get_common_join_keys, Expr};
 use daft_micropartition::MicroPartition;
 use daft_physical_plan::{
-<<<<<<< HEAD
-    Concat, EmptyScan, Explode, Filter, HashAggregate, HashJoin, InMemoryScan, Limit,
-    LocalPhysicalPlan, PhysicalWrite, Pivot, Project, Sample, Sort, UnGroupedAggregate, Unpivot,
-=======
     ActorPoolProject, Concat, EmptyScan, Explode, Filter, HashAggregate, HashJoin, InMemoryScan,
-    Limit, LocalPhysicalPlan, Pivot, Project, Sample, Sort, UnGroupedAggregate, Unpivot,
->>>>>>> f966e02e
+    Limit, LocalPhysicalPlan, PhysicalWrite, Pivot, Project, Sample, Sort, UnGroupedAggregate,
+    Unpivot,
 };
 use daft_plan::{populate_aggregation_stages, JoinType};
 use daft_table::ProbeState;
@@ -141,7 +137,7 @@
             input, projection, ..
         }) => {
             let proj_op = ActorPoolProjectOperator::new(projection.clone());
-            let child_node = physical_plan_to_pipeline(input, psets)?;
+            let child_node = physical_plan_to_pipeline(input, psets, cfg)?;
             IntermediateNode::new(Arc::new(proj_op), vec![child_node]).boxed()
         }
         LocalPhysicalPlan::Sample(Sample {
