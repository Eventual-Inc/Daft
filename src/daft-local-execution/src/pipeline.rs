use std::{collections::HashMap, sync::Arc};

use common_display::{mermaid::MermaidDisplayVisitor, tree::TreeDisplay};
use common_error::DaftResult;
use daft_core::{
    datatypes::Field,
    prelude::{Schema, SchemaRef},
    utils::supertype,
};
use daft_dsl::{col, join::get_common_join_keys, Expr};
use daft_micropartition::MicroPartition;
use daft_physical_plan::{
<<<<<<< HEAD
    EmptyScan, Filter, HashAggregate, HashJoin, InMemoryScan, Limit, LocalPhysicalPlan, Pivot,
    Project, Sort, UnGroupedAggregate,
=======
    EmptyScan, Filter, HashAggregate, HashJoin, InMemoryScan, Limit, LocalPhysicalPlan, Project,
    Sample, Sort, UnGroupedAggregate,
>>>>>>> 16665f29
};
use daft_plan::{populate_aggregation_stages, JoinType};
use daft_table::{Probeable, Table};
use indexmap::IndexSet;
use snafu::ResultExt;

use crate::{
    channel::PipelineChannel,
    intermediate_ops::{
        aggregate::AggregateOperator, anti_semi_hash_join_probe::AntiSemiProbeOperator,
        filter::FilterOperator, hash_join_probe::HashJoinProbeOperator,
<<<<<<< HEAD
        intermediate_op::IntermediateNode, pivot::PivotOperator, project::ProjectOperator,
=======
        intermediate_op::IntermediateNode, project::ProjectOperator, sample::SampleOperator,
>>>>>>> 16665f29
    },
    sinks::{
        aggregate::AggregateSink, blocking_sink::BlockingSinkNode,
        hash_join_build::HashJoinBuildSink, limit::LimitSink, sort::SortSink,
        streaming_sink::StreamingSinkNode,
    },
    sources::{empty_scan::EmptyScanSource, in_memory::InMemorySource},
    ExecutionRuntimeHandle, PipelineCreationSnafu,
};

#[derive(Clone)]
pub enum PipelineResultType {
    Data(Arc<MicroPartition>),
    ProbeTable(Arc<dyn Probeable>, Arc<Vec<Table>>),
}

impl From<Arc<MicroPartition>> for PipelineResultType {
    fn from(data: Arc<MicroPartition>) -> Self {
        Self::Data(data)
    }
}

impl From<(Arc<dyn Probeable>, Arc<Vec<Table>>)> for PipelineResultType {
    fn from((probe_table, tables): (Arc<dyn Probeable>, Arc<Vec<Table>>)) -> Self {
        Self::ProbeTable(probe_table, tables)
    }
}

impl PipelineResultType {
    pub fn as_data(&self) -> &Arc<MicroPartition> {
        match self {
            Self::Data(data) => data,
            _ => panic!("Expected data"),
        }
    }

    pub fn as_probe_table(&self) -> (&Arc<dyn Probeable>, &Arc<Vec<Table>>) {
        match self {
            Self::ProbeTable(probe_table, tables) => (probe_table, tables),
            _ => panic!("Expected probe table"),
        }
    }

    pub fn should_broadcast(&self) -> bool {
        matches!(self, Self::ProbeTable(_, _))
    }
}

pub trait PipelineNode: Sync + Send + TreeDisplay {
    fn children(&self) -> Vec<&dyn PipelineNode>;
    fn name(&self) -> &'static str;
    fn start(
        &mut self,
        maintain_order: bool,
        runtime_handle: &mut ExecutionRuntimeHandle,
    ) -> crate::Result<PipelineChannel>;

    fn as_tree_display(&self) -> &dyn TreeDisplay;
}

pub fn viz_pipeline(root: &dyn PipelineNode) -> String {
    let mut output = String::new();
    let mut visitor = MermaidDisplayVisitor::new(
        &mut output,
        common_display::DisplayLevel::Default,
        true,
        Default::default(),
    );
    visitor.fmt(root.as_tree_display()).unwrap();
    output
}

pub fn physical_plan_to_pipeline(
    physical_plan: &LocalPhysicalPlan,
    psets: &HashMap<String, Vec<Arc<MicroPartition>>>,
) -> crate::Result<Box<dyn PipelineNode>> {
    use daft_physical_plan::PhysicalScan;

    use crate::sources::scan_task::ScanTaskSource;
    let out: Box<dyn PipelineNode> = match physical_plan {
        LocalPhysicalPlan::EmptyScan(EmptyScan { schema, .. }) => {
            let source = EmptyScanSource::new(schema.clone());
            source.boxed().into()
        }
        LocalPhysicalPlan::PhysicalScan(PhysicalScan { scan_tasks, .. }) => {
            let scan_task_source = ScanTaskSource::new(scan_tasks.clone());
            scan_task_source.boxed().into()
        }
        LocalPhysicalPlan::InMemoryScan(InMemoryScan { info, .. }) => {
            let partitions = psets.get(&info.cache_key).expect("Cache key not found");
            InMemorySource::new(partitions.clone(), info.source_schema.clone())
                .boxed()
                .into()
        }
        LocalPhysicalPlan::Project(Project {
            input, projection, ..
        }) => {
            let proj_op = ProjectOperator::new(projection.clone());
            let child_node = physical_plan_to_pipeline(input, psets)?;
            IntermediateNode::new(Arc::new(proj_op), vec![child_node]).boxed()
        }
        LocalPhysicalPlan::Sample(Sample {
            input,
            fraction,
            with_replacement,
            seed,
            ..
        }) => {
            let sample_op = SampleOperator::new(*fraction, *with_replacement, *seed);
            let child_node = physical_plan_to_pipeline(input, psets)?;
            IntermediateNode::new(Arc::new(sample_op), vec![child_node]).boxed()
        }
        LocalPhysicalPlan::Filter(Filter {
            input, predicate, ..
        }) => {
            let filter_op = FilterOperator::new(predicate.clone());
            let child_node = physical_plan_to_pipeline(input, psets)?;
            IntermediateNode::new(Arc::new(filter_op), vec![child_node]).boxed()
        }
        LocalPhysicalPlan::Limit(Limit {
            input, num_rows, ..
        }) => {
            let sink = LimitSink::new(*num_rows as usize);
            let child_node = physical_plan_to_pipeline(input, psets)?;
            StreamingSinkNode::new(sink.boxed(), vec![child_node]).boxed()
        }
        LocalPhysicalPlan::Concat(_) => {
            todo!("concat")
            // let sink = ConcatSink::new();
            // let left_child = physical_plan_to_pipeline(input, psets)?;
            // let right_child = physical_plan_to_pipeline(other, psets)?;
            // PipelineNode::double_sink(sink, left_child, right_child)
        }
        LocalPhysicalPlan::UnGroupedAggregate(UnGroupedAggregate {
            input,
            aggregations,
            schema,
            ..
        }) => {
            let (first_stage_aggs, second_stage_aggs, final_exprs) =
                populate_aggregation_stages(aggregations, schema, &[]);
            let first_stage_agg_op = AggregateOperator::new(
                first_stage_aggs
                    .values()
                    .cloned()
                    .map(|e| Arc::new(Expr::Agg(e)))
                    .collect(),
                vec![],
            );
            let child_node = physical_plan_to_pipeline(input, psets)?;
            let post_first_agg_node =
                IntermediateNode::new(Arc::new(first_stage_agg_op), vec![child_node]).boxed();

            let second_stage_agg_sink = AggregateSink::new(
                second_stage_aggs
                    .values()
                    .cloned()
                    .map(|e| Arc::new(Expr::Agg(e)))
                    .collect(),
                vec![],
            );
            let second_stage_node =
                BlockingSinkNode::new(second_stage_agg_sink.boxed(), post_first_agg_node).boxed();

            let final_stage_project = ProjectOperator::new(final_exprs);

            IntermediateNode::new(Arc::new(final_stage_project), vec![second_stage_node]).boxed()
        }
        LocalPhysicalPlan::HashAggregate(HashAggregate {
            input,
            aggregations,
            group_by,
            schema,
            ..
        }) => {
            let (first_stage_aggs, second_stage_aggs, final_exprs) =
                populate_aggregation_stages(aggregations, schema, group_by);
            let child_node = physical_plan_to_pipeline(input, psets)?;
            let (post_first_agg_node, group_by) = if !first_stage_aggs.is_empty() {
                let agg_op = AggregateOperator::new(
                    first_stage_aggs
                        .values()
                        .cloned()
                        .map(|e| Arc::new(Expr::Agg(e)))
                        .collect(),
                    group_by.clone(),
                );
                (
                    IntermediateNode::new(Arc::new(agg_op), vec![child_node]).boxed(),
                    &group_by.iter().map(|e| col(e.name())).collect(),
                )
            } else {
                (child_node, group_by)
            };

            let second_stage_agg_sink = AggregateSink::new(
                second_stage_aggs
                    .values()
                    .cloned()
                    .map(|e| Arc::new(Expr::Agg(e)))
                    .collect(),
                group_by.clone(),
            );
            let second_stage_node =
                BlockingSinkNode::new(second_stage_agg_sink.boxed(), post_first_agg_node).boxed();

            let final_stage_project = ProjectOperator::new(final_exprs);

            IntermediateNode::new(Arc::new(final_stage_project), vec![second_stage_node]).boxed()
        }
        LocalPhysicalPlan::Pivot(Pivot {
            input,
            group_by,
            pivot_column,
            value_column,
            names,
            ..
        }) => {
            let pivot_op = PivotOperator::new(
                group_by.clone(),
                pivot_column.clone(),
                value_column.clone(),
                names.clone(),
            );
            let child_node = physical_plan_to_pipeline(input, psets)?;
            IntermediateNode::new(Arc::new(pivot_op), vec![child_node]).boxed()
        }
        LocalPhysicalPlan::Sort(Sort {
            input,
            sort_by,
            descending,
            ..
        }) => {
            let sort_sink = SortSink::new(sort_by.clone(), descending.clone());
            let child_node = physical_plan_to_pipeline(input, psets)?;
            BlockingSinkNode::new(sort_sink.boxed(), child_node).boxed()
        }

        LocalPhysicalPlan::HashJoin(HashJoin {
            left,
            right,
            left_on,
            right_on,
            join_type,
            ..
        }) => {
            let left_schema = left.schema();
            let right_schema = right.schema();

            // Determine the build and probe sides based on the join type
            // Currently it is a naive determination, in the future we should leverage the cardinality of the tables
            // to determine the build and probe sides
            let build_on_left = match join_type {
                JoinType::Inner => true,
                JoinType::Right => true,
                JoinType::Left => false,
                JoinType::Anti | JoinType::Semi => false,
                JoinType::Outer => {
                    unimplemented!("Outer join not supported yet");
                }
            };
            let (build_on, probe_on, build_child, probe_child) = match build_on_left {
                true => (left_on, right_on, left, right),
                false => (right_on, left_on, right, left),
            };

            let build_schema = build_child.schema();
            let probe_schema = probe_child.schema();
            let probe_node = || -> DaftResult<_> {
                let common_join_keys: IndexSet<_> = get_common_join_keys(left_on, right_on)
                    .map(std::string::ToString::to_string)
                    .collect();
                let build_key_fields = build_on
                    .iter()
                    .map(|e| e.to_field(build_schema))
                    .collect::<DaftResult<Vec<_>>>()?;
                let probe_key_fields = probe_on
                    .iter()
                    .map(|e| e.to_field(probe_schema))
                    .collect::<DaftResult<Vec<_>>>()?;
                let key_schema: SchemaRef = Schema::new(
                    build_key_fields
                        .into_iter()
                        .zip(probe_key_fields.into_iter())
                        .map(|(l, r)| {
                            // TODO we should be using the comparison_op function here instead but i'm just using existing behavior for now
                            let dtype = supertype::try_get_supertype(&l.dtype, &r.dtype)?;
                            Ok(Field::new(l.name, dtype))
                        })
                        .collect::<DaftResult<Vec<_>>>()?,
                )?
                .into();

                let casted_build_on = build_on
                    .iter()
                    .zip(key_schema.fields.values())
                    .map(|(e, f)| e.clone().cast(&f.dtype))
                    .collect::<Vec<_>>();
                let casted_probe_on = probe_on
                    .iter()
                    .zip(key_schema.fields.values())
                    .map(|(e, f)| e.clone().cast(&f.dtype))
                    .collect::<Vec<_>>();

                // we should move to a builder pattern
                let build_sink = HashJoinBuildSink::new(key_schema, casted_build_on, join_type)?;
                let build_child_node = physical_plan_to_pipeline(build_child, psets)?;
                let build_node =
                    BlockingSinkNode::new(build_sink.boxed(), build_child_node).boxed();

                let probe_child_node = physical_plan_to_pipeline(probe_child, psets)?;

                match join_type {
                    JoinType::Anti | JoinType::Semi => DaftResult::Ok(IntermediateNode::new(
                        Arc::new(AntiSemiProbeOperator::new(casted_probe_on, *join_type)),
                        vec![build_node, probe_child_node],
                    )),
                    JoinType::Inner | JoinType::Left | JoinType::Right => {
                        DaftResult::Ok(IntermediateNode::new(
                            Arc::new(HashJoinProbeOperator::new(
                                casted_probe_on,
                                left_schema,
                                right_schema,
                                *join_type,
                                build_on_left,
                                common_join_keys,
                            )),
                            vec![build_node, probe_child_node],
                        ))
                    }
                    JoinType::Outer => {
                        unimplemented!("Outer join not supported yet");
                    }
                }
            }()
            .with_context(|_| PipelineCreationSnafu {
                plan_name: physical_plan.name(),
            })?;
            probe_node.boxed()
        }
        _ => {
            unimplemented!("Physical plan not supported: {}", physical_plan.name());
        }
    };

    Ok(out)
}<|MERGE_RESOLUTION|>--- conflicted
+++ resolved
@@ -10,13 +10,8 @@
 use daft_dsl::{col, join::get_common_join_keys, Expr};
 use daft_micropartition::MicroPartition;
 use daft_physical_plan::{
-<<<<<<< HEAD
     EmptyScan, Filter, HashAggregate, HashJoin, InMemoryScan, Limit, LocalPhysicalPlan, Pivot,
-    Project, Sort, UnGroupedAggregate,
-=======
-    EmptyScan, Filter, HashAggregate, HashJoin, InMemoryScan, Limit, LocalPhysicalPlan, Project,
-    Sample, Sort, UnGroupedAggregate,
->>>>>>> 16665f29
+    Project, Sample, Sort, UnGroupedAggregate,
 };
 use daft_plan::{populate_aggregation_stages, JoinType};
 use daft_table::{Probeable, Table};
@@ -28,11 +23,8 @@
     intermediate_ops::{
         aggregate::AggregateOperator, anti_semi_hash_join_probe::AntiSemiProbeOperator,
         filter::FilterOperator, hash_join_probe::HashJoinProbeOperator,
-<<<<<<< HEAD
         intermediate_op::IntermediateNode, pivot::PivotOperator, project::ProjectOperator,
-=======
-        intermediate_op::IntermediateNode, project::ProjectOperator, sample::SampleOperator,
->>>>>>> 16665f29
+        sample::SampleOperator,
     },
     sinks::{
         aggregate::AggregateSink, blocking_sink::BlockingSinkNode,
