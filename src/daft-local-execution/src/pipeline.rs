use std::sync::Arc;

use common_daft_config::DaftExecutionConfig;
use common_display::{
    ascii::fmt_tree_gitstyle,
    mermaid::{MermaidDisplayVisitor, SubgraphOptions},
    tree::TreeDisplay,
    DisplayLevel,
};
use common_error::{DaftError, DaftResult};
use common_file_formats::FileFormat;
use daft_core::{join::JoinSide, prelude::Schema};
use daft_dsl::{join::get_common_join_cols, resolved_col};
use daft_local_plan::{
    ActorPoolProject, Concat, CrossJoin, EmptyScan, Explode, Filter, HashAggregate, HashJoin,
    InMemoryScan, Limit, LocalPhysicalPlan, MonotonicallyIncreasingId, PhysicalWrite, Pivot,
<<<<<<< HEAD
    Project, Sample, Sort, UnGroupedAggregate, Unpivot, WindowPartitionAndDynamicFrame,
    WindowPartitionAndOrderBy, WindowPartitionOnly,
=======
    Project, Sample, Sort, UnGroupedAggregate, Unpivot, WindowPartitionAndOrderBy,
    WindowPartitionOnly,
>>>>>>> 89949f10
};
use daft_logical_plan::{stats::StatsState, JoinType};
use daft_micropartition::{
    partitioning::{MicroPartitionSet, PartitionSetCache},
    MicroPartition, MicroPartitionRef,
};
use daft_scan::ScanTaskRef;
use daft_writers::make_physical_writer_factory;
use indexmap::IndexSet;
use snafu::ResultExt;

use crate::{
    channel::Receiver,
    intermediate_ops::{
        actor_pool_project::ActorPoolProjectOperator, cross_join::CrossJoinOperator,
        explode::ExplodeOperator, filter::FilterOperator,
        inner_hash_join_probe::InnerHashJoinProbeOperator, intermediate_op::IntermediateNode,
        project::ProjectOperator, sample::SampleOperator, unpivot::UnpivotOperator,
    },
    sinks::{
        aggregate::AggregateSink,
        anti_semi_hash_join_probe::AntiSemiProbeSink,
        blocking_sink::BlockingSinkNode,
        concat::ConcatSink,
        cross_join_collect::CrossJoinCollectSink,
        grouped_aggregate::GroupedAggregateSink,
        hash_join_build::HashJoinBuildSink,
        limit::LimitSink,
        monotonically_increasing_id::MonotonicallyIncreasingIdSink,
        outer_hash_join_probe::OuterHashJoinProbeSink,
        pivot::PivotSink,
        sort::SortSink,
        streaming_sink::StreamingSinkNode,
<<<<<<< HEAD
        window_partition_and_dynamic_frame::WindowPartitionAndDynamicFrameSink,
=======
>>>>>>> 89949f10
        window_partition_and_order_by::WindowPartitionAndOrderBySink,
        window_partition_only::WindowPartitionOnlySink,
        write::{WriteFormat, WriteSink},
    },
    sources::{empty_scan::EmptyScanSource, in_memory::InMemorySource, source::SourceNode},
    state_bridge::BroadcastStateBridge,
    ExecutionRuntimeContext, PipelineCreationSnafu,
};

pub(crate) trait PipelineNode: Sync + Send + TreeDisplay {
    fn children(&self) -> Vec<&dyn PipelineNode>;
    fn name(&self) -> &'static str;
    fn start(
        &self,
        maintain_order: bool,
        runtime_handle: &mut ExecutionRuntimeContext,
    ) -> crate::Result<Receiver<Arc<MicroPartition>>>;

    fn as_tree_display(&self) -> &dyn TreeDisplay;
}

pub fn viz_pipeline_mermaid(
    root: &dyn PipelineNode,
    display_type: DisplayLevel,
    bottom_up: bool,
    subgraph_options: Option<SubgraphOptions>,
) -> String {
    let mut output = String::new();
    let mut visitor =
        MermaidDisplayVisitor::new(&mut output, display_type, bottom_up, subgraph_options);
    visitor.fmt(root.as_tree_display()).unwrap();
    output
}

pub fn viz_pipeline_ascii(root: &dyn PipelineNode, simple: bool) -> String {
    let mut s = String::new();
    let level = if simple {
        DisplayLevel::Compact
    } else {
        DisplayLevel::Default
    };
    fmt_tree_gitstyle(root.as_tree_display(), 0, &mut s, level).unwrap();
    s
}

pub fn physical_plan_to_pipeline(
    physical_plan: &LocalPhysicalPlan,
    psets: &(impl PartitionSetCache<MicroPartitionRef, Arc<MicroPartitionSet>> + ?Sized),
    cfg: &Arc<DaftExecutionConfig>,
) -> crate::Result<Box<dyn PipelineNode>> {
    use daft_local_plan::PhysicalScan;

    use crate::sources::scan_task::ScanTaskSource;
    let out: Box<dyn PipelineNode> = match physical_plan {
        LocalPhysicalPlan::EmptyScan(EmptyScan {
            schema,
            stats_state,
        }) => {
            let source = EmptyScanSource::new(schema.clone());
            SourceNode::new(source.arced(), stats_state.clone()).boxed()
        }
        LocalPhysicalPlan::PhysicalScan(PhysicalScan {
            scan_tasks,
            pushdowns,
            schema,
            stats_state,
        }) => {
            let scan_tasks = scan_tasks
                .iter()
                .map(|task| task.clone().as_any_arc().downcast().unwrap())
                .collect::<Vec<ScanTaskRef>>();

            let scan_task_source =
                ScanTaskSource::new(scan_tasks, pushdowns.clone(), schema.clone(), cfg);
            SourceNode::new(scan_task_source.arced(), stats_state.clone()).boxed()
        }
        LocalPhysicalPlan::WindowPartitionOnly(WindowPartitionOnly {
            input,
            partition_by,
            schema,
            stats_state,
            aggregations,
            aliases,
        }) => {
            let input_node = physical_plan_to_pipeline(input, psets, cfg)?;
            let window_partition_only_sink =
                WindowPartitionOnlySink::new(aggregations, aliases, partition_by, schema)
                    .with_context(|_| PipelineCreationSnafu {
                        plan_name: physical_plan.name(),
                    })?;
            BlockingSinkNode::new(
                Arc::new(window_partition_only_sink),
                input_node,
                stats_state.clone(),
            )
            .boxed()
        }
        LocalPhysicalPlan::WindowPartitionAndOrderBy(WindowPartitionAndOrderBy {
            input,
            partition_by,
            order_by,
            descending,
            schema,
            stats_state,
            functions,
            aliases,
        }) => {
            let input_node = physical_plan_to_pipeline(input, psets, cfg)?;
            let window_partition_and_order_by_sink = WindowPartitionAndOrderBySink::new(
                functions,
                aliases,
                partition_by,
                order_by,
                descending,
                schema,
            )
            .with_context(|_| PipelineCreationSnafu {
                plan_name: physical_plan.name(),
            })?;
            BlockingSinkNode::new(
                Arc::new(window_partition_and_order_by_sink),
                input_node,
                stats_state.clone(),
            )
            .boxed()
        }
<<<<<<< HEAD
        LocalPhysicalPlan::WindowPartitionAndDynamicFrame(WindowPartitionAndDynamicFrame {
            input,
            partition_by,
            order_by,
            descending,
            frame,
            min_periods,
            schema,
            stats_state,
            aggregations,
            aliases,
        }) => {
            let input_node = physical_plan_to_pipeline(input, psets, cfg)?;
            let window_partition_and_dynamic_frame_sink = WindowPartitionAndDynamicFrameSink::new(
                aggregations,
                *min_periods,
                aliases,
                partition_by,
                order_by,
                descending,
                frame,
                schema,
            )
            .with_context(|_| PipelineCreationSnafu {
                plan_name: physical_plan.name(),
            })?;
            BlockingSinkNode::new(
                Arc::new(window_partition_and_dynamic_frame_sink),
                input_node,
                stats_state.clone(),
            )
            .boxed()
        }
=======
>>>>>>> 89949f10
        LocalPhysicalPlan::InMemoryScan(InMemoryScan { info, stats_state }) => {
            let cache_key: Arc<str> = info.cache_key.clone().into();

            let materialized_pset = psets.get_partition_set(&cache_key);
            let in_memory_source = InMemorySource::new(
                materialized_pset,
                info.source_schema.clone(),
                info.size_bytes,
            )
            .arced();
            SourceNode::new(in_memory_source, stats_state.clone()).boxed()
        }
        LocalPhysicalPlan::Project(Project {
            input,
            projection,
            stats_state,
            ..
        }) => {
            let proj_op = ProjectOperator::new(projection.clone()).with_context(|_| {
                PipelineCreationSnafu {
                    plan_name: physical_plan.name(),
                }
            })?;
            let child_node = physical_plan_to_pipeline(input, psets, cfg)?;
            IntermediateNode::new(Arc::new(proj_op), vec![child_node], stats_state.clone()).boxed()
        }
        LocalPhysicalPlan::ActorPoolProject(ActorPoolProject {
            input,
            projection,
            stats_state,
            ..
        }) => {
            let proj_op =
                ActorPoolProjectOperator::try_new(projection.clone()).with_context(|_| {
                    PipelineCreationSnafu {
                        plan_name: physical_plan.name(),
                    }
                })?;
            let child_node = physical_plan_to_pipeline(input, psets, cfg)?;
            IntermediateNode::new(Arc::new(proj_op), vec![child_node], stats_state.clone()).boxed()
        }
        LocalPhysicalPlan::Sample(Sample {
            input,
            fraction,
            with_replacement,
            seed,
            stats_state,
            ..
        }) => {
            let sample_op = SampleOperator::new(*fraction, *with_replacement, *seed);
            let child_node = physical_plan_to_pipeline(input, psets, cfg)?;
            IntermediateNode::new(Arc::new(sample_op), vec![child_node], stats_state.clone())
                .boxed()
        }
        LocalPhysicalPlan::Filter(Filter {
            input,
            predicate,
            stats_state,
            ..
        }) => {
            let filter_op = FilterOperator::new(predicate.clone());
            let child_node = physical_plan_to_pipeline(input, psets, cfg)?;
            IntermediateNode::new(Arc::new(filter_op), vec![child_node], stats_state.clone())
                .boxed()
        }
        LocalPhysicalPlan::Explode(Explode {
            input,
            to_explode,
            stats_state,
            ..
        }) => {
            let explode_op = ExplodeOperator::new(to_explode.clone());
            let child_node = physical_plan_to_pipeline(input, psets, cfg)?;
            IntermediateNode::new(Arc::new(explode_op), vec![child_node], stats_state.clone())
                .boxed()
        }
        LocalPhysicalPlan::Limit(Limit {
            input,
            num_rows,
            stats_state,
            ..
        }) => {
            let sink = LimitSink::new(*num_rows as usize);
            let child_node = physical_plan_to_pipeline(input, psets, cfg)?;
            StreamingSinkNode::new(Arc::new(sink), vec![child_node], stats_state.clone()).boxed()
        }
        LocalPhysicalPlan::Concat(Concat {
            input,
            other,
            stats_state,
            ..
        }) => {
            let left_child = physical_plan_to_pipeline(input, psets, cfg)?;
            let right_child = physical_plan_to_pipeline(other, psets, cfg)?;
            let sink = ConcatSink {};
            StreamingSinkNode::new(
                Arc::new(sink),
                vec![left_child, right_child],
                stats_state.clone(),
            )
            .boxed()
        }
        LocalPhysicalPlan::UnGroupedAggregate(UnGroupedAggregate {
            input,
            aggregations,
            schema,
            stats_state,
            ..
        }) => {
            let child_node = physical_plan_to_pipeline(input, psets, cfg)?;
            let agg_sink = AggregateSink::new(aggregations, schema).with_context(|_| {
                PipelineCreationSnafu {
                    plan_name: physical_plan.name(),
                }
            })?;
            BlockingSinkNode::new(Arc::new(agg_sink), child_node, stats_state.clone()).boxed()
        }
        LocalPhysicalPlan::HashAggregate(HashAggregate {
            input,
            aggregations,
            group_by,
            schema,
            stats_state,
            ..
        }) => {
            let child_node = physical_plan_to_pipeline(input, psets, cfg)?;
            let agg_sink = GroupedAggregateSink::new(aggregations, group_by, schema, cfg)
                .with_context(|_| PipelineCreationSnafu {
                    plan_name: physical_plan.name(),
                })?;
            BlockingSinkNode::new(Arc::new(agg_sink), child_node, stats_state.clone()).boxed()
        }
        LocalPhysicalPlan::Unpivot(Unpivot {
            input,
            ids,
            values,
            variable_name,
            value_name,
            stats_state,
            ..
        }) => {
            let child_node = physical_plan_to_pipeline(input, psets, cfg)?;
            let unpivot_op = UnpivotOperator::new(
                ids.clone(),
                values.clone(),
                variable_name.clone(),
                value_name.clone(),
            );
            IntermediateNode::new(Arc::new(unpivot_op), vec![child_node], stats_state.clone())
                .boxed()
        }
        LocalPhysicalPlan::Pivot(Pivot {
            input,
            group_by,
            pivot_column,
            value_column,
            aggregation,
            names,
            stats_state,
            ..
        }) => {
            let child_node = physical_plan_to_pipeline(input, psets, cfg)?;
            let pivot_sink = PivotSink::new(
                group_by.clone(),
                pivot_column.clone(),
                value_column.clone(),
                aggregation.clone(),
                names.clone(),
            );
            BlockingSinkNode::new(Arc::new(pivot_sink), child_node, stats_state.clone()).boxed()
        }
        LocalPhysicalPlan::Sort(Sort {
            input,
            sort_by,
            descending,
            nulls_first,
            stats_state,
            ..
        }) => {
            let sort_sink = SortSink::new(sort_by.clone(), descending.clone(), nulls_first.clone());
            let child_node = physical_plan_to_pipeline(input, psets, cfg)?;
            BlockingSinkNode::new(Arc::new(sort_sink), child_node, stats_state.clone()).boxed()
        }
        LocalPhysicalPlan::MonotonicallyIncreasingId(MonotonicallyIncreasingId {
            input,
            column_name,
            schema,
            stats_state,
            ..
        }) => {
            let child_node = physical_plan_to_pipeline(input, psets, cfg)?;
            let monotonically_increasing_id_sink =
                MonotonicallyIncreasingIdSink::new(column_name.clone(), schema.clone());
            StreamingSinkNode::new(
                Arc::new(monotonically_increasing_id_sink),
                vec![child_node],
                stats_state.clone(),
            )
            .boxed()
        }
        LocalPhysicalPlan::HashJoin(HashJoin {
            left,
            right,
            left_on,
            right_on,
            null_equals_null,
            join_type,
            schema,
            stats_state,
            ..
        }) => {
            let left_schema = left.schema();
            let right_schema = right.schema();

            // To determine whether to use the left or right side of a join for building a probe table, we consider:
            // 1. Cardinality of the sides. Probe tables should be built on the smaller side.
            // 2. Join type. Different join types have different requirements for which side can build the probe table.
            let left_stats_state = left.get_stats_state();
            let right_stats_state = right.get_stats_state();
            let build_on_left = match join_type {
                // Inner and outer joins can build on either side. If stats are available, choose the smaller side.
                // Else, default to building on the left.
                JoinType::Inner | JoinType::Outer => match (left_stats_state, right_stats_state) {
                    (
                        StatsState::Materialized(left_stats),
                        StatsState::Materialized(right_stats),
                    ) => {
                        let left_size = left_stats.approx_stats.num_rows;
                        let right_size = right_stats.approx_stats.num_rows;
                        left_size <= right_size
                    }
                    // If stats are only available on the right side of the join, and the upper bound bytes on the
                    // right are under the broadcast join size threshold, we build on the right instead of the left.
                    (StatsState::NotMaterialized, StatsState::Materialized(right_stats)) => {
                        right_stats.approx_stats.size_bytes
                            > cfg.broadcast_join_size_bytes_threshold
                    }
                    _ => true,
                },
                // Left joins can build on the left side, but prefer building on the right because building on left requires keeping track
                // of used indices in a bitmap. If stats are available, only select the left side if its smaller than the right side by a factor of 1.5.
                JoinType::Left => match (left_stats_state, right_stats_state) {
                    (
                        StatsState::Materialized(left_stats),
                        StatsState::Materialized(right_stats),
                    ) => {
                        let left_size = left_stats.approx_stats.num_rows;
                        let right_size = right_stats.approx_stats.num_rows;
                        right_size as f64 >= left_size as f64 * 1.5
                    }
                    // If stats are only available on the left side of the join, and the upper bound bytes on the left
                    // are under the broadcast join size threshold, we build on the left instead of the right.
                    (StatsState::Materialized(left_stats), StatsState::NotMaterialized) => {
                        left_stats.approx_stats.size_bytes
                            <= cfg.broadcast_join_size_bytes_threshold
                    }
                    _ => false,
                },
                // Right joins can build on the right side, but prefer building on the left because building on right requires keeping track
                // of used indices in a bitmap. If stats are available, only select the right side if its smaller than the left side by a factor of 1.5.
                JoinType::Right => match (left_stats_state, right_stats_state) {
                    (
                        StatsState::Materialized(left_stats),
                        StatsState::Materialized(right_stats),
                    ) => {
                        let left_size = left_stats.approx_stats.num_rows;
                        let right_size = right_stats.approx_stats.num_rows;
                        (right_size as f64 * 1.5) >= left_size as f64
                    }
                    // If stats are only available on the right side of the join, and the upper bound bytes on the
                    // right are under the broadcast join size threshold, we build on the right instead of the left.
                    (StatsState::NotMaterialized, StatsState::Materialized(right_stats)) => {
                        right_stats.approx_stats.size_bytes
                            > cfg.broadcast_join_size_bytes_threshold
                    }
                    _ => true,
                },
                // Anti/semi joins can build on the left side, but prefer building on the right because building on left requires keeping track
                // of used indices in a bitmap. If stats are available, only select the left side if its smaller than the right side by a factor of 1.5.
                JoinType::Anti | JoinType::Semi => match (left_stats_state, right_stats_state) {
                    (
                        StatsState::Materialized(left_stats),
                        StatsState::Materialized(right_stats),
                    ) => {
                        let left_size = left_stats.approx_stats.num_rows;
                        let right_size = right_stats.approx_stats.num_rows;
                        right_size as f64 > left_size as f64 * 1.5
                    }
                    // If stats are only available on the left side of the join, and the upper bound bytes on the left
                    // are under the broadcast join size threshold, we build on the left instead of the right.
                    (StatsState::Materialized(left_stats), StatsState::NotMaterialized) => {
                        left_stats.approx_stats.size_bytes
                            <= cfg.broadcast_join_size_bytes_threshold
                    }
                    // Else, default to building on the right
                    _ => false,
                },
            };
            let (build_on, probe_on, build_child, probe_child) = match build_on_left {
                true => (left_on, right_on, left, right),
                false => (right_on, left_on, right, left),
            };

            let build_schema = build_child.schema();
            let probe_schema = probe_child.schema();
            || -> DaftResult<_> {
                let common_join_cols: IndexSet<_> = get_common_join_cols(left_schema, right_schema)
                    .map(std::string::ToString::to_string)
                    .collect();
                let build_key_fields = build_on
                    .iter()
                    .map(|e| e.to_field(build_schema))
                    .collect::<DaftResult<Vec<_>>>()?;
                let probe_key_fields = probe_on
                    .iter()
                    .map(|e| e.to_field(probe_schema))
                    .collect::<DaftResult<Vec<_>>>()?;

                for (build_field, probe_field) in build_key_fields.iter().zip(probe_key_fields.iter()) {
                    if build_field.dtype != probe_field.dtype {
                        return Err(DaftError::SchemaMismatch(
                            format!("Expected build and probe key field datatypes to match, found: {} vs {}", build_field.dtype, probe_field.dtype)
                        ));
                    }
                }
                let key_schema = Arc::new(Schema::new(build_key_fields));

                // we should move to a builder pattern
                let probe_state_bridge = BroadcastStateBridge::new();
                let track_indices = if matches!(join_type, JoinType::Anti | JoinType::Semi) {
                    build_on_left
                } else {
                    true
                };
                let build_sink = HashJoinBuildSink::new(
                    key_schema,
                    build_on.clone(),
                    null_equals_null.clone(),
                    track_indices,
                    probe_state_bridge.clone(),
                )?;
                let build_child_node = physical_plan_to_pipeline(build_child, psets, cfg)?;
                let build_node = BlockingSinkNode::new(
                    Arc::new(build_sink),
                    build_child_node,
                    build_child.get_stats_state().clone(),
                )
                .boxed();

                let probe_child_node = physical_plan_to_pipeline(probe_child, psets, cfg)?;

                match join_type {
                    JoinType::Anti | JoinType::Semi => Ok(StreamingSinkNode::new(
                        Arc::new(AntiSemiProbeSink::new(
                            probe_on.clone(),
                            join_type,
                            schema,
                            probe_state_bridge,
                            build_on_left,
                        )),
                        vec![build_node, probe_child_node],
                        stats_state.clone(),
                    )
                    .boxed()),
                    JoinType::Inner => Ok(IntermediateNode::new(
                        Arc::new(InnerHashJoinProbeOperator::new(
                            probe_on.clone(),
                            left_schema,
                            right_schema,
                            build_on_left,
                            common_join_cols,
                            schema,
                            probe_state_bridge,
                        )),
                        vec![build_node, probe_child_node],
                        stats_state.clone(),
                    )
                    .boxed()),
                    JoinType::Left | JoinType::Right | JoinType::Outer => {
                        Ok(StreamingSinkNode::new(
                            Arc::new(OuterHashJoinProbeSink::new(
                                probe_on.clone(),
                                left_schema,
                                right_schema,
                                *join_type,
                                build_on_left,
                                common_join_cols,
                                schema,
                                probe_state_bridge,
                            )?),
                            vec![build_node, probe_child_node],
                            stats_state.clone(),
                        )
                        .boxed())
                    }
                }
            }()
            .with_context(|_| PipelineCreationSnafu {
                plan_name: physical_plan.name(),
            })?
        }
        LocalPhysicalPlan::CrossJoin(CrossJoin {
            left,
            right,
            schema,
            stats_state,
            ..
        }) => {
            let left_stats_state = left.get_stats_state();
            let right_stats_state = right.get_stats_state();

            // To determine whether to use the left or right side of a join for collecting vs streaming, we choose
            // the larger side to stream so that it can be parallelized via an intermediate op. Default to left side.
            let stream_on_left = match (left_stats_state, right_stats_state) {
                (StatsState::Materialized(left_stats), StatsState::Materialized(right_stats)) => {
                    left_stats.approx_stats.num_rows > right_stats.approx_stats.num_rows
                }
                // If stats are only available on the left side of the join, and the upper bound bytes on the
                // left are under the broadcast join size threshold, we stream on the right.
                (StatsState::Materialized(left_stats), StatsState::NotMaterialized) => {
                    left_stats.approx_stats.size_bytes > cfg.broadcast_join_size_bytes_threshold
                }
                // If stats are not available, we fall back and stream on the left by default.
                _ => true,
            };

            let stream_side = if stream_on_left {
                JoinSide::Left
            } else {
                JoinSide::Right
            };

            let (stream_child, collect_child) = match stream_side {
                JoinSide::Left => (left, right),
                JoinSide::Right => (right, left),
            };

            let stream_child_node = physical_plan_to_pipeline(stream_child, psets, cfg)?;
            let collect_child_node = physical_plan_to_pipeline(collect_child, psets, cfg)?;

            let state_bridge = BroadcastStateBridge::new();
            let collect_node = BlockingSinkNode::new(
                Arc::new(CrossJoinCollectSink::new(state_bridge.clone())),
                collect_child_node,
                collect_child.get_stats_state().clone(),
            )
            .boxed();

            IntermediateNode::new(
                Arc::new(CrossJoinOperator::new(
                    schema.clone(),
                    stream_side,
                    state_bridge,
                )),
                vec![collect_node, stream_child_node],
                stats_state.clone(),
            )
            .boxed()
        }
        LocalPhysicalPlan::PhysicalWrite(PhysicalWrite {
            input,
            file_info,
            file_schema,
            stats_state,
            ..
        }) => {
            let child_node = physical_plan_to_pipeline(input, psets, cfg)?;
            let writer_factory = make_physical_writer_factory(file_info, cfg);
            let write_format = match (file_info.file_format, file_info.partition_cols.is_some()) {
                (FileFormat::Parquet, true) => WriteFormat::PartitionedParquet,
                (FileFormat::Parquet, false) => WriteFormat::Parquet,
                (FileFormat::Csv, true) => WriteFormat::PartitionedCsv,
                (FileFormat::Csv, false) => WriteFormat::Csv,
                (_, _) => panic!("Unsupported file format"),
            };
            let write_sink = WriteSink::new(
                write_format,
                writer_factory,
                file_info.partition_cols.clone(),
                file_schema.clone(),
                Some(file_info.clone()),
            );
            BlockingSinkNode::new(Arc::new(write_sink), child_node, stats_state.clone()).boxed()
        }
        #[cfg(feature = "python")]
        LocalPhysicalPlan::CatalogWrite(daft_local_plan::CatalogWrite {
            input,
            catalog_type,
            file_schema,
            stats_state,
            ..
        }) => {
            use daft_logical_plan::CatalogType;

            let child_node = physical_plan_to_pipeline(input, psets, cfg)?;
            let (partition_by, write_format) = match catalog_type {
                CatalogType::Iceberg(ic) => {
                    if !ic.partition_cols.is_empty() {
                        (
                            Some(ic.partition_cols.clone()),
                            WriteFormat::PartitionedIceberg,
                        )
                    } else {
                        (None, WriteFormat::Iceberg)
                    }
                }
                CatalogType::DeltaLake(dl) => {
                    if let Some(partition_cols) = &dl.partition_cols
                        && !partition_cols.is_empty()
                    {
                        let partition_col_exprs = partition_cols
                            .iter()
                            .map(|name| resolved_col(name.as_str()))
                            .collect::<Vec<_>>();
                        (Some(partition_col_exprs), WriteFormat::PartitionedDeltalake)
                    } else {
                        (None, WriteFormat::Deltalake)
                    }
                }
                _ => panic!("Unsupported catalog type"),
            };
            let writer_factory =
                daft_writers::make_catalog_writer_factory(catalog_type, &partition_by, cfg);
            let write_sink = WriteSink::new(
                write_format,
                writer_factory,
                partition_by,
                file_schema.clone(),
                None,
            );
            BlockingSinkNode::new(Arc::new(write_sink), child_node, stats_state.clone()).boxed()
        }
        #[cfg(feature = "python")]
        LocalPhysicalPlan::LanceWrite(daft_local_plan::LanceWrite {
            input,
            lance_info,
            file_schema,
            stats_state,
            ..
        }) => {
            let child_node = physical_plan_to_pipeline(input, psets, cfg)?;
            let writer_factory = daft_writers::make_lance_writer_factory(lance_info.clone());
            let write_sink = WriteSink::new(
                WriteFormat::Lance,
                writer_factory,
                None,
                file_schema.clone(),
                None,
            );
            BlockingSinkNode::new(Arc::new(write_sink), child_node, stats_state.clone()).boxed()
        }
    };

    Ok(out)
}<|MERGE_RESOLUTION|>--- conflicted
+++ resolved
@@ -14,13 +14,8 @@
 use daft_local_plan::{
     ActorPoolProject, Concat, CrossJoin, EmptyScan, Explode, Filter, HashAggregate, HashJoin,
     InMemoryScan, Limit, LocalPhysicalPlan, MonotonicallyIncreasingId, PhysicalWrite, Pivot,
-<<<<<<< HEAD
-    Project, Sample, Sort, UnGroupedAggregate, Unpivot, WindowPartitionAndDynamicFrame,
-    WindowPartitionAndOrderBy, WindowPartitionOnly,
-=======
     Project, Sample, Sort, UnGroupedAggregate, Unpivot, WindowPartitionAndOrderBy,
     WindowPartitionOnly,
->>>>>>> 89949f10
 };
 use daft_logical_plan::{stats::StatsState, JoinType};
 use daft_micropartition::{
@@ -54,10 +49,6 @@
         pivot::PivotSink,
         sort::SortSink,
         streaming_sink::StreamingSinkNode,
-<<<<<<< HEAD
-        window_partition_and_dynamic_frame::WindowPartitionAndDynamicFrameSink,
-=======
->>>>>>> 89949f10
         window_partition_and_order_by::WindowPartitionAndOrderBySink,
         window_partition_only::WindowPartitionOnlySink,
         write::{WriteFormat, WriteSink},
@@ -184,42 +175,6 @@
             )
             .boxed()
         }
-<<<<<<< HEAD
-        LocalPhysicalPlan::WindowPartitionAndDynamicFrame(WindowPartitionAndDynamicFrame {
-            input,
-            partition_by,
-            order_by,
-            descending,
-            frame,
-            min_periods,
-            schema,
-            stats_state,
-            aggregations,
-            aliases,
-        }) => {
-            let input_node = physical_plan_to_pipeline(input, psets, cfg)?;
-            let window_partition_and_dynamic_frame_sink = WindowPartitionAndDynamicFrameSink::new(
-                aggregations,
-                *min_periods,
-                aliases,
-                partition_by,
-                order_by,
-                descending,
-                frame,
-                schema,
-            )
-            .with_context(|_| PipelineCreationSnafu {
-                plan_name: physical_plan.name(),
-            })?;
-            BlockingSinkNode::new(
-                Arc::new(window_partition_and_dynamic_frame_sink),
-                input_node,
-                stats_state.clone(),
-            )
-            .boxed()
-        }
-=======
->>>>>>> 89949f10
         LocalPhysicalPlan::InMemoryScan(InMemoryScan { info, stats_state }) => {
             let cache_key: Arc<str> = info.cache_key.clone().into();
 
