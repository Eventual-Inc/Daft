use std::{cmp::min, collections::HashMap, sync::Arc};

use common_daft_config::DaftExecutionConfig;
use common_display::{mermaid::MermaidDisplayVisitor, tree::TreeDisplay};
use common_error::DaftResult;
use common_file_formats::FileFormat;
use daft_core::{
    datatypes::Field,
    prelude::{Schema, SchemaRef},
    utils::supertype,
};
use daft_dsl::{col, join::get_common_join_keys, Expr};
use daft_micropartition::MicroPartition;
use daft_physical_plan::{
<<<<<<< HEAD
    EmptyScan, Filter, HashAggregate, HashJoin, InMemoryScan, Limit, LocalPhysicalPlan,
    PhysicalWrite, Pivot, Project, Sample, Sort, UnGroupedAggregate,
=======
    Concat, EmptyScan, Explode, Filter, HashAggregate, HashJoin, InMemoryScan, Limit,
    LocalPhysicalPlan, Pivot, Project, Sample, Sort, UnGroupedAggregate, Unpivot,
>>>>>>> 915467ba
};
use daft_plan::{populate_aggregation_stages, JoinType};
use daft_table::ProbeState;
use indexmap::IndexSet;
use snafu::ResultExt;

use crate::{
    channel::PipelineChannel,
    intermediate_ops::{
        aggregate::AggregateOperator, anti_semi_hash_join_probe::AntiSemiProbeOperator,
        explode::ExplodeOperator, filter::FilterOperator,
        inner_hash_join_probe::InnerHashJoinProbeOperator, intermediate_op::IntermediateNode,
        pivot::PivotOperator, project::ProjectOperator, sample::SampleOperator,
        unpivot::UnpivotOperator,
    },
    sinks::{
        aggregate::AggregateSink, blocking_sink::BlockingSinkNode, concat::ConcatSink,
        hash_join_build::HashJoinBuildSink, limit::LimitSink,
        outer_hash_join_probe::OuterHashJoinProbeSink, sort::SortSink,
        streaming_sink::StreamingSinkNode,
    },
    sources::{empty_scan::EmptyScanSource, in_memory::InMemorySource},
    writes::{
        partitioned_write::PartitionedWriteNode, physical_write::PhysicalWriterFactory,
        unpartitioned_write::UnpartitionedWriteNode,
    },
    ExecutionRuntimeHandle, PipelineCreationSnafu,
};

#[derive(Clone)]
pub enum PipelineResultType {
    Data(Arc<MicroPartition>),
    ProbeState(Arc<ProbeState>),
}

impl From<Arc<MicroPartition>> for PipelineResultType {
    fn from(data: Arc<MicroPartition>) -> Self {
        Self::Data(data)
    }
}

impl From<Arc<ProbeState>> for PipelineResultType {
    fn from(probe_state: Arc<ProbeState>) -> Self {
        Self::ProbeState(probe_state)
    }
}

impl PipelineResultType {
    pub fn as_data(&self) -> &Arc<MicroPartition> {
        match self {
            Self::Data(data) => data,
            _ => panic!("Expected data"),
        }
    }

    pub fn as_probe_state(&self) -> &Arc<ProbeState> {
        match self {
            Self::ProbeState(probe_state) => probe_state,
            _ => panic!("Expected probe table"),
        }
    }

    pub fn should_broadcast(&self) -> bool {
        matches!(self, Self::ProbeState(_))
    }
}

pub trait PipelineNode: Sync + Send + TreeDisplay {
    fn children(&self) -> Vec<&dyn PipelineNode>;
    fn name(&self) -> &'static str;
    fn start(
        &mut self,
        maintain_order: bool,
        runtime_handle: &mut ExecutionRuntimeHandle,
    ) -> crate::Result<PipelineChannel>;

    fn as_tree_display(&self) -> &dyn TreeDisplay;
}

pub fn viz_pipeline(root: &dyn PipelineNode) -> String {
    let mut output = String::new();
    let mut visitor = MermaidDisplayVisitor::new(
        &mut output,
        common_display::DisplayLevel::Default,
        true,
        Default::default(),
    );
    visitor.fmt(root.as_tree_display()).unwrap();
    output
}

pub fn physical_plan_to_pipeline(
    physical_plan: &LocalPhysicalPlan,
    psets: &HashMap<String, Vec<Arc<MicroPartition>>>,
    cfg: &Arc<DaftExecutionConfig>,
) -> crate::Result<Box<dyn PipelineNode>> {
    use daft_physical_plan::PhysicalScan;

    use crate::sources::scan_task::ScanTaskSource;
    let out: Box<dyn PipelineNode> = match physical_plan {
        LocalPhysicalPlan::EmptyScan(EmptyScan { schema, .. }) => {
            let source = EmptyScanSource::new(schema.clone());
            source.boxed().into()
        }
        LocalPhysicalPlan::PhysicalScan(PhysicalScan { scan_tasks, .. }) => {
            let scan_task_source = ScanTaskSource::new(scan_tasks.clone());
            scan_task_source.boxed().into()
        }
        LocalPhysicalPlan::InMemoryScan(InMemoryScan { info, .. }) => {
            let partitions = psets.get(&info.cache_key).expect("Cache key not found");
            InMemorySource::new(partitions.clone(), info.source_schema.clone())
                .boxed()
                .into()
        }
        LocalPhysicalPlan::Project(Project {
            input, projection, ..
        }) => {
            let proj_op = ProjectOperator::new(projection.clone());
            let child_node = physical_plan_to_pipeline(input, psets, cfg)?;
            IntermediateNode::new(Arc::new(proj_op), vec![child_node]).boxed()
        }
        LocalPhysicalPlan::Sample(Sample {
            input,
            fraction,
            with_replacement,
            seed,
            ..
        }) => {
            let sample_op = SampleOperator::new(*fraction, *with_replacement, *seed);
            let child_node = physical_plan_to_pipeline(input, psets, cfg)?;
            IntermediateNode::new(Arc::new(sample_op), vec![child_node]).boxed()
        }
        LocalPhysicalPlan::Filter(Filter {
            input, predicate, ..
        }) => {
            let filter_op = FilterOperator::new(predicate.clone());
            let child_node = physical_plan_to_pipeline(input, psets, cfg)?;
            IntermediateNode::new(Arc::new(filter_op), vec![child_node]).boxed()
        }
        LocalPhysicalPlan::Explode(Explode {
            input, to_explode, ..
        }) => {
            let explode_op = ExplodeOperator::new(to_explode.clone());
            let child_node = physical_plan_to_pipeline(input, psets)?;
            IntermediateNode::new(Arc::new(explode_op), vec![child_node]).boxed()
        }
        LocalPhysicalPlan::Limit(Limit {
            input, num_rows, ..
        }) => {
            let sink = LimitSink::new(*num_rows as usize);
<<<<<<< HEAD
            let child_node = physical_plan_to_pipeline(input, psets, cfg)?;
            StreamingSinkNode::new(sink.boxed(), vec![child_node]).boxed()
=======
            let child_node = physical_plan_to_pipeline(input, psets)?;
            StreamingSinkNode::new(Arc::new(sink), vec![child_node]).boxed()
>>>>>>> 915467ba
        }
        LocalPhysicalPlan::Concat(Concat { input, other, .. }) => {
            let left_child = physical_plan_to_pipeline(input, psets)?;
            let right_child = physical_plan_to_pipeline(other, psets)?;
            let sink = ConcatSink {};
            StreamingSinkNode::new(Arc::new(sink), vec![left_child, right_child]).boxed()
        }
        LocalPhysicalPlan::UnGroupedAggregate(UnGroupedAggregate {
            input,
            aggregations,
            schema,
            ..
        }) => {
            let (first_stage_aggs, second_stage_aggs, final_exprs) =
                populate_aggregation_stages(aggregations, schema, &[]);
            let first_stage_agg_op = AggregateOperator::new(
                first_stage_aggs
                    .values()
                    .cloned()
                    .map(|e| Arc::new(Expr::Agg(e)))
                    .collect(),
                vec![],
            );
            let child_node = physical_plan_to_pipeline(input, psets, cfg)?;
            let post_first_agg_node =
                IntermediateNode::new(Arc::new(first_stage_agg_op), vec![child_node]).boxed();

            let second_stage_agg_sink = AggregateSink::new(
                second_stage_aggs
                    .values()
                    .cloned()
                    .map(|e| Arc::new(Expr::Agg(e)))
                    .collect(),
                vec![],
            );
            let second_stage_node =
                BlockingSinkNode::new(second_stage_agg_sink.boxed(), post_first_agg_node).boxed();

            let final_stage_project = ProjectOperator::new(final_exprs);

            IntermediateNode::new(Arc::new(final_stage_project), vec![second_stage_node]).boxed()
        }
        LocalPhysicalPlan::HashAggregate(HashAggregate {
            input,
            aggregations,
            group_by,
            schema,
            ..
        }) => {
            let (first_stage_aggs, second_stage_aggs, final_exprs) =
                populate_aggregation_stages(aggregations, schema, group_by);
            let child_node = physical_plan_to_pipeline(input, psets, cfg)?;
            let (post_first_agg_node, group_by) = if !first_stage_aggs.is_empty() {
                let agg_op = AggregateOperator::new(
                    first_stage_aggs
                        .values()
                        .cloned()
                        .map(|e| Arc::new(Expr::Agg(e)))
                        .collect(),
                    group_by.clone(),
                );
                (
                    IntermediateNode::new(Arc::new(agg_op), vec![child_node]).boxed(),
                    &group_by.iter().map(|e| col(e.name())).collect(),
                )
            } else {
                (child_node, group_by)
            };

            let second_stage_agg_sink = AggregateSink::new(
                second_stage_aggs
                    .values()
                    .cloned()
                    .map(|e| Arc::new(Expr::Agg(e)))
                    .collect(),
                group_by.clone(),
            );
            let second_stage_node =
                BlockingSinkNode::new(second_stage_agg_sink.boxed(), post_first_agg_node).boxed();

            let final_stage_project = ProjectOperator::new(final_exprs);

            IntermediateNode::new(Arc::new(final_stage_project), vec![second_stage_node]).boxed()
        }
        LocalPhysicalPlan::Unpivot(Unpivot {
            input,
            ids,
            values,
            variable_name,
            value_name,
            ..
        }) => {
            let child_node = physical_plan_to_pipeline(input, psets)?;
            let unpivot_op = UnpivotOperator::new(
                ids.clone(),
                values.clone(),
                variable_name.clone(),
                value_name.clone(),
            );
            IntermediateNode::new(Arc::new(unpivot_op), vec![child_node]).boxed()
        }
        LocalPhysicalPlan::Pivot(Pivot {
            input,
            group_by,
            pivot_column,
            value_column,
            names,
            ..
        }) => {
            let pivot_op = PivotOperator::new(
                group_by.clone(),
                pivot_column.clone(),
                value_column.clone(),
                names.clone(),
            );
            let child_node = physical_plan_to_pipeline(input, psets, cfg)?;
            IntermediateNode::new(Arc::new(pivot_op), vec![child_node]).boxed()
        }
        LocalPhysicalPlan::Sort(Sort {
            input,
            sort_by,
            descending,
            ..
        }) => {
            let sort_sink = SortSink::new(sort_by.clone(), descending.clone());
            let child_node = physical_plan_to_pipeline(input, psets, cfg)?;
            BlockingSinkNode::new(sort_sink.boxed(), child_node).boxed()
        }

        LocalPhysicalPlan::HashJoin(HashJoin {
            left,
            right,
            left_on,
            right_on,
            join_type,
            schema,
        }) => {
            let left_schema = left.schema();
            let right_schema = right.schema();

            // Determine the build and probe sides based on the join type
            // Currently it is a naive determination, in the future we should leverage the cardinality of the tables
            // to determine the build and probe sides
            let build_on_left = match join_type {
                JoinType::Inner => true,
                JoinType::Right => true,
                JoinType::Outer => true,
                JoinType::Left => false,
                JoinType::Anti | JoinType::Semi => false,
            };
            let (build_on, probe_on, build_child, probe_child) = match build_on_left {
                true => (left_on, right_on, left, right),
                false => (right_on, left_on, right, left),
            };

            let build_schema = build_child.schema();
            let probe_schema = probe_child.schema();
            || -> DaftResult<_> {
                let common_join_keys: IndexSet<_> = get_common_join_keys(left_on, right_on)
                    .map(std::string::ToString::to_string)
                    .collect();
                let build_key_fields = build_on
                    .iter()
                    .map(|e| e.to_field(build_schema))
                    .collect::<DaftResult<Vec<_>>>()?;
                let probe_key_fields = probe_on
                    .iter()
                    .map(|e| e.to_field(probe_schema))
                    .collect::<DaftResult<Vec<_>>>()?;
                let key_schema: SchemaRef = Schema::new(
                    build_key_fields
                        .into_iter()
                        .zip(probe_key_fields.into_iter())
                        .map(|(l, r)| {
                            // TODO we should be using the comparison_op function here instead but i'm just using existing behavior for now
                            let dtype = supertype::try_get_supertype(&l.dtype, &r.dtype)?;
                            Ok(Field::new(l.name, dtype))
                        })
                        .collect::<DaftResult<Vec<_>>>()?,
                )?
                .into();

                let casted_build_on = build_on
                    .iter()
                    .zip(key_schema.fields.values())
                    .map(|(e, f)| e.clone().cast(&f.dtype))
                    .collect::<Vec<_>>();
                let casted_probe_on = probe_on
                    .iter()
                    .zip(key_schema.fields.values())
                    .map(|(e, f)| e.clone().cast(&f.dtype))
                    .collect::<Vec<_>>();

                // we should move to a builder pattern
                let build_sink = HashJoinBuildSink::new(key_schema, casted_build_on, join_type)?;
                let build_child_node = physical_plan_to_pipeline(build_child, psets, cfg)?;
                let build_node =
                    BlockingSinkNode::new(build_sink.boxed(), build_child_node).boxed();

                let probe_child_node = physical_plan_to_pipeline(probe_child, psets, cfg)?;

                match join_type {
                    JoinType::Anti | JoinType::Semi => Ok(IntermediateNode::new(
                        Arc::new(AntiSemiProbeOperator::new(
                            casted_probe_on,
                            join_type,
                            schema,
                        )),
                        vec![build_node, probe_child_node],
                    )
                    .boxed()),
                    JoinType::Inner => Ok(IntermediateNode::new(
                        Arc::new(InnerHashJoinProbeOperator::new(
                            casted_probe_on,
                            left_schema,
                            right_schema,
                            build_on_left,
                            common_join_keys,
                            schema,
                        )),
                        vec![build_node, probe_child_node],
                    )
                    .boxed()),
                    JoinType::Left | JoinType::Right | JoinType::Outer => {
                        Ok(StreamingSinkNode::new(
                            Arc::new(OuterHashJoinProbeSink::new(
                                casted_probe_on,
                                left_schema,
                                right_schema,
                                *join_type,
                                common_join_keys,
                                schema,
                            )),
                            vec![build_node, probe_child_node],
                        )
                        .boxed())
                    }
                }
            }()
            .with_context(|_| PipelineCreationSnafu {
                plan_name: physical_plan.name(),
            })?
        }
        LocalPhysicalPlan::PhysicalWrite(PhysicalWrite {
            input,
            file_info,
            data_schema,
            file_schema,
            ..
        }) => {
            let child_node = physical_plan_to_pipeline(input, psets, cfg)?;
            let estimated_row_size_bytes = data_schema.estimate_row_size_bytes();
            let (inflation_factor, target_file_size, target_chunk_size) =
                match file_info.file_format {
                    FileFormat::Parquet => (
                        cfg.parquet_inflation_factor,
                        cfg.parquet_target_filesize,
                        cfg.parquet_target_row_group_size,
                    ),
                    FileFormat::Csv => (
                        cfg.csv_inflation_factor,
                        cfg.csv_target_filesize,
                        cfg.parquet_target_row_group_size, // Just assume same chunk size for CSV and Parquet for now
                    ),
                    _ => unreachable!("Physical write should only support Parquet and CSV"),
                };
            let file_size = target_file_size as f64 * inflation_factor;
            let target_file_rows = if estimated_row_size_bytes > 0.0 {
                file_size / estimated_row_size_bytes
            } else {
                file_size
            } as usize;
            let target_chunk_rows = min(
                target_file_rows,
                if estimated_row_size_bytes > 0.0 {
                    target_chunk_size as f64 / estimated_row_size_bytes
                } else {
                    target_chunk_size as f64
                } as usize,
            );
            let write_factory = PhysicalWriterFactory::new(file_info.clone());
            let name = match (&file_info.partition_cols.is_some(), &file_info.file_format) {
                (true, FileFormat::Parquet) => "PartitionedParquetWrite",
                (true, FileFormat::Csv) => "PartitionedCSVWrite",
                (false, FileFormat::Parquet) => "UnpartitionedParquetWrite",
                (false, FileFormat::Csv) => "UnpartitionedCSVWrite",
                _ => unreachable!("Physical write should only support Parquet and CSV"),
            };
            match &file_info.partition_cols {
                Some(part_cols) => PartitionedWriteNode::new(
                    name,
                    child_node,
                    Arc::new(write_factory),
                    part_cols.clone(),
                    target_file_rows,
                    target_chunk_rows,
                    file_schema.clone(),
                )
                .boxed(),
                None => UnpartitionedWriteNode::new(
                    name,
                    child_node,
                    Arc::new(write_factory),
                    target_file_rows,
                    target_chunk_rows,
                    file_schema.clone(),
                )
                .boxed(),
            }
        }
    };

    Ok(out)
}<|MERGE_RESOLUTION|>--- conflicted
+++ resolved
@@ -12,13 +12,8 @@
 use daft_dsl::{col, join::get_common_join_keys, Expr};
 use daft_micropartition::MicroPartition;
 use daft_physical_plan::{
-<<<<<<< HEAD
-    EmptyScan, Filter, HashAggregate, HashJoin, InMemoryScan, Limit, LocalPhysicalPlan,
-    PhysicalWrite, Pivot, Project, Sample, Sort, UnGroupedAggregate,
-=======
     Concat, EmptyScan, Explode, Filter, HashAggregate, HashJoin, InMemoryScan, Limit,
-    LocalPhysicalPlan, Pivot, Project, Sample, Sort, UnGroupedAggregate, Unpivot,
->>>>>>> 915467ba
+    LocalPhysicalPlan, PhysicalWrite, Pivot, Project, Sample, Sort, UnGroupedAggregate, Unpivot,
 };
 use daft_plan::{populate_aggregation_stages, JoinType};
 use daft_table::ProbeState;
@@ -162,24 +157,19 @@
             input, to_explode, ..
         }) => {
             let explode_op = ExplodeOperator::new(to_explode.clone());
-            let child_node = physical_plan_to_pipeline(input, psets)?;
+            let child_node = physical_plan_to_pipeline(input, psets, cfg)?;
             IntermediateNode::new(Arc::new(explode_op), vec![child_node]).boxed()
         }
         LocalPhysicalPlan::Limit(Limit {
             input, num_rows, ..
         }) => {
             let sink = LimitSink::new(*num_rows as usize);
-<<<<<<< HEAD
-            let child_node = physical_plan_to_pipeline(input, psets, cfg)?;
-            StreamingSinkNode::new(sink.boxed(), vec![child_node]).boxed()
-=======
-            let child_node = physical_plan_to_pipeline(input, psets)?;
+            let child_node = physical_plan_to_pipeline(input, psets, cfg)?;
             StreamingSinkNode::new(Arc::new(sink), vec![child_node]).boxed()
->>>>>>> 915467ba
         }
         LocalPhysicalPlan::Concat(Concat { input, other, .. }) => {
-            let left_child = physical_plan_to_pipeline(input, psets)?;
-            let right_child = physical_plan_to_pipeline(other, psets)?;
+            let left_child = physical_plan_to_pipeline(input, psets, cfg)?;
+            let right_child = physical_plan_to_pipeline(other, psets, cfg)?;
             let sink = ConcatSink {};
             StreamingSinkNode::new(Arc::new(sink), vec![left_child, right_child]).boxed()
         }
@@ -268,7 +258,7 @@
             value_name,
             ..
         }) => {
-            let child_node = physical_plan_to_pipeline(input, psets)?;
+            let child_node = physical_plan_to_pipeline(input, psets, cfg)?;
             let unpivot_op = UnpivotOperator::new(
                 ids.clone(),
                 values.clone(),
