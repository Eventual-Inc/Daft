use std::{collections::HashMap, sync::Arc};

use common_daft_config::DaftExecutionConfig;
use common_display::{
    ascii::fmt_tree_gitstyle,
    mermaid::{MermaidDisplayVisitor, SubgraphOptions},
    tree::TreeDisplay,
    DisplayLevel,
};
use common_error::{DaftError, DaftResult};
use common_file_formats::FileFormat;
use daft_core::{join::JoinSide, prelude::Schema};
use daft_dsl::join::get_common_join_cols;
use daft_local_plan::{
    ActorPoolProject, Concat, CrossJoin, EmptyScan, Explode, Filter, HashAggregate, HashJoin,
    InMemoryScan, Limit, LocalPhysicalPlan, MonotonicallyIncreasingId, PhysicalWrite, Pivot,
    Project, Sample, Sort, TopN, UnGroupedAggregate, Unpivot, UrlDownload, UrlUpload,
    WindowOrderByOnly, WindowPartitionAndDynamicFrame, WindowPartitionAndOrderBy,
    WindowPartitionOnly,
};
use daft_logical_plan::{stats::StatsState, JoinType};
use daft_micropartition::{
    partitioning::{MicroPartitionSet, PartitionSetCache},
    MicroPartition, MicroPartitionRef,
};
use daft_scan::ScanTaskRef;
use daft_writers::make_physical_writer_factory;
use indexmap::IndexSet;
use snafu::ResultExt;

use crate::{
    channel::Receiver,
    intermediate_ops::{
        actor_pool_project::ActorPoolProjectOperator, cross_join::CrossJoinOperator,
        distributed_actor_pool_project::DistributedActorPoolProjectOperator,
        explode::ExplodeOperator, filter::FilterOperator,
        inner_hash_join_probe::InnerHashJoinProbeOperator, intermediate_op::IntermediateNode,
        project::ProjectOperator, sample::SampleOperator, unpivot::UnpivotOperator,
    },
    sinks::{
        aggregate::AggregateSink,
        anti_semi_hash_join_probe::AntiSemiProbeSink,
        blocking_sink::BlockingSinkNode,
        concat::ConcatSink,
        cross_join_collect::CrossJoinCollectSink,
        grouped_aggregate::GroupedAggregateSink,
        hash_join_build::HashJoinBuildSink,
        limit::LimitSink,
        monotonically_increasing_id::MonotonicallyIncreasingIdSink,
        outer_hash_join_probe::OuterHashJoinProbeSink,
        pivot::PivotSink,
        sort::SortSink,
        streaming_sink::StreamingSinkNode,
        top_n::TopNSink,
        uri_download::UriDownloadSink,
        uri_upload::UriUploadSink,
        window_order_by_only::WindowOrderByOnlySink,
        window_partition_and_dynamic_frame::WindowPartitionAndDynamicFrameSink,
        window_partition_and_order_by::WindowPartitionAndOrderBySink,
        window_partition_only::WindowPartitionOnlySink,
        write::{WriteFormat, WriteSink},
    },
    sources::{empty_scan::EmptyScanSource, in_memory::InMemorySource, source::SourceNode},
    state_bridge::BroadcastStateBridge,
    ExecutionRuntimeContext, PipelineCreationSnafu,
};

pub(crate) trait PipelineNode: Sync + Send + TreeDisplay {
    fn children(&self) -> Vec<&dyn PipelineNode>;
    fn name(&self) -> &'static str;
    fn start(
        &self,
        maintain_order: bool,
        runtime_handle: &mut ExecutionRuntimeContext,
    ) -> crate::Result<Receiver<Arc<MicroPartition>>>;

    fn as_tree_display(&self) -> &dyn TreeDisplay;

    /// Unique id to identify which plan all nodes belong to
    fn plan_id(&self) -> Arc<str>;
    /// Unique id to identify the node.
    fn node_id(&self) -> usize;
}

/// Single use context for translating a physical plan to a Pipeline.
/// It generates a plan_id, and node ids for each plan.
pub struct RuntimeContext {
    index_counter: std::cell::RefCell<usize>,
    context: HashMap<String, String>,
}

/// Contains information about the node such as name, id, and the plan_id
#[derive(Clone, Debug)]
pub struct NodeInfo {
    pub name: Arc<str>,
    pub id: usize,
    pub context: HashMap<String, String>,
}

impl RuntimeContext {
    pub fn new() -> Self {
        Self::new_with_context(HashMap::new())
    }

    pub fn new_with_context(mut context: HashMap<String, String>) -> Self {
        if !context.contains_key("plan_id") {
            let plan_id = uuid::Uuid::new_v4().to_string();
            context.insert("plan_id".to_string(), plan_id);
        }

        Self {
            index_counter: std::cell::RefCell::new(0),
            context,
        }
    }

    pub fn next_id(&self) -> usize {
        let mut counter = self.index_counter.borrow_mut();
        let index = *counter;
        *counter += 1;
        index
    }

    pub fn next_node_info(&self, name: &str) -> NodeInfo {
        NodeInfo {
            name: Arc::from(name.to_string()),
            id: self.next_id(),
            context: self.context.clone(),
        }
    }
}

pub fn viz_pipeline_mermaid(
    root: &dyn PipelineNode,
    display_type: DisplayLevel,
    bottom_up: bool,
    subgraph_options: Option<SubgraphOptions>,
) -> String {
    let mut output = String::new();
    let mut visitor =
        MermaidDisplayVisitor::new(&mut output, display_type, bottom_up, subgraph_options);
    visitor.fmt(root.as_tree_display()).unwrap();
    output
}

#[derive(Debug, Clone)]
#[cfg_attr(feature = "python", pyo3::pyclass)]
pub struct RelationshipNode {
    pub id: usize,
    pub parent_id: Option<usize>,
}

#[derive(Debug, Clone)]
#[cfg_attr(feature = "python", pyo3::pyclass)]
pub struct RelationshipInformation {
    pub ids: Vec<RelationshipNode>,
    pub plan_id: Arc<str>,
}
/// Performs a depth first pre-order traversal of the pipeline tree.
/// Returning a list of ids for each node traversed
/// For example, given the following pipeline with ids of:
/// ```
///                  1
///              /   |   \
///             2    3    4
///           /  \   |   / \
///          5    6  7  8   10
///                    /
///                   9
/// ```
/// The result would be [1, 2, 5, 6, 3, 7, 4, 8, 9, 10]
/// as we visit each node in pre-order traversal.
pub fn get_pipeline_relationship_mapping(root: &dyn PipelineNode) -> RelationshipInformation {
    let mut nodes = Vec::new();

    fn traverse(
        node: &dyn PipelineNode,
        parent_id: Option<usize>,
        nodes: &mut Vec<RelationshipNode>,
    ) {
        let current_id = node.node_id();
        nodes.push(RelationshipNode {
            id: current_id,
            parent_id,
        });

        for child in node.children() {
            traverse(child, Some(current_id), nodes);
        }
    }

    traverse(root, None, &mut nodes);
    RelationshipInformation {
        ids: nodes,
        plan_id: root.plan_id(),
    }
}

pub fn viz_pipeline_ascii(root: &dyn PipelineNode, simple: bool) -> String {
    let mut s = String::new();
    let level = if simple {
        DisplayLevel::Compact
    } else {
        DisplayLevel::Default
    };
    fmt_tree_gitstyle(root.as_tree_display(), 0, &mut s, level).unwrap();
    s
}

pub fn physical_plan_to_pipeline(
    physical_plan: &LocalPhysicalPlan,
    psets: &(impl PartitionSetCache<MicroPartitionRef, Arc<MicroPartitionSet>> + ?Sized),
    cfg: &Arc<DaftExecutionConfig>,
    ctx: &RuntimeContext,
) -> crate::Result<Box<dyn PipelineNode>> {
    use daft_local_plan::PhysicalScan;

    use crate::sources::scan_task::ScanTaskSource;
    let out: Box<dyn PipelineNode> = match physical_plan {
        LocalPhysicalPlan::PlaceholderScan(_) => {
            panic!("PlaceholderScan should not be converted to a pipeline node")
        }
        LocalPhysicalPlan::EmptyScan(EmptyScan {
            schema,
            stats_state,
        }) => {
            let source = EmptyScanSource::new(schema.clone());
            SourceNode::new(source.arced(), stats_state.clone(), ctx).boxed()
        }
        LocalPhysicalPlan::PhysicalScan(PhysicalScan {
            scan_tasks,
            pushdowns,
            schema,
            stats_state,
        }) => {
            let scan_tasks = scan_tasks
                .iter()
                .map(|task| task.clone().as_any_arc().downcast().unwrap())
                .collect::<Vec<ScanTaskRef>>();

            let scan_task_source =
                ScanTaskSource::new(scan_tasks, pushdowns.clone(), schema.clone(), cfg);
            SourceNode::new(scan_task_source.arced(), stats_state.clone(), ctx).boxed()
        }
        LocalPhysicalPlan::WindowPartitionOnly(WindowPartitionOnly {
            input,
            partition_by,
            schema,
            stats_state,
            aggregations,
            aliases,
        }) => {
            let input_node = physical_plan_to_pipeline(input, psets, cfg, ctx)?;
            let window_partition_only_sink =
                WindowPartitionOnlySink::new(aggregations, aliases, partition_by, schema)
                    .with_context(|_| PipelineCreationSnafu {
                        plan_name: physical_plan.name(),
                    })?;
            BlockingSinkNode::new(
                Arc::new(window_partition_only_sink),
                input_node,
                stats_state.clone(),
                ctx,
            )
            .boxed()
        }
        LocalPhysicalPlan::WindowPartitionAndOrderBy(WindowPartitionAndOrderBy {
            input,
            partition_by,
            order_by,
            descending,
            schema,
            stats_state,
            functions,
            aliases,
        }) => {
            let input_node = physical_plan_to_pipeline(input, psets, cfg, ctx)?;
            let window_partition_and_order_by_sink = WindowPartitionAndOrderBySink::new(
                functions,
                aliases,
                partition_by,
                order_by,
                descending,
                schema,
            )
            .with_context(|_| PipelineCreationSnafu {
                plan_name: physical_plan.name(),
            })?;
            BlockingSinkNode::new(
                Arc::new(window_partition_and_order_by_sink),
                input_node,
                stats_state.clone(),
                ctx,
            )
            .boxed()
        }
        LocalPhysicalPlan::WindowPartitionAndDynamicFrame(WindowPartitionAndDynamicFrame {
            input,
            partition_by,
            order_by,
            descending,
            frame,
            min_periods,
            schema,
            stats_state,
            aggregations,
            aliases,
        }) => {
            let input_node = physical_plan_to_pipeline(input, psets, cfg, ctx)?;
            let window_partition_and_dynamic_frame_sink = WindowPartitionAndDynamicFrameSink::new(
                aggregations,
                *min_periods,
                aliases,
                partition_by,
                order_by,
                descending,
                frame,
                schema,
            )
            .with_context(|_| PipelineCreationSnafu {
                plan_name: physical_plan.name(),
            })?;
            BlockingSinkNode::new(
                Arc::new(window_partition_and_dynamic_frame_sink),
                input_node,
                stats_state.clone(),
                ctx,
            )
            .boxed()
        }
        LocalPhysicalPlan::WindowOrderByOnly(WindowOrderByOnly {
            input,
            order_by,
            descending,
            schema,
            stats_state,
            functions,
            aliases,
        }) => {
            let input_node = physical_plan_to_pipeline(input, psets, cfg, ctx)?;
            let window_order_by_only_op =
                WindowOrderByOnlySink::new(functions, aliases, order_by, descending, schema)
                    .with_context(|_| PipelineCreationSnafu {
                        plan_name: physical_plan.name(),
                    })?;
            BlockingSinkNode::new(
                Arc::new(window_order_by_only_op),
                input_node,
                stats_state.clone(),
                ctx,
            )
            .boxed()
        }
        LocalPhysicalPlan::InMemoryScan(InMemoryScan { info, stats_state }) => {
            let cache_key: Arc<str> = info.cache_key.clone().into();

            let materialized_pset = psets.get_partition_set(&cache_key);
            let in_memory_source = InMemorySource::new(
                materialized_pset,
                info.source_schema.clone(),
                info.size_bytes,
            )
            .arced();
            SourceNode::new(in_memory_source, stats_state.clone(), ctx).boxed()
        }
        LocalPhysicalPlan::Project(Project {
            input,
            projection,
            stats_state,
            ..
        }) => {
            let proj_op = ProjectOperator::new(projection.clone()).with_context(|_| {
                PipelineCreationSnafu {
                    plan_name: physical_plan.name(),
                }
            })?;
            let child_node = physical_plan_to_pipeline(input, psets, cfg, ctx)?;
            IntermediateNode::new(
                Arc::new(proj_op),
                vec![child_node],
                stats_state.clone(),
                ctx,
            )
            .boxed()
        }
        LocalPhysicalPlan::ActorPoolProject(ActorPoolProject {
            input,
            projection,
            stats_state,
            ..
        }) => {
            let proj_op =
                ActorPoolProjectOperator::try_new(projection.clone()).with_context(|_| {
                    PipelineCreationSnafu {
                        plan_name: physical_plan.name(),
                    }
                })?;
            let child_node = physical_plan_to_pipeline(input, psets, cfg, ctx)?;
            IntermediateNode::new(
                Arc::new(proj_op),
                vec![child_node],
                stats_state.clone(),
                ctx,
            )
            .boxed()
        }
<<<<<<< HEAD
        LocalPhysicalPlan::UrlDownload(UrlDownload {
            input,
            args,
            output_column,
            stats_state,
            ..
        }) => {
            let child_node = physical_plan_to_pipeline(input, psets, cfg, ctx)?;

            let url_download_op =
                UriDownloadSink::new(args.clone(), output_column.clone(), input.schema().clone());
            StreamingSinkNode::new(
                Arc::new(url_download_op),
                vec![child_node],
                stats_state.clone(),
                ctx,
            )
            .boxed()
        }
        LocalPhysicalPlan::UrlUpload(UrlUpload {
            input,
            args,
            output_column,
            stats_state,
            ..
        }) => {
            let child_node = physical_plan_to_pipeline(input, psets, cfg, ctx)?;

            let url_upload_op =
                UriUploadSink::new(args.clone(), output_column.clone(), input.schema().clone());
            StreamingSinkNode::new(
                Arc::new(url_upload_op),
=======
        #[cfg(feature = "python")]
        LocalPhysicalPlan::DistributedActorPoolProject(
            daft_local_plan::DistributedActorPoolProject {
                input,
                actor_objects,
                batch_size,
                memory_request,
                stats_state,
                ..
            },
        ) => {
            let distributed_actor_pool_project_op = DistributedActorPoolProjectOperator::try_new(
                actor_objects.clone(),
                *batch_size,
                *memory_request,
            )
            .with_context(|_| PipelineCreationSnafu {
                plan_name: physical_plan.name(),
            })?;
            let child_node = physical_plan_to_pipeline(input, psets, cfg, ctx)?;
            IntermediateNode::new(
                Arc::new(distributed_actor_pool_project_op),
>>>>>>> 5f7fefab
                vec![child_node],
                stats_state.clone(),
                ctx,
            )
            .boxed()
        }
        LocalPhysicalPlan::Sample(Sample {
            input,
            fraction,
            with_replacement,
            seed,
            stats_state,
            ..
        }) => {
            let sample_op = SampleOperator::new(*fraction, *with_replacement, *seed);
            let child_node = physical_plan_to_pipeline(input, psets, cfg, ctx)?;
            IntermediateNode::new(
                Arc::new(sample_op),
                vec![child_node],
                stats_state.clone(),
                ctx,
            )
            .boxed()
        }
        LocalPhysicalPlan::Filter(Filter {
            input,
            predicate,
            stats_state,
            ..
        }) => {
            let filter_op = FilterOperator::new(predicate.clone());
            let child_node = physical_plan_to_pipeline(input, psets, cfg, ctx)?;
            IntermediateNode::new(
                Arc::new(filter_op),
                vec![child_node],
                stats_state.clone(),
                ctx,
            )
            .boxed()
        }
        LocalPhysicalPlan::Explode(Explode {
            input,
            to_explode,
            stats_state,
            ..
        }) => {
            let explode_op = ExplodeOperator::new(to_explode.clone());
            let child_node = physical_plan_to_pipeline(input, psets, cfg, ctx)?;
            IntermediateNode::new(
                Arc::new(explode_op),
                vec![child_node],
                stats_state.clone(),
                ctx,
            )
            .boxed()
        }
        LocalPhysicalPlan::Limit(Limit {
            input,
            num_rows,
            stats_state,
            ..
        }) => {
            let sink = LimitSink::new(*num_rows as usize);
            let child_node = physical_plan_to_pipeline(input, psets, cfg, ctx)?;
            StreamingSinkNode::new(Arc::new(sink), vec![child_node], stats_state.clone(), ctx)
                .boxed()
        }
        LocalPhysicalPlan::Concat(Concat {
            input,
            other,
            stats_state,
            ..
        }) => {
            let left_child = physical_plan_to_pipeline(input, psets, cfg, ctx)?;
            let right_child = physical_plan_to_pipeline(other, psets, cfg, ctx)?;
            let sink = ConcatSink {};
            StreamingSinkNode::new(
                Arc::new(sink),
                vec![left_child, right_child],
                stats_state.clone(),
                ctx,
            )
            .boxed()
        }
        LocalPhysicalPlan::UnGroupedAggregate(UnGroupedAggregate {
            input,
            aggregations,
            stats_state,
            ..
        }) => {
            let child_node = physical_plan_to_pipeline(input, psets, cfg, ctx)?;
            let agg_sink = AggregateSink::new(aggregations, input.schema()).with_context(|_| {
                PipelineCreationSnafu {
                    plan_name: physical_plan.name(),
                }
            })?;
            BlockingSinkNode::new(Arc::new(agg_sink), child_node, stats_state.clone(), ctx).boxed()
        }
        LocalPhysicalPlan::HashAggregate(HashAggregate {
            input,
            aggregations,
            group_by,
            stats_state,
            ..
        }) => {
            let child_node = physical_plan_to_pipeline(input, psets, cfg, ctx)?;
            let agg_sink = GroupedAggregateSink::new(aggregations, group_by, input.schema(), cfg)
                .with_context(|_| PipelineCreationSnafu {
                plan_name: physical_plan.name(),
            })?;
            BlockingSinkNode::new(Arc::new(agg_sink), child_node, stats_state.clone(), ctx).boxed()
        }
        LocalPhysicalPlan::Unpivot(Unpivot {
            input,
            ids,
            values,
            variable_name,
            value_name,
            stats_state,
            ..
        }) => {
            let child_node = physical_plan_to_pipeline(input, psets, cfg, ctx)?;
            let unpivot_op = UnpivotOperator::new(
                ids.clone(),
                values.clone(),
                variable_name.clone(),
                value_name.clone(),
            );
            IntermediateNode::new(
                Arc::new(unpivot_op),
                vec![child_node],
                stats_state.clone(),
                ctx,
            )
            .boxed()
        }
        LocalPhysicalPlan::Pivot(Pivot {
            input,
            group_by,
            pivot_column,
            value_column,
            aggregation,
            names,
            stats_state,
            ..
        }) => {
            let child_node = physical_plan_to_pipeline(input, psets, cfg, ctx)?;
            let pivot_sink = PivotSink::new(
                group_by.clone(),
                pivot_column.clone(),
                value_column.clone(),
                aggregation.clone(),
                names.clone(),
            );
            BlockingSinkNode::new(Arc::new(pivot_sink), child_node, stats_state.clone(), ctx)
                .boxed()
        }
        LocalPhysicalPlan::Sort(Sort {
            input,
            sort_by,
            descending,
            nulls_first,
            stats_state,
            ..
        }) => {
            let sort_sink = SortSink::new(sort_by.clone(), descending.clone(), nulls_first.clone());
            let child_node = physical_plan_to_pipeline(input, psets, cfg, ctx)?;
            BlockingSinkNode::new(Arc::new(sort_sink), child_node, stats_state.clone(), ctx).boxed()
        }
        LocalPhysicalPlan::TopN(TopN {
            input,
            sort_by,
            descending,
            nulls_first,
            limit,
            stats_state,
            ..
        }) => {
            let sink = TopNSink::new(
                sort_by.clone(),
                descending.clone(),
                nulls_first.clone(),
                *limit as usize,
            );
            let child_node = physical_plan_to_pipeline(input, psets, cfg, ctx)?;
            BlockingSinkNode::new(Arc::new(sink), child_node, stats_state.clone(), ctx).boxed()
        }
        LocalPhysicalPlan::MonotonicallyIncreasingId(MonotonicallyIncreasingId {
            input,
            column_name,
            schema,
            stats_state,
            ..
        }) => {
            let child_node = physical_plan_to_pipeline(input, psets, cfg, ctx)?;
            let monotonically_increasing_id_sink =
                MonotonicallyIncreasingIdSink::new(column_name.clone(), schema.clone());
            StreamingSinkNode::new(
                Arc::new(monotonically_increasing_id_sink),
                vec![child_node],
                stats_state.clone(),
                ctx,
            )
            .boxed()
        }
        LocalPhysicalPlan::HashJoin(HashJoin {
            left,
            right,
            left_on,
            right_on,
            null_equals_null,
            join_type,
            schema,
            stats_state,
            ..
        }) => {
            let left_schema = left.schema();
            let right_schema = right.schema();

            // To determine whether to use the left or right side of a join for building a probe table, we consider:
            // 1. Cardinality of the sides. Probe tables should be built on the smaller side.
            // 2. Join type. Different join types have different requirements for which side can build the probe table.
            let left_stats_state = left.get_stats_state();
            let right_stats_state = right.get_stats_state();
            let build_on_left = match join_type {
                // Inner and outer joins can build on either side. If stats are available, choose the smaller side.
                // Else, default to building on the left.
                JoinType::Inner | JoinType::Outer => match (left_stats_state, right_stats_state) {
                    (
                        StatsState::Materialized(left_stats),
                        StatsState::Materialized(right_stats),
                    ) => {
                        let left_size = left_stats.approx_stats.num_rows;
                        let right_size = right_stats.approx_stats.num_rows;
                        left_size <= right_size
                    }
                    // If stats are only available on the right side of the join, and the upper bound bytes on the
                    // right are under the broadcast join size threshold, we build on the right instead of the left.
                    (StatsState::NotMaterialized, StatsState::Materialized(right_stats)) => {
                        right_stats.approx_stats.size_bytes
                            > cfg.broadcast_join_size_bytes_threshold
                    }
                    _ => true,
                },
                // Left joins can build on the left side, but prefer building on the right because building on left requires keeping track
                // of used indices in a bitmap. If stats are available, only select the left side if its smaller than the right side by a factor of 1.5.
                JoinType::Left => match (left_stats_state, right_stats_state) {
                    (
                        StatsState::Materialized(left_stats),
                        StatsState::Materialized(right_stats),
                    ) => {
                        let left_size = left_stats.approx_stats.num_rows;
                        let right_size = right_stats.approx_stats.num_rows;
                        right_size as f64 >= left_size as f64 * 1.5
                    }
                    // If stats are only available on the left side of the join, and the upper bound bytes on the left
                    // are under the broadcast join size threshold, we build on the left instead of the right.
                    (StatsState::Materialized(left_stats), StatsState::NotMaterialized) => {
                        left_stats.approx_stats.size_bytes
                            <= cfg.broadcast_join_size_bytes_threshold
                    }
                    _ => false,
                },
                // Right joins can build on the right side, but prefer building on the left because building on right requires keeping track
                // of used indices in a bitmap. If stats are available, only select the right side if its smaller than the left side by a factor of 1.5.
                JoinType::Right => match (left_stats_state, right_stats_state) {
                    (
                        StatsState::Materialized(left_stats),
                        StatsState::Materialized(right_stats),
                    ) => {
                        let left_size = left_stats.approx_stats.num_rows;
                        let right_size = right_stats.approx_stats.num_rows;
                        (right_size as f64 * 1.5) >= left_size as f64
                    }
                    // If stats are only available on the right side of the join, and the upper bound bytes on the
                    // right are under the broadcast join size threshold, we build on the right instead of the left.
                    (StatsState::NotMaterialized, StatsState::Materialized(right_stats)) => {
                        right_stats.approx_stats.size_bytes
                            > cfg.broadcast_join_size_bytes_threshold
                    }
                    _ => true,
                },
                // Anti/semi joins can build on the left side, but prefer building on the right because building on left requires keeping track
                // of used indices in a bitmap. If stats are available, only select the left side if its smaller than the right side by a factor of 1.5.
                JoinType::Anti | JoinType::Semi => match (left_stats_state, right_stats_state) {
                    (
                        StatsState::Materialized(left_stats),
                        StatsState::Materialized(right_stats),
                    ) => {
                        let left_size = left_stats.approx_stats.num_rows;
                        let right_size = right_stats.approx_stats.num_rows;
                        right_size as f64 > left_size as f64 * 1.5
                    }
                    // If stats are only available on the left side of the join, and the upper bound bytes on the left
                    // are under the broadcast join size threshold, we build on the left instead of the right.
                    (StatsState::Materialized(left_stats), StatsState::NotMaterialized) => {
                        left_stats.approx_stats.size_bytes
                            <= cfg.broadcast_join_size_bytes_threshold
                    }
                    // Else, default to building on the right
                    _ => false,
                },
            };
            let (build_on, probe_on, build_child, probe_child) = match build_on_left {
                true => (left_on, right_on, left, right),
                false => (right_on, left_on, right, left),
            };

            let build_schema = build_child.schema();
            let probe_schema = probe_child.schema();
            || -> DaftResult<_> {
                let common_join_cols: IndexSet<_> = get_common_join_cols(left_schema, right_schema)
                    .map(std::string::ToString::to_string)
                    .collect();
                let build_key_fields = build_on
                    .iter()
                    .map(|e| e.inner().to_field(build_schema))
                    .collect::<DaftResult<Vec<_>>>()?;
                let probe_key_fields = probe_on
                    .iter()
                    .map(|e| e.inner().to_field(probe_schema))
                    .collect::<DaftResult<Vec<_>>>()?;

                for (build_field, probe_field) in build_key_fields.iter().zip(probe_key_fields.iter()) {
                    if build_field.dtype != probe_field.dtype {
                        return Err(DaftError::SchemaMismatch(
                            format!("Expected build and probe key field datatypes to match, found: {} vs {}", build_field.dtype, probe_field.dtype)
                        ));
                    }
                }
                let key_schema = Arc::new(Schema::new(build_key_fields));

                // we should move to a builder pattern
                let probe_state_bridge = BroadcastStateBridge::new();
                let track_indices = if matches!(join_type, JoinType::Anti | JoinType::Semi) {
                    build_on_left
                } else {
                    true
                };
                let build_sink = HashJoinBuildSink::new(
                    key_schema,
                    build_on.clone(),
                    null_equals_null.clone(),
                    track_indices,
                    probe_state_bridge.clone(),
                )?;
                let build_child_node = physical_plan_to_pipeline(build_child, psets, cfg, ctx)?;
                let build_node = BlockingSinkNode::new(
                    Arc::new(build_sink),
                    build_child_node,
                    build_child.get_stats_state().clone(),
                    ctx
                )
                .boxed();

                let probe_child_node = physical_plan_to_pipeline(probe_child, psets, cfg, ctx)?;

                match join_type {
                    JoinType::Anti | JoinType::Semi => Ok(StreamingSinkNode::new(
                        Arc::new(AntiSemiProbeSink::new(
                            probe_on.clone(),
                            join_type,
                            schema,
                            probe_state_bridge,
                            build_on_left,
                        )),
                        vec![build_node, probe_child_node],
                        stats_state.clone(),
                        ctx
                    )
                    .boxed()),
                    JoinType::Inner => Ok(IntermediateNode::new(
                        Arc::new(InnerHashJoinProbeOperator::new(
                            probe_on.clone(),
                            left_schema,
                            right_schema,
                            build_on_left,
                            common_join_cols,
                            schema,
                            probe_state_bridge,
                        )),
                        vec![build_node, probe_child_node],
                        stats_state.clone(),
                        ctx
                    )
                    .boxed()),
                    JoinType::Left | JoinType::Right | JoinType::Outer => {
                        Ok(StreamingSinkNode::new(
                            Arc::new(OuterHashJoinProbeSink::new(
                                probe_on.clone(),
                                left_schema,
                                right_schema,
                                *join_type,
                                build_on_left,
                                common_join_cols,
                                schema,
                                probe_state_bridge,
                            )?),
                            vec![build_node, probe_child_node],
                            stats_state.clone(),
                            ctx
                        )
                        .boxed())
                    }
                }
            }()
            .with_context(|_| PipelineCreationSnafu {
                plan_name: physical_plan.name(),
            })?
        }
        LocalPhysicalPlan::CrossJoin(CrossJoin {
            left,
            right,
            schema,
            stats_state,
            ..
        }) => {
            let left_stats_state = left.get_stats_state();
            let right_stats_state = right.get_stats_state();

            // To determine whether to use the left or right side of a join for collecting vs streaming, we choose
            // the larger side to stream so that it can be parallelized via an intermediate op. Default to left side.
            let stream_on_left = match (left_stats_state, right_stats_state) {
                (StatsState::Materialized(left_stats), StatsState::Materialized(right_stats)) => {
                    left_stats.approx_stats.num_rows > right_stats.approx_stats.num_rows
                }
                // If stats are only available on the left side of the join, and the upper bound bytes on the
                // left are under the broadcast join size threshold, we stream on the right.
                (StatsState::Materialized(left_stats), StatsState::NotMaterialized) => {
                    left_stats.approx_stats.size_bytes > cfg.broadcast_join_size_bytes_threshold
                }
                // If stats are not available, we fall back and stream on the left by default.
                _ => true,
            };

            let stream_side = if stream_on_left {
                JoinSide::Left
            } else {
                JoinSide::Right
            };

            let (stream_child, collect_child) = match stream_side {
                JoinSide::Left => (left, right),
                JoinSide::Right => (right, left),
            };

            let stream_child_node = physical_plan_to_pipeline(stream_child, psets, cfg, ctx)?;
            let collect_child_node = physical_plan_to_pipeline(collect_child, psets, cfg, ctx)?;

            let state_bridge = BroadcastStateBridge::new();
            let collect_node = BlockingSinkNode::new(
                Arc::new(CrossJoinCollectSink::new(state_bridge.clone())),
                collect_child_node,
                collect_child.get_stats_state().clone(),
                ctx,
            )
            .boxed();

            IntermediateNode::new(
                Arc::new(CrossJoinOperator::new(
                    schema.clone(),
                    stream_side,
                    state_bridge,
                )),
                vec![collect_node, stream_child_node],
                stats_state.clone(),
                ctx,
            )
            .boxed()
        }
        LocalPhysicalPlan::PhysicalWrite(PhysicalWrite {
            input,
            file_info,
            file_schema,
            stats_state,
            ..
        }) => {
            let child_node = physical_plan_to_pipeline(input, psets, cfg, ctx)?;
            let writer_factory = make_physical_writer_factory(file_info, input.schema(), cfg)
                .with_context(|_| PipelineCreationSnafu {
                    plan_name: physical_plan.name(),
                })?;
            let write_format = match (file_info.file_format, file_info.partition_cols.is_some()) {
                (FileFormat::Parquet, true) => WriteFormat::PartitionedParquet,
                (FileFormat::Parquet, false) => WriteFormat::Parquet,
                (FileFormat::Csv, true) => WriteFormat::PartitionedCsv,
                (FileFormat::Csv, false) => WriteFormat::Csv,
                (_, _) => panic!("Unsupported file format"),
            };
            let write_sink = WriteSink::new(
                write_format,
                writer_factory,
                file_info.partition_cols.clone(),
                file_schema.clone(),
                Some(file_info.clone()),
            );
            BlockingSinkNode::new(Arc::new(write_sink), child_node, stats_state.clone(), ctx)
                .boxed()
        }
        #[cfg(feature = "python")]
        LocalPhysicalPlan::CatalogWrite(daft_local_plan::CatalogWrite {
            input,
            catalog_type,
            file_schema,
            stats_state,
            ..
        }) => {
            use daft_logical_plan::CatalogType;

            let child_node = physical_plan_to_pipeline(input, psets, cfg, ctx)?;
            let (partition_by, write_format) = match catalog_type {
                CatalogType::Iceberg(ic) => {
                    if !ic.partition_cols.is_empty() {
                        (
                            Some(ic.partition_cols.clone()),
                            WriteFormat::PartitionedIceberg,
                        )
                    } else {
                        (None, WriteFormat::Iceberg)
                    }
                }
                CatalogType::DeltaLake(dl) => {
                    if let Some(partition_cols) = &dl.partition_cols
                        && !partition_cols.is_empty()
                    {
                        (
                            Some(partition_cols.clone()),
                            WriteFormat::PartitionedDeltalake,
                        )
                    } else {
                        (None, WriteFormat::Deltalake)
                    }
                }
                _ => panic!("Unsupported catalog type"),
            };
            let writer_factory =
                daft_writers::make_catalog_writer_factory(catalog_type, &partition_by, cfg);
            let write_sink = WriteSink::new(
                write_format,
                writer_factory,
                partition_by,
                file_schema.clone(),
                None,
            );
            BlockingSinkNode::new(Arc::new(write_sink), child_node, stats_state.clone(), ctx)
                .boxed()
        }
        #[cfg(feature = "python")]
        LocalPhysicalPlan::LanceWrite(daft_local_plan::LanceWrite {
            input,
            lance_info,
            file_schema,
            stats_state,
            ..
        }) => {
            let child_node = physical_plan_to_pipeline(input, psets, cfg, ctx)?;
            let writer_factory = daft_writers::make_lance_writer_factory(lance_info.clone());
            let write_sink = WriteSink::new(
                WriteFormat::Lance,
                writer_factory,
                None,
                file_schema.clone(),
                None,
            );
            BlockingSinkNode::new(Arc::new(write_sink), child_node, stats_state.clone(), ctx)
                .boxed()
        }
        #[cfg(feature = "python")]
        LocalPhysicalPlan::DataSink(daft_local_plan::DataSink {
            input,
            data_sink_info,
            file_schema,
            stats_state,
        }) => {
            let child_node = physical_plan_to_pipeline(input, psets, cfg, ctx)?;
            let writer_factory =
                daft_writers::make_data_sink_writer_factory(data_sink_info.clone());
            let write_sink = WriteSink::new(
                WriteFormat::DataSink,
                writer_factory,
                None,
                file_schema.clone(),
                None,
            );
            BlockingSinkNode::new(Arc::new(write_sink), child_node, stats_state.clone(), ctx)
                .boxed()
        }
    };

    Ok(out)
}<|MERGE_RESOLUTION|>--- conflicted
+++ resolved
@@ -404,40 +404,6 @@
             )
             .boxed()
         }
-<<<<<<< HEAD
-        LocalPhysicalPlan::UrlDownload(UrlDownload {
-            input,
-            args,
-            output_column,
-            stats_state,
-            ..
-        }) => {
-            let child_node = physical_plan_to_pipeline(input, psets, cfg, ctx)?;
-
-            let url_download_op =
-                UriDownloadSink::new(args.clone(), output_column.clone(), input.schema().clone());
-            StreamingSinkNode::new(
-                Arc::new(url_download_op),
-                vec![child_node],
-                stats_state.clone(),
-                ctx,
-            )
-            .boxed()
-        }
-        LocalPhysicalPlan::UrlUpload(UrlUpload {
-            input,
-            args,
-            output_column,
-            stats_state,
-            ..
-        }) => {
-            let child_node = physical_plan_to_pipeline(input, psets, cfg, ctx)?;
-
-            let url_upload_op =
-                UriUploadSink::new(args.clone(), output_column.clone(), input.schema().clone());
-            StreamingSinkNode::new(
-                Arc::new(url_upload_op),
-=======
         #[cfg(feature = "python")]
         LocalPhysicalPlan::DistributedActorPoolProject(
             daft_local_plan::DistributedActorPoolProject {
@@ -460,7 +426,44 @@
             let child_node = physical_plan_to_pipeline(input, psets, cfg, ctx)?;
             IntermediateNode::new(
                 Arc::new(distributed_actor_pool_project_op),
->>>>>>> 5f7fefab
+                vec![child_node],
+                stats_state.clone(),
+                ctx,
+            )
+            .boxed()
+        }
+        LocalPhysicalPlan::UrlDownload(UrlDownload {
+            input,
+            args,
+            output_column,
+            stats_state,
+            ..
+        }) => {
+            let child_node = physical_plan_to_pipeline(input, psets, cfg, ctx)?;
+
+            let url_download_op =
+                UriDownloadSink::new(args.clone(), output_column.clone(), input.schema().clone());
+            StreamingSinkNode::new(
+                Arc::new(url_download_op),
+                vec![child_node],
+                stats_state.clone(),
+                ctx,
+            )
+            .boxed()
+        }
+        LocalPhysicalPlan::UrlUpload(UrlUpload {
+            input,
+            args,
+            output_column,
+            stats_state,
+            ..
+        }) => {
+            let child_node = physical_plan_to_pipeline(input, psets, cfg, ctx)?;
+
+            let url_upload_op =
+                UriUploadSink::new(args.clone(), output_column.clone(), input.schema().clone());
+            StreamingSinkNode::new(
+                Arc::new(url_upload_op),
                 vec![child_node],
                 stats_state.clone(),
                 ctx,
