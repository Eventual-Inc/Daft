--- conflicted
+++ resolved
@@ -1,9 +1,6 @@
 pub mod empty_scan;
-<<<<<<< HEAD
 pub mod flight_shuffle_read;
-=======
 pub mod glob_scan;
->>>>>>> 079afc77
 pub mod in_memory;
 pub mod scan_task;
 pub mod source;