--- conflicted
+++ resolved
@@ -34,13 +34,8 @@
         let empty = Arc::new(MicroPartition::empty(Some(self.schema.clone())));
         Ok(Box::pin(futures::stream::once(async { Ok(empty) })))
     }
-<<<<<<< HEAD
-    fn name(&self) -> Arc<str> {
-        Arc::from("EmptyScan")
-=======
     fn name(&self) -> NodeName {
         "EmptyScan".into()
->>>>>>> 128f59d9
     }
     fn multiline_display(&self) -> Vec<String> {
         let mut res = vec![];
