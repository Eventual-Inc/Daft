use std::sync::Arc;

use async_trait::async_trait;
use common_error::DaftResult;
use daft_core::prelude::SchemaRef;
use daft_io::IOStatsRef;
use daft_micropartition::{partitioning::PartitionSetRef, MicroPartitionRef};
use tracing::instrument;

use super::source::Source;
use crate::{pipeline::NodeName, sources::source::SourceStream};

pub struct InMemorySource {
    data: Option<PartitionSetRef<MicroPartitionRef>>,
    size_bytes: usize,
    schema: SchemaRef,
}

impl InMemorySource {
    pub fn new(
        data: Option<PartitionSetRef<MicroPartitionRef>>,
        schema: SchemaRef,
        size_bytes: usize,
    ) -> Self {
        Self {
            data,
            size_bytes,
            schema,
        }
    }
    pub fn arced(self) -> Arc<dyn Source> {
        Arc::new(self) as Arc<dyn Source>
    }
}

#[async_trait]
impl Source for InMemorySource {
    #[instrument(name = "InMemorySource::get_data", level = "info", skip_all)]
    async fn get_data(
        &self,
        _maintain_order: bool,
        _io_stats: IOStatsRef,
    ) -> DaftResult<SourceStream<'static>> {
        Ok(self
            .data
            .as_ref()
            .unwrap_or_else(|| panic!("No data in InMemorySource"))
            .clone()
            .to_partition_stream())
    }
<<<<<<< HEAD
    fn name(&self) -> Arc<str> {
        Arc::from("InMemorySource")
=======
    fn name(&self) -> NodeName {
        "InMemorySource".into()
>>>>>>> 128f59d9
    }

    fn multiline_display(&self) -> Vec<String> {
        let mut res = vec![];
        res.push("InMemorySource:".to_string());
        res.push(format!("Schema = {}", self.schema.short_string()));
        res.push(format!("Size bytes = {}", self.size_bytes));
        res
    }

    fn schema(&self) -> &SchemaRef {
        &self.schema
    }
}<|MERGE_RESOLUTION|>--- conflicted
+++ resolved
@@ -48,13 +48,8 @@
             .clone()
             .to_partition_stream())
     }
-<<<<<<< HEAD
-    fn name(&self) -> Arc<str> {
-        Arc::from("InMemorySource")
-=======
     fn name(&self) -> NodeName {
         "InMemorySource".into()
->>>>>>> 128f59d9
     }
 
     fn multiline_display(&self) -> Vec<String> {
