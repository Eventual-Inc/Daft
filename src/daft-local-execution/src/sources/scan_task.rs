use std::sync::Arc;

use common_error::DaftResult;
use common_file_formats::{CsvSourceConfig, FileFormatConfig, ParquetSourceConfig};
use daft_csv::{CsvConvertOptions, CsvParseOptions, CsvReadOptions};
use daft_io::IOStatsRef;
use daft_json::{JsonConvertOptions, JsonParseOptions, JsonReadOptions};
use daft_micropartition::MicroPartition;
use daft_parquet::read::ParquetSchemaInferenceOptions;
use daft_scan::{storage_config::StorageConfig, ChunkSpec, ScanTask};
use daft_table::Table;
use futures::{Stream, StreamExt};
use snafu::ResultExt;
use tokio_stream::wrappers::ReceiverStream;
use tracing::instrument;

use crate::{
    channel::{create_channel, Sender},
    sources::source::{Source, SourceStream},
    ExecutionRuntimeHandle,
};

pub struct ScanTaskSource {
    scan_tasks: Vec<Arc<ScanTask>>,
}

impl ScanTaskSource {
    pub fn new(scan_tasks: Vec<Arc<ScanTask>>) -> Self {
        Self { scan_tasks }
    }

    #[instrument(
        name = "ScanTaskSource::process_scan_task_stream",
        level = "info",
        skip_all
    )]
    async fn process_scan_task_stream(
        scan_task: Arc<ScanTask>,
        sender: Sender<Arc<MicroPartition>>,
        maintain_order: bool,
        io_stats: IOStatsRef,
    ) -> DaftResult<()> {
        let schema = scan_task.materialized_schema();
        let mut stream = stream_scan_task(scan_task, Some(io_stats), maintain_order).await?;
        let mut has_data = false;
        while let Some(partition) = stream.next().await {
            let _ = sender.send(partition?).await;
            has_data = true;
        }
        if !has_data {
            let empty = Arc::new(MicroPartition::empty(Some(schema.clone())));
            let _ = sender.send(empty).await;
        }
        Ok(())
    }
    pub fn boxed(self) -> Box<dyn Source> {
        Box::new(self) as Box<dyn Source>
    }
}
impl Source for ScanTaskSource {
    #[instrument(name = "ScanTaskSource::get_data", level = "info", skip_all)]
    fn get_data(
        &self,
        maintain_order: bool,
        runtime_handle: &mut ExecutionRuntimeHandle,
        io_stats: IOStatsRef,
    ) -> crate::Result<SourceStream<'static>> {
        let (senders, receivers): (Vec<_>, Vec<_>) = match maintain_order {
            true => (0..self.scan_tasks.len())
                .map(|_| create_channel(1))
                .unzip(),
            false => {
                let (sender, receiver) = create_channel(self.scan_tasks.len());
                (
                    std::iter::repeat(sender)
                        .take(self.scan_tasks.len())
                        .collect(),
                    vec![receiver],
                )
            }
        };
        for (scan_task, sender) in self.scan_tasks.iter().zip(senders) {
            runtime_handle.spawn(
                Self::process_scan_task_stream(
                    scan_task.clone(),
                    sender,
                    maintain_order,
                    io_stats.clone(),
                ),
                self.name(),
            );
        }
        let stream = futures::stream::iter(receivers.into_iter().map(ReceiverStream::new));
        Ok(Box::pin(stream.flatten()))
    }

    fn name(&self) -> &'static str {
        "ScanTask"
    }
}

async fn stream_scan_task(
    scan_task: Arc<ScanTask>,
    io_stats: Option<IOStatsRef>,
    maintain_order: bool,
) -> DaftResult<impl Stream<Item = DaftResult<Arc<MicroPartition>>> + Send> {
    let pushdown_columns = scan_task
        .pushdowns
        .columns
        .as_ref()
        .map(|v| v.iter().map(|s| s.as_str()).collect::<Vec<&str>>());

    let file_column_names = match (
        pushdown_columns,
        scan_task.partition_spec().map(|ps| ps.to_fill_map()),
    ) {
        (None, _) => None,
        (Some(columns), None) => Some(columns.to_vec()),

        // If the ScanTask has a partition_spec, we elide reads of partition columns from the file
        (Some(columns), Some(partition_fillmap)) => Some(
            columns
                .iter()
                .filter_map(|s| {
                    if partition_fillmap.contains_key(s) {
                        None
                    } else {
                        Some(*s)
                    }
                })
                .collect::<Vec<&str>>(),
        ),
    };

    if scan_task.sources.len() != 1 {
        return Err(common_error::DaftError::TypeError(
            "Streaming reads only supported for single source ScanTasks".to_string(),
        ));
    }
    let source = scan_task.sources.first().unwrap();
    let url = source.get_path();
    let (io_config, multi_threaded_io) = match scan_task.storage_config.as_ref() {
        StorageConfig::Native(native_storage_config) => (
            native_storage_config.io_config.as_ref(),
            native_storage_config.multithreaded_io,
        ),

        #[cfg(feature = "python")]
        StorageConfig::Python(python_storage_config) => {
            (python_storage_config.io_config.as_ref(), true)
        }
    };
    let io_config = Arc::new(io_config.cloned().unwrap_or_default());
    let io_client = daft_io::get_io_client(multi_threaded_io, io_config)?;
    let table_stream = match scan_task.file_format_config.as_ref() {
        FileFormatConfig::Parquet(ParquetSourceConfig {
            coerce_int96_timestamp_unit,
            field_id_mapping,
            ..
        }) => {
            let inference_options =
                ParquetSchemaInferenceOptions::new(Some(*coerce_int96_timestamp_unit));

            if source.get_iceberg_delete_files().is_some() {
                return Err(common_error::DaftError::TypeError(
                    "Streaming reads not supported for Iceberg delete files".to_string(),
                ));
            }

            let row_groups = if let Some(ChunkSpec::Parquet(row_groups)) = source.get_chunk_spec() {
                Some(row_groups.clone())
            } else {
                None
            };
            let metadata = scan_task
                .sources
                .first()
                .and_then(|s| s.get_parquet_metadata().cloned());
            daft_parquet::read::stream_parquet(
                url,
                file_column_names.as_deref(),
                None,
                scan_task.pushdowns.limit,
                row_groups,
                scan_task.pushdowns.filters.clone(),
                io_client,
                io_stats,
                &inference_options,
                field_id_mapping.clone(),
                metadata,
                maintain_order,
            )
            .await?
        }
        FileFormatConfig::Csv(cfg) => {
            let schema_of_file = scan_task.schema.clone();
            let col_names = if !cfg.has_headers {
                Some(
                    schema_of_file
                        .fields
                        .values()
                        .map(|f| f.name.as_str())
                        .collect::<Vec<_>>(),
                )
            } else {
                None
            };
            let convert_options = CsvConvertOptions::new_internal(
                scan_task.pushdowns.limit,
                file_column_names
                    .as_ref()
                    .map(|cols| cols.iter().map(|col| col.to_string()).collect()),
                col_names
                    .as_ref()
                    .map(|cols| cols.iter().map(|col| col.to_string()).collect()),
                Some(schema_of_file),
                scan_task.pushdowns.filters.clone(),
            );
            let parse_options = CsvParseOptions::new_with_defaults(
                cfg.has_headers,
                cfg.delimiter,
                cfg.double_quote,
                cfg.quote,
                cfg.allow_variable_columns,
                cfg.escape_char,
                cfg.comment,
            )?;
            let read_options = CsvReadOptions::new_internal(cfg.buffer_size, cfg.chunk_size);
            daft_csv::stream_csv(
                url.to_string(),
                Some(convert_options),
                Some(parse_options),
                Some(read_options),
                io_client,
                io_stats.clone(),
                None,
                // maintain_order, TODO: Implement maintain_order for CSV
            )
            .await?
        }
        FileFormatConfig::Json(cfg) => {
            let schema_of_file = scan_task.schema.clone();
            let convert_options = JsonConvertOptions::new_internal(
                scan_task.pushdowns.limit,
                file_column_names
                    .as_ref()
                    .map(|cols| cols.iter().map(|col| col.to_string()).collect()),
                Some(schema_of_file),
                scan_task.pushdowns.filters.clone(),
            );
            let parse_options = JsonParseOptions::new_internal();
            let read_options = JsonReadOptions::new_internal(cfg.buffer_size, cfg.chunk_size);

            daft_json::read::stream_json(
                url.to_string(),
                Some(convert_options),
                Some(parse_options),
                Some(read_options),
                io_client,
                io_stats,
                None,
                // maintain_order, TODO: Implement maintain_order for JSON
            )
            .await?
        }
        #[cfg(feature = "python")]
        FileFormatConfig::Database(_) => {
            return Err(common_error::DaftError::TypeError(
                "Database file format not implemented".to_string(),
            ));
        }
        #[cfg(feature = "python")]
<<<<<<< HEAD
        StorageConfig::Python(_) => {
            use pyo3::Python;

            use crate::PyIOSnafu;
            let table: Table = match scan_task.file_format_config.as_ref() {
                FileFormatConfig::Parquet(ParquetSourceConfig {
                    coerce_int96_timestamp_unit,
                    ..
                }) => Python::with_gil(|py| {
                    daft_micropartition::python::read_parquet_into_py_table(
                        py,
                        url,
                        scan_task.schema.clone().into(),
                        (*coerce_int96_timestamp_unit).into(),
                        scan_task.storage_config.clone().into(),
                        scan_task
                            .pushdowns
                            .columns
                            .as_ref()
                            .map(|cols| cols.as_ref().clone()),
                        scan_task.pushdowns.limit,
                    )
                    .map(|t| t.into())
                    .context(PyIOSnafu)
                })?,
                FileFormatConfig::Csv(CsvSourceConfig {
                    has_headers,
                    delimiter,
                    double_quote,
                    ..
                }) => Python::with_gil(|py| {
                    daft_micropartition::python::read_csv_into_py_table(
                        py,
                        url,
                        *has_headers,
                        *delimiter,
                        *double_quote,
                        scan_task.schema.clone().into(),
                        scan_task.storage_config.clone().into(),
                        scan_task
                            .pushdowns
                            .columns
                            .as_ref()
                            .map(|cols| cols.as_ref().clone()),
                        scan_task.pushdowns.limit,
                    )
                    .map(|t| t.into())
                    .context(PyIOSnafu)
                })?,
                FileFormatConfig::Json(_) => Python::with_gil(|py| {
                    daft_micropartition::python::read_json_into_py_table(
                        py,
                        url,
                        scan_task.schema.clone().into(),
                        scan_task.storage_config.clone().into(),
                        scan_task
                            .pushdowns
                            .columns
                            .as_ref()
                            .map(|cols| cols.as_ref().clone()),
                        scan_task.pushdowns.limit,
                    )
                    .map(|t| t.into())
                    .context(PyIOSnafu)
                })?,
                FileFormatConfig::Database(common_file_formats::DatabaseSourceConfig {
                    sql,
                    conn,
                }) => {
                    let predicate = scan_task
                        .pushdowns
                        .filters
                        .as_ref()
                        .map(|p| (*p.as_ref()).clone().into());
                    Python::with_gil(|py| {
                        daft_micropartition::python::read_sql_into_py_table(
                            py,
                            sql,
                            conn,
                            predicate.clone(),
                            scan_task.schema.clone().into(),
                            scan_task
                                .pushdowns
                                .columns
                                .as_ref()
                                .map(|cols| cols.as_ref().clone()),
                            scan_task.pushdowns.limit,
                        )
                        .map(|t| t.into())
                        .context(PyIOSnafu)
                    })?
                }
                FileFormatConfig::PythonFunction => {
                    todo!("PythonFunction reads not yet implemented for native executor")
                }
            };
            Box::pin(futures::stream::iter(std::iter::once(Ok(table))))
=======
        FileFormatConfig::PythonFunction => {
            return Err(common_error::DaftError::TypeError(
                "PythonFunction file format not implemented".to_string(),
            ));
>>>>>>> c5a6d885
        }
    };

    Ok(table_stream.map(move |table| {
        let table = table?;
        let casted_table = table.cast_to_schema_with_fill(
            scan_task.materialized_schema().as_ref(),
            scan_task
                .partition_spec()
                .as_ref()
                .map(|pspec| pspec.to_fill_map())
                .as_ref(),
        )?;
        let mp = Arc::new(MicroPartition::new_loaded(
            scan_task.materialized_schema().clone(),
            Arc::new(vec![casted_table]),
            scan_task.statistics.clone(),
        ));
        Ok(mp)
    }))
}<|MERGE_RESOLUTION|>--- conflicted
+++ resolved
@@ -1,14 +1,13 @@
 use std::sync::Arc;
 
 use common_error::DaftResult;
-use common_file_formats::{CsvSourceConfig, FileFormatConfig, ParquetSourceConfig};
+use common_file_formats::{FileFormatConfig, ParquetSourceConfig};
 use daft_csv::{CsvConvertOptions, CsvParseOptions, CsvReadOptions};
 use daft_io::IOStatsRef;
 use daft_json::{JsonConvertOptions, JsonParseOptions, JsonReadOptions};
 use daft_micropartition::MicroPartition;
 use daft_parquet::read::ParquetSchemaInferenceOptions;
 use daft_scan::{storage_config::StorageConfig, ChunkSpec, ScanTask};
-use daft_table::Table;
 use futures::{Stream, StreamExt};
 use snafu::ResultExt;
 use tokio_stream::wrappers::ReceiverStream;
@@ -264,116 +263,39 @@
             .await?
         }
         #[cfg(feature = "python")]
-        FileFormatConfig::Database(_) => {
-            return Err(common_error::DaftError::TypeError(
-                "Database file format not implemented".to_string(),
-            ));
-        }
-        #[cfg(feature = "python")]
-<<<<<<< HEAD
-        StorageConfig::Python(_) => {
+        FileFormatConfig::Database(common_file_formats::DatabaseSourceConfig { sql, conn }) => {
             use pyo3::Python;
 
             use crate::PyIOSnafu;
-            let table: Table = match scan_task.file_format_config.as_ref() {
-                FileFormatConfig::Parquet(ParquetSourceConfig {
-                    coerce_int96_timestamp_unit,
-                    ..
-                }) => Python::with_gil(|py| {
-                    daft_micropartition::python::read_parquet_into_py_table(
-                        py,
-                        url,
-                        scan_task.schema.clone().into(),
-                        (*coerce_int96_timestamp_unit).into(),
-                        scan_task.storage_config.clone().into(),
-                        scan_task
-                            .pushdowns
-                            .columns
-                            .as_ref()
-                            .map(|cols| cols.as_ref().clone()),
-                        scan_task.pushdowns.limit,
-                    )
-                    .map(|t| t.into())
-                    .context(PyIOSnafu)
-                })?,
-                FileFormatConfig::Csv(CsvSourceConfig {
-                    has_headers,
-                    delimiter,
-                    double_quote,
-                    ..
-                }) => Python::with_gil(|py| {
-                    daft_micropartition::python::read_csv_into_py_table(
-                        py,
-                        url,
-                        *has_headers,
-                        *delimiter,
-                        *double_quote,
-                        scan_task.schema.clone().into(),
-                        scan_task.storage_config.clone().into(),
-                        scan_task
-                            .pushdowns
-                            .columns
-                            .as_ref()
-                            .map(|cols| cols.as_ref().clone()),
-                        scan_task.pushdowns.limit,
-                    )
-                    .map(|t| t.into())
-                    .context(PyIOSnafu)
-                })?,
-                FileFormatConfig::Json(_) => Python::with_gil(|py| {
-                    daft_micropartition::python::read_json_into_py_table(
-                        py,
-                        url,
-                        scan_task.schema.clone().into(),
-                        scan_task.storage_config.clone().into(),
-                        scan_task
-                            .pushdowns
-                            .columns
-                            .as_ref()
-                            .map(|cols| cols.as_ref().clone()),
-                        scan_task.pushdowns.limit,
-                    )
-                    .map(|t| t.into())
-                    .context(PyIOSnafu)
-                })?,
-                FileFormatConfig::Database(common_file_formats::DatabaseSourceConfig {
+            let predicate = scan_task
+                .pushdowns
+                .filters
+                .as_ref()
+                .map(|p| (*p.as_ref()).clone().into());
+            let table = Python::with_gil(|py| {
+                daft_micropartition::python::read_sql_into_py_table(
+                    py,
                     sql,
                     conn,
-                }) => {
-                    let predicate = scan_task
+                    predicate.clone(),
+                    scan_task.schema.clone().into(),
+                    scan_task
                         .pushdowns
-                        .filters
+                        .columns
                         .as_ref()
-                        .map(|p| (*p.as_ref()).clone().into());
-                    Python::with_gil(|py| {
-                        daft_micropartition::python::read_sql_into_py_table(
-                            py,
-                            sql,
-                            conn,
-                            predicate.clone(),
-                            scan_task.schema.clone().into(),
-                            scan_task
-                                .pushdowns
-                                .columns
-                                .as_ref()
-                                .map(|cols| cols.as_ref().clone()),
-                            scan_task.pushdowns.limit,
-                        )
-                        .map(|t| t.into())
-                        .context(PyIOSnafu)
-                    })?
-                }
-                FileFormatConfig::PythonFunction => {
-                    todo!("PythonFunction reads not yet implemented for native executor")
-                }
-            };
-            Box::pin(futures::stream::iter(std::iter::once(Ok(table))))
-=======
+                        .map(|cols| cols.as_ref().clone()),
+                    scan_task.pushdowns.limit,
+                )
+                .map(|t| t.into())
+                .context(PyIOSnafu)
+            })?;
+            Box::pin(futures::stream::once(async { Ok(table) }))
+        }
+        #[cfg(feature = "python")]
         FileFormatConfig::PythonFunction => {
             return Err(common_error::DaftError::TypeError(
                 "PythonFunction file format not implemented".to_string(),
             ));
->>>>>>> c5a6d885
         }
     };
 
