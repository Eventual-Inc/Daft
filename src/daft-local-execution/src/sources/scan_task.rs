--- conflicted
+++ resolved
@@ -138,116 +138,6 @@
         ));
     }
     let source = scan_task.sources.first().unwrap();
-<<<<<<< HEAD
-    let url = source.get_path().to_string();
-    let table_stream = match scan_task.storage_config.as_ref() {
-        StorageConfig::Native(native_storage_config) => {
-            let io_config = Arc::new(
-                native_storage_config
-                    .io_config
-                    .as_ref()
-                    .cloned()
-                    .unwrap_or_default(),
-            );
-            let multi_threaded_io = native_storage_config.multithreaded_io;
-            let io_client = daft_io::get_io_client(multi_threaded_io, io_config)?;
-
-            match scan_task.file_format_config.as_ref() {
-                // ********************
-                // Native Parquet Reads
-                // ********************
-                FileFormatConfig::Parquet(ParquetSourceConfig {
-                    coerce_int96_timestamp_unit,
-                    field_id_mapping,
-                    ..
-                }) => {
-                    let inference_options =
-                        ParquetSchemaInferenceOptions::new(Some(*coerce_int96_timestamp_unit));
-
-                    if source.get_iceberg_delete_files().is_some() {
-                        return Err(common_error::DaftError::TypeError(
-                            "Streaming reads not supported for Iceberg delete files".to_string(),
-                        ));
-                    }
-
-                    let row_groups =
-                        if let Some(ChunkSpec::Parquet(row_groups)) = source.get_chunk_spec() {
-                            Some(row_groups.clone())
-                        } else {
-                            None
-                        };
-                    let metadata = scan_task
-                        .sources
-                        .first()
-                        .and_then(|s| s.get_parquet_metadata().cloned());
-                    daft_parquet::read::stream_parquet(
-                        url.clone(),
-                        file_column_names.as_deref(),
-                        None,
-                        scan_task.pushdowns.limit,
-                        row_groups,
-                        scan_task.pushdowns.filters.clone(),
-                        io_client.clone(),
-                        io_stats,
-                        &inference_options,
-                        field_id_mapping.clone(),
-                        metadata,
-                        maintain_order,
-                    )
-                    .await?
-                }
-
-                // ****************
-                // Native CSV Reads
-                // ****************
-                FileFormatConfig::Csv(cfg) => {
-                    let schema_of_file = scan_task.schema.clone();
-                    let col_names = if !cfg.has_headers {
-                        Some(
-                            schema_of_file
-                                .fields
-                                .values()
-                                .map(|f| f.name.as_str())
-                                .collect::<Vec<_>>(),
-                        )
-                    } else {
-                        None
-                    };
-                    let convert_options = CsvConvertOptions::new_internal(
-                        scan_task.pushdowns.limit,
-                        file_column_names
-                            .as_ref()
-                            .map(|cols| cols.iter().map(|col| col.to_string()).collect()),
-                        col_names
-                            .as_ref()
-                            .map(|cols| cols.iter().map(|col| col.to_string()).collect()),
-                        Some(schema_of_file),
-                        scan_task.pushdowns.filters.clone(),
-                    );
-                    let parse_options = CsvParseOptions::new_with_defaults(
-                        cfg.has_headers,
-                        cfg.delimiter,
-                        cfg.double_quote,
-                        cfg.quote,
-                        cfg.allow_variable_columns,
-                        cfg.escape_char,
-                        cfg.comment,
-                    )?;
-                    let read_options =
-                        CsvReadOptions::new_internal(cfg.buffer_size, cfg.chunk_size);
-                    daft_csv::stream_csv(
-                        url.clone(),
-                        Some(convert_options),
-                        Some(parse_options),
-                        Some(read_options),
-                        io_client.clone(),
-                        io_stats.clone(),
-                        None,
-                        // maintain_order, TODO: Implement maintain_order for CSV
-                    )
-                    .await?
-                }
-=======
     let url = source.get_path();
     let (io_config, multi_threaded_io) = match scan_task.storage_config.as_ref() {
         StorageConfig::Native(native_storage_config) => (
@@ -276,7 +166,6 @@
                     "Streaming reads not supported for Iceberg delete files".to_string(),
                 ));
             }
->>>>>>> c5a6d885
 
             let row_groups = if let Some(ChunkSpec::Parquet(row_groups)) = source.get_chunk_spec() {
                 Some(row_groups.clone())
@@ -362,33 +251,6 @@
             let parse_options = JsonParseOptions::new_internal();
             let read_options = JsonReadOptions::new_internal(cfg.buffer_size, cfg.chunk_size);
 
-<<<<<<< HEAD
-                    daft_json::read::stream_json(
-                        url.clone(),
-                        Some(convert_options),
-                        Some(parse_options),
-                        Some(read_options),
-                        io_client,
-                        io_stats,
-                        None,
-                        // maintain_order, TODO: Implement maintain_order for JSON
-                    )
-                    .await?
-                }
-                #[cfg(feature = "python")]
-                FileFormatConfig::Database(_) => {
-                    return Err(common_error::DaftError::TypeError(
-                        "Native reads for Database file format not implemented".to_string(),
-                    ));
-                }
-                #[cfg(feature = "python")]
-                FileFormatConfig::PythonFunction => {
-                    return Err(common_error::DaftError::TypeError(
-                        "Native reads for PythonFunction file format not implemented".to_string(),
-                    ));
-                }
-            }
-=======
             daft_json::read::stream_json(
                 url.to_string(),
                 Some(convert_options),
@@ -406,7 +268,6 @@
             return Err(common_error::DaftError::TypeError(
                 "Database file format not implemented".to_string(),
             ));
->>>>>>> c5a6d885
         }
         #[cfg(feature = "python")]
         FileFormatConfig::PythonFunction => {
@@ -416,27 +277,25 @@
         }
     };
 
+    let url = if scan_task.file_path_column.is_some() {
+        Some(url.to_string())
+    } else {
+        None
+    };
     Ok(table_stream.map(move |table| {
         let mut table = table?;
-        if let Some(file_path_col_name) = &scan_task.file_path_column {
+        if let Some(file_path_col_name) = scan_task.file_path_column.as_ref() {
+            let trimmed = url.as_ref().unwrap().trim_start_matches("file://");
             let file_paths_column = Utf8Array::from_iter(
-                file_path_col_name.as_str(),
-                std::iter::repeat(Some(url.trim_start_matches("file://"))).take(table.len()),
+                file_path_col_name,
+                std::iter::repeat(Some(trimmed)).take(table.len()),
             )
             .into_series();
             table = table.union(&Table::from_nonempty_columns(vec![file_paths_column])?)?;
         }
-        let casted_table = table.cast_to_schema_with_fill(
-            scan_task.materialized_schema().as_ref(),
-            scan_task
-                .partition_spec()
-                .as_ref()
-                .map(|pspec| pspec.to_fill_map())
-                .as_ref(),
-        )?;
         let mp = Arc::new(MicroPartition::new_loaded(
             scan_task.materialized_schema().clone(),
-            Arc::new(vec![casted_table]),
+            Arc::new(vec![table]),
             scan_task.statistics.clone(),
         ));
         Ok(mp)
