use std::{
    sync::{Arc, atomic::Ordering},
    time::Duration,
};

use async_trait::async_trait;
use capitalize::Capitalize;
use common_display::tree::TreeDisplay;
use common_error::DaftResult;
use common_metrics::{
    CPU_US_KEY, ROWS_OUT_KEY, Stat, StatSnapshotSend,
    ops::{NodeCategory, NodeInfo, NodeType},
    snapshot,
};
use daft_core::prelude::SchemaRef;
use daft_io::IOStatsRef;
use daft_local_plan::LocalNodeContext;
use daft_logical_plan::stats::StatsState;
use daft_micropartition::MicroPartition;
use futures::{StreamExt, stream::BoxStream};
use opentelemetry::{KeyValue, global};

use crate::{
    ExecutionRuntimeContext,
    channel::{Receiver, create_channel},
    pipeline::{MorselSizeRequirement, NodeName, PipelineNode, RuntimeContext},
<<<<<<< HEAD
    runtime_stats::{CountingSender, RuntimeStats},
=======
    runtime_stats::{CPU_US_KEY, Counter, CountingSender, ROWS_OUT_KEY, RuntimeStats},
>>>>>>> 8610171f
};

pub type SourceStream<'a> = BoxStream<'a, DaftResult<Arc<MicroPartition>>>;

pub(crate) struct SourceStats {
    cpu_us: Counter,
    rows_out: Counter,
    io_stats: IOStatsRef,

    node_kv: Vec<KeyValue>,
}

impl SourceStats {
    pub fn new(id: usize) -> Self {
        let meter = global::meter("daft.local.node_stats");
        let node_kv = vec![KeyValue::new("node_id", id.to_string())];

        Self {
            cpu_us: Counter::new(&meter, "cpu_us".into()),
            rows_out: Counter::new(&meter, "rows_out".into()),
            io_stats: IOStatsRef::default(),

            node_kv,
        }
    }
}

impl RuntimeStats for SourceStats {
    fn as_any_arc(self: Arc<Self>) -> Arc<dyn std::any::Any + Send + Sync> {
        self
    }

    fn build_snapshot(&self, ordering: Ordering) -> StatSnapshotSend {
        snapshot![
            CPU_US_KEY; Stat::Duration(Duration::from_micros(self.cpu_us.load(ordering))),
            ROWS_OUT_KEY; Stat::Count(self.rows_out.load(ordering)),
            "bytes read"; Stat::Bytes(self.io_stats.load_bytes_read() as u64),
        ]
    }

    fn add_rows_in(&self, _: u64) {
        unreachable!("Source Nodes shouldn't receive rows")
    }

    fn add_rows_out(&self, rows: u64) {
        self.rows_out.add(rows, self.node_kv.as_slice());
    }

    fn add_cpu_us(&self, cpu_us: u64) {
        self.cpu_us.add(cpu_us, self.node_kv.as_slice());
    }
}

#[async_trait]
pub trait Source: Send + Sync {
    fn name(&self) -> NodeName;
    fn op_type(&self) -> NodeType;
    fn make_runtime_stats(&self, id: usize) -> Arc<SourceStats> {
        Arc::new(SourceStats::new(id))
    }
    fn multiline_display(&self) -> Vec<String>;
    async fn get_data(
        &self,
        maintain_order: bool,
        io_stats: IOStatsRef,
        chunk_size: usize,
    ) -> DaftResult<SourceStream<'static>>;
    fn schema(&self) -> &SchemaRef;
}

pub(crate) struct SourceNode {
    source: Arc<dyn Source>,
    runtime_stats: Arc<SourceStats>,
    plan_stats: StatsState,
    node_info: Arc<NodeInfo>,
    morsel_size_requirement: MorselSizeRequirement,
}

impl SourceNode {
    pub fn new(
        source: Arc<dyn Source>,
        plan_stats: StatsState,
        ctx: &RuntimeContext,
        output_schema: SchemaRef,
        context: &LocalNodeContext,
    ) -> Self {
        let info = ctx.next_node_info(
            source.name().into(),
            source.op_type(),
            NodeCategory::Source,
            output_schema,
            context,
        );
        let runtime_stats = source.make_runtime_stats(info.id);
        Self {
            source,
            runtime_stats,
            plan_stats,
            node_info: Arc::new(info),
            morsel_size_requirement: MorselSizeRequirement::default(),
        }
    }

    pub fn boxed(self) -> Box<dyn PipelineNode> {
        Box::new(self)
    }
}

impl TreeDisplay for SourceNode {
    fn display_as(&self, level: common_display::DisplayLevel) -> String {
        use std::fmt::Write;
        let mut display = String::new();
        use common_display::DisplayLevel;
        match level {
            DisplayLevel::Compact => {
                writeln!(display, "{}", self.source.name()).unwrap();
            }
            level => {
                let multiline_display = self.source.multiline_display().join("\n");
                writeln!(display, "{}", multiline_display).unwrap();

                if let StatsState::Materialized(stats) = &self.plan_stats {
                    writeln!(display, "Stats = {}", stats).unwrap();
                }
                writeln!(display, "Batch Size = {}", self.morsel_size_requirement).unwrap();

                if matches!(level, DisplayLevel::Verbose) {
                    let rt_result = self.runtime_stats.snapshot();

                    writeln!(display).unwrap();
                    for (name, value) in rt_result {
                        writeln!(display, "{} = {}", name.capitalize(), value).unwrap();
                    }
                }
            }
        }
        display
    }

    fn repr_json(&self) -> serde_json::Value {
        serde_json::json!({
            "id": self.id(),
            "name": self.name(),
        })
    }

    fn get_children(&self) -> Vec<&dyn TreeDisplay> {
        self.children()
            .iter()
            .map(|v| v.as_tree_display())
            .collect()
    }
}

impl PipelineNode for SourceNode {
    fn name(&self) -> Arc<str> {
        self.node_info.name.clone()
    }
    fn children(&self) -> Vec<&dyn PipelineNode> {
        vec![]
    }
    fn boxed_children(&self) -> Vec<&Box<dyn PipelineNode>> {
        vec![]
    }
    fn propagate_morsel_size_requirement(
        &mut self,
        downstream_requirement: MorselSizeRequirement,
        _default_morsel_size: MorselSizeRequirement,
    ) {
        self.morsel_size_requirement = downstream_requirement;
    }
    fn start(
        &self,
        maintain_order: bool,
        runtime_handle: &mut ExecutionRuntimeContext,
    ) -> crate::Result<Receiver<Arc<MicroPartition>>> {
        let source = self.source.clone();
        let io_stats = self.runtime_stats.io_stats.clone();
        let stats_manager = runtime_handle.stats_manager();
        let node_id = self.node_id();

        let (destination_sender, destination_receiver) = create_channel(0);
        let counting_sender = CountingSender::new(destination_sender, self.runtime_stats.clone());
        let chunk_size = match self.morsel_size_requirement {
            MorselSizeRequirement::Strict(size) => size,
            MorselSizeRequirement::Flexible(_, upper) => upper,
        };

        runtime_handle.spawn(
            async move {
                let mut has_data = false;
                let mut source_stream = source
                    .get_data(maintain_order, io_stats, chunk_size)
                    .await?;
                while let Some(part) = source_stream.next().await {
                    has_data = true;
                    stats_manager.activate_node(node_id);
                    if counting_sender.send(part?).await.is_err() {
                        stats_manager.finalize_node(node_id);
                        return Ok(());
                    }
                }
                if !has_data {
                    stats_manager.activate_node(node_id);
                    let empty = Arc::new(MicroPartition::empty(Some(source.schema().clone())));
                    let _ = counting_sender.send(empty).await;
                }

                stats_manager.finalize_node(node_id);
                Ok(())
            },
            &self.name(),
        );
        Ok(destination_receiver)
    }
    fn as_tree_display(&self) -> &dyn TreeDisplay {
        self
    }

    fn node_id(&self) -> usize {
        self.node_info.id
    }

    fn plan_id(&self) -> Arc<str> {
        Arc::from(self.node_info.context.get("plan_id").unwrap().clone())
    }

    fn node_info(&self) -> Arc<NodeInfo> {
        self.node_info.clone()
    }

    fn runtime_stats(&self) -> Arc<dyn RuntimeStats> {
        self.runtime_stats.clone()
    }
}<|MERGE_RESOLUTION|>--- conflicted
+++ resolved
@@ -24,11 +24,7 @@
     ExecutionRuntimeContext,
     channel::{Receiver, create_channel},
     pipeline::{MorselSizeRequirement, NodeName, PipelineNode, RuntimeContext},
-<<<<<<< HEAD
-    runtime_stats::{CountingSender, RuntimeStats},
-=======
-    runtime_stats::{CPU_US_KEY, Counter, CountingSender, ROWS_OUT_KEY, RuntimeStats},
->>>>>>> 8610171f
+    runtime_stats::{Counter, CountingSender, RuntimeStats},
 };
 
 pub type SourceStream<'a> = BoxStream<'a, DaftResult<Arc<MicroPartition>>>;
