--- conflicted
+++ resolved
@@ -19,16 +19,10 @@
 
 use crate::{
     channel::{create_channel, Receiver},
-<<<<<<< HEAD
-    pipeline::{NodeInfo, NodeType, PipelineNode, RuntimeContext},
+    pipeline::{NodeInfo, NodeName, NodeType, PipelineNode, RuntimeContext},
     runtime_stats::{
         CountingSender, RuntimeStats, Stat, StatSnapshot, CPU_US_KEY, ROWS_EMITTED_KEY,
     },
-=======
-    pipeline::{NodeInfo, NodeName, PipelineNode, RuntimeContext},
-    progress_bar::ProgressBarColor,
-    runtime_stats::{CountingSender, RuntimeStatsBuilder, RuntimeStatsContext, ROWS_EMITTED_KEY},
->>>>>>> 2a662465
     ExecutionRuntimeContext,
 };
 
@@ -78,15 +72,9 @@
 
 #[async_trait]
 pub trait Source: Send + Sync {
-<<<<<<< HEAD
-    fn name(&self) -> &'static str;
+    fn name(&self) -> NodeName;
     fn make_runtime_stats(&self) -> Arc<SourceStats> {
         Arc::new(SourceStats::default())
-=======
-    fn name(&self) -> NodeName;
-    fn make_runtime_stats_builder(&self) -> Arc<dyn RuntimeStatsBuilder> {
-        Arc::new(SourceStatsBuilder {})
->>>>>>> 2a662465
     }
     fn multiline_display(&self) -> Vec<String>;
     async fn get_data(
@@ -106,17 +94,8 @@
 
 impl SourceNode {
     pub fn new(source: Arc<dyn Source>, plan_stats: StatsState, ctx: &RuntimeContext) -> Self {
-<<<<<<< HEAD
-        let info = ctx.next_node_info(source.name(), NodeType::Source);
+        let info = ctx.next_node_info(source.name().into(), NodeType::Source);
         let runtime_stats = source.make_runtime_stats();
-=======
-        let info = ctx.next_node_info(source.name().into());
-        let runtime_stats = RuntimeStatsContext::new_with_builder(
-            info.clone(),
-            source.make_runtime_stats_builder(),
-        );
-        let io_stats = IOStatsContext::new(source.name().to_string());
->>>>>>> 2a662465
         Self {
             source,
             runtime_stats,
@@ -182,15 +161,6 @@
         maintain_order: bool,
         runtime_handle: &mut ExecutionRuntimeContext,
     ) -> crate::Result<Receiver<Arc<MicroPartition>>> {
-<<<<<<< HEAD
-=======
-        let progress_bar = runtime_handle.make_progress_bar(
-            &self.name(),
-            ProgressBarColor::Blue,
-            self.node_id(),
-            self.runtime_stats.clone(),
-        );
->>>>>>> 2a662465
         let source = self.source.clone();
         let io_stats = self.runtime_stats.io_stats.clone();
         let stats_manager = runtime_handle.stats_manager();
