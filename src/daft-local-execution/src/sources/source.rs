--- conflicted
+++ resolved
@@ -11,15 +11,7 @@
 pub type SourceStream<'a> = BoxStream<'a, DaftResult<Arc<MicroPartition>>>;
 
 pub trait Source: Send + Sync {
-<<<<<<< HEAD
-    fn get_data(&self, maintain_order: bool) -> SourceStream;
     fn name(&self) -> &'static str;
-}
-
-struct SourceNode {
-    name: &'static str,
-    source_op: Arc<tokio::sync::Mutex<Box<dyn Source>>>,
-=======
     fn get_data(
         &self,
         destination: MultiSender,
@@ -29,51 +21,27 @@
 
 struct SourceNode {
     source: Box<dyn Source>,
->>>>>>> 733ee6e0
 }
 
 #[async_trait]
 impl PipelineNode for SourceNode {
+    fn name(&self) -> &'static str {
+        self.source.name()
+    }
     fn children(&self) -> Vec<&dyn PipelineNode> {
         vec![]
     }
-<<<<<<< HEAD
-    fn name(&self) -> &'static str {
-        self.name
-    }
-    async fn start(&mut self, mut destination: MultiSender) -> DaftResult<()> {
-        let op = self.source_op.clone();
-        tokio::spawn(async move {
-            let guard = op.lock().await;
-            let mut source_stream = guard.get_data(destination.in_order());
-            while let Some(val) = source_stream.next().in_current_span().await {
-                let _ = destination.get_next_sender().send(val).await;
-            }
-            DaftResult::Ok(())
-        });
-        Ok(())
-=======
     async fn start(
         &mut self,
         destination: MultiSender,
         runtime_handle: &mut ExecutionRuntimeHandle,
     ) -> DaftResult<()> {
         self.source.get_data(destination, runtime_handle)
->>>>>>> 733ee6e0
     }
 }
 
 impl From<Box<dyn Source>> for Box<dyn PipelineNode> {
-<<<<<<< HEAD
-    fn from(value: Box<dyn Source>) -> Self {
-        let name = value.name();
-        Box::new(SourceNode {
-            name,
-            source_op: Arc::new(tokio::sync::Mutex::new(value)),
-        })
-=======
     fn from(source: Box<dyn Source>) -> Self {
         Box::new(SourceNode { source })
->>>>>>> 733ee6e0
     }
 }