--- conflicted
+++ resolved
@@ -41,11 +41,7 @@
 
 #[async_trait]
 pub trait Source: Send + Sync {
-<<<<<<< HEAD
-    fn name(&self) -> Arc<str>;
-=======
     fn name(&self) -> NodeName;
->>>>>>> 128f59d9
     fn make_runtime_stats_builder(&self) -> Arc<dyn RuntimeStatsBuilder> {
         Arc::new(SourceStatsBuilder {})
     }
