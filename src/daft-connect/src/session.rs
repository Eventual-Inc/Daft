--- conflicted
+++ resolved
@@ -3,11 +3,8 @@
     sync::{Arc, RwLock},
 };
 
-<<<<<<< HEAD
 use common_runtime::RuntimeRef;
-=======
 use daft_catalog::DaftCatalog;
->>>>>>> 6b302af9
 use daft_micropartition::partitioning::InMemoryPartitionSetCache;
 use uuid::Uuid;
 
@@ -23,11 +20,8 @@
     /// MicroPartitionSet associated with this session
     /// this will be filled up as the user runs queries
     pub(crate) psets: Arc<InMemoryPartitionSetCache>,
-<<<<<<< HEAD
     pub(crate) compute_runtime: RuntimeRef,
-=======
     pub(crate) catalog: Arc<RwLock<DaftCatalog>>,
->>>>>>> 6b302af9
 }
 
 impl Session {
@@ -47,11 +41,8 @@
             id,
             server_side_session_id,
             psets: Arc::new(InMemoryPartitionSetCache::empty()),
-<<<<<<< HEAD
             compute_runtime: common_runtime::get_compute_runtime(),
-=======
             catalog: Arc::new(RwLock::new(DaftCatalog::default())),
->>>>>>> 6b302af9
         }
     }
 
