use std::{collections::BTreeMap, sync::Arc};

<<<<<<< HEAD
use daft_micropartition::partitioning::MicroPartitionSet;
=======
use daft_micropartition::partitioning::InMemoryPartitionSetCache;
>>>>>>> 66025024
use uuid::Uuid;

pub struct Session {
    /// so order is preserved, and so we can efficiently do a prefix search
    ///
    /// Also, <https://users.rust-lang.org/t/hashmap-vs-btreemap/13804/4>
    config_values: BTreeMap<String, String>,

    id: String,
    server_side_session_id: String,
    /// MicroPartitionSet associated with this session
    /// this will be filled up as the user runs queries
<<<<<<< HEAD
    pub(crate) pset: Arc<MicroPartitionSet>,
=======
    pub(crate) psets: InMemoryPartitionSetCache,
>>>>>>> 66025024
}

impl Session {
    pub fn config_values(&self) -> &BTreeMap<String, String> {
        &self.config_values
    }

    pub fn config_values_mut(&mut self) -> &mut BTreeMap<String, String> {
        &mut self.config_values
    }

    pub fn new(id: String) -> Self {
        let server_side_session_id = Uuid::new_v4();
        let server_side_session_id = server_side_session_id.to_string();
<<<<<<< HEAD
        let pset = Arc::new(MicroPartitionSet::empty());
=======

>>>>>>> 66025024
        Self {
            config_values: Default::default(),
            id,
            server_side_session_id,
<<<<<<< HEAD
            pset,
=======
            psets: InMemoryPartitionSetCache::empty(),
>>>>>>> 66025024
        }
    }

    pub fn client_side_session_id(&self) -> &str {
        &self.id
    }

    pub fn server_side_session_id(&self) -> &str {
        &self.server_side_session_id
    }
}<|MERGE_RESOLUTION|>--- conflicted
+++ resolved
@@ -1,10 +1,6 @@
-use std::{collections::BTreeMap, sync::Arc};
+use std::collections::BTreeMap;
 
-<<<<<<< HEAD
-use daft_micropartition::partitioning::MicroPartitionSet;
-=======
 use daft_micropartition::partitioning::InMemoryPartitionSetCache;
->>>>>>> 66025024
 use uuid::Uuid;
 
 pub struct Session {
@@ -17,11 +13,7 @@
     server_side_session_id: String,
     /// MicroPartitionSet associated with this session
     /// this will be filled up as the user runs queries
-<<<<<<< HEAD
-    pub(crate) pset: Arc<MicroPartitionSet>,
-=======
     pub(crate) psets: InMemoryPartitionSetCache,
->>>>>>> 66025024
 }
 
 impl Session {
@@ -36,20 +28,11 @@
     pub fn new(id: String) -> Self {
         let server_side_session_id = Uuid::new_v4();
         let server_side_session_id = server_side_session_id.to_string();
-<<<<<<< HEAD
-        let pset = Arc::new(MicroPartitionSet::empty());
-=======
-
->>>>>>> 66025024
         Self {
             config_values: Default::default(),
             id,
             server_side_session_id,
-<<<<<<< HEAD
-            pset,
-=======
             psets: InMemoryPartitionSetCache::empty(),
->>>>>>> 66025024
         }
     }
 
