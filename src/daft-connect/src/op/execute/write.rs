--- conflicted
+++ resolved
@@ -32,11 +32,7 @@
         };
 
         let finished = context.finished();
-<<<<<<< HEAD
-        let pset = self.pset.clone();
-=======
         let pset = self.psets.clone();
->>>>>>> 66025024
 
         let result = async move {
             let WriteOperation {
@@ -126,13 +122,7 @@
             let cfg = DaftExecutionConfig::default();
             let native_executor = NativeExecutor::from_logical_plan_builder(&optimized_plan)?;
 
-<<<<<<< HEAD
-            let mut result_stream = native_executor
-                .run(pset.as_ref(), cfg.into(), None)?
-                .into_stream();
-=======
             let mut result_stream = native_executor.run(&pset, cfg.into(), None)?.into_stream();
->>>>>>> 66025024
 
             // this is so we make sure the operation is actually done
             // before we return
