--- conflicted
+++ resolved
@@ -2,7 +2,6 @@
 
 use common_daft_config::DaftExecutionConfig;
 use daft_local_execution::NativeExecutor;
-use daft_micropartition::partitioning::InMemoryPartitionSetCache;
 use futures::stream;
 use spark_connect::{ExecutePlanResponse, Relation};
 use tonic::{codegen::tokio_stream::wrappers::ReceiverStream, Status};
@@ -30,26 +29,25 @@
         let finished = context.finished();
 
         let (tx, rx) = tokio::sync::mpsc::channel::<eyre::Result<ExecutePlanResponse>>(1);
+
+        let pset_cache = self.pset_cache.clone();
+
         tokio::spawn(async move {
             let execution_fut = async {
-<<<<<<< HEAD
-                let pset_cache = InMemoryPartitionSetCache::new();
-
-                let plan = translation::to_logical_plan(command, &pset_cache)?;
-                let optimized_plan = plan.optimize()?;
-=======
-                let Plan { builder, psets } = translation::to_logical_plan(command).await?;
+                let translator = translation::Translator::new(&pset_cache);
+                let lp = translator.to_logical_plan(command).await?;
 
                 // todo: convert optimize to async (looks like A LOT of work)... it touches a lot of API
                 // I tried and spent about an hour and gave up ~ Andrew Gazelka 🪦 2024-12-09
-                let optimized_plan = tokio::task::spawn_blocking(move || builder.optimize())
+                let optimized_plan = tokio::task::spawn_blocking(move || lp.optimize())
                     .await
                     .unwrap()?;
 
->>>>>>> c0574930
                 let cfg = Arc::new(DaftExecutionConfig::default());
                 let native_executor = NativeExecutor::from_logical_plan_builder(&optimized_plan)?;
-                let mut result_stream = native_executor.run(pset_cache, cfg, None)?.into_stream();
+                let mut result_stream = native_executor
+                    .run(pset_cache.as_ref(), cfg, None)?
+                    .into_stream();
 
                 while let Some(result) = result_stream.next().await {
                     let result = result?;
