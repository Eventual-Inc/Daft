use std::{collections::HashMap, future::ready};

use common_daft_config::DaftExecutionConfig;
use daft_local_execution::NativeExecutor;
use futures::stream;
use spark_connect::{ExecutePlanResponse, Relation};
use tonic::{codegen::tokio_stream::wrappers::ReceiverStream, Status};

use crate::{
    op::execute::{ExecuteStream, PlanIds},
    session::Session,
    translation,
};

impl Session {
    pub async fn handle_root_command(
        &self,
        command: Relation,
        operation_id: String,
    ) -> Result<ExecuteStream, Status> {
        use futures::{StreamExt, TryStreamExt};

        let context = PlanIds {
            session: self.client_side_session_id().to_string(),
            server_side_session: self.server_side_session_id().to_string(),
            operation: operation_id,
        };

        let finished = context.finished();

        let (tx, rx) = tokio::sync::mpsc::channel::<eyre::Result<ExecutePlanResponse>>(1);
        tokio::spawn(async move {
            let execution_fut = async {
                let plan = translation::to_logical_plan(command)?;
<<<<<<< HEAD
                let logical_plan = plan.build();
                // TODO(desmond): It looks like we don't currently do optimizer passes here before translation.
                let physical_plan = daft_local_plan::translate(&logical_plan)?;

=======
                let optimized_plan = plan.optimize()?;
>>>>>>> 3394a664
                let cfg = DaftExecutionConfig::default();
                let native_executor = NativeExecutor::from_logical_plan_builder(&optimized_plan)?;
                let mut result_stream = native_executor
                    .run(HashMap::new(), cfg.into(), None)?
                    .into_stream();

                while let Some(result) = result_stream.next().await {
                    let result = result?;
                    let tables = result.get_tables()?;
                    for table in tables.as_slice() {
                        let response = context.gen_response(table)?;
                        if tx.send(Ok(response)).await.is_err() {
                            return Ok(());
                        }
                    }
                }
                Ok(())
            };

            if let Err(e) = execution_fut.await {
                let _ = tx.send(Err(e)).await;
            }
        });

        let stream = ReceiverStream::new(rx);

        let stream = stream
            .map_err(|e| Status::internal(format!("Error in Daft server: {e:?}")))
            .chain(stream::once(ready(Ok(finished))));

        Ok(Box::pin(stream))
    }
}<|MERGE_RESOLUTION|>--- conflicted
+++ resolved
@@ -32,14 +32,7 @@
         tokio::spawn(async move {
             let execution_fut = async {
                 let plan = translation::to_logical_plan(command)?;
-<<<<<<< HEAD
-                let logical_plan = plan.build();
-                // TODO(desmond): It looks like we don't currently do optimizer passes here before translation.
-                let physical_plan = daft_local_plan::translate(&logical_plan)?;
-
-=======
                 let optimized_plan = plan.optimize()?;
->>>>>>> 3394a664
                 let cfg = DaftExecutionConfig::default();
                 let native_executor = NativeExecutor::from_logical_plan_builder(&optimized_plan)?;
                 let mut result_stream = native_executor
