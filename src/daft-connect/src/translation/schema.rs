--- conflicted
+++ resolved
@@ -5,7 +5,8 @@
 };
 use tracing::warn;
 
-use crate::translation::{to_logical_plan, to_spark_datatype};
+use super::Translator;
+use crate::translation::to_spark_datatype;
 
 #[tracing::instrument(skip_all)]
 pub async fn relation_to_schema(input: Relation) -> eyre::Result<DataType> {
@@ -15,11 +16,10 @@
         }
     }
 
-<<<<<<< HEAD
-    let plan = to_logical_plan(input, &InMemoryPartitionSetCache::new())?;
-=======
-    let plan = Box::pin(to_logical_plan(input)).await?;
->>>>>>> c0574930
+    // We're just checking the schema here, so we don't need to use a persistent cache as it won't be used
+    let pset_cache = InMemoryPartitionSetCache::new();
+    let translator = Translator::new(&pset_cache);
+    let plan = Box::pin(translator.to_logical_plan(input)).await?;
 
     let result = plan.schema();
 
