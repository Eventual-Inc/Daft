--- conflicted
+++ resolved
@@ -11,7 +11,7 @@
     MicroPartition,
 };
 use daft_table::Table;
-use eyre::bail;
+use eyre::{bail, Context};
 use futures::TryStreamExt;
 use spark_connect::{
     expression::{
@@ -23,11 +23,7 @@
 };
 use tracing::debug;
 
-<<<<<<< HEAD
 use crate::{not_yet_implemented, session::Session, util::FromOptionalField, Runner};
-=======
-use crate::{not_yet_implemented, session::Session, Runner};
->>>>>>> 809e411a
 
 mod aggregate;
 mod drop;
@@ -148,13 +144,9 @@
                 };
                 self.show_string(plan_id, *ss).await
             }
-<<<<<<< HEAD
             RelType::Deduplicate(rel) => self.deduplicate(*rel).await,
             RelType::Sort(rel) => self.sort(*rel).await,
-            plan => not_yet_implemented!("relation type: \"{}\"", rel_name(&plan))?,
-=======
             plan => not_yet_implemented!(r#"relation type: "{}""#, rel_name(&plan))?,
->>>>>>> 809e411a
         }
     }
 
