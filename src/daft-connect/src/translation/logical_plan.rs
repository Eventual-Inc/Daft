use daft_logical_plan::LogicalPlanBuilder;
use daft_micropartition::{partitioning::InMemoryPartitionSetCache, MicroPartition};
use eyre::{bail, Context};
use spark_connect::{relation::RelType, Limit, Relation};
use tracing::warn;

use crate::translation::logical_plan::{
    aggregate::aggregate, local_relation::local_relation, project::project, range::range,
    read::read, to_df::to_df, with_columns::with_columns,
};

mod aggregate;
mod local_relation;
mod project;
mod range;
mod read;
mod to_df;
mod with_columns;

<<<<<<< HEAD
pub fn to_logical_plan(
    relation: Relation,
    pset_cache: &InMemoryPartitionSetCache<MicroPartition>,
) -> eyre::Result<LogicalPlanBuilder> {
=======
pub struct Plan {
    pub builder: LogicalPlanBuilder,
    pub psets: InMemoryPartitionSet,
}

impl Plan {
    pub fn new(builder: LogicalPlanBuilder) -> Self {
        Self {
            builder,
            psets: InMemoryPartitionSet::default(),
        }
    }
}

impl From<LogicalPlanBuilder> for Plan {
    fn from(builder: LogicalPlanBuilder) -> Self {
        Self {
            builder,
            psets: InMemoryPartitionSet::default(),
        }
    }
}

pub async fn to_logical_plan(relation: Relation) -> eyre::Result<Plan> {
>>>>>>> c0574930
    if let Some(common) = relation.common {
        if common.origin.is_some() {
            warn!("Ignoring common metadata for relation: {common:?}; not yet implemented");
        }
    };

    let Some(rel_type) = relation.rel_type else {
        bail!("Relation type is required");
    };

    match rel_type {
<<<<<<< HEAD
        RelType::Limit(l) => {
            limit(*l, pset_cache).wrap_err("Failed to apply limit to logical plan")
        }
        RelType::Range(r) => range(r).wrap_err("Failed to apply range to logical plan"),
        RelType::Project(p) => {
            project(*p, pset_cache).wrap_err("Failed to apply project to logical plan")
        }
        RelType::Aggregate(a) => {
            aggregate(*a, pset_cache).wrap_err("Failed to apply aggregate to logical plan")
        }
        RelType::WithColumns(w) => {
            with_columns(*w, pset_cache).wrap_err("Failed to apply with_columns to logical plan")
        }
        RelType::ToDf(t) => to_df(*t, pset_cache).wrap_err("Failed to apply to_df to logical plan"),
=======
        RelType::Limit(l) => limit(*l)
            .await
            .wrap_err("Failed to apply limit to logical plan"),
        RelType::Range(r) => range(r).wrap_err("Failed to apply range to logical plan"),
        RelType::Project(p) => project(*p)
            .await
            .wrap_err("Failed to apply project to logical plan"),
        RelType::Aggregate(a) => aggregate(*a)
            .await
            .wrap_err("Failed to apply aggregate to logical plan"),
        RelType::WithColumns(w) => with_columns(*w)
            .await
            .wrap_err("Failed to apply with_columns to logical plan"),
        RelType::ToDf(t) => to_df(*t)
            .await
            .wrap_err("Failed to apply to_df to logical plan"),
>>>>>>> c0574930
        RelType::LocalRelation(l) => {
            local_relation(l, pset_cache).wrap_err("Failed to apply local_relation to logical plan")
        }
        RelType::Read(r) => read(r)
            .await
            .wrap_err("Failed to apply read to logical plan"),
        plan => bail!("Unsupported relation type: {plan:?}"),
    }
}

<<<<<<< HEAD
fn limit(
    limit: Limit,
    pset_cache: &InMemoryPartitionSetCache<MicroPartition>,
) -> eyre::Result<LogicalPlanBuilder> {
=======
async fn limit(limit: Limit) -> eyre::Result<Plan> {
>>>>>>> c0574930
    let Limit { input, limit } = limit;

    let Some(input) = input else {
        bail!("input must be set");
    };

<<<<<<< HEAD
    to_logical_plan(*input, pset_cache)?
        .limit(i64::from(limit), false)
        .wrap_err("Failed to apply limit to logical plan")
    // todo: eager or no
=======
    let mut plan = Box::pin(to_logical_plan(*input)).await?;
    plan.builder = plan.builder.limit(i64::from(limit), false)?; // todo: eager or no

    Ok(plan)
>>>>>>> c0574930
}<|MERGE_RESOLUTION|>--- conflicted
+++ resolved
@@ -3,11 +3,6 @@
 use eyre::{bail, Context};
 use spark_connect::{relation::RelType, Limit, Relation};
 use tracing::warn;
-
-use crate::translation::logical_plan::{
-    aggregate::aggregate, local_relation::local_relation, project::project, range::range,
-    read::read, to_df::to_df, with_columns::with_columns,
-};
 
 mod aggregate;
 mod local_relation;
@@ -17,114 +12,71 @@
 mod to_df;
 mod with_columns;
 
-<<<<<<< HEAD
-pub fn to_logical_plan(
-    relation: Relation,
-    pset_cache: &InMemoryPartitionSetCache<MicroPartition>,
-) -> eyre::Result<LogicalPlanBuilder> {
-=======
-pub struct Plan {
-    pub builder: LogicalPlanBuilder,
-    pub psets: InMemoryPartitionSet,
+pub struct Translator<'a> {
+    pub pset_cache: &'a InMemoryPartitionSetCache<MicroPartition>,
 }
+impl Translator<'_> {
+    pub fn new(pset_cache: &InMemoryPartitionSetCache<MicroPartition>) -> Translator {
+        Translator { pset_cache }
+    }
 
-impl Plan {
-    pub fn new(builder: LogicalPlanBuilder) -> Self {
-        Self {
-            builder,
-            psets: InMemoryPartitionSet::default(),
+    pub async fn to_logical_plan(&self, relation: Relation) -> eyre::Result<LogicalPlanBuilder> {
+        if let Some(common) = relation.common {
+            if common.origin.is_some() {
+                warn!("Ignoring common metadata for relation: {common:?}; not yet implemented");
+            }
+        };
+
+        let Some(rel_type) = relation.rel_type else {
+            bail!("Relation type is required");
+        };
+
+        match rel_type {
+            RelType::Limit(l) => self
+                .limit(*l)
+                .await
+                .wrap_err("Failed to apply limit to logical plan"),
+            RelType::Range(r) => self
+                .range(r)
+                .wrap_err("Failed to apply range to logical plan"),
+            RelType::Project(p) => self
+                .project(*p)
+                .await
+                .wrap_err("Failed to apply project to logical plan"),
+            RelType::Aggregate(a) => self
+                .aggregate(*a)
+                .await
+                .wrap_err("Failed to apply aggregate to logical plan"),
+            RelType::WithColumns(w) => self
+                .with_columns(*w)
+                .await
+                .wrap_err("Failed to apply with_columns to logical plan"),
+            RelType::ToDf(t) => self
+                .to_df(*t)
+                .await
+                .wrap_err("Failed to apply to_df to logical plan"),
+            RelType::LocalRelation(l) => self
+                .local_relation(l)
+                .wrap_err("Failed to apply local_relation to logical plan"),
+            RelType::Read(r) => read::read(r)
+                .await
+                .wrap_err("Failed to apply read to logical plan"),
+            plan => bail!("Unsupported relation type: {plan:?}"),
         }
     }
 }
 
-impl From<LogicalPlanBuilder> for Plan {
-    fn from(builder: LogicalPlanBuilder) -> Self {
-        Self {
-            builder,
-            psets: InMemoryPartitionSet::default(),
-        }
+impl Translator<'_> {
+    async fn limit(&self, limit: Limit) -> eyre::Result<LogicalPlanBuilder> {
+        let Limit { input, limit } = limit;
+
+        let Some(input) = input else {
+            bail!("input must be set");
+        };
+
+        let plan = Box::pin(self.to_logical_plan(*input)).await?;
+
+        plan.limit(i64::from(limit), false)
+            .wrap_err("Failed to apply limit to logical plan")
     }
-}
-
-pub async fn to_logical_plan(relation: Relation) -> eyre::Result<Plan> {
->>>>>>> c0574930
-    if let Some(common) = relation.common {
-        if common.origin.is_some() {
-            warn!("Ignoring common metadata for relation: {common:?}; not yet implemented");
-        }
-    };
-
-    let Some(rel_type) = relation.rel_type else {
-        bail!("Relation type is required");
-    };
-
-    match rel_type {
-<<<<<<< HEAD
-        RelType::Limit(l) => {
-            limit(*l, pset_cache).wrap_err("Failed to apply limit to logical plan")
-        }
-        RelType::Range(r) => range(r).wrap_err("Failed to apply range to logical plan"),
-        RelType::Project(p) => {
-            project(*p, pset_cache).wrap_err("Failed to apply project to logical plan")
-        }
-        RelType::Aggregate(a) => {
-            aggregate(*a, pset_cache).wrap_err("Failed to apply aggregate to logical plan")
-        }
-        RelType::WithColumns(w) => {
-            with_columns(*w, pset_cache).wrap_err("Failed to apply with_columns to logical plan")
-        }
-        RelType::ToDf(t) => to_df(*t, pset_cache).wrap_err("Failed to apply to_df to logical plan"),
-=======
-        RelType::Limit(l) => limit(*l)
-            .await
-            .wrap_err("Failed to apply limit to logical plan"),
-        RelType::Range(r) => range(r).wrap_err("Failed to apply range to logical plan"),
-        RelType::Project(p) => project(*p)
-            .await
-            .wrap_err("Failed to apply project to logical plan"),
-        RelType::Aggregate(a) => aggregate(*a)
-            .await
-            .wrap_err("Failed to apply aggregate to logical plan"),
-        RelType::WithColumns(w) => with_columns(*w)
-            .await
-            .wrap_err("Failed to apply with_columns to logical plan"),
-        RelType::ToDf(t) => to_df(*t)
-            .await
-            .wrap_err("Failed to apply to_df to logical plan"),
->>>>>>> c0574930
-        RelType::LocalRelation(l) => {
-            local_relation(l, pset_cache).wrap_err("Failed to apply local_relation to logical plan")
-        }
-        RelType::Read(r) => read(r)
-            .await
-            .wrap_err("Failed to apply read to logical plan"),
-        plan => bail!("Unsupported relation type: {plan:?}"),
-    }
-}
-
-<<<<<<< HEAD
-fn limit(
-    limit: Limit,
-    pset_cache: &InMemoryPartitionSetCache<MicroPartition>,
-) -> eyre::Result<LogicalPlanBuilder> {
-=======
-async fn limit(limit: Limit) -> eyre::Result<Plan> {
->>>>>>> c0574930
-    let Limit { input, limit } = limit;
-
-    let Some(input) = input else {
-        bail!("input must be set");
-    };
-
-<<<<<<< HEAD
-    to_logical_plan(*input, pset_cache)?
-        .limit(i64::from(limit), false)
-        .wrap_err("Failed to apply limit to logical plan")
-    // todo: eager or no
-=======
-    let mut plan = Box::pin(to_logical_plan(*input)).await?;
-    plan.builder = plan.builder.limit(i64::from(limit), false)?; // todo: eager or no
-
-    Ok(plan)
->>>>>>> c0574930
 }