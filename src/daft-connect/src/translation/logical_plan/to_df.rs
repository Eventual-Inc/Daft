--- conflicted
+++ resolved
@@ -1,39 +1,28 @@
 use daft_logical_plan::LogicalPlanBuilder;
-use daft_micropartition::{partitioning::InMemoryPartitionSetCache, MicroPartition};
 use eyre::{bail, WrapErr};
 
-use crate::translation::to_logical_plan;
+use super::Translator;
+impl Translator<'_> {
+    pub async fn to_df(&self, to_df: spark_connect::ToDf) -> eyre::Result<LogicalPlanBuilder> {
+        let spark_connect::ToDf {
+            input,
+            column_names,
+        } = to_df;
 
-<<<<<<< HEAD
-pub fn to_df(
-    to_df: spark_connect::ToDf,
-    pset_cache: &InMemoryPartitionSetCache<MicroPartition>,
-) -> eyre::Result<LogicalPlanBuilder> {
-=======
-pub async fn to_df(to_df: spark_connect::ToDf) -> eyre::Result<Plan> {
->>>>>>> c0574930
-    let spark_connect::ToDf {
-        input,
-        column_names,
-    } = to_df;
+        let Some(input) = input else {
+            bail!("Input is required");
+        };
 
-    let Some(input) = input else {
-        bail!("Input is required");
-    };
+        let mut plan = Box::pin(self.to_logical_plan(*input)).await?;
 
-<<<<<<< HEAD
-    let plan = to_logical_plan(*input, pset_cache)
-=======
-    let mut plan = Box::pin(to_logical_plan(*input))
-        .await
->>>>>>> c0574930
-        .wrap_err("Failed to translate relation to logical plan")?;
+        let column_names: Vec<_> = column_names
+            .iter()
+            .map(|s| daft_dsl::col(s.as_str()))
+            .collect();
 
-    let column_names: Vec<_> = column_names
-        .iter()
-        .map(|s| daft_dsl::col(s.as_str()))
-        .collect();
-
-    plan.select(column_names)
-        .wrap_err("Failed to add columns to logical plan")
+        plan = plan
+            .select(column_names)
+            .wrap_err("Failed to add columns to logical plan")?;
+        Ok(plan)
+    }
 }