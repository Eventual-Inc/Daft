--- conflicted
+++ resolved
@@ -1,65 +1,59 @@
 use daft_logical_plan::LogicalPlanBuilder;
-use daft_micropartition::{partitioning::InMemoryPartitionSetCache, MicroPartition};
 use eyre::{bail, WrapErr};
 use spark_connect::aggregate::GroupType;
 
-use crate::translation::{to_daft_expr, to_logical_plan};
+use super::Translator;
+use crate::translation::to_daft_expr;
 
-<<<<<<< HEAD
-pub fn aggregate(
-    aggregate: spark_connect::Aggregate,
-    pset_cache: &InMemoryPartitionSetCache<MicroPartition>,
-) -> eyre::Result<LogicalPlanBuilder> {
-=======
-pub async fn aggregate(aggregate: spark_connect::Aggregate) -> eyre::Result<Plan> {
->>>>>>> c0574930
-    let spark_connect::Aggregate {
-        input,
-        group_type,
-        grouping_expressions,
-        aggregate_expressions,
-        pivot,
-        grouping_sets,
-    } = aggregate;
+impl Translator<'_> {
+    pub async fn aggregate(
+        &self,
+        aggregate: spark_connect::Aggregate,
+    ) -> eyre::Result<LogicalPlanBuilder> {
+        let spark_connect::Aggregate {
+            input,
+            group_type,
+            grouping_expressions,
+            aggregate_expressions,
+            pivot,
+            grouping_sets,
+        } = aggregate;
 
-    let Some(input) = input else {
-        bail!("input is required");
-    };
+        let Some(input) = input else {
+            bail!("input is required");
+        };
 
-<<<<<<< HEAD
-    let mut plan = to_logical_plan(*input, pset_cache)?;
-=======
-    let mut plan = Box::pin(to_logical_plan(*input)).await?;
->>>>>>> c0574930
+        let mut plan = Box::pin(self.to_logical_plan(*input)).await?;
 
-    let group_type = GroupType::try_from(group_type)
-        .wrap_err_with(|| format!("Invalid group type: {group_type:?}"))?;
+        let group_type = GroupType::try_from(group_type)
+            .wrap_err_with(|| format!("Invalid group type: {group_type:?}"))?;
 
-    assert_groupby(group_type)?;
+        assert_groupby(group_type)?;
 
-    if let Some(pivot) = pivot {
-        bail!("Pivot not yet supported; got {pivot:?}");
-    }
+        if let Some(pivot) = pivot {
+            bail!("Pivot not yet supported; got {pivot:?}");
+        }
 
-    if !grouping_sets.is_empty() {
-        bail!("Grouping sets not yet supported; got {grouping_sets:?}");
-    }
+        if !grouping_sets.is_empty() {
+            bail!("Grouping sets not yet supported; got {grouping_sets:?}");
+        }
 
-    let grouping_expressions: Vec<_> = grouping_expressions
-        .iter()
-        .map(to_daft_expr)
-        .try_collect()?;
+        let grouping_expressions: Vec<_> = grouping_expressions
+            .iter()
+            .map(to_daft_expr)
+            .try_collect()?;
 
-    let aggregate_expressions: Vec<_> = aggregate_expressions
-        .iter()
-        .map(to_daft_expr)
-        .try_collect()?;
+        let aggregate_expressions: Vec<_> = aggregate_expressions
+            .iter()
+            .map(to_daft_expr)
+            .try_collect()?;
 
-    plan = plan
+        plan = plan
         .aggregate(aggregate_expressions.clone(), grouping_expressions.clone())
         .wrap_err_with(|| format!("Failed to apply aggregate to logical plan aggregate_expressions={aggregate_expressions:?} grouping_expressions={grouping_expressions:?}"))?;
 
-    Ok(plan)
+        Ok(plan)
+    }
 }
 
 fn assert_groupby(plan: GroupType) -> eyre::Result<()> {
