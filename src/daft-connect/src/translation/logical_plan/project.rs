//! Project operation for selecting and manipulating columns from a dataset
//!
//! TL;DR: Project is Spark's equivalent of SQL SELECT - it selects columns, renames them via aliases,
//! and creates new columns from expressions. Example: `df.select(col("id").alias("my_number"))`

use daft_logical_plan::LogicalPlanBuilder;
use daft_micropartition::{partitioning::InMemoryPartitionSetCache, MicroPartition};
use eyre::bail;
use spark_connect::Project;

use crate::translation::{to_daft_expr, to_logical_plan};

<<<<<<< HEAD
pub fn project(
    project: Project,
    pset_cache: &InMemoryPartitionSetCache<MicroPartition>,
) -> eyre::Result<LogicalPlanBuilder> {
=======
pub async fn project(project: Project) -> eyre::Result<Plan> {
>>>>>>> c0574930
    let Project { input, expressions } = project;

    let Some(input) = input else {
        bail!("Project input is required");
    };

<<<<<<< HEAD
    let mut plan = to_logical_plan(*input, pset_cache)?;
=======
    let mut plan = Box::pin(to_logical_plan(*input)).await?;
>>>>>>> c0574930

    let daft_exprs: Vec<_> = expressions.iter().map(to_daft_expr).try_collect()?;
    plan = plan.select(daft_exprs)?;

    Ok(plan)
}<|MERGE_RESOLUTION|>--- conflicted
+++ resolved
@@ -4,34 +4,25 @@
 //! and creates new columns from expressions. Example: `df.select(col("id").alias("my_number"))`
 
 use daft_logical_plan::LogicalPlanBuilder;
-use daft_micropartition::{partitioning::InMemoryPartitionSetCache, MicroPartition};
 use eyre::bail;
 use spark_connect::Project;
 
-use crate::translation::{to_daft_expr, to_logical_plan};
+use super::Translator;
+use crate::translation::to_daft_expr;
 
-<<<<<<< HEAD
-pub fn project(
-    project: Project,
-    pset_cache: &InMemoryPartitionSetCache<MicroPartition>,
-) -> eyre::Result<LogicalPlanBuilder> {
-=======
-pub async fn project(project: Project) -> eyre::Result<Plan> {
->>>>>>> c0574930
-    let Project { input, expressions } = project;
+impl Translator<'_> {
+    pub async fn project(&self, project: Project) -> eyre::Result<LogicalPlanBuilder> {
+        let Project { input, expressions } = project;
 
-    let Some(input) = input else {
-        bail!("Project input is required");
-    };
+        let Some(input) = input else {
+            bail!("Project input is required");
+        };
 
-<<<<<<< HEAD
-    let mut plan = to_logical_plan(*input, pset_cache)?;
-=======
-    let mut plan = Box::pin(to_logical_plan(*input)).await?;
->>>>>>> c0574930
+        let mut plan = Box::pin(self.to_logical_plan(*input)).await?;
 
-    let daft_exprs: Vec<_> = expressions.iter().map(to_daft_expr).try_collect()?;
-    plan = plan.select(daft_exprs)?;
+        let daft_exprs: Vec<_> = expressions.iter().map(to_daft_expr).try_collect()?;
+        plan = plan.select(daft_exprs)?;
 
-    Ok(plan)
+        Ok(plan)
+    }
 }