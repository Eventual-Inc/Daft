use super::field::PyField;
use super::{datatype::PyDataType, schema::PySchema};
use crate::dsl::{self, functions};
use pyo3::{
    exceptions::PyValueError,
    prelude::*,
    pyclass::CompareOp,
    types::{PyBool, PyBytes, PyFloat, PyInt, PyString, PyTuple},
};

#[pyfunction]
pub fn col(name: &str) -> PyResult<PyExpr> {
    Ok(PyExpr::from(dsl::col(name)))
}

#[pyfunction]
pub fn lit(item: &PyAny) -> PyResult<PyExpr> {
    if let Ok(true) = item.is_instance_of::<PyBool>() {
        let val = item.extract::<bool>()?;
        Ok(dsl::lit(val).into())
    } else if let Ok(int) = item.downcast::<PyInt>() {
        match int.extract::<i64>() {
            Ok(val) => {
                if val >= 0 && val < i32::MAX as i64 || val <= 0 && val > i32::MIN as i64 {
                    Ok(dsl::lit(val as i32).into())
                } else {
                    Ok(dsl::lit(val).into())
                }
            }
            _ => {
                let val = int.extract::<u64>()?;
                Ok(dsl::lit(val).into())
            }
        }
    } else if let Ok(float) = item.downcast::<PyFloat>() {
        let val = float.extract::<f64>()?;
        Ok(dsl::lit(val).into())
    } else if let Ok(pystr) = item.downcast::<PyString>() {
        Ok(dsl::lit(
            pystr
                .to_str()
                .expect("could not transform Python string to Rust Unicode"),
        )
        .into())
    } else if let Ok(pybytes) = item.downcast::<PyBytes>() {
        let bytes = pybytes.as_bytes();
        Ok(dsl::lit(bytes).into())
    } else if item.is_none() {
        Ok(dsl::null_lit().into())
    } else {
        Err(PyValueError::new_err(format!(
            "could not convert value {:?} as a Literal",
            item.str()?
        )))
    }
}

#[pyclass]
#[derive(Clone)]
pub struct PyExpr {
    pub expr: dsl::Expr,
}

#[pymethods]
impl PyExpr {
    #[new]
    #[args(args = "*")]
    fn new(args: &PyTuple) -> PyResult<Self> {
        match args.len() {
            0 => Ok(dsl::null_lit().into()),
            _ => Err(PyValueError::new_err(format!(
                "expected no arguments to make new PyExpr, got : {}",
                args.len()
            ))),
        }
    }

    pub fn alias(&self, name: &str) -> PyResult<Self> {
        Ok(self.expr.alias(name).into())
    }

    pub fn cast(&self, dtype: PyDataType) -> PyResult<Self> {
        Ok(self.expr.cast(&dtype.into()).into())
    }

    pub fn count(&self) -> PyResult<Self> {
        Ok(self.expr.count().into())
    }

    pub fn sum(&self) -> PyResult<Self> {
        Ok(self.expr.sum().into())
    }

<<<<<<< HEAD
    pub fn mean(&self) -> PyResult<Self> {
        Ok(self.expr.mean().into())
    }

    pub fn min(&self) -> PyResult<Self> {
        Ok(self.expr.min().into())
    }

    pub fn max(&self) -> PyResult<Self> {
        Ok(self.expr.max().into())
=======
    pub fn __abs__(&self) -> PyResult<Self> {
        use functions::numeric::abs;
        Ok(abs(&self.expr).into())
>>>>>>> 7e333228
    }

    pub fn __add__(&self, other: &Self) -> PyResult<Self> {
        Ok(dsl::binary_op(dsl::Operator::Plus, &self.expr, &other.expr).into())
    }

    pub fn __sub__(&self, other: &Self) -> PyResult<Self> {
        Ok(dsl::binary_op(dsl::Operator::Minus, &self.expr, &other.expr).into())
    }

    pub fn __mul__(&self, other: &Self) -> PyResult<Self> {
        Ok(dsl::binary_op(dsl::Operator::Multiply, &self.expr, &other.expr).into())
    }

    pub fn __floordiv__(&self, other: &Self) -> PyResult<Self> {
        Ok(dsl::binary_op(dsl::Operator::FloorDivide, &self.expr, &other.expr).into())
    }

    pub fn __truediv__(&self, other: &Self) -> PyResult<Self> {
        Ok(dsl::binary_op(dsl::Operator::TrueDivide, &self.expr, &other.expr).into())
    }

    pub fn __mod__(&self, other: &Self) -> PyResult<Self> {
        Ok(dsl::binary_op(dsl::Operator::Modulus, &self.expr, &other.expr).into())
    }

    pub fn __and__(&self, other: &Self) -> PyResult<Self> {
        Ok(dsl::binary_op(dsl::Operator::And, &self.expr, &other.expr).into())
    }

    pub fn __or__(&self, other: &Self) -> PyResult<Self> {
        Ok(dsl::binary_op(dsl::Operator::Or, &self.expr, &other.expr).into())
    }

    pub fn __richcmp__(&self, other: &Self, op: CompareOp) -> PyResult<Self> {
        use dsl::{binary_op, Operator};
        match op {
            CompareOp::Lt => Ok(binary_op(Operator::Lt, &self.expr, &other.expr).into()),
            CompareOp::Le => Ok(binary_op(Operator::LtEq, &self.expr, &other.expr).into()),
            CompareOp::Eq => Ok(binary_op(Operator::Eq, &self.expr, &other.expr).into()),
            CompareOp::Ne => Ok(binary_op(Operator::NotEq, &self.expr, &other.expr).into()),
            CompareOp::Gt => Ok(binary_op(Operator::Gt, &self.expr, &other.expr).into()),
            CompareOp::Ge => Ok(binary_op(Operator::GtEq, &self.expr, &other.expr).into()),
        }
    }

    pub fn name(&self) -> PyResult<&str> {
        Ok(self.expr.name()?)
    }

    pub fn to_field(&self, schema: &PySchema) -> PyResult<PyField> {
        Ok(self.expr.to_field(&schema.schema)?.into())
    }

    pub fn __repr__(&self) -> PyResult<String> {
        Ok(format!("{}", self.expr))
    }

    pub fn __setstate__(&mut self, py: Python, state: PyObject) -> PyResult<()> {
        match state.extract::<&PyBytes>(py) {
            Ok(s) => {
                self.expr = bincode::deserialize(s.as_bytes()).unwrap();
                Ok(())
            }
            Err(e) => Err(e),
        }
    }

    pub fn __getstate__(&self, py: Python) -> PyResult<PyObject> {
        Ok(PyBytes::new(py, &bincode::serialize(&self.expr).unwrap()).to_object(py))
    }
}

impl From<dsl::Expr> for PyExpr {
    fn from(value: dsl::Expr) -> Self {
        PyExpr { expr: value }
    }
}

impl From<PyExpr> for dsl::Expr {
    fn from(item: PyExpr) -> Self {
        item.expr
    }
}<|MERGE_RESOLUTION|>--- conflicted
+++ resolved
@@ -91,7 +91,6 @@
         Ok(self.expr.sum().into())
     }
 
-<<<<<<< HEAD
     pub fn mean(&self) -> PyResult<Self> {
         Ok(self.expr.mean().into())
     }
@@ -102,11 +101,11 @@
 
     pub fn max(&self) -> PyResult<Self> {
         Ok(self.expr.max().into())
-=======
+    }
+
     pub fn __abs__(&self) -> PyResult<Self> {
         use functions::numeric::abs;
         Ok(abs(&self.expr).into())
->>>>>>> 7e333228
     }
 
     pub fn __add__(&self, other: &Self) -> PyResult<Self> {
