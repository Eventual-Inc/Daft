--- conflicted
+++ resolved
@@ -352,11 +352,7 @@
         // Convert the numeric fields back to their original types
         let concurrency = message.concurrency.map(|c| c as usize);
         let batch_size = message.batch_size.map(|b| b as usize);
-<<<<<<< HEAD
-        let run_on_separate_process = message.run_on_separate_process;
-=======
         let use_process = message.use_process;
->>>>>>> 128f59d9
 
         // Reconstruct the ResourceRequest from the flattened fields
         let resource_request = {
@@ -384,11 +380,7 @@
             resource_request,
             batch_size,
             concurrency,
-<<<<<<< HEAD
-            run_on_separate_process,
-=======
             use_process,
->>>>>>> 128f59d9
         })
     }
 
@@ -442,11 +434,7 @@
             num_cpus,
             num_gpus,
             max_memory_bytes,
-<<<<<<< HEAD
-            run_on_separate_process: self.run_on_separate_process,
-=======
             use_process: self.use_process,
->>>>>>> 128f59d9
         })
     }
 }
