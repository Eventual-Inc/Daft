use std::{
    collections::{BTreeMap, HashSet},
    sync::Arc,
};

use arrow2::io::parquet::read::{column_iter_to_arrays, schema::infer_schema_with_options};
use common_error::DaftResult;
use daft_core::{prelude::*, utils::arrow::cast_array_for_daft_if_needed};
use daft_dsl::ExprRef;
use daft_io::{IOClient, IOStatsRef};
use daft_stats::TruthValue;
use daft_table::Table;
use futures::{future::try_join_all, stream::BoxStream, StreamExt};
use parquet2::{
    page::{CompressedPage, Page},
    read::get_owned_page_stream_from_column_start,
    FallibleStreamingIterator,
};
use snafu::ResultExt;

use crate::{
    metadata::read_parquet_metadata,
    read::ParquetSchemaInferenceOptions,
    read_planner::{CoalescePass, RangesContainer, ReadPlanner, SplitLargeRequestPass},
    statistics,
    stream_reader::arrow_column_iters_to_table_iter,
    JoinSnafu, OneShotRecvSnafu, UnableToConvertRowGroupMetadataToStatsSnafu,
    UnableToConvertSchemaToDaftSnafu, UnableToCreateParquetPageStreamSnafu,
    UnableToParseSchemaFromMetadataSnafu, UnableToRunExpressionOnStatsSnafu,
};

pub(crate) struct ParquetReaderBuilder {
    pub uri: String,
    pub metadata: parquet2::metadata::FileMetaData,
    selected_columns: Option<HashSet<String>>,
    row_start_offset: usize,
    limit: Option<usize>,
    row_groups: Option<Vec<i64>>,
    schema_inference_options: ParquetSchemaInferenceOptions,
    predicate: Option<ExprRef>,
    chunk_size: Option<usize>,
}
use parquet2::read::decompress;

fn streaming_decompression<S: futures::Stream<Item = parquet2::error::Result<CompressedPage>>>(
    input: S,
) -> impl futures::Stream<Item = parquet2::error::Result<Page>> {
    async_stream::stream! {
        let mut buffer = vec![];

        for await compressed_page in input {
            let compressed_page = compressed_page?;
            yield decompress(compressed_page, &mut buffer);
        }
        drop(buffer);
    }
}

pub struct StreamIterator<S> {
    curr: Option<Page>,
    src: tokio::sync::Mutex<S>,
    handle: tokio::runtime::Handle,
}

impl<S> StreamIterator<S>
where
    S: futures::Stream<Item = parquet2::error::Result<Page>> + std::marker::Unpin,
{
    pub fn new(src: S, handle: tokio::runtime::Handle) -> Self {
        Self {
            curr: None,
            src: tokio::sync::Mutex::new(src),
            handle,
        }
    }
}

impl<S> FallibleStreamingIterator for StreamIterator<S>
where
    S: futures::Stream<Item = parquet2::error::Result<Page>> + std::marker::Unpin,
{
    type Error = parquet2::error::Error;
    type Item = Page;
    fn advance(&mut self) -> Result<(), Self::Error> {
        let val = self.handle.block_on(async {
            let mut s_guard = self.src.lock().await;
            s_guard.next().await
        });
        if let Some(val) = val {
            let val = val?;
            self.curr = Some(val);
        } else {
            self.curr = None;
        }
        Ok(())
    }

    fn get(&self) -> Option<&Self::Item> {
        self.curr.as_ref()
    }
}

pub(crate) fn build_row_ranges(
    limit: Option<usize>,
    row_start_offset: usize,
    row_groups: Option<&[i64]>,
    predicate: Option<ExprRef>,
    schema: &Schema,
    metadata: &parquet2::metadata::FileMetaData,
    uri: &str,
) -> super::Result<Vec<RowGroupRange>> {
    let limit = limit.map(|v| v as i64);
    let mut row_ranges = vec![];
    let mut curr_row_index = 0;

    if let Some(row_groups) = row_groups {
        let mut rows_to_add: i64 = limit.unwrap_or(i64::MAX);
        for i in row_groups {
            let i = *i as usize;
            if !metadata.row_groups.keys().any(|x| *x == i) {
                return Err(super::Error::ParquetRowGroupOutOfIndex {
                    path: uri.to_string(),
                    row_group: i as i64,
                    total_row_groups: metadata.row_groups.len() as i64,
                });
            }
            if rows_to_add <= 0 {
                break;
            }
            let rg = metadata.row_groups.get(&i).unwrap();
            if let Some(ref pred) = predicate {
                let stats = statistics::row_group_metadata_to_table_stats(rg, schema)
                    .with_context(|_| UnableToConvertRowGroupMetadataToStatsSnafu {
                        path: uri.to_string(),
                    })?;

                let evaled = stats.eval_expression(pred).with_context(|_| {
                    UnableToRunExpressionOnStatsSnafu {
                        path: uri.to_string(),
                    }
                })?;
                if evaled.to_truth_value() == TruthValue::False {
                    continue;
                }
            }

            let range_to_add = RowGroupRange {
                row_group_index: i,
                start: 0,
                num_rows: rg.num_rows().min(rows_to_add as usize),
            };
            rows_to_add = rows_to_add.saturating_sub((rg.num_rows() as i64).min(rows_to_add));
            row_ranges.push(range_to_add);
        }
    } else {
        let mut rows_to_add = limit.unwrap_or(metadata.num_rows as i64);

        for (i, rg) in metadata.row_groups.iter() {
            if (curr_row_index + rg.num_rows()) < row_start_offset {
                curr_row_index += rg.num_rows();
                continue;
            } else if rows_to_add > 0 {
                if let Some(ref pred) = predicate {
                    let stats = statistics::row_group_metadata_to_table_stats(rg, schema)
                        .with_context(|_| UnableToConvertRowGroupMetadataToStatsSnafu {
                            path: uri.to_string(),
                        })?;
                    let evaled = stats.eval_expression(pred).with_context(|_| {
                        UnableToRunExpressionOnStatsSnafu {
                            path: uri.to_string(),
                        }
                    })?;
                    if evaled.to_truth_value() == TruthValue::False {
                        curr_row_index += rg.num_rows();
                        continue;
                    }
                }
                let range_to_add = RowGroupRange {
                    row_group_index: *i,
                    start: row_start_offset.saturating_sub(curr_row_index),
                    num_rows: rg.num_rows().min(rows_to_add as usize),
                };
                rows_to_add = rows_to_add.saturating_sub((rg.num_rows() as i64).min(rows_to_add));
                row_ranges.push(range_to_add);
            } else {
                break;
            }
            curr_row_index += rg.num_rows();
        }
    }
    Ok(row_ranges)
}

impl ParquetReaderBuilder {
    pub async fn from_uri(
        uri: &str,
        io_client: Arc<daft_io::IOClient>,
        io_stats: Option<IOStatsRef>,
        field_id_mapping: Option<Arc<BTreeMap<i32, Field>>>,
    ) -> super::Result<Self> {
        // TODO(sammy): We actually don't need this since we can do negative offsets when reading the metadata
        let size = io_client
            .single_url_get_size(uri.into(), io_stats.clone())
            .await?;
        let metadata =
            read_parquet_metadata(uri, size, io_client, io_stats, field_id_mapping).await?;
        Ok(Self {
            uri: uri.into(),
            metadata,
            selected_columns: None,
            row_start_offset: 0,
            limit: None,
            row_groups: None,
            schema_inference_options: Default::default(),
            predicate: None,
            chunk_size: None,
        })
    }

    pub fn metadata(&self) -> &parquet2::metadata::FileMetaData {
        &self.metadata
    }

    pub fn prune_columns(mut self, columns: &[String]) -> super::Result<Self> {
        self.selected_columns = Some(HashSet::from_iter(columns.iter().cloned()));
        Ok(self)
    }

    pub fn limit(
        mut self,
        start_offset: Option<usize>,
        num_rows: Option<usize>,
    ) -> super::Result<Self> {
        let start_offset = start_offset.unwrap_or(0);
        self.row_start_offset = start_offset;
        self.limit = num_rows;
        Ok(self)
    }

    pub fn set_row_groups(mut self, row_groups: &[i64]) -> super::Result<Self> {
        self.row_groups = Some(row_groups.to_vec());
        Ok(self)
    }

    pub fn set_infer_schema_options(mut self, opts: ParquetSchemaInferenceOptions) -> Self {
        self.schema_inference_options = opts;
        self
    }

    pub fn set_filter(mut self, predicate: ExprRef) -> Self {
        assert_eq!(self.limit, None);
        self.predicate = Some(predicate);
        self
    }

    pub fn set_chunk_size(mut self, chunk_size: Option<usize>) -> Self {
        self.chunk_size = chunk_size;
        self
    }

    pub fn build(self) -> super::Result<ParquetFileReader> {
        let options = self.schema_inference_options.into();
        let mut arrow_schema = infer_schema_with_options(&self.metadata, Some(options)).context(
            UnableToParseSchemaFromMetadataSnafu {
                path: self.uri.clone(),
            },
        )?;

        if let Some(names_to_keep) = self.selected_columns {
            arrow_schema
                .fields
                .retain(|f| names_to_keep.contains(f.name.as_str()));
        }

        let daft_schema =
            Schema::try_from(&arrow_schema).with_context(|_| UnableToConvertSchemaToDaftSnafu {
                path: self.uri.to_string(),
            })?;
        let row_ranges = build_row_ranges(
            self.limit,
            self.row_start_offset,
            self.row_groups.as_deref(),
            self.predicate.clone(),
            &daft_schema,
            &self.metadata,
            &self.uri,
        )?;

        ParquetFileReader::new(
            self.uri,
            self.metadata,
            arrow_schema,
            row_ranges,
            self.chunk_size,
        )
    }
}

#[derive(Copy, Clone)]
pub(crate) struct RowGroupRange {
    pub row_group_index: usize,
    pub start: usize,
    pub num_rows: usize,
}

pub(crate) struct ParquetFileReader {
    uri: String,
    metadata: Arc<parquet2::metadata::FileMetaData>,
    arrow_schema: arrow2::datatypes::SchemaRef,
    row_ranges: Arc<Vec<RowGroupRange>>,
    chunk_size: Option<usize>,
}

impl ParquetFileReader {
    const DEFAULT_CHUNK_SIZE: usize = 2048;
    // Set to a very high number 256MB to guard against unbounded large
    // downloads from remote storage, which likely indicates corrupted Parquet data
    // See: https://github.com/Eventual-Inc/Daft/issues/1551
    const MAX_HEADER_SIZE: usize = 256 * 1024 * 1024;

    fn new(
        uri: String,
        metadata: parquet2::metadata::FileMetaData,
        arrow_schema: arrow2::datatypes::Schema,
        row_ranges: Vec<RowGroupRange>,
        chunk_size: Option<usize>,
    ) -> super::Result<Self> {
        Ok(Self {
            uri,
            metadata: Arc::new(metadata),
            arrow_schema: arrow_schema.into(),
            row_ranges: Arc::new(row_ranges),
            chunk_size,
        })
    }

    pub fn arrow_schema(&self) -> &Arc<arrow2::datatypes::Schema> {
        &self.arrow_schema
    }

    fn naive_read_plan(&self) -> super::Result<ReadPlanner> {
        let arrow_fields = &self.arrow_schema.fields;

        let mut read_planner = ReadPlanner::new(&self.uri);

        for row_group_range in self.row_ranges.iter() {
            let rg = self
                .metadata
                .row_groups
                .get(&row_group_range.row_group_index)
                .unwrap();

            let columns = rg.columns();
            for field in arrow_fields.iter() {
                let field_name = field.name.clone();
                let filtered_cols = columns
                    .iter()
                    .filter(|x| x.descriptor().path_in_schema[0] == field_name)
                    .collect::<Vec<_>>();

                for col in filtered_cols {
                    let (start, len) = col.byte_range();
                    let end = start + len;

                    read_planner.add_range(start as usize, end as usize);
                }
            }
        }

        Ok(read_planner)
    }

    pub fn prebuffer_ranges(
        &self,
        io_client: Arc<IOClient>,
        io_stats: Option<IOStatsRef>,
    ) -> DaftResult<Arc<RangesContainer>> {
        let mut read_planner = self.naive_read_plan()?;
        // TODO(sammy) these values should be populated by io_client
        read_planner.add_pass(Box::new(SplitLargeRequestPass {
            max_request_size: 16 * 1024 * 1024,
            split_threshold: 24 * 1024 * 1024,
        }));

        read_planner.add_pass(Box::new(CoalescePass {
            max_hole_size: 1024 * 1024,
            max_request_size: 16 * 1024 * 1024,
        }));

        read_planner.run_passes()?;
        read_planner.collect(io_client, io_stats)
    }

    pub async fn read_from_ranges_into_table_stream(
        self,
        ranges: Arc<RangesContainer>,
        maintain_order: bool,
        predicate: Option<ExprRef>,
        original_columns: Option<Vec<String>>,
        original_num_rows: Option<usize>,
    ) -> DaftResult<BoxStream<'static, DaftResult<Table>>> {
        let daft_schema = Arc::new(daft_core::prelude::Schema::try_from(
            self.arrow_schema.as_ref(),
        )?);

        let chunk_size = self.chunk_size.unwrap_or(Self::DEFAULT_CHUNK_SIZE);
        let (senders, receivers): (Vec<_>, Vec<_>) = self
            .row_ranges
            .iter()
            .map(|rg_range| {
                let expected_num_chunks =
                    f32::ceil(rg_range.num_rows as f32 / chunk_size as f32) as usize;
                crossbeam_channel::bounded(expected_num_chunks)
            })
            .unzip();

        let table_iter_handles =
            self.row_ranges
                .iter()
                .zip(senders.into_iter())
                .map(|(row_range, sender)| {
                    let uri = self.uri.clone();
                    let metadata = self.metadata.clone();
                    let arrow_schema = self.arrow_schema.clone();
                    let daft_schema = daft_schema.clone();
                    let ranges = ranges.clone();
                    let predicate = predicate.clone();
                    let original_columns = original_columns.clone();
                    let row_range = *row_range;

                    tokio::task::spawn(async move {
                        let arr_iter_handles = arrow_schema.fields.iter().map(|field| {
                            let rt_handle = tokio::runtime::Handle::current();
                            let ranges = ranges.clone();
                            let uri = uri.clone();
                            let field = field.clone();
                            let metadata = metadata.clone();

                            tokio::task::spawn(async move {
                                let rg = metadata
                                    .row_groups
                                    .get(&row_range.row_group_index)
                                    .expect("Row Group index should be in bounds");
                                let num_rows =
                                    rg.num_rows().min(row_range.start + row_range.num_rows);
                                let chunk_size =
                                    self.chunk_size.unwrap_or(Self::DEFAULT_CHUNK_SIZE);
                                let filtered_columns = rg
                                    .columns()
                                    .iter()
                                    .filter(|x| x.descriptor().path_in_schema[0] == field.name)
                                    .collect::<Vec<_>>();
                                let mut decompressed_iters =
                                    Vec::with_capacity(filtered_columns.len());
                                let mut ptypes = Vec::with_capacity(filtered_columns.len());
                                let mut num_values = Vec::with_capacity(filtered_columns.len());
                                for col in filtered_columns.into_iter() {
                                    num_values.push(col.metadata().num_values as usize);
                                    ptypes.push(col.descriptor().descriptor.primitive_type.clone());

                                    let byte_range = {
                                        let (start, len) = col.byte_range();
                                        let end: u64 = start + len;
                                        start as usize..end as usize
                                    };
                                    let range_reader =
                                        Box::pin(ranges.get_range_reader(byte_range).await?);
                                    let compressed_page_stream =
                                        get_owned_page_stream_from_column_start(
                                            col,
                                            range_reader,
                                            vec![],
                                            Arc::new(|_, _| true),
                                            Self::MAX_HEADER_SIZE,
                                        )
                                        .with_context(
                                            |_| UnableToCreateParquetPageStreamSnafu::<String> {
                                                path: uri.clone(),
                                            },
                                        )?;
                                    let page_stream =
                                        streaming_decompression(compressed_page_stream);
                                    let pinned_stream = Box::pin(page_stream);
                                    decompressed_iters
                                        .push(StreamIterator::new(pinned_stream, rt_handle.clone()))
                                }
                                let arr_iter = column_iter_to_arrays(
                                    decompressed_iters,
                                    ptypes.iter().collect(),
                                    field,
                                    Some(chunk_size),
                                    num_rows,
                                    num_values,
                                )?;
                                Ok(arr_iter)
                            })
                        });

                        let arr_iters = try_join_all(arr_iter_handles)
                            .await
                            .context(JoinSnafu { path: uri.clone() })?
                            .into_iter()
                            .collect::<DaftResult<Vec<_>>>()?;

                        rayon::spawn(move || {
                            // Even if there are no columns to read, we still need to create a empty table with the correct number of rows
                            // This is because the columns may be present in other files. See https://github.com/Eventual-Inc/Daft/pull/2514
<<<<<<< HEAD
                            if arr_iters.is_empty() {
                                let table = Table::new_with_size(
                                    Schema::empty(),
                                    vec![],
                                    row_range.num_rows,
                                );
                                if let Err(crossbeam_channel::TrySendError::Full(_)) =
                                    sender.try_send(table)
                                {
                                    panic!("Parquet stream channel should not be full")
                                }
                                return;
                            }
                            let table_iter = arrow_column_iters_to_table_iter(
                                arr_iters,
                                row_range.start,
                                daft_schema,
=======
                            let table_iter = arrow_column_iters_to_table_iter(
                                arr_iters,
                                row_range.start,
                                daft_schema.clone(),
>>>>>>> c5a6d885
                                uri,
                                predicate,
                                original_columns,
                                original_num_rows,
                            );
<<<<<<< HEAD
                            for table_result in table_iter {
=======
                            if table_iter.is_none() {
                                let table =
                                    Table::new_with_size(daft_schema, vec![], row_range.num_rows);
                                if let Err(crossbeam_channel::TrySendError::Full(_)) =
                                    sender.try_send(table)
                                {
                                    panic!("Parquet stream channel should not be full")
                                }
                                return;
                            }
                            for table_result in table_iter.unwrap() {
>>>>>>> c5a6d885
                                let is_err = table_result.is_err();
                                if let Err(crossbeam_channel::TrySendError::Full(_)) =
                                    sender.try_send(table_result)
                                {
                                    panic!("Parquet stream channel should not be full")
                                }
                                if is_err {
                                    break;
                                }
                            }
                        });
                        Ok(())
                    })
                });

        let _ = try_join_all(table_iter_handles)
            .await
            .context(JoinSnafu { path: self.uri })?
            .into_iter()
            .collect::<DaftResult<Vec<_>>>()?;

        let combined_stream =
            futures::stream::iter(receivers.into_iter().map(futures::stream::iter));
        match maintain_order {
            true => Ok(Box::pin(combined_stream.flatten())),
            false => Ok(Box::pin(combined_stream.flatten_unordered(None))),
        }
    }

    pub async fn read_from_ranges_into_table(
        self,
        ranges: Arc<RangesContainer>,
    ) -> DaftResult<Table> {
        let metadata = self.metadata;
        let all_handles = self
            .arrow_schema
            .fields
            .iter()
            .map(|field| {
                let owned_row_ranges = self.row_ranges.clone();

                let field_handles = owned_row_ranges
                    .iter()
                    .map(|row_range| {
                        let row_range = *row_range;
                        let rt_handle = tokio::runtime::Handle::current();
                        let field = field.clone();
                        let owned_uri = self.uri.clone();
                        let rg = metadata
                            .row_groups
                            .get(&row_range.row_group_index)
                            .expect("Row Group index should be in bounds");
                        let num_rows = rg.num_rows().min(row_range.start + row_range.num_rows);
                        let chunk_size = self.chunk_size.unwrap_or(Self::DEFAULT_CHUNK_SIZE);
                        let columns = rg.columns();
                        let field_name = &field.name;
                        let filtered_cols_idx = columns
                            .iter()
                            .enumerate()
                            .filter(|(_, x)| &x.descriptor().path_in_schema[0] == field_name)
                            .map(|(i, _)| i)
                            .collect::<Vec<_>>();

                        let metadata = metadata.clone();

                        let needed_byte_ranges = filtered_cols_idx
                            .iter()
                            .map(|i| {
                                let c = columns.get(*i).unwrap();
                                let (start, len) = c.byte_range();
                                let end: u64 = start + len;
                                start as usize..end as usize
                            })
                            .collect::<Vec<_>>();

                        let ranges = ranges.clone();

                        let handle = tokio::task::spawn(async move {
                            let mut range_readers = Vec::with_capacity(filtered_cols_idx.len());

                            for range in needed_byte_ranges.into_iter() {
                                let range_reader = ranges.get_range_reader(range).await?;
                                range_readers.push(Box::pin(range_reader))
                            }

                            let mut decompressed_iters =
                                Vec::with_capacity(filtered_cols_idx.len());
                            let mut ptypes = Vec::with_capacity(filtered_cols_idx.len());
                            let mut num_values = Vec::with_capacity(filtered_cols_idx.len());
                            for (col_idx, range_reader) in
                                filtered_cols_idx.into_iter().zip(range_readers)
                            {
                                let col = metadata
                                    .row_groups
                                    .get(&row_range.row_group_index)
                                    .expect("Row Group index should be in bounds")
                                    .columns()
                                    .get(col_idx)
                                    .expect("Column index should be in bounds");
                                ptypes.push(col.descriptor().descriptor.primitive_type.clone());
                                num_values.push(col.metadata().num_values as usize);

                                let compressed_page_stream =
                                    get_owned_page_stream_from_column_start(
                                        col,
                                        range_reader,
                                        vec![],
                                        Arc::new(|_, _| true),
                                        Self::MAX_HEADER_SIZE,
                                    )
                                    .with_context(|_| {
                                        UnableToCreateParquetPageStreamSnafu::<String> {
                                            path: owned_uri.clone(),
                                        }
                                    })?;
                                let page_stream = streaming_decompression(compressed_page_stream);
                                let pinned_stream = Box::pin(page_stream);
                                decompressed_iters
                                    .push(StreamIterator::new(pinned_stream, rt_handle.clone()))
                            }

                            let (send, recv) = tokio::sync::oneshot::channel();
                            rayon::spawn(move || {
                                let arr_iter = column_iter_to_arrays(
                                    decompressed_iters,
                                    ptypes.iter().collect(),
                                    field.clone(),
                                    Some(chunk_size),
                                    num_rows,
                                    num_values,
                                );

                                let series = (|| {
                                    let mut all_arrays = vec![];
                                    let mut curr_index = 0;

                                    for arr in arr_iter? {
                                        let arr = arr?;
                                        if (curr_index + arr.len()) < row_range.start {
                                            // throw arrays less than what we need
                                            curr_index += arr.len();
                                            continue;
                                        } else if curr_index < row_range.start {
                                            let offset = row_range.start.saturating_sub(curr_index);
                                            all_arrays.push(arr.sliced(offset, arr.len() - offset));
                                            curr_index += arr.len();
                                        } else {
                                            curr_index += arr.len();
                                            all_arrays.push(arr);
                                        }
                                    }
                                    all_arrays
                                        .into_iter()
                                        .map(|a| {
                                            Series::try_from((
                                                field.name.as_str(),
                                                cast_array_for_daft_if_needed(a),
                                            ))
                                        })
                                        .collect::<DaftResult<Vec<Series>>>()
                                })();

                                let _ = send.send(series);
                            });
                            recv.await.context(OneShotRecvSnafu {})?
                        });
                        Ok(handle)
                    })
                    .collect::<DaftResult<Vec<_>>>()?;
                let owned_uri = self.uri.clone();
                let owned_field = field.clone();
                let concated_handle = tokio::task::spawn(async move {
                    let series_to_concat =
                        try_join_all(field_handles).await.context(JoinSnafu {
                            path: owned_uri.to_string(),
                        })?;
                    let series_to_concat = series_to_concat
                        .into_iter()
                        .collect::<DaftResult<Vec<_>>>()?;

                    let (send, recv) = tokio::sync::oneshot::channel();
                    rayon::spawn(move || {
                        let concated = if series_to_concat.is_empty() {
                            Ok(Series::empty(
                                owned_field.name.as_str(),
                                &owned_field.data_type().into(),
                            ))
                        } else {
                            Series::concat(&series_to_concat.iter().flatten().collect::<Vec<_>>())
                        };
                        drop(series_to_concat);
                        let _ = send.send(concated);
                    });
                    recv.await.context(OneShotRecvSnafu {})?
                });
                Ok(concated_handle)
            })
            .collect::<DaftResult<Vec<_>>>()?;

        let all_series = try_join_all(all_handles)
            .await
            .context(JoinSnafu {
                path: self.uri.to_string(),
            })?
            .into_iter()
            .collect::<DaftResult<Vec<_>>>()?;
        let daft_schema = daft_core::prelude::Schema::try_from(self.arrow_schema.as_ref())?;

        Table::new_with_size(
            daft_schema,
            all_series,
            self.row_ranges.as_ref().iter().map(|rr| rr.num_rows).sum(),
        )
    }

    pub async fn read_from_ranges_into_arrow_arrays(
        self,
        ranges: Arc<RangesContainer>,
    ) -> DaftResult<(Vec<Vec<Box<dyn arrow2::array::Array>>>, usize)> {
        let metadata = self.metadata;
        let all_handles = self
            .arrow_schema
            .fields
            .iter()
            .map(|field| {
                let owned_row_ranges = self.row_ranges.clone();

                let field_handles = owned_row_ranges
                    .iter()
                    .map(|row_range| {
                        let row_range = *row_range;
                        let rt_handle = tokio::runtime::Handle::current();
                        let field = field.clone();
                        let owned_uri = self.uri.clone();
                        let rg = metadata
                            .row_groups
                            .get(&row_range.row_group_index)
                            .expect("Row Group index should be in bounds");
                        let num_rows = rg.num_rows().min(row_range.start + row_range.num_rows);
                        let chunk_size = self.chunk_size.unwrap_or(128 * 1024);
                        let columns = rg.columns();
                        let field_name = &field.name;
                        let filtered_cols_idx = columns
                            .iter()
                            .enumerate()
                            .filter(|(_, x)| &x.descriptor().path_in_schema[0] == field_name)
                            .map(|(i, _)| i)
                            .collect::<Vec<_>>();

                        let needed_byte_ranges = filtered_cols_idx
                            .iter()
                            .map(|i| {
                                let c = columns.get(*i).unwrap();
                                let (start, len) = c.byte_range();
                                let end: u64 = start + len;
                                start as usize..end as usize
                            })
                            .collect::<Vec<_>>();
                        let metadata = metadata.clone();
                        let ranges = ranges.clone();
                        let handle = tokio::task::spawn(async move {
                            let mut range_readers = Vec::with_capacity(filtered_cols_idx.len());

                            for range in needed_byte_ranges.into_iter() {
                                let range_reader = ranges.get_range_reader(range).await?;
                                range_readers.push(Box::pin(range_reader))
                            }

                            let mut decompressed_iters =
                                Vec::with_capacity(filtered_cols_idx.len());
                            let mut ptypes = Vec::with_capacity(filtered_cols_idx.len());
                            let mut num_values = Vec::with_capacity(filtered_cols_idx.len());

                            for (col_idx, range_reader) in
                                filtered_cols_idx.into_iter().zip(range_readers)
                            {
                                let col = metadata
                                    .row_groups
                                    .get(&row_range.row_group_index)
                                    .expect("Row Group index should be in bounds")
                                    .columns()
                                    .get(col_idx)
                                    .expect("Column index should be in bounds");
                                ptypes.push(col.descriptor().descriptor.primitive_type.clone());
                                num_values.push(col.metadata().num_values as usize);

                                let compressed_page_stream =
                                    get_owned_page_stream_from_column_start(
                                        col,
                                        range_reader,
                                        vec![],
                                        Arc::new(|_, _| true),
                                        Self::MAX_HEADER_SIZE,
                                    )
                                    .with_context(|_| {
                                        UnableToCreateParquetPageStreamSnafu::<String> {
                                            path: owned_uri.clone(),
                                        }
                                    })?;
                                let page_stream = streaming_decompression(compressed_page_stream);
                                let pinned_stream = Box::pin(page_stream);
                                decompressed_iters
                                    .push(StreamIterator::new(pinned_stream, rt_handle.clone()))
                            }

                            let (send, recv) = tokio::sync::oneshot::channel();
                            rayon::spawn(move || {
                                let arr_iter = column_iter_to_arrays(
                                    decompressed_iters,
                                    ptypes.iter().collect(),
                                    field.clone(),
                                    Some(chunk_size),
                                    num_rows,
                                    num_values,
                                );

                                let ser = (|| {
                                    let mut all_arrays = vec![];
                                    let mut curr_index = 0;

                                    for arr in arr_iter? {
                                        let arr = arr?;
                                        if (curr_index + arr.len()) < row_range.start {
                                            // throw arrays less than what we need
                                            curr_index += arr.len();
                                            continue;
                                        } else if curr_index < row_range.start {
                                            let offset = row_range.start.saturating_sub(curr_index);
                                            all_arrays.push(arr.sliced(offset, arr.len() - offset));
                                            curr_index += arr.len();
                                        } else {
                                            curr_index += arr.len();
                                            all_arrays.push(arr);
                                        }
                                    }
                                    Ok(all_arrays)
                                })();

                                let _ = send.send(ser);
                            });
                            recv.await.context(OneShotRecvSnafu {})?
                        });
                        Ok(handle)
                    })
                    .collect::<DaftResult<Vec<_>>>()?;
                let owned_uri = self.uri.clone();
                let array_handle = tokio::task::spawn(async move {
                    let all_arrays = try_join_all(field_handles).await.context(JoinSnafu {
                        path: owned_uri.to_string(),
                    })?;
                    let all_arrays = all_arrays.into_iter().collect::<DaftResult<Vec<_>>>()?;
                    let concated = all_arrays.concat();
                    Ok(concated)
                });
                Ok(array_handle)
            })
            .collect::<DaftResult<Vec<_>>>()?;

        let all_field_arrays = try_join_all(all_handles)
            .await
            .context(JoinSnafu {
                path: self.uri.to_string(),
            })?
            .into_iter()
            .collect::<DaftResult<Vec<_>>>()?;
        Ok((
            all_field_arrays,
            self.row_ranges.as_ref().iter().map(|rr| rr.num_rows).sum(),
        ))
    }
}<|MERGE_RESOLUTION|>--- conflicted
+++ resolved
@@ -505,38 +505,15 @@
                         rayon::spawn(move || {
                             // Even if there are no columns to read, we still need to create a empty table with the correct number of rows
                             // This is because the columns may be present in other files. See https://github.com/Eventual-Inc/Daft/pull/2514
-<<<<<<< HEAD
-                            if arr_iters.is_empty() {
-                                let table = Table::new_with_size(
-                                    Schema::empty(),
-                                    vec![],
-                                    row_range.num_rows,
-                                );
-                                if let Err(crossbeam_channel::TrySendError::Full(_)) =
-                                    sender.try_send(table)
-                                {
-                                    panic!("Parquet stream channel should not be full")
-                                }
-                                return;
-                            }
-                            let table_iter = arrow_column_iters_to_table_iter(
-                                arr_iters,
-                                row_range.start,
-                                daft_schema,
-=======
                             let table_iter = arrow_column_iters_to_table_iter(
                                 arr_iters,
                                 row_range.start,
                                 daft_schema.clone(),
->>>>>>> c5a6d885
                                 uri,
                                 predicate,
                                 original_columns,
                                 original_num_rows,
                             );
-<<<<<<< HEAD
-                            for table_result in table_iter {
-=======
                             if table_iter.is_none() {
                                 let table =
                                     Table::new_with_size(daft_schema, vec![], row_range.num_rows);
@@ -548,7 +525,6 @@
                                 return;
                             }
                             for table_result in table_iter.unwrap() {
->>>>>>> c5a6d885
                                 let is_err = table_result.is_err();
                                 if let Err(crossbeam_channel::TrySendError::Full(_)) =
                                     sender.try_send(table_result)
