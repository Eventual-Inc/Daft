--- conflicted
+++ resolved
@@ -402,13 +402,8 @@
                 };
 
                 let io_client = io_client.clone();
-<<<<<<< HEAD
+                let io_stats = io_stats.clone();
                 let schema_infer_options = *schema_infer_options;
-=======
-                let io_stats = io_stats.clone();
-
-                let schema_infer_options = schema_infer_options.clone();
->>>>>>> 9d20890e
                 tokio::task::spawn(async move {
                     let columns = owned_columns
                         .as_ref()
@@ -478,13 +473,8 @@
                 };
 
                 let io_client = io_client.clone();
-<<<<<<< HEAD
-                let schema_infer_options = schema_infer_options;
-=======
                 let io_stats = io_stats.clone();
 
-                let schema_infer_options = schema_infer_options.clone();
->>>>>>> 9d20890e
                 tokio::task::spawn(async move {
                     let columns = owned_columns
                         .as_ref()
@@ -531,22 +521,26 @@
     Schema::try_from(builder.build()?.arrow_schema().as_ref())
 }
 
-<<<<<<< HEAD
 pub async fn read_parquet_metadata(
     uri: &str,
     io_client: Arc<IOClient>,
+    io_stats: Option<IOStatsRef>,
 ) -> DaftResult<parquet2::metadata::FileMetaData> {
-    let builder = ParquetReaderBuilder::from_uri(uri, io_client).await?;
+    let builder = ParquetReaderBuilder::from_uri(uri, io_client, io_stats).await?;
     Ok(builder.metadata)
 }
 pub async fn read_parquet_metadata_bulk(
     uris: &[&str],
     io_client: Arc<IOClient>,
+    io_stats: Option<IOStatsRef>,
 ) -> DaftResult<Vec<parquet2::metadata::FileMetaData>> {
     let handles_iter = uris.iter().map(|uri| {
         let owned_string = uri.to_string();
         let owned_client = io_client.clone();
-        tokio::spawn(async move { read_parquet_metadata(&owned_string, owned_client).await })
+        let owned_io_stats = io_stats.clone();
+        tokio::spawn(async move {
+            read_parquet_metadata(&owned_string, owned_client, owned_io_stats).await
+        })
     });
     let all_metadatas = try_join_all(handles_iter)
         .await
@@ -554,14 +548,11 @@
     all_metadatas.into_iter().collect::<DaftResult<Vec<_>>>()
 }
 
-pub fn read_parquet_statistics(uris: &Series, io_client: Arc<IOClient>) -> DaftResult<Table> {
-=======
 pub fn read_parquet_statistics(
     uris: &Series,
     io_client: Arc<IOClient>,
     io_stats: Option<IOStatsRef>,
 ) -> DaftResult<Table> {
->>>>>>> 9d20890e
     let runtime_handle = get_runtime(true)?;
     let _rt_guard = runtime_handle.enter();
 
@@ -583,18 +574,10 @@
 
         tokio::spawn(async move {
             if let Some(owned_string) = owned_string {
-<<<<<<< HEAD
-                let metadata = read_parquet_metadata(&owned_string, owned_client).await?;
+                let metadata = read_parquet_metadata(&owned_string, owned_client, io_stats).await?;
                 let num_rows = metadata.num_rows;
                 let num_row_groups = metadata.row_groups.len();
                 let version_num = metadata.version;
-=======
-                let builder =
-                    ParquetReaderBuilder::from_uri(&owned_string, owned_client, io_stats).await?;
-                let num_rows = builder.metadata().num_rows;
-                let num_row_groups = builder.metadata().row_groups.len();
-                let version_num = builder.metadata().version;
->>>>>>> 9d20890e
 
                 Ok((Some(num_rows), Some(num_row_groups), Some(version_num)))
             } else {
