use std::{
    collections::HashSet,
    fs::File,
    io::{Read, Seek},
    sync::Arc,
};

use arrow2::io::parquet::read;
use common_error::DaftResult;
use daft_core::{prelude::*, utils::arrow::cast_array_for_daft_if_needed};
use daft_dsl::ExprRef;
use daft_io::{get_runtime, IOStatsRef};
use daft_table::Table;
use futures::{stream::BoxStream, StreamExt};
use itertools::Itertools;
use rayon::{
    iter::{IntoParallelRefMutIterator, ParallelIterator},
    prelude::{IndexedParallelIterator, IntoParallelIterator, ParallelBridge},
};
use snafu::ResultExt;

use crate::{
    file::{build_row_ranges, RowGroupRange},
    read::{ArrowChunk, ArrowChunkIters, ParquetSchemaInferenceOptions},
    stream_reader::read::schema::infer_schema_with_options,
    UnableToConvertSchemaToDaftSnafu,
};

fn prune_fields_from_schema(
    schema: arrow2::datatypes::Schema,
    columns: Option<&[String]>,
) -> super::Result<arrow2::datatypes::Schema> {
    if let Some(columns) = columns {
        let avail_names = schema
            .fields
            .iter()
            .map(|f| f.name.as_str())
            .collect::<HashSet<_>>();
        let mut names_to_keep = HashSet::new();
        for col_name in columns {
            if avail_names.contains(col_name.as_str()) {
                names_to_keep.insert(col_name.to_string());
            }
        }
        Ok(schema.filter(|_, field| names_to_keep.contains(&field.name)))
    } else {
        Ok(schema)
    }
}

pub(crate) fn arrow_column_iters_to_table_iter(
    arr_iters: ArrowChunkIters,
    row_range_start: usize,
    schema_ref: SchemaRef,
    uri: String,
    predicate: Option<ExprRef>,
    original_columns: Option<Vec<String>>,
    original_num_rows: Option<usize>,
) -> Option<impl Iterator<Item = DaftResult<Table>>> {
    if arr_iters.is_empty() {
        return None;
    }
    pub struct ParallelLockStepIter {
        pub iters: ArrowChunkIters,
    }
    impl Iterator for ParallelLockStepIter {
        type Item = arrow2::error::Result<ArrowChunk>;

        fn next(&mut self) -> Option<Self::Item> {
            self.iters.par_iter_mut().map(|iter| iter.next()).collect()
        }
    }
    let par_lock_step_iter = ParallelLockStepIter { iters: arr_iters };

    // Keep track of the current index in the row group so we can throw away arrays that are not needed
    // and slice arrays that are partially needed.
    let mut index_so_far = 0;
    let owned_schema_ref = schema_ref.clone();
    let table_iter = par_lock_step_iter.into_iter().map(move |chunk| {
        let chunk = chunk.with_context(|_| {
            super::UnableToCreateChunkFromStreamingFileReaderSnafu { path: uri.clone() }
        })?;
        let all_series = chunk
            .into_iter()
            .zip(owned_schema_ref.as_ref().fields.iter())
            .filter_map(|(mut arr, (f_name, _))| {
                if (index_so_far + arr.len()) < row_range_start {
                    // No need to process arrays that are less than the start offset
                    return None;
                }
                if index_so_far < row_range_start {
                    // Slice arrays that are partially needed
                    let offset = row_range_start.saturating_sub(index_so_far);
                    arr = arr.sliced(offset, arr.len() - offset);
                }
                let series_result =
                    Series::try_from((f_name.as_str(), cast_array_for_daft_if_needed(arr)));
                Some(series_result)
            })
            .collect::<DaftResult<Vec<_>>>()?;

        let len = all_series
            .first()
            .map(|s| s.len())
            .expect("All series should not be empty when creating table from parquet chunks");
        if all_series.iter().any(|s| s.len() != len) {
            return Err(super::Error::ParquetColumnsDontHaveEqualRows { path: uri.clone() }.into());
        }
        index_so_far += len;

        let mut table = Table::new_with_size(owned_schema_ref.clone(), all_series, len)
            .with_context(|_| super::UnableToCreateTableFromChunkSnafu { path: uri.clone() })?;
        // Apply pushdowns if needed
        if let Some(predicate) = &predicate {
            table = table.filter(&[predicate.clone()])?;
            if let Some(oc) = &original_columns {
                table = table.get_columns(oc)?;
            }
            if let Some(nr) = original_num_rows {
                table = table.head(nr)?;
            }
        }
        Ok(table)
    });
    Some(table_iter)
}

struct CountingReader<R> {
    reader: R,
    count: usize,
    io_stats: Option<IOStatsRef>,
}

impl<R> CountingReader<R> {
    fn update_count(&mut self) {
        if let Some(ios) = &self.io_stats {
            ios.mark_bytes_read(self.count);
            self.count = 0;
        }
    }
}

impl<R> Read for CountingReader<R>
where
    R: Read + Seek,
{
    #[inline]
    fn read(&mut self, buf: &mut [u8]) -> std::io::Result<usize> {
        let read = self.reader.read(buf)?;
        self.count += read;
        Ok(read)
    }
    #[inline]
    fn read_vectored(&mut self, bufs: &mut [std::io::IoSliceMut<'_>]) -> std::io::Result<usize> {
        let read = self.reader.read_vectored(bufs)?;
        self.count += read;
        Ok(read)
    }
    #[inline]
    fn read_to_end(&mut self, buf: &mut Vec<u8>) -> std::io::Result<usize> {
        let read = self.reader.read_to_end(buf)?;
        self.count += read;
        Ok(read)
    }
}

impl<R> Seek for CountingReader<R>
where
    R: Read + Seek,
{
    #[inline]
    fn seek(&mut self, pos: std::io::SeekFrom) -> std::io::Result<u64> {
        self.reader.seek(pos)
    }
}

impl<R> Drop for CountingReader<R> {
    fn drop(&mut self) {
        self.update_count()
    }
}

#[allow(clippy::too_many_arguments)]
pub(crate) fn local_parquet_read_into_column_iters(
    uri: &str,
    columns: Option<&[String]>,
    start_offset: Option<usize>,
    num_rows: Option<usize>,
    row_groups: Option<&[i64]>,
    predicate: Option<ExprRef>,
    schema_infer_options: ParquetSchemaInferenceOptions,
    metadata: Option<Arc<parquet2::metadata::FileMetaData>>,
    chunk_size: usize,
    io_stats: Option<IOStatsRef>,
) -> super::Result<(
    Arc<parquet2::metadata::FileMetaData>,
    SchemaRef,
    Vec<RowGroupRange>,
    impl Iterator<Item = super::Result<ArrowChunkIters>>,
)> {
    const LOCAL_PROTOCOL: &str = "file://";
    let uri = uri
        .strip_prefix(LOCAL_PROTOCOL)
        .map(|s| s.to_string())
        .unwrap_or(uri.to_string());

    let reader = File::open(uri.clone()).with_context(|_| super::InternalIOSnafu {
        path: uri.to_string(),
    })?;
    io_stats.as_ref().inspect(|ios| ios.mark_get_requests(1));
    let size = reader
        .metadata()
        .with_context(|_| super::InternalIOSnafu {
            path: uri.to_string(),
        })?
        .len();

    if size < 12 {
        return Err(super::Error::FileTooSmall {
            path: uri,
            file_size: size as usize,
        });
    }
    let mut reader = CountingReader {
        reader,
        count: 0,
        io_stats,
    };

    let metadata = match metadata {
        Some(m) => m,
        None => read::read_metadata(&mut reader)
            .map(Arc::new)
            .with_context(|_| super::UnableToParseMetadataFromLocalFileSnafu {
                path: uri.to_string(),
            })?,
    };

    let schema = infer_schema_with_options(&metadata, Some(schema_infer_options.into()))
        .with_context(|_| super::UnableToParseSchemaFromMetadataSnafu {
            path: uri.to_string(),
        })?;
    let schema = prune_fields_from_schema(schema, columns)?;
    let daft_schema =
        Schema::try_from(&schema).with_context(|_| UnableToConvertSchemaToDaftSnafu {
            path: uri.to_string(),
        })?;

    let row_ranges = build_row_ranges(
        num_rows,
        start_offset.unwrap_or(0),
        row_groups,
        predicate.clone(),
        &daft_schema,
        &metadata,
        &uri,
    )?;

    let all_row_groups = metadata.row_groups.clone();

    // Read all the required row groups into memory sequentially
    let column_iters_per_rg = row_ranges.clone().into_iter().map(move |rg_range| {
        let rg_metadata = all_row_groups.get(&rg_range.row_group_index).unwrap();

        // This operation is IO-bounded O(C) where C is the number of columns in the row group.
        // It reads all the columns to memory from the row group associated to the requested fields,
        // and returns a Vec of iterators that perform decompression and deserialization for each column.
        let single_rg_column_iter = read::read_columns_many(
            &mut reader,
            rg_metadata,
            schema.fields.clone(),
            Some(chunk_size),
            Some(rg_range.num_rows),
            None,
        )
        .with_context(|_| super::UnableToReadParquetRowGroupSnafu { path: uri.clone() })?;
        reader.update_count();
        Ok(single_rg_column_iter)
    });
    Ok((
        metadata,
        Arc::new(daft_schema),
        row_ranges,
        column_iters_per_rg,
    ))
}

#[allow(clippy::too_many_arguments)]
pub(crate) fn local_parquet_read_into_arrow(
    uri: &str,
    columns: Option<&[String]>,
    start_offset: Option<usize>,
    num_rows: Option<usize>,
    row_groups: Option<&[i64]>,
    predicate: Option<ExprRef>,
    schema_infer_options: ParquetSchemaInferenceOptions,
    metadata: Option<Arc<parquet2::metadata::FileMetaData>>,
    chunk_size: Option<usize>,
) -> super::Result<(
    Arc<parquet2::metadata::FileMetaData>,
    arrow2::datatypes::Schema,
    Vec<ArrowChunk>,
    usize,
)> {
    const LOCAL_PROTOCOL: &str = "file://";

    let uri = uri.strip_prefix(LOCAL_PROTOCOL).unwrap_or(uri);

    let mut reader = File::open(uri).with_context(|_| super::InternalIOSnafu {
        path: uri.to_string(),
    })?;
    let size = reader
        .metadata()
        .with_context(|_| super::InternalIOSnafu {
            path: uri.to_string(),
        })?
        .len();

    if size < 12 {
        return Err(super::Error::FileTooSmall {
            path: uri.into(),
            file_size: size as usize,
        });
    }
    let metadata = match metadata {
        Some(m) => m,
        None => read::read_metadata(&mut reader)
            .with_context(|_| super::UnableToParseMetadataFromLocalFileSnafu {
                path: uri.to_string(),
            })
            .map(Arc::new)?,
    };

    // and infer a [`Schema`] from the `metadata`.
    let schema = infer_schema_with_options(&metadata, Some(schema_infer_options.into()))
        .with_context(|_| super::UnableToParseSchemaFromMetadataSnafu {
            path: uri.to_string(),
        })?;
    let schema = prune_fields_from_schema(schema, columns)?;
    let daft_schema =
        Schema::try_from(&schema).with_context(|_| UnableToConvertSchemaToDaftSnafu {
            path: uri.to_string(),
        })?;
    let chunk_size = chunk_size.unwrap_or(128 * 1024);
    let max_rows = metadata.num_rows.min(num_rows.unwrap_or(metadata.num_rows));

    let num_expected_arrays = f32::ceil(max_rows as f32 / chunk_size as f32) as usize;
    let row_ranges = build_row_ranges(
        num_rows,
        start_offset.unwrap_or(0),
        row_groups,
        predicate,
        &daft_schema,
        &metadata,
        uri,
    )?;

    let columns_iters_per_rg = row_ranges
        .iter()
        .enumerate()
        .map(|(req_idx, rg_range)| {
            let rg = metadata.row_groups.get(&rg_range.row_group_index).unwrap();
            let single_rg_column_iter = read::read_columns_many(
                &mut reader,
                rg,
                schema.fields.clone(),
                Some(chunk_size),
                Some(rg_range.num_rows),
                None,
            );
            let single_rg_column_iter = single_rg_column_iter?;
            arrow2::error::Result::Ok(
                single_rg_column_iter
                    .into_iter()
                    .enumerate()
                    .map(move |(idx, iter)| (req_idx, rg_range, idx, iter)),
            )
        })
        .flatten_ok();

    let columns_iters_per_rg = columns_iters_per_rg.par_bridge();
    let collected_columns = columns_iters_per_rg.map(|payload: Result<_, _>| {
        let (req_idx, row_range, col_idx, arr_iter) = payload?;

        let mut arrays_so_far = vec![];
        let mut curr_index = 0;

        for arr in arr_iter {
            let arr = arr?;
            if (curr_index + arr.len()) < row_range.start {
                // throw arrays less than what we need
                curr_index += arr.len();
                continue;
            } else if curr_index < row_range.start {
                let offset = row_range.start.saturating_sub(curr_index);
                arrays_so_far.push(arr.sliced(offset, arr.len() - offset));
                curr_index += arr.len();
            } else {
                curr_index += arr.len();
                arrays_so_far.push(arr);
            }
        }
        Ok((req_idx, col_idx, arrays_so_far))
    });
    let mut all_columns = vec![Vec::with_capacity(num_expected_arrays); schema.fields.len()];
    let mut all_computed = collected_columns
        .collect::<Result<Vec<_>, _>>()
        .with_context(|_| super::UnableToCreateChunkFromStreamingFileReaderSnafu {
            path: uri.to_string(),
        })?;

    // sort by row groups that were requested
    all_computed.sort_by_key(|(req_idx, _, _)| *req_idx);
    for (_, col_idx, v) in all_computed {
        all_columns
            .get_mut(col_idx)
            .expect("array index during scatter out of index")
            .extend(v);
    }
    Ok((
        metadata,
        schema,
        all_columns,
        row_ranges.iter().map(|rr| rr.num_rows).sum(),
    ))
}

#[allow(clippy::too_many_arguments)]
pub(crate) async fn local_parquet_read_async(
    uri: &str,
    columns: Option<Vec<String>>,
    start_offset: Option<usize>,
    num_rows: Option<usize>,
    row_groups: Option<Vec<i64>>,
    predicate: Option<ExprRef>,
    schema_infer_options: ParquetSchemaInferenceOptions,
    metadata: Option<Arc<parquet2::metadata::FileMetaData>>,
    chunk_size: Option<usize>,
) -> DaftResult<(Arc<parquet2::metadata::FileMetaData>, Table)> {
    let (send, recv) = tokio::sync::oneshot::channel();
    let uri = uri.to_string();
    rayon::spawn(move || {
        let result = (move || {
            let v = local_parquet_read_into_arrow(
                &uri,
                columns.as_deref(),
                start_offset,
                num_rows,
                row_groups.as_deref(),
                predicate,
                schema_infer_options,
                metadata,
                chunk_size,
            );
            let (metadata, schema, arrays, num_rows_read) = v?;

            let converted_arrays = arrays
                .into_par_iter()
                .zip(schema.fields)
                .map(|(v, f)| {
                    let f_name = f.name.as_str();
                    if v.is_empty() {
                        Ok(Series::empty(f_name, &f.data_type().into()))
                    } else {
                        let casted_arrays = v
                            .into_iter()
                            .map(move |a| {
                                Series::try_from((f_name, cast_array_for_daft_if_needed(a)))
                            })
                            .collect::<Result<Vec<_>, _>>()?;
                        Series::concat(casted_arrays.iter().collect::<Vec<_>>().as_slice())
                    }
                })
                .collect::<Result<Vec<_>, _>>()?;
            Ok((
                metadata,
                Table::new_with_size(
                    Schema::new(converted_arrays.iter().map(|s| s.field().clone()).collect())?,
                    converted_arrays,
                    num_rows_read,
                )?,
            ))
        })();
        let _ = send.send(result);
    });

    recv.await.context(super::OneShotRecvSnafu {})?
}

#[allow(clippy::too_many_arguments)]
pub(crate) fn local_parquet_stream(
    uri: &str,
    original_columns: Option<Vec<String>>,
    columns: Option<Vec<String>>,
    start_offset: Option<usize>,
    original_num_rows: Option<usize>,
    num_rows: Option<usize>,
    row_groups: Option<Vec<i64>>,
    predicate: Option<ExprRef>,
    schema_infer_options: ParquetSchemaInferenceOptions,
    metadata: Option<Arc<parquet2::metadata::FileMetaData>>,
    maintain_order: bool,
    io_stats: Option<IOStatsRef>,
) -> DaftResult<(
    Arc<parquet2::metadata::FileMetaData>,
    BoxStream<'static, DaftResult<Table>>,
)> {
    let chunk_size = 128 * 1024;
    let (metadata, schema_ref, row_ranges, column_iters) = local_parquet_read_into_column_iters(
        uri,
        columns.as_deref(),
        start_offset,
        num_rows,
        row_groups.as_deref(),
        predicate.clone(),
        schema_infer_options,
        metadata,
        chunk_size,
        io_stats,
    )?;

    // Create a channel for each row group to send the processed tables to the stream
    // Each channel is expected to have a number of chunks equal to the number of chunks in the row group
    let (senders, receivers): (Vec<_>, Vec<_>) = (0..row_ranges.len())
        .map(|_| tokio::sync::mpsc::channel::<DaftResult<Table>>(1))
        .unzip();

    let owned_uri = uri.to_string();

    let runtime = get_runtime(true)?;
    let _ = runtime.block_on_io_pool(async move {
        // Once a row group has been read into memory and we have the column iterators,
        // we can start processing them in parallel.
<<<<<<< HEAD
        let par_table_iters = table_iters.zip(senders);

        // For each vec of column iters, iterate through them in parallel lock step such that each iteration
        // produces a chunk of the row group that can be converted into a table.
        par_table_iters.for_each(move |(table_iter_result, tx)| {
            tokio::spawn(async move {
                let table_iter = match table_iter_result {
                    Ok(t) => t,
                    Err(e) => {
                        let _ = tx.send(Err(e)).await;
                        return;
                    }
                };
                for table_result in table_iter {
                    let table_err = table_result.is_err();
                    let _ = tx.send(table_result).await;
                    if table_err {
                        break;
                    }
=======
        let par_column_iters = column_iters.zip(row_ranges).zip(senders).par_bridge();

        // For each vec of column iters, iterate through them in parallel lock step such that each iteration
        // produces a chunk of the row group that can be converted into a table.
        par_column_iters.for_each(move |((rg_column_iters_result, rg_range), tx)| {
            let table_iter = match rg_column_iters_result {
                Ok(rg_column_iters) => {
                    let table_iter = arrow_column_iters_to_table_iter(
                        rg_column_iters,
                        rg_range.start,
                        schema_ref.clone(),
                        owned_uri.clone(),
                        predicate.clone(),
                        original_columns.clone(),
                        original_num_rows,
                    );
                    // Even if there are no columns to read, we still need to create a empty table with the correct number of rows
                    // This is because the columns may be present in other files. See https://github.com/Eventual-Inc/Daft/pull/2514
                    if let Some(table_iter) = table_iter {
                        table_iter
                    } else {
                        let table =
                            Table::new_with_size(schema_ref.clone(), vec![], rg_range.num_rows);
                        if let Err(crossbeam_channel::TrySendError::Full(_)) = tx.try_send(table) {
                            panic!("Parquet stream channel should not be full")
                        }
                        return;
                    }
                }
                Err(e) => {
                    let _ = tx.send(Err(e.into()));
                    return;
                }
            };
            for table_result in table_iter {
                let table_err = table_result.is_err();
                if let Err(crossbeam_channel::TrySendError::Full(_)) = tx.try_send(table_result) {
                    panic!("Parquet stream channel should not be full")
                }
                if table_err {
                    break;
>>>>>>> 768f4221
                }
            });
        });
    });

    let result_stream = futures::stream::iter(
        receivers
            .into_iter()
            .map(tokio_stream::wrappers::ReceiverStream::new),
    );

    match maintain_order {
        true => Ok((metadata, Box::pin(result_stream.flatten()))),
        false => Ok((metadata, Box::pin(result_stream.flatten_unordered(None)))),
    }
}

#[allow(clippy::too_many_arguments)]
pub(crate) async fn local_parquet_read_into_arrow_async(
    uri: &str,
    columns: Option<Vec<String>>,
    start_offset: Option<usize>,
    num_rows: Option<usize>,
    row_groups: Option<Vec<i64>>,
    predicate: Option<ExprRef>,
    schema_infer_options: ParquetSchemaInferenceOptions,
    metadata: Option<Arc<parquet2::metadata::FileMetaData>>,
    chunk_size: Option<usize>,
) -> super::Result<(
    Arc<parquet2::metadata::FileMetaData>,
    arrow2::datatypes::Schema,
    Vec<ArrowChunk>,
    usize,
)> {
    let (send, recv) = tokio::sync::oneshot::channel();
    let uri = uri.to_string();
    rayon::spawn(move || {
        let v = local_parquet_read_into_arrow(
            &uri,
            columns.as_deref(),
            start_offset,
            num_rows,
            row_groups.as_deref(),
            predicate,
            schema_infer_options,
            metadata,
            chunk_size,
        );
        let _ = send.send(v);
    });

    recv.await.context(super::OneShotRecvSnafu {})?
}<|MERGE_RESOLUTION|>--- conflicted
+++ resolved
@@ -521,8 +521,13 @@
 
     // Create a channel for each row group to send the processed tables to the stream
     // Each channel is expected to have a number of chunks equal to the number of chunks in the row group
-    let (senders, receivers): (Vec<_>, Vec<_>) = (0..row_ranges.len())
-        .map(|_| tokio::sync::mpsc::channel::<DaftResult<Table>>(1))
+    let (senders, receivers): (Vec<_>, Vec<_>) = row_ranges
+        .iter()
+        .map(|rg_range| {
+            let expected_num_chunks =
+                f32::ceil(rg_range.num_rows as f32 / chunk_size as f32) as usize;
+            crossbeam_channel::bounded(expected_num_chunks)
+        })
         .unzip();
 
     let owned_uri = uri.to_string();
@@ -531,27 +536,6 @@
     let _ = runtime.block_on_io_pool(async move {
         // Once a row group has been read into memory and we have the column iterators,
         // we can start processing them in parallel.
-<<<<<<< HEAD
-        let par_table_iters = table_iters.zip(senders);
-
-        // For each vec of column iters, iterate through them in parallel lock step such that each iteration
-        // produces a chunk of the row group that can be converted into a table.
-        par_table_iters.for_each(move |(table_iter_result, tx)| {
-            tokio::spawn(async move {
-                let table_iter = match table_iter_result {
-                    Ok(t) => t,
-                    Err(e) => {
-                        let _ = tx.send(Err(e)).await;
-                        return;
-                    }
-                };
-                for table_result in table_iter {
-                    let table_err = table_result.is_err();
-                    let _ = tx.send(table_result).await;
-                    if table_err {
-                        break;
-                    }
-=======
         let par_column_iters = column_iters.zip(row_ranges).zip(senders).par_bridge();
 
         // For each vec of column iters, iterate through them in parallel lock step such that each iteration
@@ -593,17 +577,12 @@
                 }
                 if table_err {
                     break;
->>>>>>> 768f4221
                 }
-            });
+            }
         });
     });
 
-    let result_stream = futures::stream::iter(
-        receivers
-            .into_iter()
-            .map(tokio_stream::wrappers::ReceiverStream::new),
-    );
+    let result_stream = futures::stream::iter(receivers.into_iter().map(futures::stream::iter));
 
     match maintain_order {
         true => Ok((metadata, Box::pin(result_stream.flatten()))),
