--- conflicted
+++ resolved
@@ -56,15 +56,10 @@
     predicate: Option<ExprRef>,
     original_columns: Option<Vec<String>>,
     original_num_rows: Option<usize>,
-<<<<<<< HEAD
-) -> impl Iterator<Item = DaftResult<Table>> {
-    assert!(!arr_iters.is_empty());
-=======
 ) -> Option<impl Iterator<Item = DaftResult<Table>>> {
     if arr_iters.is_empty() {
         return None;
     }
->>>>>>> c5a6d885
     pub struct ParallelLockStepIter {
         pub iters: ArrowChunkIters,
     }
@@ -547,13 +542,6 @@
         par_column_iters.for_each(move |((rg_column_iters_result, rg_range), tx)| {
             let table_iter = match rg_column_iters_result {
                 Ok(rg_column_iters) => {
-<<<<<<< HEAD
-                    // Even if there are no columns to read, we still need to create a empty table with the correct number of rows
-                    // This is because the columns may be present in other files. See https://github.com/Eventual-Inc/Daft/pull/2514
-                    if rg_column_iters.is_empty() {
-                        let table =
-                            Table::new_with_size(Schema::empty(), vec![], rg_range.num_rows);
-=======
                     let table_iter = arrow_column_iters_to_table_iter(
                         rg_column_iters,
                         rg_range.start,
@@ -570,24 +558,10 @@
                     } else {
                         let table =
                             Table::new_with_size(schema_ref.clone(), vec![], rg_range.num_rows);
->>>>>>> c5a6d885
                         if let Err(crossbeam_channel::TrySendError::Full(_)) = tx.try_send(table) {
                             panic!("Parquet stream channel should not be full")
                         }
                         return;
-<<<<<<< HEAD
-                    } else {
-                        arrow_column_iters_to_table_iter(
-                            rg_column_iters,
-                            rg_range.start,
-                            schema_ref.clone(),
-                            owned_uri.clone(),
-                            predicate.clone(),
-                            original_columns.clone(),
-                            original_num_rows,
-                        )
-=======
->>>>>>> c5a6d885
                     }
                 }
                 Err(e) => {
