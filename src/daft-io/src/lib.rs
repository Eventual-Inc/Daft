--- conflicted
+++ resolved
@@ -46,16 +46,8 @@
 use tokio::{runtime::RuntimeFlavor, task::JoinHandle};
 use url::ParseError;
 
-<<<<<<< HEAD
-use snafu::prelude::*;
-
-use common_error::{DaftError, DaftResult};
-use s3_like::S3LikeSource;
-
 #[cfg(feature = "enable_hdfs")]
 use self::hdfs::HDFSSource;
-=======
->>>>>>> c694c9ef
 use self::{http::HttpSource, local::LocalSource, object_io::ObjectSource};
 
 #[derive(Debug, Snafu)]
@@ -391,23 +383,14 @@
 impl std::fmt::Display for SourceType {
     fn fmt(&self, f: &mut std::fmt::Formatter) -> std::fmt::Result {
         match self {
-<<<<<<< HEAD
-            SourceType::File => write!(f, "file"),
-            SourceType::Http => write!(f, "http"),
-            SourceType::S3 => write!(f, "s3"),
-            SourceType::AzureBlob => write!(f, "AzureBlob"),
-            SourceType::GCS => write!(f, "gcs"),
-            SourceType::HF => write!(f, "hf"),
-            #[cfg(feature = "enable_hdfs")]
-            SourceType::HDFS => write!(f, "hdfs"),
-=======
             Self::File => write!(f, "file"),
             Self::Http => write!(f, "http"),
             Self::S3 => write!(f, "s3"),
             Self::AzureBlob => write!(f, "AzureBlob"),
             Self::GCS => write!(f, "gcs"),
             Self::HF => write!(f, "hf"),
->>>>>>> c694c9ef
+            #[cfg(feature = "enable_hdfs")]
+            Self::HDFS => write!(f, "hdfs"),
         }
     }
 }
