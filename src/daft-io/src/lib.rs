--- conflicted
+++ resolved
@@ -151,7 +151,6 @@
     fn from(err: Error) -> Self {
         use Error::*;
         match err {
-<<<<<<< HEAD
             NotFound { path, source } => DaftError::FileNotFound { path, source },
             ConnectTimeout { .. } => DaftError::ConnectTimeout(err.into()),
             ReadTimeout { .. } => DaftError::ReadTimeout(err.into()),
@@ -159,20 +158,12 @@
             SocketError { .. } => DaftError::SocketError(err.into()),
             Throttled { .. } => DaftError::ThrottledIo(err.into()),
             MiscTransient { .. } => DaftError::MiscTransient(err.into()),
-=======
-            NotFound { path, source } => Self::FileNotFound { path, source },
-            ConnectTimeout { .. } => Self::ConnectTimeout(err.into()),
-            ReadTimeout { .. } => Self::ReadTimeout(err.into()),
-            UnableToReadBytes { .. } => Self::ByteStreamError(err.into()),
-            SocketError { .. } => Self::SocketError(err.into()),
->>>>>>> 45e2944e
             // We have to repeat everything above for the case we have an Arc since we can't move the error.
             CachedError { ref source } => match source.as_ref() {
                 NotFound { path, source: _ } => Self::FileNotFound {
                     path: path.clone(),
                     source: err.into(),
                 },
-<<<<<<< HEAD
                 ConnectTimeout { .. } => DaftError::ConnectTimeout(err.into()),
                 ReadTimeout { .. } => DaftError::ReadTimeout(err.into()),
                 UnableToReadBytes { .. } => DaftError::ByteStreamError(err.into()),
@@ -180,13 +171,6 @@
                 Throttled { .. } => DaftError::ThrottledIo(err.into()),
                 MiscTransient { .. } => DaftError::MiscTransient(err.into()),
                 _ => DaftError::External(err.into()),
-=======
-                ConnectTimeout { .. } => Self::ConnectTimeout(err.into()),
-                ReadTimeout { .. } => Self::ReadTimeout(err.into()),
-                UnableToReadBytes { .. } => Self::ByteStreamError(err.into()),
-                SocketError { .. } => Self::SocketError(err.into()),
-                _ => Self::External(err.into()),
->>>>>>> 45e2944e
             },
             _ => Self::External(err.into()),
         }
