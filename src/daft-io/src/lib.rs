--- conflicted
+++ resolved
@@ -478,7 +478,7 @@
             let s = if let Some(s) = e.downcast_ref::<String>() {
                 s.clone()
             } else if let Some(s) = e.downcast_ref::<&str>() {
-                s.to_string()
+                (*s).to_string()
             } else {
                 "unknown internal error".to_string()
             };
@@ -497,23 +497,7 @@
     {
         let (tx, rx) = oneshot::channel();
         let _join_handle = self.spawn(async move {
-<<<<<<< HEAD
             let task_output = Self::execute_io_task(future).await;
-=======
-            let task_output = AssertUnwindSafe(future).catch_unwind().await.map_err(|e| {
-                let s = if let Some(s) = e.downcast_ref::<String>() {
-                    s.clone()
-                } else if let Some(s) = e.downcast_ref::<&str>() {
-                    (*s).to_string()
-                } else {
-                    "unknown internal error".to_string()
-                };
-                DaftError::ComputeError(format!(
-                    "Caught panic when spawning blocking task in io pool {s})"
-                ))
-            });
-
->>>>>>> 73ff3f37
             if tx.send(task_output).is_err() {
                 log::warn!("Spawned task output ignored: receiver dropped");
             }
