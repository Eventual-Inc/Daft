--- conflicted
+++ resolved
@@ -355,11 +355,7 @@
                 let maybe_size = source.get_size(&glob, io_stats.clone()).await;
                 match maybe_size {
                     Ok(size_bytes) => yield Ok(FileMetadata{filepath: glob.clone(), size: Some(size_bytes as u64), filetype: FileType::File  }),
-<<<<<<< HEAD
-                    Err(crate::Error::NotAFile {..} | crate::Error::NotFound { .. }) => {attempt_as_dir = true;},
-=======
                     Err(crate::Error::NotAFile {..} | crate::Error::NotFound { .. } | crate::Error::UnableToDetermineSize { .. }) => {attempt_as_dir = true;},
->>>>>>> 96742140
                     Err(err) => yield Err(err),
                 }
             }
