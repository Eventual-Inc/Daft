--- conflicted
+++ resolved
@@ -183,12 +183,8 @@
                             source: source.into(),
                         }
                     } else {
-<<<<<<< HEAD
                         // who knows what happened here during dispatch, let's just tell the user it's transient
                         super::Error::MiscTransient {
-=======
-                        Self::UnableToOpenFile {
->>>>>>> 45e2944e
                             path,
                             source: source.into(),
                         }
@@ -200,18 +196,7 @@
                         path,
                         source: no_such_key.into(),
                     },
-<<<<<<< HEAD
                     err => classify_unhandled_error(path, err),
-=======
-                    GetObjectError::Unhandled(v) => Self::Unhandled {
-                        path,
-                        msg: DisplayErrorContext(v).to_string(),
-                    },
-                    err => Self::UnableToOpenFile {
-                        path,
-                        source: err.into(),
-                    },
->>>>>>> 45e2944e
                 },
             },
             UnableToHeadFile { path, source } => match source {
@@ -231,12 +216,8 @@
                             source: source.into(),
                         }
                     } else {
-<<<<<<< HEAD
                         // who knows what happened here during dispatch, let's just tell the user it's transient
                         super::Error::MiscTransient {
-=======
-                        Self::UnableToOpenFile {
->>>>>>> 45e2944e
                             path,
                             source: source.into(),
                         }
@@ -247,18 +228,7 @@
                         path,
                         source: no_such_key.into(),
                     },
-<<<<<<< HEAD
                     err => classify_unhandled_error(path, err),
-=======
-                    HeadObjectError::Unhandled(v) => Self::Unhandled {
-                        path,
-                        msg: DisplayErrorContext(v).to_string(),
-                    },
-                    err => Self::UnableToOpenFile {
-                        path,
-                        source: err.into(),
-                    },
->>>>>>> 45e2944e
                 },
             },
             UnableToListObjects { path, source } => match source {
@@ -278,12 +248,8 @@
                             source: source.into(),
                         }
                     } else {
-<<<<<<< HEAD
                         // who knows what happened here during dispatch, let's just tell the user it's transient
                         super::Error::MiscTransient {
-=======
-                        Self::UnableToOpenFile {
->>>>>>> 45e2944e
                             path,
                             source: source.into(),
                         }
@@ -294,18 +260,7 @@
                         path,
                         source: no_such_key.into(),
                     },
-<<<<<<< HEAD
                     err => classify_unhandled_error(path, err),
-=======
-                    ListObjectsV2Error::Unhandled(v) => Self::Unhandled {
-                        path,
-                        msg: DisplayErrorContext(v).to_string(),
-                    },
-                    err => Self::UnableToOpenFile {
-                        path,
-                        source: err.into(),
-                    },
->>>>>>> 45e2944e
                 },
             },
             InvalidUrl { path, source } => Self::InvalidUrl { path, source },
