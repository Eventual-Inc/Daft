use std::{
<<<<<<< HEAD
    collections::HashMap, num::NonZeroUsize, ops::Range, pin::Pin, string::FromUtf8Error,
    sync::Arc, task::Poll, time::Duration,
=======
    any::Any,
    borrow::Cow,
    collections::HashMap,
    io::Write,
    num::{NonZeroI32, NonZeroUsize},
    ops::Range,
    string::FromUtf8Error,
    sync::Arc,
    time::Duration,
>>>>>>> b576543d
};

use async_recursion::async_recursion;
use async_trait::async_trait;
use aws_config::{meta::region::ProvideRegion, timeout::TimeoutConfig, BehaviorVersion};
use aws_credential_types::provider::error::CredentialsError;
use aws_sdk_s3::{
    self as s3,
    config::{IdentityCache, ProvideCredentials, SharedCredentialsProvider},
    error::ProvideErrorMetadata,
    operation::{
        complete_multipart_upload::CompleteMultipartUploadError,
        create_multipart_upload::CreateMultipartUploadError,
        put_object::PutObjectError,
        upload_part::{UploadPartError, UploadPartOutput},
    },
    primitives::{ByteStream, ByteStreamError},
};
use aws_smithy_async::rt::sleep::TokioSleep;
use aws_smithy_http_client::hyper_014::HyperClientBuilder;
use aws_smithy_runtime_api::http::Response;
use bytes::Bytes;
use common_io_config::S3Config;
use common_runtime::get_io_pool_num_threads;
<<<<<<< HEAD
use futures::{stream::BoxStream, FutureExt};
=======
use futures::{stream::BoxStream, StreamExt, TryStreamExt};
use reqwest::StatusCode;
>>>>>>> b576543d
use s3::{
    config::{Credentials, Region},
    error::{DisplayErrorContext, SdkError},
    operation::{
        get_object::GetObjectError, head_object::HeadObjectError,
        list_objects_v2::ListObjectsV2Error,
    },
};
use snafu::{ensure, IntoError, OptionExt, ResultExt, Snafu};
use tokio::{
    sync::{mpsc::Sender, OwnedSemaphorePermit, SemaphorePermit},
    task::JoinSet,
};
use url::{ParseError, Position};

use super::object_io::{GetResult, ObjectSource};
use crate::{
    object_io::{FileMetadata, FileType, LSResult},
    retry::{ExponentialBackoff, RetryError},
    stats::IOStatsRef,
    stream_utils::io_stats_on_bytestream,
    Error::InvalidArgument,
    FileFormat, InvalidArgumentSnafu, SourceType,
};

const S3_DELIMITER: &str = "/";
const DEFAULT_GLOB_FANOUT_LIMIT: usize = 1024;

#[derive(Debug)]
pub struct S3LikeSource {
    region_to_client_map: tokio::sync::RwLock<HashMap<Region, Arc<s3::Client>>>,
    connection_pool_sema: Arc<tokio::sync::Semaphore>,
    default_region: Region,
    s3_config: S3Config,
    anonymous: bool,
}

#[derive(Debug, Snafu)]
enum Error {
    #[snafu(display("Unable to open {}: {}", path, s3::error::DisplayErrorContext(source)))]
    UnableToOpenFile {
        path: String,
        source: SdkError<GetObjectError, Response>,
    },

    #[snafu(display(
        "Unable to put file to {}: {}",
        path,
        s3::error::DisplayErrorContext(source)
    ))]
    UnableToPutFile {
        path: String,
        source: SdkError<PutObjectError, Response>,
    },

    #[snafu(display(
        "Unable to do create multipart upload to {}/{}: {}",
        bucket,
        key,
        s3::error::DisplayErrorContext(source)
    ))]
    UnableToCreateMultipartUpload {
        bucket: String,
        key: String,
        source: SdkError<CreateMultipartUploadError, Response>,
    },

    #[snafu(display(
        "Unable to upload part {} for {}/{} with upload_id {}: {}",
        part,
        bucket,
        key,
        upload_id,
        s3::error::DisplayErrorContext(source)
    ))]
    UnableToUploadPart {
        bucket: String,
        key: String,
        upload_id: String,
        part: NonZeroI32,
        source: SdkError<UploadPartError, Response>,
    },

    #[snafu(display(
        "Unable to complete multipart upload to {}/{}: {}",
        bucket,
        key,
        s3::error::DisplayErrorContext(source)
    ))]
    UnableToCompleteMultipartUpload {
        bucket: String,
        key: String,
        source: SdkError<CompleteMultipartUploadError, Response>,
    },

    #[snafu(display(
        "Expected multi-part upload ID in CreateMultipartUpload response for {bucket}/{key}",
    ))]
    MissingUploadIdForMultipartUpload { bucket: String, key: String },

    #[snafu(display(
        "Expected ETag in UploadPart response for bucket: {}, key: {}, upload_id: {}, part: {}.",
        bucket,
        key,
        upload_id,
        part
    ))]
    MissingEtagForMultipartUpload {
        bucket: String,
        key: String,
        upload_id: String,
        part: NonZeroI32,
    },

    #[snafu(display("Unable to head {}: {}", path, s3::error::DisplayErrorContext(source)))]
    UnableToHeadFile {
        path: String,
        source: SdkError<HeadObjectError, Response>,
    },

    #[snafu(display("Head for path received empty content length: {}", path))]
    HeadObjectOutputEmpty { path: String },

    #[snafu(display("Unable to list {}: {}", path, s3::error::DisplayErrorContext(source)))]
    UnableToListObjects {
        path: String,
        source: SdkError<ListObjectsV2Error, Response>,
    },

    #[snafu(display("Unable missing header: {header} when performing request for: {path}"))]
    MissingHeader { path: String, header: String },

    #[snafu(display("Unable to read data from {}: {}", path, source))]
    UnableToReadBytes {
        path: String,
        source: ByteStreamError,
    },

    #[snafu(display("Unable to parse URL: \"{}\"", path))]
    InvalidUrl {
        path: String,
        source: url::ParseError,
    },
    #[snafu(display("Not a File: \"{}\"", path))]
    NotAFile { path: String },

    #[snafu(display("Not Found: \"{}\"", path))]
    NotFound { path: String },

    #[snafu(display("Unable to load Credentials: {}", source))]
    UnableToLoadCredentials { source: CredentialsError },

    #[snafu(display("Unable to grab semaphore. {}", source))]
    UnableToGrabSemaphore { source: tokio::sync::AcquireError },

    #[snafu(display(
        "Unable to parse data as Utf8 while reading header for file: {path}. {source}"
    ))]
    UnableToParseUtf8 { path: String, source: FromUtf8Error },
    #[snafu(display("Unable to create TlsConnector. {source}"))]
    UnableToCreateTlsConnector {
        source: hyper_tls::native_tls::Error,
    },

    #[snafu(display("Uploads cannot be anonymous. Please disable anonymous S3 access."))]
    UploadsCannotBeAnonymous {},
}

/// List of AWS error codes that are due to throttling
/// https://docs.aws.amazon.com/AmazonS3/latest/API/ErrorResponses.html#ErrorCodeList
const THROTTLING_ERRORS: &[&str] = &[
    "Throttling",
    "ThrottlingException",
    "ThrottledException",
    "RequestThrottledException",
    "TooManyRequestsException",
    "ProvisionedThroughputExceededException",
    "TransactionInProgressException",
    "RequestLimitExceeded",
    "BandwidthLimitExceeded",
    "LimitExceededException",
    "RequestThrottled",
    "SlowDown",
    "PriorRequestNotComplete",
    "EC2ThrottledException",
];

impl From<Error> for super::Error {
    fn from(error: Error) -> Self {
        use Error::{
            InvalidUrl, NotAFile, NotFound, UnableToHeadFile, UnableToListObjects,
            UnableToLoadCredentials, UnableToOpenFile, UnableToReadBytes,
        };

        fn classify_unhandled_error<
            E: std::error::Error + ProvideErrorMetadata + Send + Sync + 'static,
        >(
            path: String,
            err: E,
        ) -> super::Error {
            match err.code() {
                Some("InternalError") => super::Error::MiscTransient {
                    path,
                    source: err.into(),
                },
                Some(code) if THROTTLING_ERRORS.contains(&code) => super::Error::Throttled {
                    path,
                    source: err.into(),
                },
                _ => super::Error::Unhandled {
                    path,
                    msg: DisplayErrorContext(err).to_string(),
                },
            }
        }

        match error {
            UnableToOpenFile { path, source } => match source {
                SdkError::TimeoutError(_) => Self::ReadTimeout {
                    path,
                    source: source.into(),
                },
                SdkError::DispatchFailure(ref dispatch) => {
                    if dispatch.is_timeout() {
                        Self::ConnectTimeout {
                            path,
                            source: source.into(),
                        }
                    } else if dispatch.is_io() {
                        Self::SocketError {
                            path,
                            source: source.into(),
                        }
                    } else {
                        // who knows what happened here during dispatch, let's just tell the user it's transient
                        Self::MiscTransient {
                            path,
                            source: source.into(),
                        }
                    }
                }

                _ => match source.into_service_error() {
                    GetObjectError::NoSuchKey(no_such_key) => Self::NotFound {
                        path,
                        source: no_such_key.into(),
                    },
                    err => classify_unhandled_error(path, err),
                },
            },
            UnableToHeadFile { path, source } => match source {
                SdkError::TimeoutError(_) => Self::ReadTimeout {
                    path,
                    source: source.into(),
                },
                SdkError::DispatchFailure(ref dispatch) => {
                    if dispatch.is_timeout() {
                        Self::ConnectTimeout {
                            path,
                            source: source.into(),
                        }
                    } else if dispatch.is_io() {
                        Self::SocketError {
                            path,
                            source: source.into(),
                        }
                    } else {
                        // who knows what happened here during dispatch, let's just tell the user it's transient
                        Self::MiscTransient {
                            path,
                            source: source.into(),
                        }
                    }
                }
                _ => match source.into_service_error() {
                    HeadObjectError::NotFound(no_such_key) => Self::NotFound {
                        path,
                        source: no_such_key.into(),
                    },
                    err => classify_unhandled_error(path, err),
                },
            },
            UnableToListObjects { path, source } => match source {
                SdkError::TimeoutError(_) => Self::ReadTimeout {
                    path,
                    source: source.into(),
                },
                SdkError::DispatchFailure(ref dispatch) => {
                    if dispatch.is_timeout() {
                        Self::ConnectTimeout {
                            path,
                            source: source.into(),
                        }
                    } else if dispatch.is_io() {
                        Self::SocketError {
                            path,
                            source: source.into(),
                        }
                    } else {
                        // who knows what happened here during dispatch, let's just tell the user it's transient
                        Self::MiscTransient {
                            path,
                            source: source.into(),
                        }
                    }
                }
                _ => match source.into_service_error() {
                    ListObjectsV2Error::NoSuchBucket(no_such_key) => Self::NotFound {
                        path,
                        source: no_such_key.into(),
                    },
                    err => classify_unhandled_error(path, err),
                },
            },
            InvalidUrl { path, source } => Self::InvalidUrl { path, source },
            UnableToReadBytes { path, source } => {
                use std::error::Error;
                let io_error = if let Some(source) = source.source() {
                    // if we have a source, lets extract out the error as a string rather than rely on the aws-sdk fmt.
                    let source_as_string = source.to_string();
                    std::io::Error::other(source_as_string)
                } else {
                    std::io::Error::other(source)
                };
                Self::UnableToReadBytes {
                    path,
                    source: io_error,
                }
            }
            NotAFile { path } => Self::NotAFile { path },
            UnableToLoadCredentials { source } => Self::UnableToLoadCredentials {
                store: SourceType::S3,
                source: source.into(),
            },
            NotFound { ref path } => Self::NotFound {
                path: path.into(),
                source: error.into(),
            },
            err => Self::Generic {
                store: SourceType::S3,
                source: err.into(),
            },
        }
    }
}

/// Retrieves an S3Config from the environment by leveraging the AWS SDK's credentials chain
pub async fn s3_config_from_env() -> super::Result<S3Config> {
    let region_provider = aws_config::default_provider::region::default_provider();
    let region = region_provider.region().await;
    let region_name = region.map(|r| r.to_string());

    let credentials_provider =
        aws_config::default_provider::credentials::DefaultCredentialsChain::builder()
            .region(region_provider)
            .build()
            .await;
    let creds = provide_credentials_with_retry(&credentials_provider).await?;

    Ok(if let Some(creds) = creds {
        S3Config {
            key_id: Some(creds.access_key_id().to_string()),
            access_key: Some(creds.secret_access_key().to_string().into()),
            session_token: creds.session_token().map(|t| t.to_string().into()),
            region_name,
            anonymous: false,
            ..Default::default()
        }
    } else {
        S3Config {
            region_name,
            anonymous: true,
            ..Default::default()
        }
    })
}

/// Helper to parse S3 URLs, returning (scheme, bucket, key)
pub fn parse_s3_url(uri: &str) -> super::Result<(String, String, String)> {
    let parsed = url::Url::parse(uri).with_context(|_| InvalidUrlSnafu { path: uri })?;
    let bucket = match parsed.host_str() {
        Some(s) => Ok(s),
        None => Err(Error::InvalidUrl {
            path: uri.into(),
            source: ParseError::EmptyHost,
        }),
    }?;

    // Use raw `uri` for object key: URI special character escaping might mangle key
    let bucket_scheme_prefix_len = parsed[..Position::AfterHost].len();
    let key = uri[bucket_scheme_prefix_len..].trim_start_matches(S3_DELIMITER);

    Ok((
        parsed.scheme().to_string(),
        bucket.to_string(),
        key.to_string(),
    ))
}

async fn provide_credentials_with_retry(
    provider: &impl ProvideCredentials,
) -> super::Result<Option<Credentials>> {
    let get_creds = async || {
        use CredentialsError::{CredentialsNotLoaded, ProviderTimedOut};

        match provider.provide_credentials().await {
            Ok(creds) => Ok(Some(creds)),
            Err(err @ ProviderTimedOut(..)) => {
                log::warn!(
                    "S3 Credentials Provider timed out when retrieving credentials. Retrying. {err}",
                );
                Err(RetryError::Transient(err))
            }
            Err(err @ CredentialsNotLoaded(..)) => {
                log::warn!(
                    "S3 Credentials could not be loaded. Reverting to Anonymous mode. {err}"
                );
                Ok(None)
            }
            Err(err) => Err(RetryError::Permanent(err)),
        }
    };

    let backoff = ExponentialBackoff {
        max_waittime_ms: Some(45_000),
        ..Default::default()
    };

    let creds = backoff
        .retry(get_creds)
        .await
        .with_context(|_| UnableToLoadCredentialsSnafu {})?;

    Ok(creds)
}

async fn build_s3_conf(config: &S3Config) -> super::Result<(bool, s3::Config)> {
    const DEFAULT_REGION: Region = Region::from_static("us-east-1");

    let region = if let Some(region_name) = &config.region_name {
        Region::new(region_name.clone())
    } else {
        let region_provider = aws_config::default_provider::region::default_provider();
        region_provider.region().await.unwrap_or(DEFAULT_REGION)
    };

    let credentials_provider = if config.anonymous {
        None
    } else if let Some(provider) = &config.credentials_provider {
        Some(SharedCredentialsProvider::new(provider.clone()))
    } else if config.access_key.is_some() && config.key_id.is_some() {
        let creds = Credentials::from_keys(
            config.key_id.clone().unwrap(),
            config
                .access_key
                .as_ref()
                .map(|s| s.as_string().clone())
                .unwrap(),
            config.session_token.as_ref().map(|s| s.as_string().clone()),
        );
        Some(SharedCredentialsProvider::new(creds))
    } else if config.access_key.is_some() || config.key_id.is_some() {
        return Err(super::Error::InvalidArgument {
            msg: "Must provide both access_key and key_id when building S3-Like Client".to_string(),
        });
    } else {
        // Set region now to avoid imds
        let default_provider =
            aws_config::default_provider::credentials::DefaultCredentialsChain::builder()
                .region(region.clone())
                .build()
                .await;

        // test if there are default credentials. If not, use anonymous mode
        if provide_credentials_with_retry(&default_provider)
            .await?
            .is_some()
        {
            Some(SharedCredentialsProvider::new(default_provider))
        } else {
            None
        }
    };

    let anonymous = credentials_provider.is_none();

    let identity_cache = config.buffer_time.map(|buffer_time| {
        IdentityCache::lazy()
            .buffer_time(Duration::from_secs(buffer_time))
            .build()
    });

    let retry_config = {
        ensure!(
            config.num_tries > 0,
            InvalidArgumentSnafu {
                msg: "num_tries must be greater than zero"
            }
        );

        let retry_mode = config
            .retry_mode
            .as_ref()
            .map(|mode| mode.trim().to_lowercase());

        let retry_config = match retry_mode.as_deref() {
            None | Some("standard") => s3::config::retry::RetryConfig::standard(),
            Some("adaptive") => s3::config::retry::RetryConfig::adaptive(),
            _ => {
                return Err(crate::Error::InvalidArgument { msg: format!("Invalid Retry Mode, Daft S3 client currently only supports standard and adaptive, got {}", config.retry_mode.clone().unwrap()) });
            }
        };

        retry_config
            .with_max_attempts(config.num_tries)
            .with_initial_backoff(Duration::from_millis(config.retry_initial_backoff_ms))
    };

    let http_client = {
        // TODO: change this to use rustls + aws-lc
        let tls_connector = hyper_tls::native_tls::TlsConnector::builder()
            .danger_accept_invalid_certs(!config.verify_ssl)
            .danger_accept_invalid_hostnames((!config.verify_ssl) || (!config.check_hostname_ssl))
            .build()
            .context(UnableToCreateTlsConnectorSnafu {})?;
        let mut http_connector = hyper::client::HttpConnector::new();
        http_connector.enforce_http(false);
        let https_connector = hyper_tls::HttpsConnector::<hyper::client::HttpConnector>::from((
            http_connector,
            tls_connector.into(),
        ));
        HyperClientBuilder::new().build(https_connector)
    };

    let sleep_impl = Arc::new(TokioSleep::new());

    let timeout_config = TimeoutConfig::builder()
        .connect_timeout(Duration::from_millis(config.connect_timeout_ms))
        .read_timeout(Duration::from_millis(config.read_timeout_ms))
        .build();

    let sdk_config = {
        let mut loader = aws_config::defaults(BehaviorVersion::latest());

        macro_rules! maybe_set_loader_value {
            ($method:ident, $value:expr) => {
                if let Some($method) = $value {
                    loader = loader.$method($method);
                }
            };
        }

        if let Some(provider) = credentials_provider {
            loader = loader.credentials_provider(provider);
        } else {
            loader = loader.no_credentials();
        }

        maybe_set_loader_value!(profile_name, &config.profile_name);
        maybe_set_loader_value!(endpoint_url, &config.endpoint_url);
        maybe_set_loader_value!(identity_cache, identity_cache);

        loader = loader.region(region);
        loader = loader.retry_config(retry_config);
        loader = loader.http_client(http_client);
        loader = loader.sleep_impl(sleep_impl);
        loader = loader.timeout_config(timeout_config);

        loader.load().await
    };

    let mut builder = aws_sdk_s3::config::Builder::from(&sdk_config);

    let force_path_style = config.endpoint_url.is_some() && !config.force_virtual_addressing;
    builder = builder.force_path_style(force_path_style);

    let s3_conf = builder.build();

    Ok((anonymous, s3_conf))
}

async fn build_s3_client(config: &S3Config) -> super::Result<(bool, s3::Client)> {
    let (anonymous, s3_conf) = build_s3_conf(config).await?;
    Ok((anonymous, s3::Client::from_conf(s3_conf)))
}

async fn build_client(config: &S3Config) -> super::Result<S3LikeSource> {
    let (anonymous, client) = build_s3_client(config).await?;
    let mut client_map = HashMap::new();
    let default_region = client.config().region().unwrap().clone();
    client_map.insert(default_region.clone(), client.into());
    Ok(S3LikeSource {
        region_to_client_map: tokio::sync::RwLock::new(client_map),
        connection_pool_sema: Arc::new(tokio::sync::Semaphore::new(
            (config.max_connections_per_io_thread as usize)
                * get_io_pool_num_threads().expect("Should be running in tokio pool"),
        )),
        s3_config: config.clone(),
        default_region,
        anonymous,
    })
}
const REGION_HEADER: &str = "x-amz-bucket-region";

impl S3LikeSource {
    pub async fn get_client(config: &S3Config) -> super::Result<Arc<Self>> {
        Ok(build_client(config).await?.into())
    }

    async fn get_s3_client(&self, region: &Region) -> super::Result<Arc<s3::Client>> {
        {
            if let Some(client) = self.region_to_client_map.read().await.get(region) {
                return Ok(client.clone());
            }
        }

        let mut w_handle = self.region_to_client_map.write().await;

        if let Some(client) = w_handle.get(region) {
            return Ok(client.clone());
        }

        let mut new_config = self.s3_config.clone();
        new_config.region_name = Some(region.to_string());

        let (_, new_client) = build_s3_client(&new_config).await?;

        if w_handle.get(region).is_none() {
            w_handle.insert(region.clone(), new_client.into());
        }
        Ok(w_handle.get(region).unwrap().clone())
    }

    #[async_recursion]
    async fn get_impl(
        &self,
        permit: OwnedSemaphorePermit,
        uri: &str,
        range: Option<Range<usize>>,
        region: &Region,
    ) -> super::Result<GetResult> {
        log::debug!("S3 get at {uri}, range: {range:?}, in region: {region}");
        let (_scheme, bucket, key) = parse_s3_url(uri)?;

        if key.is_empty() {
            Err(Error::NotAFile { path: uri.into() }.into())
        } else {
            log::debug!("S3 get parsed uri: {uri} into Bucket: {bucket}, Key: {key}");
            let request = self
                .get_s3_client(region)
                .await?
                .get_object()
                .bucket(bucket)
                .key(key);

            let request = if self.s3_config.requester_pays {
                request.request_payer(s3::types::RequestPayer::Requester)
            } else {
                request
            };

            let request = match &range {
                None => request,
                Some(range) => request.range(format!(
                    "bytes={}-{}",
                    range.start,
                    range.end.saturating_sub(1)
                )),
            };

            let response = request.send().await;

            match response {
                Ok(v) => {
                    let body = v.body;
                    struct FuturesStreamCompatByteStream {
                        byte_stream: ByteStream,
                        uri: String,
                    }
                    impl futures::stream::Stream for FuturesStreamCompatByteStream {
                        type Item = super::Result<Bytes>;
                        fn poll_next(
                            mut self: Pin<&mut Self>,
                            cx: &mut std::task::Context<'_>,
                        ) -> Poll<Option<Self::Item>> {
                            Pin::new(&mut self.byte_stream).poll_next(cx).map_err(|e| {
                                UnableToReadBytesSnafu {
                                    path: self.uri.clone(),
                                }
                                .into_error(e)
                                .into()
                            })
                        }
                    }
                    let stream = Box::pin(FuturesStreamCompatByteStream {
                        byte_stream: body,
                        uri: uri.to_owned(),
                    });
                    Ok(GetResult::Stream(
                        stream,
                        v.content_length.map(|l| l as usize),
                        Some(permit),
                        None,
                    ))
                }

                Err(SdkError::ServiceError(err)) => {
                    let bad_response = err.raw();
                    match bad_response.status().as_u16() {
                        // moved permanently
                        301 => {
                            let headers = bad_response.headers();
                            let new_region =
                                headers.get(REGION_HEADER).ok_or(Error::MissingHeader {
                                    path: uri.into(),
                                    header: REGION_HEADER.into(),
                                })?;

                            let region_name = String::from_utf8(new_region.as_bytes().to_vec())
                                .with_context(|_| UnableToParseUtf8Snafu::<String> {
                                    path: uri.into(),
                                })?;

                            let new_region = Region::new(region_name);
                            log::debug!("S3 Region of {uri} different than client {:?} vs {:?} Attempting GET in that region with new client", new_region, region);
                            self.get_impl(permit, uri, range, &new_region).await
                        }
                        _ => Err(UnableToOpenFileSnafu { path: uri }
                            .into_error(SdkError::ServiceError(err))
                            .into()),
                    }
                }
                Err(err) => Err(UnableToOpenFileSnafu { path: uri }.into_error(err).into()),
            }
        }
    }

    #[async_recursion]
    async fn head_impl(
        &self,
        permit: SemaphorePermit<'async_recursion>,
        uri: &str,
        region: &Region,
    ) -> super::Result<usize> {
        log::debug!("S3 head at {uri} in region: {region}");
        let (_scheme, bucket, key) = parse_s3_url(uri)?;

        if key.is_empty() {
            Err(Error::NotAFile { path: uri.into() }.into())
        } else {
            log::debug!("S3 head parsed uri: {uri} into Bucket: {bucket}, Key: {key}");
            let request = self
                .get_s3_client(region)
                .await?
                .head_object()
                .bucket(bucket)
                .key(key);

            let request = if self.s3_config.requester_pays {
                request.request_payer(s3::types::RequestPayer::Requester)
            } else {
                request
            };

            let response = request.send().await;

            match response {
                Ok(v) => match v.content_length() {
                    Some(l) => Ok(l as usize),
                    None => Err(Error::HeadObjectOutputEmpty { path: uri.into() }.into()),
                },
                Err(SdkError::ServiceError(err)) => {
                    let bad_response = err.raw();
                    match bad_response.status().as_u16() {
                        // moved permanently
                        301 => {
                            let headers = bad_response.headers();
                            let new_region =
                                headers.get(REGION_HEADER).ok_or(Error::MissingHeader {
                                    path: uri.into(),
                                    header: REGION_HEADER.into(),
                                })?;

                            let region_name = String::from_utf8(new_region.as_bytes().to_vec())
                                .with_context(|_| UnableToParseUtf8Snafu::<String> {
                                    path: uri.into(),
                                })?;

                            let new_region = Region::new(region_name);
                            log::debug!("S3 Region of {uri} different than client {:?} vs {:?} Attempting HEAD in that region with new client", new_region, region);
                            self.head_impl(permit, uri, &new_region).await
                        }
                        _ => Err(UnableToHeadFileSnafu { path: uri }
                            .into_error(SdkError::ServiceError(err))
                            .into()),
                    }
                }
                Err(err) => Err(UnableToHeadFileSnafu { path: uri }.into_error(err).into()),
            }
        }
    }

    #[allow(clippy::too_many_arguments)]
    #[async_recursion]
    async fn list_impl(
        &self,
        permit: SemaphorePermit<'async_recursion>,
        scheme: &str,
        bucket: &str,
        key: &str,
        delimiter: Option<String>,
        continuation_token: Option<String>,
        region: &Region,
        page_size: Option<i32>,
    ) -> super::Result<LSResult> {
        log::debug!("S3 list_objects: Bucket: {bucket}, Key: {key}, continuation_token: {continuation_token:?} in region: {region}");
        let request = self
            .get_s3_client(region)
            .await?
            .list_objects_v2()
            .bucket(bucket)
            .prefix(key);
        let request = if let Some(delimiter) = delimiter.as_ref() {
            request.delimiter(delimiter)
        } else {
            request
        };
        let request = if let Some(ref continuation_token) = continuation_token {
            request.continuation_token(continuation_token)
        } else {
            request
        };
        let request = if let Some(page_size) = page_size {
            request.max_keys(page_size)
        } else {
            request
        };
        let request = if self.s3_config.requester_pays {
            request.request_payer(s3::types::RequestPayer::Requester)
        } else {
            request
        };

        let response = request.send().await;
        let uri = &format!("{scheme}://{bucket}/{key}");
        match response {
            Ok(v) => {
                let dirs = v.common_prefixes();
                let files = v.contents();
                let files = dirs
                    .iter()
                    .map(|d| FileMetadata {
                        filepath: format!("{scheme}://{bucket}/{}", d.prefix().unwrap_or_default()),
                        size: None,
                        filetype: FileType::Directory,
                    })
                    .chain(files.iter().map(|f| FileMetadata {
                        filepath: format!("{scheme}://{bucket}/{}", f.key().unwrap_or_default()),
                        size: f.size().map(|size| size as u64),
                        filetype: FileType::File,
                    }))
                    .collect();

                let continuation_token = v
                    .next_continuation_token()
                    .map(std::string::ToString::to_string);

                Ok(LSResult {
                    files,
                    continuation_token,
                })
            }
            Err(SdkError::ServiceError(err)) => {
                let bad_response = err.raw();
                match bad_response.status().as_u16() {
                    // moved permanently
                    301 => {
                        let headers = bad_response.headers();
                        let new_region =
                            headers.get(REGION_HEADER).ok_or(Error::MissingHeader {
                                path: uri.into(),
                                header: REGION_HEADER.into(),
                            })?;

                        let region_name = String::from_utf8(new_region.as_bytes().to_vec())
                            .with_context(|_| UnableToParseUtf8Snafu::<String> {
                                path: uri.into(),
                            })?;

                        let new_region = Region::new(region_name);
                        log::debug!("S3 Region of {uri} different than client {:?} vs {:?} Attempting List in that region with new client", new_region, region);
                        self.list_impl(
                            permit,
                            scheme,
                            bucket,
                            key,
                            delimiter,
                            continuation_token.clone(),
                            &new_region,
                            page_size,
                        )
                        .await
                    }
                    _ => Err(UnableToListObjectsSnafu { path: uri }
                        .into_error(SdkError::ServiceError(err))
                        .into()),
                }
            }
            Err(err) => Err(UnableToListObjectsSnafu { path: uri }
                .into_error(err)
                .into()),
        }
    }

    #[async_recursion]
    async fn put_impl(
        &self,
        _permit: OwnedSemaphorePermit,
        uri: &str,
        data: bytes::Bytes,
        region: &Region,
    ) -> super::Result<()> {
        log::debug!(
            "S3 put at {uri}, num_bytes: {}, in region: {region}",
            data.len()
        );
        let (_scheme, bucket, key) = parse_s3_url(uri)?;

        if key.is_empty() {
            Err(Error::NotAFile { path: uri.into() }.into())
        } else {
            log::debug!("S3 put parsed uri: {uri} into Bucket: {bucket}, Key: {key}");
            let request = self
                .get_s3_client(region)
                .await?
                .put_object()
                .body(data.into())
                .bucket(bucket)
                .key(key);

            let request = if self.s3_config.requester_pays {
                request.request_payer(s3::types::RequestPayer::Requester)
            } else {
                request
            };

            let response = if self.anonymous {
                return Err(Error::UploadsCannotBeAnonymous {}.into());
            } else {
                request.send().await
            };

            match response {
                Ok(_) => Ok(()),
                Err(err) => Err(UnableToPutFileSnafu { path: uri }.into_error(err).into()),
            }
        }
    }

    /// Initiates a multipart upload and returns the upload ID.
    pub async fn create_multipart_upload(
        &self,
        bucket: &str,
        key: &str,
    ) -> super::Result<Cow<'static, str>> {
        if self.anonymous {
            return Err(Error::UploadsCannotBeAnonymous {}.into());
        }

        let region = &self.default_region;

        let _permit = self
            .connection_pool_sema
            .clone()
            .acquire_owned()
            .await
            .context(UnableToGrabSemaphoreSnafu)?;

        let request_payer = if self.s3_config.requester_pays {
            Some(s3::types::RequestPayer::Requester)
        } else {
            None
        };

        let client = self.get_s3_client(region).await?;

        let create_multipart_upload_response = client
            .create_multipart_upload()
            .bucket(bucket)
            .key(key)
            .set_request_payer(request_payer.clone())
            .send()
            .await
            .context(UnableToCreateMultipartUploadSnafu { bucket, key })?;

        let upload_id = create_multipart_upload_response
            .upload_id()
            .ok_or_else(|| Error::MissingUploadIdForMultipartUpload {
                bucket: bucket.to_owned(),
                key: key.to_owned(),
            })?;

        log::debug!("S3 create multipart upload-id: {upload_id}");

        Ok(upload_id.to_owned().into())
    }

    /// Completes a multipart upload by providing the upload ID and a list of completed parts.
    pub async fn complete_multipart_upload(
        &self,
        key: Cow<'static, str>,
        bucket: Cow<'static, str>,
        upload_id: Cow<'static, str>,
        completed_parts: Vec<CompletedPart>,
    ) -> super::Result<()> {
        if self.anonymous {
            return Err(Error::UploadsCannotBeAnonymous {}.into());
        }

        let region = &self.default_region;

        let _permit = self
            .connection_pool_sema
            .clone()
            .acquire_owned()
            .await
            .context(UnableToGrabSemaphoreSnafu)?;

        let client = self.get_s3_client(region).await?;

        let completed_parts = completed_parts
            .into_iter()
            .map(|part| {
                s3::types::CompletedPart::builder()
                    .part_number(part.part_number.get())
                    .e_tag(part.etag.clone())
                    .build()
            })
            .collect::<Vec<_>>();

        let completed_multipart_upload = s3::types::CompletedMultipartUpload::builder()
            .set_parts(Some(completed_parts))
            .build();
        client
            .complete_multipart_upload()
            .multipart_upload(completed_multipart_upload)
            .bucket(bucket.clone())
            .key(key.clone())
            .upload_id(upload_id.clone())
            .send()
            .await
            .context(UnableToCompleteMultipartUploadSnafu { bucket, key })?;

        log::debug!("S3 complete multipart upload completed. upload_id :{upload_id}");

        Ok(())
    }

    /// Upload a single part to an existing multipart upload.
    pub async fn upload_part(
        &self,
        bucket: &str,
        key: &str,
        upload_id: &str,
        part_number: NonZeroI32,
        data: bytes::Bytes,
    ) -> super::Result<UploadPartOutput> {
        if self.anonymous {
            return Err(Error::UploadsCannotBeAnonymous {}.into());
        }

        let region = &self.default_region;

        let _permit = self
            .connection_pool_sema
            .clone()
            .acquire_owned()
            .await
            .context(UnableToGrabSemaphoreSnafu)?;

        let request_payer = if self.s3_config.requester_pays {
            Some(s3::types::RequestPayer::Requester)
        } else {
            None
        };

        let client = self.get_s3_client(region).await?;

        let output = client
            .upload_part()
            .bucket(bucket)
            .key(key)
            .upload_id(upload_id)
            .part_number(part_number.get())
            .body(data.into())
            .set_request_payer(request_payer)
            .send()
            .await
            .context(UnableToUploadPartSnafu {
                bucket,
                key,
                upload_id,
                part: part_number,
            })?;

        Ok(output)
    }
}

#[async_trait]
impl ObjectSource for S3LikeSource {
    async fn get(
        &self,
        uri: &str,
        range: Option<Range<usize>>,
        io_stats: Option<IOStatsRef>,
    ) -> super::Result<GetResult> {
        let permit = self
            .connection_pool_sema
            .clone()
            .acquire_owned()
            .await
            .context(UnableToGrabSemaphoreSnafu)?;
        let get_result = self
            .get_impl(permit, uri, range, &self.default_region)
            .await?;

        if io_stats.is_some() {
            if let GetResult::Stream(stream, num_bytes, permit, retry_params) = get_result {
                if let Some(is) = io_stats.as_ref() {
                    is.mark_get_requests(1);
                }
                Ok(GetResult::Stream(
                    io_stats_on_bytestream(stream, io_stats),
                    num_bytes,
                    permit,
                    retry_params,
                ))
            } else {
                panic!("This should always be a stream");
            }
        } else {
            Ok(get_result)
        }
    }

    async fn put(
        &self,
        uri: &str,
        data: bytes::Bytes,
        io_stats: Option<IOStatsRef>,
    ) -> super::Result<()> {
        let data_len = data.len();
        let permit = self
            .connection_pool_sema
            .clone()
            .acquire_owned()
            .await
            .context(UnableToGrabSemaphoreSnafu)?;
        self.put_impl(permit, uri, data, &self.default_region)
            .await?;

        if let Some(io_stats) = io_stats {
            io_stats.as_ref().mark_put_requests(1);
            io_stats.as_ref().mark_bytes_uploaded(data_len);
        }

        Ok(())
    }

    async fn get_size(&self, uri: &str, io_stats: Option<IOStatsRef>) -> super::Result<usize> {
        let permit = self
            .connection_pool_sema
            .acquire()
            .await
            .context(UnableToGrabSemaphoreSnafu)?;
        let head_result = self.head_impl(permit, uri, &self.default_region).await?;
        if let Some(is) = io_stats.as_ref() {
            is.mark_head_requests(1);
        }
        Ok(head_result)
    }

    async fn glob(
        self: Arc<Self>,
        glob_path: &str,
        fanout_limit: Option<usize>,
        page_size: Option<i32>,
        limit: Option<usize>,
        io_stats: Option<IOStatsRef>,
        _file_format: Option<FileFormat>,
    ) -> super::Result<BoxStream<'static, super::Result<FileMetadata>>> {
        use crate::object_store_glob::glob;

        // Ensure fanout_limit is not None to prevent runaway concurrency
        let fanout_limit = fanout_limit.or(Some(DEFAULT_GLOB_FANOUT_LIMIT));

        glob(
            self,
            glob_path,
            fanout_limit,
            page_size.or(Some(1000)),
            limit,
            io_stats,
        )
        .await
    }

    async fn ls(
        &self,
        path: &str,
        posix: bool,
        continuation_token: Option<&str>,
        page_size: Option<i32>,
        io_stats: Option<IOStatsRef>,
    ) -> super::Result<LSResult> {
        let (scheme, bucket, key) = parse_s3_url(path)?;

        if posix {
            // Perform a directory-based list of entries in the next level
            // assume its a directory first
            let key = if key.is_empty() {
                String::new()
            } else {
                format!("{}{S3_DELIMITER}", key.trim_end_matches(S3_DELIMITER))
            };
            let lsr = {
                let permit = self
                    .connection_pool_sema
                    .acquire()
                    .await
                    .context(UnableToGrabSemaphoreSnafu)?;

                self.list_impl(
                    permit,
                    scheme.as_str(),
                    bucket.as_str(),
                    &key,
                    Some(S3_DELIMITER.into()),
                    continuation_token.map(String::from),
                    &self.default_region,
                    page_size,
                )
                .await?
            };
            if let Some(is) = io_stats.as_ref() {
                is.mark_list_requests(1);
            }

            if lsr.files.is_empty() && key.contains(S3_DELIMITER) {
                let permit = self
                    .connection_pool_sema
                    .acquire()
                    .await
                    .context(UnableToGrabSemaphoreSnafu)?;
                // Might be a File
                let key = key.trim_end_matches(S3_DELIMITER);
                let mut lsr = self
                    .list_impl(
                        permit,
                        scheme.as_str(),
                        bucket.as_str(),
                        key,
                        Some(S3_DELIMITER.into()),
                        continuation_token.map(String::from),
                        &self.default_region,
                        page_size,
                    )
                    .await?;
                if let Some(is) = io_stats.as_ref() {
                    is.mark_list_requests(1);
                }
                let target_path = format!("{scheme}://{bucket}/{key}");
                lsr.files.retain(|f| f.filepath == target_path);

                if lsr.files.is_empty() {
                    // Isn't a file or a directory
                    return Err(Error::NotFound { path: path.into() }.into());
                }
                Ok(lsr)
            } else {
                Ok(lsr)
            }
        } else {
            // Perform a prefix-based list of all entries with this prefix
            let lsr = {
                let permit = self
                    .connection_pool_sema
                    .acquire()
                    .await
                    .context(UnableToGrabSemaphoreSnafu)?;

                self.list_impl(
                    permit,
                    scheme.as_str(),
                    bucket.as_str(),
                    key.as_str(),
                    None, // triggers prefix-based list
                    continuation_token.map(String::from),
                    &self.default_region,
                    page_size,
                )
                .await?
            };
            if let Some(is) = io_stats.as_ref() {
                is.mark_list_requests(1);
            }

            Ok(lsr)
        }
    }

    fn as_any_arc(self: Arc<Self>) -> Arc<dyn Any + Send + Sync> {
        self
    }
}

/// S3MultipartWriter is responsible for managing multipart uploads to S3.
///
/// It handles the creation of the multipart upload, writing individual parts to S3 and also
/// completing the multipart upload once all parts have been uploaded.
///
/// It uses a semaphore to limit upload concurrency (and therefore memory utilization associated
/// with the part data).
#[derive(Debug)]
pub struct S3MultipartWriter {
    /// The URI of the S3 object to write to.
    uri: Cow<'static, str>,

    /// The bucket and key of the S3 object to write to.
    bucket: Cow<'static, str>,

    /// The key of the S3 object to write to.
    key: Cow<'static, str>,

    /// The upload ID of the S3 multipart upload. This is used to identify the multipart upload
    /// to S3.
    upload_id: Cow<'static, str>,

    /// Handles for the parts being uploaded.
    in_progress_uploads: JoinSet<super::Result<CompletedPart>>,

    /// Stores the next part number for multipart upload. See [`generate_part_number`] for a
    /// convenience method to generate the next part number.
    next_part_number: NonZeroI32,

    /// The S3 client used to perform the multipart upload operations.
    s3_client: Arc<S3LikeSource>,

    /// Semaphore to limit the number of concurrent in-flight uploads.
    in_flight_upload_permits: Arc<tokio::sync::Semaphore>,
}

/// Represents a completed part of a multipart upload to S3.
#[derive(Debug, Clone)]
pub struct CompletedPart {
    part_number: NonZeroI32,
    etag: Cow<'static, str>,
}

impl S3MultipartWriter {
    const MINIMUM_PART_SIZE: usize = 5 * 1024 * 1024; // 5 Mebibytes
    const MAXIMUM_PART_SIZE: usize = 5 * 1024 * 1024 * 1024; // 5 Gibibytes
    const MAX_PART_COUNT: i32 = 10000; // Max parts in a multipart upload

    /// Ensure that the part size is within the valid range for S3 multipart uploads.
    /// This function checks that the part size is at least 5 MiB and at most 5 GiB.
    fn validate_part_size(part_size: NonZeroUsize) -> super::Result<()> {
        if part_size.get() > Self::MAXIMUM_PART_SIZE {
            return Err(InvalidArgument {
                msg: format!(
                    "Part size must be less than or equal to {} bytes",
                    Self::MAXIMUM_PART_SIZE
                ),
            });
        }
        if part_size.get() < Self::MINIMUM_PART_SIZE {
            return Err(InvalidArgument {
                msg: format!(
                    "Part size must be greater than or equal to {} bytes",
                    Self::MINIMUM_PART_SIZE
                ),
            });
        }
        Ok(())
    }

    /// Creates a new S3MultipartWriter for the specified URI, part size, and maximum concurrent uploads.
    ///
    /// This kicks off the multipart upload process by creating a new multipart upload on S3.
    /// The returned S3MultipartWriter can then be used to write parts to the upload. After all parts
    /// are written, `shutdown()` must be called to finalize the upload.
    pub async fn create(
        uri: impl Into<String>,
        part_size: NonZeroUsize,
        max_concurrent_uploads: NonZeroUsize,
        s3_client: Arc<S3LikeSource>,
    ) -> super::Result<Self> {
        let uri = uri.into();
        let (_scheme, bucket, key) = parse_s3_url(&uri)?;

        if key.is_empty() {
            return Err(Error::NotAFile { path: uri.clone() }.into());
        }

        Self::validate_part_size(part_size)?;

        log::debug!("S3 multipart upload requested: {uri}, part_size: {part_size}");

        let upload_id = s3_client.create_multipart_upload(&bucket, &key).await?;

        log::debug!(
            "S3 multipart upload has been assigned an upload_id: {uri}, upload_id: {upload_id}"
        );

        Ok(Self {
            uri: uri.into(),
            bucket: bucket.into(),
            key: key.into(),
            upload_id: upload_id.into(),
            s3_client,
            next_part_number: unsafe { NonZeroI32::new_unchecked(1) },
            in_progress_uploads: JoinSet::new(),
            in_flight_upload_permits: Arc::new(tokio::sync::Semaphore::new(
                max_concurrent_uploads.get(),
            )),
        })
    }
}

impl S3MultipartWriter {
    /// Generates the next part number for the multipart upload.
    ///
    /// Panics if the next part number exceeds the maximum part count of 10,000.
    fn generate_part_number(&mut self) -> NonZeroI32 {
        let part_number = self.next_part_number;
        self.next_part_number = NonZeroI32::new(part_number.get() + 1).unwrap();
        assert!(
            self.next_part_number.get() <= Self::MAX_PART_COUNT,
            "Maximum part count exceeded"
        );
        part_number
    }

    /// Writes a chunk of data to the S3 multipart upload.
    ///
    /// The part size is expected to be the same as the one specified during the creation of the
    /// S3MultipartWriter. If the part size is different, it will panic.
    ///
    /// A new part number is generated for the part and a new task is spawned to upload the part
    /// in the background.
    pub async fn write_part(&mut self, chunk: bytes::Bytes) -> super::Result<()> {
        // Create an async task to upload the part.
        let data_len = chunk.len();

        let next_part_number = self.generate_part_number();
        let upload_id = self.upload_id.clone();
        let bucket = self.bucket.clone();
        let key = self.key.clone();
        let s3_client = self.s3_client.clone();

        log::debug!(
            "S3 multipart upload part requested: {next_part_number}, size: {data_len} bytes"
        );
        let upload_permit = self.in_flight_upload_permits.clone().acquire_owned().await;
        log::debug!(
            "S3 multipart upload part permit acquired: {next_part_number}, size: {data_len} bytes"
        );

        let upload_future = async move {
            let output = s3_client
                .upload_part(&bucket, &key, &upload_id, next_part_number, chunk)
                .await?;

            drop(upload_permit);

            log::debug!(
                "S3 upload part has been completed: {next_part_number}, size: {data_len} bytes"
            );

            let etag = output.e_tag().map(|etag| etag.to_string().into()).context(
                MissingEtagForMultipartUploadSnafu {
                    bucket: bucket.to_string(),
                    key: key.to_string(),
                    upload_id: upload_id.to_string(),
                    part: next_part_number,
                },
            )?;

            Ok(CompletedPart {
                part_number: next_part_number,
                etag,
            })
        };

        // Spawn the upload task and add it to the in-progress uploads.
        self.in_progress_uploads.spawn(upload_future);
        Ok(())
    }

    pub async fn shutdown(&mut self) -> super::Result<()> {
        // Wait for all in-progress uploads to complete.
        let mut completed_parts = vec![];

        while let Some(upload) = self.in_progress_uploads.join_next().await {
            match upload {
                Ok(Ok(part)) => completed_parts.push(part),
                Ok(Err(err)) => return Err(err),
                Err(err) => return Err(super::Error::JoinError { source: err }),
            }
        }

        log::debug!(
            "Finalizing multipart upload with {} parts.",
            completed_parts.len()
        );

        // Ensure that completed parts are sorted by in ascending order by part number - else S3
        // will reject the completion request.
        completed_parts.sort_by_key(|part| part.part_number);

        // Complete the multipart upload with the completed parts.
        self.s3_client
            .complete_multipart_upload(
                self.key.clone(),
                self.bucket.clone(),
                self.upload_id.clone(),
                completed_parts
                    .into_iter()
                    .map(|part| part.into())
                    .collect(),
            )
            .await?;

        log::debug!("S3 multipart upload completed: {}", self.uri);
        Ok(())
    }
}

pub struct S3PartBuffer {
    buffer: Vec<u8>,
    part_size: NonZeroUsize,
    tx: Option<Sender<bytes::Bytes>>,
}

impl S3PartBuffer {
    pub fn new(part_size: NonZeroUsize, tx: Sender<bytes::Bytes>) -> Self {
        Self {
            buffer: Vec::with_capacity(part_size.get()),
            part_size,
            tx: Some(tx),
        }
    }

    pub fn shutdown(&mut self) -> std::io::Result<()> {
        log::debug!("Shutting down S3 parts buffer.");

        if !self.buffer.is_empty() {
            log::debug!(
                "S3 parts buffer has {} bytes remaining to send.",
                self.buffer.len()
            );

            // If there is any remaining data in the buffer, send it as a final part
            let old_buffer =
                std::mem::replace(&mut self.buffer, Vec::with_capacity(self.part_size.get()));
            let new_part = bytes::Bytes::from(old_buffer);

            if let Some(tx) = &self.tx {
                // Attempt to send the final part
                tx.blocking_send(new_part)
                    .map_err(|_| std::io::Error::new(std::io::ErrorKind::Other, "Failed to send final part for multi-part upload. Has the receiver been dropped?"))?;
            } else {
                panic!("It seems that the S3PartBuffer has been shutdown already, but we still have data to send. This is a bug in the code.");
            }
        }
        self.tx.take();
        Ok(())
    }
}

impl Write for S3PartBuffer {
    fn write(&mut self, buf: &[u8]) -> std::io::Result<usize> {
        let mut remaining = buf;
        let mut total_written_bytes = 0;

        while !remaining.is_empty() {
            // Write the buffer until its full, or we run out of data
            let available_space = self.part_size.get() - self.buffer.len();
            let writable_bytes = remaining.len().min(available_space);

            self.buffer.extend_from_slice(&remaining[..writable_bytes]);
            total_written_bytes += writable_bytes;
            remaining = &remaining[writable_bytes..];

            if self.buffer.len() == self.part_size.get() {
                log::debug!("Enough data to write a part to S3.");
                // Buffer is full, send it to the channel
                let old_buffer =
                    std::mem::replace(&mut self.buffer, Vec::with_capacity(self.part_size.get()));
                let new_part = bytes::Bytes::from(old_buffer);

                if let Some(tx) = &self.tx {
                    tx.blocking_send(new_part)
                        .map_err(|_| std::io::Error::new(std::io::ErrorKind::Other, "Failed to send part for multi-part upload. Has the receiver been dropped?"))?;
                } else {
                    panic!("It seems that the S3PartBuffer has been shutdown already, but we still have data to send. This is a bug in the code.");
                }
            }
        }

        Ok(total_written_bytes)
    }

    fn flush(&mut self) -> std::io::Result<()> {
        // No-Op: Flushing a partial part will make the parts of unequal size. R2, for example,
        // requires all parts (except the last) to be the same size. The last part is always flushed
        // at shutdown().
        Ok(())
    }
}

#[cfg(test)]
mod tests {

    use common_io_config::S3Config;

    use crate::{object_io::ObjectSource, Result, S3LikeSource};

    #[tokio::test]
    async fn test_full_get_from_s3() -> Result<()> {
        let parquet_file_path = "s3://daft-public-data/test_fixtures/parquet_small/0dad4c3f-da0d-49db-90d8-98684571391b-0.parquet";
        let parquet_expected_md5 = "929674747af64a98aceaa6d895863bd3";

        let config = S3Config {
            anonymous: true,
            ..Default::default()
        };
        let client = S3LikeSource::get_client(&config).await?;
        let parquet_file = client.get(parquet_file_path, None, None).await?;
        let bytes = parquet_file.bytes().await?;
        let all_bytes = bytes.as_ref();
        let checksum = format!("{:x}", md5::compute(all_bytes));
        assert_eq!(checksum, parquet_expected_md5);

        let first_bytes = client
            .get(parquet_file_path, Some(0..10), None)
            .await?
            .bytes()
            .await?;
        assert_eq!(first_bytes.len(), 10);
        assert_eq!(first_bytes.as_ref(), &all_bytes[..10]);

        let first_bytes = client
            .get(parquet_file_path, Some(10..100), None)
            .await?
            .bytes()
            .await?;
        assert_eq!(first_bytes.len(), 90);
        assert_eq!(first_bytes.as_ref(), &all_bytes[10..100]);

        let last_bytes = client
            .get(
                parquet_file_path,
                Some((all_bytes.len() - 10)..(all_bytes.len() + 10)),
                None,
            )
            .await?
            .bytes()
            .await?;
        assert_eq!(last_bytes.len(), 10);
        assert_eq!(last_bytes.as_ref(), &all_bytes[(all_bytes.len() - 10)..]);

        let size_from_get_size = client.get_size(parquet_file_path, None).await?;
        assert_eq!(size_from_get_size, all_bytes.len());

        Ok(())
    }

    #[tokio::test]
    async fn test_full_ls_from_s3() -> Result<()> {
        let file_path = "s3://daft-public-data/test_fixtures/parquet/";

        let config = S3Config {
            anonymous: true,
            ..Default::default()
        };
        let client = S3LikeSource::get_client(&config).await?;

        client.ls(file_path, true, None, None, None).await?;

        Ok(())
    }
}<|MERGE_RESOLUTION|>--- conflicted
+++ resolved
@@ -1,18 +1,15 @@
 use std::{
-<<<<<<< HEAD
-    collections::HashMap, num::NonZeroUsize, ops::Range, pin::Pin, string::FromUtf8Error,
-    sync::Arc, task::Poll, time::Duration,
-=======
     any::Any,
     borrow::Cow,
     collections::HashMap,
     io::Write,
     num::{NonZeroI32, NonZeroUsize},
     ops::Range,
+    pin::Pin,
     string::FromUtf8Error,
     sync::Arc,
+    task::Poll,
     time::Duration,
->>>>>>> b576543d
 };
 
 use async_recursion::async_recursion;
@@ -37,12 +34,7 @@
 use bytes::Bytes;
 use common_io_config::S3Config;
 use common_runtime::get_io_pool_num_threads;
-<<<<<<< HEAD
-use futures::{stream::BoxStream, FutureExt};
-=======
-use futures::{stream::BoxStream, StreamExt, TryStreamExt};
-use reqwest::StatusCode;
->>>>>>> b576543d
+use futures::stream::BoxStream;
 use s3::{
     config::{Credentials, Region},
     error::{DisplayErrorContext, SdkError},
