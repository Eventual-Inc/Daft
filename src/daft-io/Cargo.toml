[dependencies]
async-recursion = "1.0.4"
async-trait = "0.1.71"
aws-config = {version = "0.55.3"}
aws-credential-types = {version = "0.55.3", features = ["hardcoded-credentials"]}
aws-sdk-s3 = "0.28.0"
aws-sig-auth = "0.55.3"
aws-sigv4 = "0.55.3"
<<<<<<< HEAD
bincode = {workspace = true}
bytes = "1.4.0"
=======
bytes = {workspace = true}
>>>>>>> bacd70ea
common-error = {path = "../common/error", default-features = false}
daft-core = {path = "../daft-core", default-features = false}
futures = {workspace = true}
lazy_static = {workspace = true}
log = {workspace = true}
pyo3 = {workspace = true, optional = true}
pyo3-log = {workspace = true, optional = true}
serde = {workspace = true}
serde_json = {workspace = true}
snafu = {workspace = true}
tokio = {workspace = true}
url = "2.4.0"

[dependencies.reqwest]
default-features = false
features = ["stream", "rustls-tls"]
version = "0.11.18"

[dev-dependencies]
md5 = "0.7.0"
tempfile = "3.6.0"

[features]
default = ["python"]
python = ["dep:pyo3", "dep:pyo3-log", "common-error/python", "daft-core/python"]

[package]
edition = {workspace = true}
name = "daft-io"
version = {workspace = true}<|MERGE_RESOLUTION|>--- conflicted
+++ resolved
@@ -6,12 +6,7 @@
 aws-sdk-s3 = "0.28.0"
 aws-sig-auth = "0.55.3"
 aws-sigv4 = "0.55.3"
-<<<<<<< HEAD
-bincode = {workspace = true}
-bytes = "1.4.0"
-=======
 bytes = {workspace = true}
->>>>>>> bacd70ea
 common-error = {path = "../common/error", default-features = false}
 daft-core = {path = "../daft-core", default-features = false}
 futures = {workspace = true}
