--- conflicted
+++ resolved
@@ -11,14 +11,8 @@
 
 #[cfg(feature = "python")]
 use {
-<<<<<<< HEAD
     common_py_serde::{deserialize_py_object, serialize_py_object},
-    pyo3::{PyObject, Python},
-    std::hash::Hasher,
-=======
-    daft_scan::py_object_serde::{deserialize_py_object, serialize_py_object},
     pyo3::PyObject,
->>>>>>> df9aa15a
 };
 
 #[derive(Debug, PartialEq, Eq, Hash)]
