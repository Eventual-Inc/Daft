use std::cmp::Ordering;
use std::sync::Arc;
use std::{
    cmp::{max, min},
    collections::HashMap,
};

use common_daft_config::DaftExecutionConfig;
use common_error::DaftResult;

use daft_core::count_mode::CountMode;
use daft_core::schema::SchemaRef;
use daft_core::DataType;
use daft_dsl::ExprRef;
use daft_dsl::{col, ApproxPercentileParams};

use daft_scan::ScanExternalInfo;

use crate::logical_ops::{
    Aggregate as LogicalAggregate, Distinct as LogicalDistinct, Explode as LogicalExplode,
    Filter as LogicalFilter, Join as LogicalJoin, Limit as LogicalLimit,
<<<<<<< HEAD
    MonotonicallyIncreasingId as LogicalMonotonicallyIncreasingId, Project as LogicalProject,
    Repartition as LogicalRepartition, Sample as LogicalSample, Sink as LogicalSink,
    Sort as LogicalSort, Source, Unpivot as LogicalUnpivot,
=======
    MonotonicallyIncreasingId as LogicalMonotonicallyIncreasingId, Pivot as LogicalPivot,
    Project as LogicalProject, Repartition as LogicalRepartition, Sample as LogicalSample,
    Sink as LogicalSink, Sort as LogicalSort, Source,
>>>>>>> 38ab44ac
};
use crate::logical_plan::LogicalPlan;
use crate::partitioning::{
    ClusteringSpec, HashClusteringConfig, RangeClusteringConfig, UnknownClusteringConfig,
};
use crate::physical_plan::{PhysicalPlan, PhysicalPlanRef};
use crate::sink_info::{OutputFileInfo, SinkInfo};
use crate::source_info::SourceInfo;
use crate::FileFormat;
use crate::{physical_ops::*, JoinStrategy};

pub(super) fn translate_single_logical_node(
    logical_plan: &LogicalPlan,
    physical_children: &mut Vec<PhysicalPlanRef>,
    cfg: &DaftExecutionConfig,
) -> DaftResult<PhysicalPlanRef> {
    match logical_plan {
        LogicalPlan::Source(Source { source_info, .. }) => match source_info.as_ref() {
            SourceInfo::ExternalInfo(ScanExternalInfo {
                pushdowns,
                scan_op,
                source_schema,
                ..
            }) => {
                let scan_tasks = scan_op.0.to_scan_tasks(pushdowns.clone())?;

                let scan_tasks = daft_scan::scan_task_iters::split_by_row_groups(
                    scan_tasks,
                    cfg.parquet_split_row_groups_max_files,
                    cfg.scan_tasks_min_size_bytes,
                    cfg.scan_tasks_max_size_bytes,
                );

                // Apply transformations on the ScanTasks to optimize
                let scan_tasks = daft_scan::scan_task_iters::merge_by_sizes(
                    scan_tasks,
                    cfg.scan_tasks_min_size_bytes,
                    cfg.scan_tasks_max_size_bytes,
                );
                let scan_tasks = scan_tasks.collect::<DaftResult<Vec<_>>>()?;
                if scan_tasks.is_empty() {
                    let clustering_spec =
                        Arc::new(ClusteringSpec::Unknown(UnknownClusteringConfig::new(1)));

                    Ok(PhysicalPlan::EmptyScan(EmptyScan::new(
                        source_schema.clone(),
                        clustering_spec,
                    ))
                    .arced())
                } else {
                    let clustering_spec = Arc::new(ClusteringSpec::Unknown(
                        UnknownClusteringConfig::new(scan_tasks.len()),
                    ));

                    Ok(
                        PhysicalPlan::TabularScan(TabularScan::new(scan_tasks, clustering_spec))
                            .arced(),
                    )
                }
            }
            #[cfg(feature = "python")]
            SourceInfo::InMemoryInfo(mem_info) => {
                let scan = PhysicalPlan::InMemoryScan(InMemoryScan::new(
                    mem_info.source_schema.clone(),
                    mem_info.clone(),
                    ClusteringSpec::Unknown(UnknownClusteringConfig::new(mem_info.num_partitions))
                        .into(),
                ))
                .arced();
                Ok(scan)
            }
        },
        LogicalPlan::Project(LogicalProject {
            projection,
            resource_request,
            ..
        }) => {
            let input_physical = physical_children.pop().expect("requires 1 input");
            let clustering_spec = input_physical.clustering_spec().clone();
            Ok(PhysicalPlan::Project(Project::try_new(
                input_physical,
                projection.clone(),
                resource_request.clone(),
                clustering_spec,
            )?)
            .arced())
        }
        LogicalPlan::Filter(LogicalFilter { predicate, .. }) => {
            let input_physical = physical_children.pop().expect("requires 1 input");
            Ok(PhysicalPlan::Filter(Filter::new(input_physical, predicate.clone())).arced())
        }
        LogicalPlan::Limit(LogicalLimit { limit, eager, .. }) => {
            let input_physical = physical_children.pop().expect("requires 1 input");
            let num_partitions = input_physical.clustering_spec().num_partitions();
            Ok(
                PhysicalPlan::Limit(Limit::new(input_physical, *limit, *eager, num_partitions))
                    .arced(),
            )
        }
        LogicalPlan::Explode(LogicalExplode { to_explode, .. }) => {
            let input_physical = physical_children.pop().expect("requires 1 input");
            Ok(
                PhysicalPlan::Explode(Explode::try_new(input_physical, to_explode.clone())?)
                    .arced(),
            )
        }
        LogicalPlan::Unpivot(LogicalUnpivot {
            ids,
            values,
            variable_name,
            value_name,
            ..
        }) => {
            let input_physical = physical_children.pop().expect("requires 1 input");

            Ok(PhysicalPlan::Unpivot(Unpivot::new(
                input_physical,
                ids.clone(),
                values.clone(),
                variable_name,
                value_name,
            ))
            .arced())
        }
        LogicalPlan::Sort(LogicalSort {
            sort_by,
            descending,
            ..
        }) => {
            let input_physical = physical_children.pop().expect("requires 1 input");
            let num_partitions = input_physical.clustering_spec().num_partitions();
            Ok(PhysicalPlan::Sort(Sort::new(
                input_physical,
                sort_by.clone(),
                descending.clone(),
                num_partitions,
            ))
            .arced())
        }
        LogicalPlan::Repartition(LogicalRepartition {
            repartition_spec, ..
        }) => {
            let input_physical = physical_children.pop().expect("requires 1 input");
            let input_clustering_spec = input_physical.clustering_spec();
            let input_num_partitions = input_clustering_spec.num_partitions();
            let clustering_spec = repartition_spec.to_clustering_spec(input_num_partitions);
            let num_partitions = clustering_spec.num_partitions();
            // Drop the repartition if the output of the repartition would yield the same partitioning as the input.
            if (input_num_partitions == 1 && num_partitions == 1)
                // Simple split/coalesce repartition to the same # of partitions is a no-op, no matter the upstream partitioning scheme.
                || (num_partitions == input_num_partitions && matches!(clustering_spec, ClusteringSpec::Unknown(_)))
                // Repartitioning to the same partition spec as the input is always a no-op.
                || (&clustering_spec == input_clustering_spec.as_ref())
            {
                return Ok(input_physical);
            }
            let repartitioned_plan = match clustering_spec {
                ClusteringSpec::Unknown(_) => {
                    match num_partitions.cmp(&input_num_partitions) {
                        Ordering::Greater => {
                            // Split input partitions into num_partitions.
                            let split_op = PhysicalPlan::Split(Split::new(
                                input_physical,
                                input_num_partitions,
                                num_partitions,
                            ));
                            PhysicalPlan::Flatten(Flatten::new(split_op.into()))
                        }
                        Ordering::Less => {
                            // Coalesce input partitions into num_partitions.
                            PhysicalPlan::Coalesce(Coalesce::new(
                                input_physical,
                                input_num_partitions,
                                num_partitions,
                            ))
                        }
                        Ordering::Equal => {
                            // # of output partitions == # of input partitions; this should have already short-circuited with
                            // a repartition drop above.
                            unreachable!("Simple repartitioning with same # of output partitions as the input; this should have been dropped.")
                        }
                    }
                }
                ClusteringSpec::Random(_) => {
                    let split_op = PhysicalPlan::FanoutRandom(FanoutRandom::new(
                        input_physical,
                        num_partitions,
                    ));
                    PhysicalPlan::ReduceMerge(ReduceMerge::new(split_op.into()))
                }
                ClusteringSpec::Hash(HashClusteringConfig { by, .. }) => {
                    let split_op = PhysicalPlan::FanoutByHash(FanoutByHash::new(
                        input_physical,
                        num_partitions,
                        by.clone(),
                    ));
                    PhysicalPlan::ReduceMerge(ReduceMerge::new(split_op.into()))
                }
                ClusteringSpec::Range(_) => {
                    unreachable!("Repartitioning by range is not supported")
                }
            };
            Ok(repartitioned_plan.arced())
        }
        LogicalPlan::Distinct(LogicalDistinct { input }) => {
            let input_physical = physical_children.pop().expect("requires 1 input");
            let col_exprs = input
                .schema()
                .names()
                .iter()
                .map(|name| daft_dsl::col(name.clone()))
                .collect::<Vec<ExprRef>>();
            let agg_op =
                PhysicalPlan::Aggregate(Aggregate::new(input_physical, vec![], col_exprs.clone()));
            let num_partitions = agg_op.clustering_spec().num_partitions();
            if num_partitions > 1 {
                let split_op = PhysicalPlan::FanoutByHash(FanoutByHash::new(
                    agg_op.into(),
                    num_partitions,
                    col_exprs.clone(),
                ));
                let reduce_op = PhysicalPlan::ReduceMerge(ReduceMerge::new(split_op.into()));
                Ok(
                    PhysicalPlan::Aggregate(Aggregate::new(reduce_op.into(), vec![], col_exprs))
                        .arced(),
                )
            } else {
                Ok(agg_op.arced())
            }
        }
        LogicalPlan::Sample(LogicalSample {
            fraction,
            with_replacement,
            seed,
            ..
        }) => {
            let input_physical = physical_children.pop().expect("requires 1 input");
            Ok(PhysicalPlan::Sample(Sample::new(
                input_physical,
                *fraction,
                *with_replacement,
                *seed,
            ))
            .arced())
        }
        LogicalPlan::Aggregate(LogicalAggregate {
            aggregations,
            groupby,
            ..
        }) => {
            let input_physical = physical_children.pop().expect("requires 1 input");

            let num_input_partitions = input_physical.clustering_spec().num_partitions();

            let result_plan = match num_input_partitions {
                1 => PhysicalPlan::Aggregate(Aggregate::new(
                    input_physical,
                    aggregations.clone(),
                    groupby.clone(),
                )),
                _ => {
                    let schema = logical_plan.schema();

                    let (first_stage_aggs, second_stage_aggs, final_exprs) =
                        populate_aggregation_stages(aggregations, &schema, groupby);

                    let first_stage_agg = if first_stage_aggs.is_empty() {
                        input_physical
                    } else {
                        PhysicalPlan::Aggregate(Aggregate::new(
                            input_physical,
                            first_stage_aggs.values().cloned().collect(),
                            groupby.clone(),
                        ))
                        .arced()
                    };
                    let gather_plan = if groupby.is_empty() {
                        PhysicalPlan::Coalesce(Coalesce::new(
                            first_stage_agg,
                            num_input_partitions,
                            1,
                        ))
                        .arced()
                    } else {
                        let split_op = PhysicalPlan::FanoutByHash(FanoutByHash::new(
                            first_stage_agg,
                            min(
                                num_input_partitions,
                                cfg.shuffle_aggregation_default_partitions,
                            ),
                            groupby.clone(),
                        ))
                        .arced();
                        PhysicalPlan::ReduceMerge(ReduceMerge::new(split_op)).arced()
                    };

                    let second_stage_agg = PhysicalPlan::Aggregate(Aggregate::new(
                        gather_plan,
                        second_stage_aggs.values().cloned().collect(),
                        groupby.clone(),
                    ));

                    let clustering_spec = second_stage_agg.clustering_spec().clone();
                    PhysicalPlan::Project(Project::try_new(
                        second_stage_agg.into(),
                        final_exprs,
                        Default::default(),
                        clustering_spec,
                    )?)
                }
            };
            Ok(result_plan.arced())
        }
        LogicalPlan::Pivot(LogicalPivot {
            group_by,
            pivot_column,
            value_column,
            aggregation,
            names,
            ..
        }) => {
            let input_physical = physical_children.pop().expect("requires 1 input");
            let num_input_partitions = input_physical.clustering_spec().num_partitions();

            // NOTE: For the aggregation stages of the pivot operation, we need to group by the group_by column and pivot column together.
            // This is because the resulting pivoted columns correspond to the unique pairs of group_by and pivot column values.
            let group_by_with_pivot = vec![group_by.clone(), pivot_column.clone()];
            let aggregations = vec![aggregation.clone()];

            let aggregation_plan = match num_input_partitions {
                1 => PhysicalPlan::Aggregate(Aggregate::new(
                    input_physical,
                    aggregations,
                    group_by_with_pivot,
                )),
                _ => {
                    let schema = logical_plan.schema();

                    let (first_stage_aggs, second_stage_aggs, final_exprs) =
                        populate_aggregation_stages(&aggregations, &schema, &group_by_with_pivot);

                    let first_stage_agg = if first_stage_aggs.is_empty() {
                        input_physical
                    } else {
                        PhysicalPlan::Aggregate(Aggregate::new(
                            input_physical,
                            first_stage_aggs.values().cloned().collect(),
                            group_by_with_pivot.clone(),
                        ))
                        .arced()
                    };
                    let gather_plan = if group_by_with_pivot.is_empty() {
                        PhysicalPlan::Coalesce(Coalesce::new(
                            first_stage_agg,
                            num_input_partitions,
                            1,
                        ))
                        .arced()
                    } else {
                        let split_op = PhysicalPlan::FanoutByHash(FanoutByHash::new(
                            first_stage_agg,
                            min(
                                num_input_partitions,
                                cfg.shuffle_aggregation_default_partitions,
                            ),
                            // NOTE: For the shuffle of a pivot operation, we don't include the pivot column for the hashing as we need
                            // to ensure that all rows with the same group_by column values are hashed to the same partition.
                            vec![group_by.clone()],
                        ))
                        .arced();
                        PhysicalPlan::ReduceMerge(ReduceMerge::new(split_op)).arced()
                    };

                    let second_stage_agg = PhysicalPlan::Aggregate(Aggregate::new(
                        gather_plan,
                        second_stage_aggs.values().cloned().collect(),
                        group_by_with_pivot,
                    ));

                    let clustering_spec = second_stage_agg.clustering_spec().clone();
                    PhysicalPlan::Project(Project::try_new(
                        second_stage_agg.into(),
                        final_exprs,
                        Default::default(),
                        clustering_spec,
                    )?)
                }
            };

            Ok(PhysicalPlan::Pivot(Pivot::new(
                aggregation_plan.into(),
                group_by.clone(),
                pivot_column.clone(),
                value_column.clone(),
                names.clone(),
            ))
            .arced())
        }
        LogicalPlan::Concat(..) => {
            let other_physical = physical_children.pop().expect("requires 1 inputs");
            let input_physical = physical_children.pop().expect("requires 2 inputs");
            Ok(PhysicalPlan::Concat(Concat::new(input_physical, other_physical)).arced())
        }
        LogicalPlan::Join(LogicalJoin {
            left_on,
            right_on,
            join_type,
            join_strategy,
            output_schema,
            ..
        }) => {
            let mut right_physical = physical_children.pop().expect("requires 1 inputs");
            let mut left_physical = physical_children.pop().expect("requires 2 inputs");

            let left_clustering_spec = left_physical.clustering_spec();
            let right_clustering_spec = right_physical.clustering_spec();
            let num_partitions = max(
                left_clustering_spec.num_partitions(),
                right_clustering_spec.num_partitions(),
            );
            let new_left_hash_clustering_spec = Arc::new(ClusteringSpec::Hash(
                HashClusteringConfig::new(num_partitions, left_on.clone()),
            ));
            let new_right_hash_clustering_spec = Arc::new(ClusteringSpec::Hash(
                HashClusteringConfig::new(num_partitions, right_on.clone()),
            ));

            let is_left_hash_partitioned = left_clustering_spec == new_left_hash_clustering_spec;
            let is_right_hash_partitioned = right_clustering_spec == new_right_hash_clustering_spec;

            // Left-side of join is considered to be sort-partitioned on the join key if it is sort-partitioned on a
            // sequence of expressions that has the join key as a prefix.
            let is_left_sort_partitioned =
                if let ClusteringSpec::Range(RangeClusteringConfig { by, descending, .. }) =
                    left_clustering_spec.as_ref()
                {
                    by.len() >= left_on.len()
                    && by.iter().zip(left_on.iter()).all(|(e1, e2)| e1 == e2)
                    // TODO(Clark): Add support for descending sort orders.
                    && descending.iter().all(|v| !*v)
                } else {
                    false
                };
            // Right-side of join is considered to be sort-partitioned on the join key if it is sort-partitioned on a
            // sequence of expressions that has the join key as a prefix.
            let is_right_sort_partitioned =
                if let ClusteringSpec::Range(RangeClusteringConfig { by, descending, .. }) =
                    right_clustering_spec.as_ref()
                {
                    by.len() >= right_on.len()
                    && by.iter().zip(right_on.iter()).all(|(e1, e2)| e1 == e2)
                    // TODO(Clark): Add support for descending sort orders.
                    && descending.iter().all(|v| !*v)
                } else {
                    false
                };

            // For broadcast joins, ensure that the left side of the join is the smaller side.
            let (smaller_size_bytes, left_is_larger) = match (
                left_physical.approximate_size_bytes(),
                right_physical.approximate_size_bytes(),
            ) {
                (Some(left_size_bytes), Some(right_size_bytes)) => {
                    if right_size_bytes < left_size_bytes {
                        (Some(right_size_bytes), true)
                    } else {
                        (Some(left_size_bytes), false)
                    }
                }
                (Some(left_size_bytes), None) => (Some(left_size_bytes), false),
                (None, Some(right_size_bytes)) => (Some(right_size_bytes), true),
                (None, None) => (None, false),
            };
            let is_larger_partitioned = if left_is_larger {
                is_left_hash_partitioned || is_left_sort_partitioned
            } else {
                is_right_hash_partitioned || is_right_sort_partitioned
            };
            let join_strategy = join_strategy.unwrap_or_else(|| {
                let is_primitive = |exprs: &Vec<ExprRef>| {
                    exprs.iter().map(|e| e.name().unwrap()).all(|col| {
                        let dtype = &output_schema.get_field(col).unwrap().dtype;
                        dtype.is_integer()
                            || dtype.is_floating()
                            || matches!(
                                dtype,
                                DataType::Utf8 | DataType::Binary | DataType::Boolean
                            )
                    })
                };
                // If larger table is not already partitioned on the join key AND the smaller table is under broadcast size threshold, use broadcast join.
                if !is_larger_partitioned
                    && let Some(smaller_size_bytes) = smaller_size_bytes
                    && smaller_size_bytes <= cfg.broadcast_join_size_bytes_threshold
                {
                    JoinStrategy::Broadcast
                // Larger side of join is range-partitioned on the join column, so we use a sort-merge join.
                // TODO(Clark): Support non-primitive dtypes for sort-merge join (e.g. temporal types).
                // TODO(Clark): Also do a sort-merge join if a downstream op needs the table to be sorted on the join key.
                // TODO(Clark): Look into defaulting to sort-merge join over hash join under more input partitioning setups.
                } else if is_primitive(left_on)
                    && is_primitive(right_on)
                    && (is_left_sort_partitioned || is_right_sort_partitioned)
                    && (!is_larger_partitioned
                        || (left_is_larger && is_left_sort_partitioned
                            || !left_is_larger && is_right_sort_partitioned))
                {
                    JoinStrategy::SortMerge
                // Otherwise, use a hash join.
                } else {
                    JoinStrategy::Hash
                }
            });
            match join_strategy {
                JoinStrategy::Broadcast => {
                    // If either the left or right side of the join are very small tables, perform a broadcast join with the
                    // entire smaller table broadcast to each of the partitions of the larger table.
                    if left_is_larger {
                        // These will get swapped back when doing the actual local joins.
                        (left_physical, right_physical) = (right_physical, left_physical);
                    }
                    Ok(PhysicalPlan::BroadcastJoin(BroadcastJoin::new(
                        left_physical,
                        right_physical,
                        left_on.clone(),
                        right_on.clone(),
                        *join_type,
                        left_is_larger,
                    ))
                    .arced())
                }
                JoinStrategy::SortMerge => {
                    let needs_presort = if cfg.sort_merge_join_sort_with_aligned_boundaries {
                        // Use the special-purpose presorting that ensures join inputs are sorted with aligned
                        // boundaries, allowing for a more efficient downstream merge-join (~one-to-one zip).
                        !is_left_sort_partitioned || !is_right_sort_partitioned
                    } else {
                        // Manually insert presorting ops for each side of the join that needs it.
                        // Note that these merge-join inputs will most likely not have aligned boundaries, which could
                        // result in less efficient merge-joins (~all-to-all broadcast).
                        if !is_left_sort_partitioned {
                            left_physical = PhysicalPlan::Sort(Sort::new(
                                left_physical,
                                left_on.clone(),
                                std::iter::repeat(false).take(left_on.len()).collect(),
                                num_partitions,
                            ))
                            .arced()
                        }
                        if !is_right_sort_partitioned {
                            right_physical = PhysicalPlan::Sort(Sort::new(
                                right_physical,
                                right_on.clone(),
                                std::iter::repeat(false).take(right_on.len()).collect(),
                                num_partitions,
                            ))
                            .arced()
                        }
                        false
                    };
                    Ok(PhysicalPlan::SortMergeJoin(SortMergeJoin::new(
                        left_physical,
                        right_physical,
                        left_on.clone(),
                        right_on.clone(),
                        *join_type,
                        num_partitions,
                        left_is_larger,
                        needs_presort,
                    ))
                    .arced())
                }
                JoinStrategy::Hash => {
                    if (num_partitions > 1
                        || left_clustering_spec.num_partitions() != num_partitions)
                        && !is_left_hash_partitioned
                    {
                        let split_op = PhysicalPlan::FanoutByHash(FanoutByHash::new(
                            left_physical,
                            num_partitions,
                            left_on.clone(),
                        ));
                        left_physical =
                            PhysicalPlan::ReduceMerge(ReduceMerge::new(split_op.into())).arced();
                    }
                    if (num_partitions > 1
                        || right_clustering_spec.num_partitions() != num_partitions)
                        && !is_right_hash_partitioned
                    {
                        let split_op = PhysicalPlan::FanoutByHash(FanoutByHash::new(
                            right_physical,
                            num_partitions,
                            right_on.clone(),
                        ));
                        right_physical =
                            PhysicalPlan::ReduceMerge(ReduceMerge::new(split_op.into())).arced();
                    }
                    Ok(PhysicalPlan::HashJoin(HashJoin::new(
                        left_physical,
                        right_physical,
                        left_on.clone(),
                        right_on.clone(),
                        *join_type,
                    ))
                    .arced())
                }
            }
        }
        LogicalPlan::Sink(LogicalSink {
            schema, sink_info, ..
        }) => {
            let input_physical = physical_children.pop().expect("requires 1 input");
            match sink_info.as_ref() {
                SinkInfo::OutputFileInfo(file_info @ OutputFileInfo { file_format, .. }) => {
                    match file_format {
                        FileFormat::Parquet => {
                            Ok(PhysicalPlan::TabularWriteParquet(TabularWriteParquet::new(
                                schema.clone(),
                                file_info.clone(),
                                input_physical,
                            ))
                            .arced())
                        }
                        FileFormat::Csv => Ok(PhysicalPlan::TabularWriteCsv(TabularWriteCsv::new(
                            schema.clone(),
                            file_info.clone(),
                            input_physical,
                        ))
                        .arced()),
                        FileFormat::Json => {
                            Ok(PhysicalPlan::TabularWriteJson(TabularWriteJson::new(
                                schema.clone(),
                                file_info.clone(),
                                input_physical,
                            ))
                            .arced())
                        }
                        FileFormat::Database => Err(common_error::DaftError::ValueError(
                            "Database sink not yet implemented".to_string(),
                        )),
                        FileFormat::Python => Err(common_error::DaftError::ValueError(
                            "Cannot write to PythonFunction file format".to_string(),
                        )),
                    }
                }
                #[cfg(feature = "python")]
                SinkInfo::CatalogInfo(catalog_info) => match &catalog_info.catalog {
                    crate::sink_info::CatalogType::Iceberg(iceberg_info) => {
                        Ok(PhysicalPlan::IcebergWrite(IcebergWrite::new(
                            schema.clone(),
                            iceberg_info.clone(),
                            input_physical,
                        ))
                        .arced())
                    }
                },
            }
        }
        LogicalPlan::MonotonicallyIncreasingId(LogicalMonotonicallyIncreasingId {
            column_name,
            ..
        }) => {
            let input_physical = physical_children.pop().expect("requires 1 input");
            Ok(
                PhysicalPlan::MonotonicallyIncreasingId(MonotonicallyIncreasingId::new(
                    input_physical,
                    column_name,
                ))
                .arced(),
            )
        }
    }
}

/// Given a list of aggregation expressions, return the aggregation expressions to apply in the first and second stages,
/// as well as the final expressions to project.
#[allow(clippy::type_complexity)]
fn populate_aggregation_stages(
    aggregations: &[daft_dsl::AggExpr],
    schema: &SchemaRef,
    group_by: &[ExprRef],
) -> (
    HashMap<Arc<str>, daft_dsl::AggExpr>,
    HashMap<Arc<str>, daft_dsl::AggExpr>,
    Vec<ExprRef>,
) {
    use daft_dsl::AggExpr::{self, *};

    // Aggregations to apply in the first and second stages.
    // Semantic column name -> AggExpr
    let mut first_stage_aggs: HashMap<Arc<str>, AggExpr> = HashMap::new();
    let mut second_stage_aggs: HashMap<Arc<str>, AggExpr> = HashMap::new();
    // Project the aggregation results to their final output names
    let mut final_exprs: Vec<ExprRef> = group_by.to_vec();

    for agg_expr in aggregations {
        let output_name = agg_expr.name().unwrap();
        match agg_expr {
            Count(e, mode) => {
                let count_id = agg_expr.semantic_id(schema).id;
                let sum_of_count_id = Sum(col(count_id.clone())).semantic_id(schema).id;
                first_stage_aggs
                    .entry(count_id.clone())
                    .or_insert(Count(e.alias(count_id.clone()).clone(), *mode));
                second_stage_aggs
                    .entry(sum_of_count_id.clone())
                    .or_insert(Sum(col(count_id.clone()).alias(sum_of_count_id.clone())));
                final_exprs.push(col(sum_of_count_id.clone()).alias(output_name));
            }
            Sum(e) => {
                let sum_id = agg_expr.semantic_id(schema).id;
                let sum_of_sum_id = Sum(col(sum_id.clone())).semantic_id(schema).id;
                first_stage_aggs
                    .entry(sum_id.clone())
                    .or_insert(Sum(e.alias(sum_id.clone()).clone()));
                second_stage_aggs
                    .entry(sum_of_sum_id.clone())
                    .or_insert(Sum(col(sum_id.clone()).alias(sum_of_sum_id.clone())));
                final_exprs.push(col(sum_of_sum_id.clone()).alias(output_name));
            }
            Mean(e) => {
                let sum_id = Sum(e.clone()).semantic_id(schema).id;
                let count_id = Count(e.clone(), CountMode::Valid).semantic_id(schema).id;
                let sum_of_sum_id = Sum(col(sum_id.clone())).semantic_id(schema).id;
                let sum_of_count_id = Sum(col(count_id.clone())).semantic_id(schema).id;
                first_stage_aggs
                    .entry(sum_id.clone())
                    .or_insert(Sum(e.alias(sum_id.clone()).clone()));
                first_stage_aggs
                    .entry(count_id.clone())
                    .or_insert(Count(e.alias(count_id.clone()).clone(), CountMode::Valid));
                second_stage_aggs
                    .entry(sum_of_sum_id.clone())
                    .or_insert(Sum(col(sum_id.clone()).alias(sum_of_sum_id.clone())));
                second_stage_aggs
                    .entry(sum_of_count_id.clone())
                    .or_insert(Sum(col(count_id.clone()).alias(sum_of_count_id.clone())));
                final_exprs.push(
                    (col(sum_of_sum_id.clone()).div(col(sum_of_count_id.clone())))
                        .alias(output_name),
                );
            }
            Min(e) => {
                let min_id = agg_expr.semantic_id(schema).id;
                let min_of_min_id = Min(col(min_id.clone())).semantic_id(schema).id;
                first_stage_aggs
                    .entry(min_id.clone())
                    .or_insert(Min(e.alias(min_id.clone()).clone()));
                second_stage_aggs
                    .entry(min_of_min_id.clone())
                    .or_insert(Min(col(min_id.clone()).alias(min_of_min_id.clone())));
                final_exprs.push(col(min_of_min_id.clone()).alias(output_name));
            }
            Max(e) => {
                let max_id = agg_expr.semantic_id(schema).id;
                let max_of_max_id = Max(col(max_id.clone())).semantic_id(schema).id;
                first_stage_aggs
                    .entry(max_id.clone())
                    .or_insert(Max(e.alias(max_id.clone()).clone()));
                second_stage_aggs
                    .entry(max_of_max_id.clone())
                    .or_insert(Max(col(max_id.clone()).alias(max_of_max_id.clone())));
                final_exprs.push(col(max_of_max_id.clone()).alias(output_name));
            }
            AnyValue(e, ignore_nulls) => {
                let any_id = agg_expr.semantic_id(schema).id;
                let any_of_any_id = AnyValue(col(any_id.clone()), *ignore_nulls)
                    .semantic_id(schema)
                    .id;
                first_stage_aggs
                    .entry(any_id.clone())
                    .or_insert(AnyValue(e.alias(any_id.clone()).clone(), *ignore_nulls));
                second_stage_aggs
                    .entry(any_of_any_id.clone())
                    .or_insert(AnyValue(
                        col(any_id.clone()).alias(any_of_any_id.clone()),
                        *ignore_nulls,
                    ));
            }
            List(e) => {
                let list_id = agg_expr.semantic_id(schema).id;
                let concat_of_list_id = Concat(col(list_id.clone())).semantic_id(schema).id;
                first_stage_aggs
                    .entry(list_id.clone())
                    .or_insert(List(e.alias(list_id.clone()).clone()));
                second_stage_aggs
                    .entry(concat_of_list_id.clone())
                    .or_insert(Concat(
                        col(list_id.clone()).alias(concat_of_list_id.clone()),
                    ));
                final_exprs.push(col(concat_of_list_id.clone()).alias(output_name));
            }
            Concat(e) => {
                let concat_id = agg_expr.semantic_id(schema).id;
                let concat_of_concat_id = Concat(col(concat_id.clone())).semantic_id(schema).id;
                first_stage_aggs
                    .entry(concat_id.clone())
                    .or_insert(Concat(e.alias(concat_id.clone()).clone()));
                second_stage_aggs
                    .entry(concat_of_concat_id.clone())
                    .or_insert(Concat(
                        col(concat_id.clone()).alias(concat_of_concat_id.clone()),
                    ));
                final_exprs.push(col(concat_of_concat_id.clone()).alias(output_name));
            }
            MapGroups { func, inputs } => {
                let func_id = agg_expr.semantic_id(schema).id;
                // No first stage aggregation for MapGroups, do all the work in the second stage.
                second_stage_aggs
                    .entry(func_id.clone())
                    .or_insert(MapGroups {
                        func: func.clone(),
                        inputs: inputs.to_vec(),
                    });
                final_exprs.push(col(output_name));
            }
            ApproxSketch(_) => {
                unimplemented!("User-facing approx_sketch aggregation is not implemented")
            }
            MergeSketch(_) => {
                unimplemented!("User-facing merge_sketch aggregation is not implemented")
            }
            ApproxPercentile(ApproxPercentileParams {
                child: e,
                percentiles,
                force_list_output,
            }) => {
                let percentiles = percentiles.iter().map(|p| p.0).collect::<Vec<f64>>();
                let sketch_id = agg_expr.semantic_id(schema).id;
                let approx_id = ApproxSketch(col(sketch_id.clone())).semantic_id(schema).id;
                first_stage_aggs
                    .entry(sketch_id.clone())
                    .or_insert(ApproxSketch(e.alias(sketch_id.clone()).clone()));
                second_stage_aggs
                    .entry(approx_id.clone())
                    .or_insert(MergeSketch(col(sketch_id.clone()).alias(approx_id.clone())));
                final_exprs.push(
                    col(approx_id.clone())
                        .sketch_percentile(percentiles.as_slice(), *force_list_output)
                        .alias(output_name),
                );
            }
        }
    }
    (first_stage_aggs, second_stage_aggs, final_exprs)
}

#[cfg(test)]
mod tests {
    use common_daft_config::DaftExecutionConfig;
    use common_error::DaftResult;
    use daft_core::{datatypes::Field, DataType};
    use daft_dsl::{col, lit};
    use std::assert_matches::assert_matches;
    use std::sync::Arc;

    use crate::physical_plan::PhysicalPlan;
    use crate::physical_planner::plan;
    use crate::test::{dummy_scan_node, dummy_scan_operator};

    /// Tests that planner drops a simple Repartition (e.g. df.into_partitions()) the child already has the desired number of partitions.
    ///
    /// Repartition-upstream_op -> upstream_op
    #[test]
    fn repartition_dropped_redundant_into_partitions() -> DaftResult<()> {
        let cfg: Arc<DaftExecutionConfig> = DaftExecutionConfig::default().into();
        // dummy_scan_node() will create the default ClusteringSpec, which only has a single partition.
        let builder = dummy_scan_node(dummy_scan_operator(vec![
            Field::new("a", DataType::Int64),
            Field::new("b", DataType::Utf8),
        ]))
        .into_partitions(10)?
        .filter(col("a").lt(lit(2)))?;
        assert_eq!(
            plan(builder.build(), cfg.clone())?
                .clustering_spec()
                .num_partitions(),
            10
        );
        let logical_plan = builder.into_partitions(10)?.build();
        let physical_plan = plan(logical_plan, cfg.clone())?;
        // Check that the last repartition was dropped (the last op should be the filter).
        assert_matches!(physical_plan.as_ref(), PhysicalPlan::Filter(_));
        Ok(())
    }

    /// Tests that planner drops a Repartition if both the Repartition and the child have a single partition.
    ///
    /// Repartition-upstream_op -> upstream_op
    #[test]
    fn repartition_dropped_single_partition() -> DaftResult<()> {
        let cfg: Arc<DaftExecutionConfig> = DaftExecutionConfig::default().into();
        // dummy_scan_node() will create the default ClusteringSpec, which only has a single partition.
        let builder = dummy_scan_node(dummy_scan_operator(vec![
            Field::new("a", DataType::Int64),
            Field::new("b", DataType::Utf8),
        ]));
        assert_eq!(
            plan(builder.build(), cfg.clone())?
                .clustering_spec()
                .num_partitions(),
            1
        );
        let logical_plan = builder.hash_repartition(Some(1), vec![col("a")])?.build();
        let physical_plan = plan(logical_plan, cfg.clone())?;
        assert_matches!(physical_plan.as_ref(), PhysicalPlan::TabularScan(_));
        Ok(())
    }

    /// Tests that planner drops a Repartition if both the Repartition and the child have the same partition spec.
    ///
    /// Repartition-upstream_op -> upstream_op
    #[test]
    fn repartition_dropped_same_clustering_spec() -> DaftResult<()> {
        let cfg = DaftExecutionConfig::default().into();
        let logical_plan = dummy_scan_node(dummy_scan_operator(vec![
            Field::new("a", DataType::Int64),
            Field::new("b", DataType::Utf8),
        ]))
        .hash_repartition(Some(10), vec![col("a")])?
        .filter(col("a").lt(lit(2)))?
        .hash_repartition(Some(10), vec![col("a")])?
        .build();
        let physical_plan = plan(logical_plan, cfg)?;
        // Check that the last repartition was dropped (the last op should be the filter).
        assert_matches!(physical_plan.as_ref(), PhysicalPlan::Filter(_));
        Ok(())
    }

    /// Tests that planner drops a Repartition if both the Repartition and the upstream Aggregation have the same partition spec.
    ///
    /// Repartition-Aggregation -> Aggregation
    #[test]
    fn repartition_dropped_same_clustering_spec_agg() -> DaftResult<()> {
        let cfg = DaftExecutionConfig::default().into();
        let logical_plan = dummy_scan_node(dummy_scan_operator(vec![
            Field::new("a", DataType::Int64),
            Field::new("b", DataType::Int64),
        ]))
        .hash_repartition(Some(10), vec![col("a")])?
        .aggregate(vec![col("a").sum()], vec![col("b")])?
        .hash_repartition(Some(10), vec![col("b")])?
        .build();
        let physical_plan = plan(logical_plan, cfg)?;
        // Check that the last repartition was dropped (the last op should be a projection for a multi-partition aggregation).
        assert_matches!(physical_plan.as_ref(), PhysicalPlan::Project(_));
        Ok(())
    }
}<|MERGE_RESOLUTION|>--- conflicted
+++ resolved
@@ -19,15 +19,9 @@
 use crate::logical_ops::{
     Aggregate as LogicalAggregate, Distinct as LogicalDistinct, Explode as LogicalExplode,
     Filter as LogicalFilter, Join as LogicalJoin, Limit as LogicalLimit,
-<<<<<<< HEAD
-    MonotonicallyIncreasingId as LogicalMonotonicallyIncreasingId, Project as LogicalProject,
-    Repartition as LogicalRepartition, Sample as LogicalSample, Sink as LogicalSink,
-    Sort as LogicalSort, Source, Unpivot as LogicalUnpivot,
-=======
     MonotonicallyIncreasingId as LogicalMonotonicallyIncreasingId, Pivot as LogicalPivot,
     Project as LogicalProject, Repartition as LogicalRepartition, Sample as LogicalSample,
-    Sink as LogicalSink, Sort as LogicalSort, Source,
->>>>>>> 38ab44ac
+    Sink as LogicalSink, Sort as LogicalSort, Source, Unpivot as LogicalUnpivot,
 };
 use crate::logical_plan::LogicalPlan;
 use crate::partitioning::{
