--- conflicted
+++ resolved
@@ -45,13 +45,7 @@
 };
 
 #[cfg(feature = "python")]
-<<<<<<< HEAD
 pub fn register_modules(parent: &Bound<PyModule>) -> PyResult<()> {
-    use daft_scan::file_format::DatabaseSourceConfig;
-
-=======
-pub fn register_modules(_py: Python, parent: &PyModule) -> PyResult<()> {
->>>>>>> 3e2d25b7
     parent.add_class::<PyLogicalPlanBuilder>()?;
     parent.add_class::<PyFileFormatConfig>()?;
     parent.add_class::<ParquetSourceConfig>()?;
