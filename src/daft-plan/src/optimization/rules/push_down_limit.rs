--- conflicted
+++ resolved
@@ -233,13 +233,8 @@
         .limit(5)?
         .build();
         let expected = "\
-<<<<<<< HEAD
         Project: col(a), Partition spec = PartitionSpec { scheme: Unknown, num_partitions: 1, by: None }\
-        \n  Source: \"Json\", File paths = /foo, File schema = a (Int64), b (Utf8), Format-specific config = Json(JsonSourceConfig), Storage config = Native(NativeStorageConfig { io_config: None }), Output schema = a (Int64), b (Utf8), Limit = 5";
-=======
-        Project: col(a)\
         \n  Source: Json, File paths = [/foo], File schema = a (Int64), b (Utf8), Format-specific config = Json(JsonSourceConfig), Storage config = Native(NativeStorageConfig { io_config: None }), Output schema = a (Int64), b (Utf8), Limit = 5";
->>>>>>> fc10d6d1
         assert_optimized_plan_eq(plan, expected)?;
         Ok(())
     }
