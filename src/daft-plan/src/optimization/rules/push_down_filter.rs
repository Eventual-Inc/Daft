--- conflicted
+++ resolved
@@ -316,13 +316,8 @@
         // Filter should NOT commute with Project, since this would involve redundant computation.
         let expected = "\
         Filter: col(a) < lit(2)\
-<<<<<<< HEAD
         \n  Project: col(a) + lit(1), Partition spec = PartitionSpec { scheme: Unknown, num_partitions: 1, by: None }\
-        \n    Source: \"Json\", File paths = /foo, File schema = a (Int64), b (Utf8), Format-specific config = Json(JsonSourceConfig), Storage config = Native(NativeStorageConfig { io_config: None }), Output schema = a (Int64), b (Utf8)";
-=======
-        \n  Project: col(a) + lit(1)\
-        \n    Source: Json, File paths = [/foo], File schema = a (Int64), b (Utf8), Format-specific config = Json(JsonSourceConfig), Storage config = Native(NativeStorageConfig { io_config: None }), Output schema = a (Int64), b (Utf8)";
->>>>>>> fc10d6d1
+        \n    Source: Json, File paths = [/foo], File schema = a (Int64), b (Utf8), Format-specific config = Json(JsonSourceConfig), Storage config = Native(NativeStorageConfig { io_config: None }), Output schema = a (Int64), b (Utf8)";
         assert_optimized_plan_eq(plan, expected)?;
         Ok(())
     }
