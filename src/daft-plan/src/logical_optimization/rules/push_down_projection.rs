--- conflicted
+++ resolved
@@ -382,29 +382,16 @@
                     if combined_dependencies.len() < upstream_names.len() {
                         let pushdown_column_exprs: Vec<ExprRef> = combined_dependencies
                             .into_iter()
-<<<<<<< HEAD
                             .map(|d| col(d.to_string()))
                             .collect();
-                        let new_project: LogicalPlan = Project::try_new(
-                            side.clone(),
-                            pushdown_column_exprs,
-                            Default::default(),
-                        )?
-                        .into();
+                        let new_project: LogicalPlan =
+                            Project::try_new(side.clone(), pushdown_column_exprs)?.into();
                         Ok(Transformed::Yes(new_project.into()))
-=======
-                            .map(col)
-                            .collect::<Vec<_>>();
-                        let new_project: LogicalPlan =
-                            Project::try_new(join.left.clone(), pushdown_column_exprs)?.into();
-                        Some(new_project.into())
->>>>>>> 6bac4a15
                     } else {
                         Ok(Transformed::No(side.clone()))
                     }
                 }
 
-<<<<<<< HEAD
                 let new_left_upstream = maybe_project_upstream_input(
                     &join.left,
                     left_dependencies,
@@ -424,21 +411,6 @@
                         new_left_upstream.unwrap().clone(),
                         new_right_upstream.unwrap().clone(),
                     ]);
-=======
-                let maybe_new_right_upstream: Option<Arc<LogicalPlan>> = {
-                    if right_combined_dependencies.len() < right_upstream_names.len() {
-                        let pushdown_column_exprs: Vec<ExprRef> = right_combined_dependencies
-                            .into_iter()
-                            .map(col)
-                            .collect::<Vec<_>>();
-                        let new_project: LogicalPlan =
-                            Project::try_new(join.right.clone(), pushdown_column_exprs)?.into();
-                        Some(new_project.into())
-                    } else {
-                        None
-                    }
-                };
->>>>>>> 6bac4a15
 
                     let new_plan = Arc::new(plan.with_new_children(&[new_join.into()]));
 
