#[cfg(feature = "python")]
use {
    crate::sink_info::OutputFileInfo,
    common_io_config::IOConfig,
    daft_core::python::schema::PySchema,
    daft_core::schema::SchemaRef,
    daft_dsl::python::PyExpr,
    daft_dsl::Expr,
    daft_scan::{file_format::FileFormat, python::pylib::PyScanTask},
    pyo3::{
        pyclass, pymethods, types::PyBytes, PyObject, PyRef, PyRefMut, PyResult, PyTypeInfo,
        Python, ToPyObject,
    },
    std::collections::HashMap,
};

use crate::source_info::InMemoryInfo;
use daft_core::impl_bincode_py_state_serialization;
use daft_dsl::ExprRef;
use serde::{Deserialize, Serialize};
use std::{cmp::max, ops::Add, sync::Arc};

use crate::{
    display::TreeDisplay,
    partitioning::{
        ClusteringSpec, HashClusteringConfig, RandomClusteringConfig, RangeClusteringConfig,
        UnknownClusteringConfig,
    },
    physical_ops::*,
};

#[cfg(feature = "python")]
use crate::sink_info::IcebergCatalogInfo;

pub(crate) type PhysicalPlanRef = Arc<PhysicalPlan>;

/// Physical plan for a Daft query.
#[derive(Clone, Debug, PartialEq, Serialize, Deserialize)]
pub enum PhysicalPlan {
    InMemoryScan(InMemoryScan),
    TabularScan(TabularScan),
    EmptyScan(EmptyScan),
    Project(Project),
    Filter(Filter),
    Limit(Limit),
    Explode(Explode),
    Unpivot(Unpivot),
    Sort(Sort),
    Split(Split),
    Sample(Sample),
    MonotonicallyIncreasingId(MonotonicallyIncreasingId),
    Coalesce(Coalesce),
    Flatten(Flatten),
    FanoutRandom(FanoutRandom),
    FanoutByHash(FanoutByHash),
    #[allow(dead_code)]
    FanoutByRange(FanoutByRange),
    ReduceMerge(ReduceMerge),
    Aggregate(Aggregate),
    Pivot(Pivot),
    Concat(Concat),
    HashJoin(HashJoin),
    SortMergeJoin(SortMergeJoin),
    BroadcastJoin(BroadcastJoin),
    TabularWriteParquet(TabularWriteParquet),
    TabularWriteJson(TabularWriteJson),
    TabularWriteCsv(TabularWriteCsv),
    #[cfg(feature = "python")]
    IcebergWrite(IcebergWrite),
}

pub struct ApproxStats {
    pub lower_bound_rows: usize,
    pub upper_bound_rows: Option<usize>,
    pub lower_bound_bytes: usize,
    pub upper_bound_bytes: Option<usize>,
}

impl ApproxStats {
    fn empty() -> Self {
        ApproxStats {
            lower_bound_rows: 0,
            upper_bound_rows: None,
            lower_bound_bytes: 0,
            upper_bound_bytes: None,
        }
    }
    fn apply<F: Fn(usize) -> usize>(&self, f: F) -> Self {
        ApproxStats {
            lower_bound_rows: f(self.lower_bound_rows),
            upper_bound_rows: self.upper_bound_rows.map(&f),
            lower_bound_bytes: f(self.lower_bound_rows),
            upper_bound_bytes: self.upper_bound_bytes.map(&f),
        }
    }
}

impl Add for &ApproxStats {
    type Output = ApproxStats;
    fn add(self, rhs: Self) -> Self::Output {
        ApproxStats {
            lower_bound_rows: self.lower_bound_rows + rhs.lower_bound_rows,
            upper_bound_rows: self
                .upper_bound_rows
                .and_then(|l_ub| rhs.upper_bound_rows.map(|v| v + l_ub)),
            lower_bound_bytes: self.lower_bound_bytes + rhs.lower_bound_bytes,
            upper_bound_bytes: self
                .upper_bound_bytes
                .and_then(|l_ub| rhs.upper_bound_bytes.map(|v| v + l_ub)),
        }
    }
}

impl PhysicalPlan {
    pub fn arced(self) -> PhysicalPlanRef {
        Arc::new(self)
    }

    pub fn clustering_spec(&self) -> Arc<ClusteringSpec> {
        match self {
            Self::InMemoryScan(InMemoryScan {
                clustering_spec, ..
            }) => clustering_spec.clone(),
            Self::TabularScan(TabularScan {
                clustering_spec, ..
            }) => clustering_spec.clone(),
            Self::EmptyScan(EmptyScan {
                clustering_spec, ..
            }) => clustering_spec.clone(),
            Self::Project(Project {
                clustering_spec, ..
            }) => clustering_spec.clone(),
            Self::Filter(Filter { input, .. }) => input.clustering_spec(),
            Self::Limit(Limit { input, .. }) => input.clustering_spec(),
            Self::Explode(Explode {
                clustering_spec, ..
            }) => clustering_spec.clone(),
            Self::Unpivot(Unpivot {
                clustering_spec, ..
            }) => clustering_spec.clone(),
            Self::Sample(Sample { input, .. }) => input.clustering_spec(),
            Self::MonotonicallyIncreasingId(MonotonicallyIncreasingId { input, .. }) => {
                input.clustering_spec().clone()
            }

            Self::Sort(Sort {
                input,
                sort_by,
                descending,
                ..
            }) => ClusteringSpec::Range(RangeClusteringConfig::new(
                input.clustering_spec().num_partitions(),
                sort_by.clone(),
                descending.clone(),
            ))
            .into(),
            Self::Split(Split {
                output_num_partitions,
                ..
            }) => {
                ClusteringSpec::Unknown(UnknownClusteringConfig::new(*output_num_partitions)).into()
            }
            Self::Coalesce(Coalesce { num_to, .. }) => {
                ClusteringSpec::Unknown(UnknownClusteringConfig::new(*num_to)).into()
            }
            Self::Flatten(Flatten { input }) => input.clustering_spec(),
            Self::FanoutRandom(FanoutRandom { num_partitions, .. }) => {
                ClusteringSpec::Random(RandomClusteringConfig::new(*num_partitions)).into()
            }
            Self::FanoutByHash(FanoutByHash {
                num_partitions,
                partition_by,
                ..
            }) => ClusteringSpec::Hash(HashClusteringConfig::new(
                *num_partitions,
                partition_by.clone(),
            ))
            .into(),
            Self::FanoutByRange(FanoutByRange {
                num_partitions,
                sort_by,
                descending,
                ..
            }) => ClusteringSpec::Range(RangeClusteringConfig::new(
                *num_partitions,
                sort_by.clone(),
                descending.clone(),
            ))
            .into(),
            Self::ReduceMerge(ReduceMerge { input }) => input.clustering_spec(),
            Self::Aggregate(Aggregate { input, groupby, .. }) => {
                let input_clustering_spec = input.clustering_spec();
                if input_clustering_spec.num_partitions() == 1 {
                    input_clustering_spec
                } else if groupby.is_empty() {
                    ClusteringSpec::Unknown(Default::default()).into()
                } else {
                    ClusteringSpec::Hash(HashClusteringConfig::new(
                        input.clustering_spec().num_partitions(),
                        groupby.clone(),
                    ))
                    .into()
                }
            }
            Self::Pivot(Pivot { input, .. }) => input.clustering_spec(),
            Self::Concat(Concat { input, other }) => {
                ClusteringSpec::Unknown(UnknownClusteringConfig::new(
                    input.clustering_spec().num_partitions()
                        + other.clustering_spec().num_partitions(),
                ))
                .into()
            }
            Self::HashJoin(HashJoin {
                left,
                right,
                left_on,
                ..
            }) => {
                let input_clustering_spec = left.clustering_spec();
                match max(
                    input_clustering_spec.num_partitions(),
                    right.clustering_spec().num_partitions(),
                ) {
                    // NOTE: This duplicates the repartitioning logic in the planner, where we
                    // conditionally repartition the left and right tables.
                    // TODO(Clark): Consolidate this logic with the planner logic when we push the partition spec
                    // to be an entirely planner-side concept.
                    1 => input_clustering_spec,
                    num_partitions => ClusteringSpec::Hash(HashClusteringConfig::new(
                        num_partitions,
                        left_on.clone(),
                    ))
                    .into(),
                }
            }
            Self::BroadcastJoin(BroadcastJoin {
                receiver: right, ..
            }) => right.clustering_spec(),
            Self::SortMergeJoin(SortMergeJoin {
                left,
                right,
                left_on,
                ..
            }) => ClusteringSpec::Range(RangeClusteringConfig::new(
                max(
                    left.clustering_spec().num_partitions(),
                    right.clustering_spec().num_partitions(),
                ),
                left_on.clone(),
                // TODO(Clark): Propagate descending vec once sort-merge join supports descending sort orders.
                std::iter::repeat(false).take(left_on.len()).collect(),
            ))
            .into(),
            Self::TabularWriteParquet(TabularWriteParquet { input, .. }) => input.clustering_spec(),
            Self::TabularWriteCsv(TabularWriteCsv { input, .. }) => input.clustering_spec(),
            Self::TabularWriteJson(TabularWriteJson { input, .. }) => input.clustering_spec(),
            #[cfg(feature = "python")]
            Self::IcebergWrite(..) => {
                ClusteringSpec::Unknown(UnknownClusteringConfig::new(1)).into()
            }
        }
    }

    pub fn approximate_stats(&self) -> ApproxStats {
        match self {
            Self::InMemoryScan(InMemoryScan { in_memory_info, .. }) => ApproxStats {
                lower_bound_rows: in_memory_info.num_rows,
                upper_bound_rows: Some(in_memory_info.num_rows),
                lower_bound_bytes: in_memory_info.size_bytes,
                upper_bound_bytes: Some(in_memory_info.size_bytes),
            },
            Self::TabularScan(TabularScan { scan_tasks, .. }) => {
                let mut stats = ApproxStats::empty();
                for st in scan_tasks.iter() {
                    stats.lower_bound_rows += st.num_rows().unwrap_or(0);
                    let in_memory_size = st.estimate_in_memory_size_bytes(None);
                    stats.lower_bound_bytes += in_memory_size.unwrap_or(0);
                    stats.upper_bound_rows = stats
                        .upper_bound_rows
                        .and_then(|st_ub| st.upper_bound_rows().map(|ub| st_ub + ub));
                    stats.upper_bound_bytes = stats
                        .upper_bound_bytes
                        .and_then(|st_ub| in_memory_size.map(|ub| st_ub + ub));
                }
                stats
            }
            Self::EmptyScan(..) => ApproxStats {
                lower_bound_rows: 0,
                upper_bound_rows: Some(0),
                lower_bound_bytes: 0,
                upper_bound_bytes: Some(0),
            },
            // Assume no row/column pruning in cardinality-affecting operations.
            // TODO(Clark): Estimate row/column pruning to get a better size approximation.
<<<<<<< HEAD
            Self::Filter(Filter { input, .. }) => {
                let input_stats = input.approximate_stats();
                ApproxStats {
                    lower_bound_rows: 0,
                    upper_bound_rows: input_stats.upper_bound_rows,
                    lower_bound_bytes: 0,
                    upper_bound_bytes: input_stats.upper_bound_bytes,
                }
            }
            Self::Limit(Limit { input, limit, .. }) => {
                let limit = *limit as usize;
                let input_stats = input.approximate_stats();
                let est_bytes_per_row_lower =
                    input_stats.lower_bound_bytes / (input_stats.lower_bound_rows.max(1));
                let est_bytes_per_row_upper = input_stats
                    .upper_bound_bytes
                    .and_then(|bytes| input_stats.upper_bound_rows.map(|rows| bytes / rows))
                    .unwrap_or(100);
                let new_lower_rows = input_stats.lower_bound_rows.min(limit);
                let new_upper_rows = input_stats
                    .upper_bound_rows
                    .map(|ub| ub.min(limit))
                    .unwrap_or(limit);
                ApproxStats {
                    lower_bound_rows: new_lower_rows,
                    upper_bound_rows: Some(new_upper_rows),
                    lower_bound_bytes: new_lower_rows * est_bytes_per_row_lower,
                    upper_bound_bytes: Some(new_upper_rows * est_bytes_per_row_upper),
                }
            }
            Self::Project(Project { input, .. })
            | Self::MonotonicallyIncreasingId(MonotonicallyIncreasingId { input, .. }) => {
                // TODO(sammy), we need the schema to estimate the new size per row
                input.approximate_stats()
            }
=======
            Self::Filter(Filter { input, .. })
            | Self::Limit(Limit { input, .. })
            | Self::Project(Project { input, .. })
            | Self::MonotonicallyIncreasingId(MonotonicallyIncreasingId { input, .. })
            | Self::Unpivot(Unpivot { input, .. }) => input.approximate_size_bytes(),
>>>>>>> c57aaada
            Self::Sample(Sample {
                input, fraction, ..
            }) => input
                .approximate_stats()
                .apply(|v| ((v as f64) * fraction) as usize),
            Self::Explode(Explode { input, .. }) => {
                let input_stats = input.approximate_stats();
                ApproxStats {
                    lower_bound_rows: input_stats.lower_bound_rows,
                    upper_bound_rows: None,
                    lower_bound_bytes: input_stats.lower_bound_bytes,
                    upper_bound_bytes: None,
                }
            }
            // Propagate child approximation for operations that don't affect cardinality.
            Self::Coalesce(Coalesce { input, .. })
            | Self::FanoutByHash(FanoutByHash { input, .. })
            | Self::FanoutByRange(FanoutByRange { input, .. })
            | Self::FanoutRandom(FanoutRandom { input, .. })
            | Self::Flatten(Flatten { input, .. })
            | Self::ReduceMerge(ReduceMerge { input, .. })
            | Self::Sort(Sort { input, .. })
            | Self::Split(Split { input, .. })
            | Self::Pivot(Pivot { input, .. }) => input.approximate_stats(),
            Self::Concat(Concat { input, other }) => {
                &input.approximate_stats() + &other.approximate_stats()
            }
            // Assume a simple sum of the sizes of both sides of the join for the post-join size.
            // TODO(Clark): This will double-count join key columns, we should ensure that these are only counted once.
            Self::BroadcastJoin(BroadcastJoin {
                broadcaster: left,
                receiver: right,
                ..
            })
            | Self::HashJoin(HashJoin { left, right, .. })
            | Self::SortMergeJoin(SortMergeJoin { left, right, .. }) => {
                // assume a Primary-key + Foreign-Key join which would yield the max of the two tables
                let left_stats = left.approximate_stats();
                let right_stats = right.approximate_stats();

                ApproxStats {
                    lower_bound_rows: 0,
                    upper_bound_rows: left_stats
                        .upper_bound_rows
                        .and_then(|l| right_stats.upper_bound_rows.map(|r| l.max(r))),
                    lower_bound_bytes: 0,
                    upper_bound_bytes: left_stats
                        .upper_bound_bytes
                        .and_then(|l| right_stats.upper_bound_bytes.map(|r| l.max(r))),
                }
            }
            // TODO(Clark): Approximate post-aggregation sizes via grouping estimates + aggregation type.
            Self::Aggregate(Aggregate { input, groupby, .. }) => {
                let input_stats = input.approximate_stats();
                // TODO we should use schema inference here
                let est_bytes_per_row_lower =
                    input_stats.lower_bound_bytes / (input_stats.lower_bound_rows.max(1));
                let est_bytes_per_row_upper = input_stats
                    .upper_bound_bytes
                    .and_then(|bytes| input_stats.upper_bound_rows.map(|rows| bytes / rows))
                    .unwrap_or(100);
                if groupby.is_empty() {
                    ApproxStats {
                        lower_bound_rows: input_stats.lower_bound_rows.min(1),
                        upper_bound_rows: Some(1),
                        lower_bound_bytes: input_stats.lower_bound_bytes.min(1)
                            * est_bytes_per_row_lower,
                        upper_bound_bytes: Some(est_bytes_per_row_upper),
                    }
                } else {
                    // we should use the new schema here
                    ApproxStats {
                        lower_bound_rows: input_stats.lower_bound_rows.min(1),
                        upper_bound_rows: input_stats.upper_bound_rows,
                        lower_bound_bytes: input_stats.lower_bound_bytes.min(1)
                            * est_bytes_per_row_lower,
                        upper_bound_bytes: input_stats.upper_bound_bytes,
                    }
                }
            }
            // Post-write DataFrame will contain paths to files that were written.
            // TODO(Clark): Estimate output size via root directory and estimates for # of partitions given partitioning column.
            Self::TabularWriteParquet(_) | Self::TabularWriteCsv(_) | Self::TabularWriteJson(_) => {
                ApproxStats::empty()
            }
            #[cfg(feature = "python")]
            Self::IcebergWrite(_) => ApproxStats::empty(),
        }
    }

    pub fn children(&self) -> Vec<PhysicalPlanRef> {
        match self {
            Self::InMemoryScan(..) => vec![],
            Self::TabularScan(..) | Self::EmptyScan(..) => vec![],
            Self::Project(Project { input, .. }) => vec![input.clone()],
            Self::Filter(Filter { input, .. }) => vec![input.clone()],
            Self::Limit(Limit { input, .. }) => vec![input.clone()],
            Self::Explode(Explode { input, .. }) => vec![input.clone()],
            Self::Unpivot(Unpivot { input, .. }) => vec![input.clone()],
            Self::Sample(Sample { input, .. }) => vec![input.clone()],
            Self::Sort(Sort { input, .. }) => vec![input.clone()],
            Self::Split(Split { input, .. }) => vec![input.clone()],
            Self::Coalesce(Coalesce { input, .. }) => vec![input.clone()],
            Self::Flatten(Flatten { input }) => vec![input.clone()],
            Self::FanoutRandom(FanoutRandom { input, .. }) => vec![input.clone()],
            Self::FanoutByHash(FanoutByHash { input, .. }) => vec![input.clone()],
            Self::FanoutByRange(FanoutByRange { input, .. }) => vec![input.clone()],
            Self::ReduceMerge(ReduceMerge { input }) => vec![input.clone()],
            Self::Aggregate(Aggregate { input, .. }) => vec![input.clone()],
            Self::Pivot(Pivot { input, .. }) => vec![input.clone()],
            Self::TabularWriteParquet(TabularWriteParquet { input, .. }) => vec![input.clone()],
            Self::TabularWriteCsv(TabularWriteCsv { input, .. }) => vec![input.clone()],
            Self::TabularWriteJson(TabularWriteJson { input, .. }) => vec![input.clone()],
            #[cfg(feature = "python")]
            Self::IcebergWrite(IcebergWrite { input, .. }) => vec![input.clone()],
            Self::HashJoin(HashJoin { left, right, .. }) => vec![left.clone(), right.clone()],
            Self::BroadcastJoin(BroadcastJoin {
                broadcaster,
                receiver,
                ..
            }) => vec![broadcaster.clone(), receiver.clone()],
            Self::SortMergeJoin(SortMergeJoin { left, right, .. }) => {
                vec![left.clone(), right.clone()]
            }
            Self::Concat(Concat { input, other }) => vec![input.clone(), other.clone()],
            Self::MonotonicallyIncreasingId(MonotonicallyIncreasingId { input, .. }) => {
                vec![input.clone()]
            }
        }
    }

    pub fn with_new_children(&self, children: &[PhysicalPlanRef]) -> PhysicalPlan {
        match children {
            [input] => match self {
                #[cfg(feature = "python")]
                Self::InMemoryScan(..) => panic!("Source nodes don't have children, with_new_children() should never be called for source ops"),
                Self::TabularScan(..)
                | Self::EmptyScan(..) => panic!("Source nodes don't have children, with_new_children() should never be called for source ops"),
                Self::Project(Project { projection, resource_request, clustering_spec, .. }) => Self::Project(Project::try_new(
                    input.clone(), projection.clone(), resource_request.clone(), clustering_spec.clone(),
                ).unwrap()),
                Self::Filter(Filter { predicate, .. }) => Self::Filter(Filter::new(input.clone(), predicate.clone())),
                Self::Limit(Limit { limit, eager, num_partitions, .. }) => Self::Limit(Limit::new(input.clone(), *limit, *eager, *num_partitions)),
                Self::Explode(Explode { to_explode, .. }) => Self::Explode(Explode::try_new(input.clone(), to_explode.clone()).unwrap()),
                Self::Unpivot(Unpivot { ids, values, variable_name, value_name, .. }) => Self::Unpivot(Unpivot::new(input.clone(), ids.clone(), values.clone(), variable_name, value_name)),
                Self::Sample(Sample { fraction, with_replacement, seed, .. }) => Self::Sample(Sample::new(input.clone(), *fraction, *with_replacement, *seed)),
                Self::Sort(Sort { sort_by, descending, num_partitions, .. }) => Self::Sort(Sort::new(input.clone(), sort_by.clone(), descending.clone(), *num_partitions)),
                Self::Split(Split { input_num_partitions, output_num_partitions, .. }) => Self::Split(Split::new(input.clone(), *input_num_partitions, *output_num_partitions)),
                Self::Coalesce(Coalesce { num_from, num_to, .. }) => Self::Coalesce(Coalesce::new(input.clone(), *num_from, *num_to)),
                Self::Flatten(..) => Self::Flatten(Flatten::new(input.clone())),
                Self::FanoutRandom(FanoutRandom { num_partitions, .. }) => Self::FanoutRandom(FanoutRandom::new(input.clone(), *num_partitions)),
                Self::FanoutByHash(FanoutByHash { num_partitions, partition_by, .. }) => Self::FanoutByHash(FanoutByHash::new(input.clone(), *num_partitions, partition_by.clone())),
                Self::FanoutByRange(FanoutByRange { num_partitions, sort_by, descending, .. }) => Self::FanoutByRange(FanoutByRange::new(input.clone(), *num_partitions, sort_by.clone(), descending.clone())),
                Self::ReduceMerge(..) => Self::ReduceMerge(ReduceMerge::new(input.clone())),
                Self::Aggregate(Aggregate { aggregations, groupby, ..}) => Self::Aggregate(Aggregate::new(input.clone(), aggregations.clone(), groupby.clone())),
                Self::TabularWriteParquet(TabularWriteParquet { schema, file_info, .. }) => Self::TabularWriteParquet(TabularWriteParquet::new(schema.clone(), file_info.clone(), input.clone())),
                Self::TabularWriteCsv(TabularWriteCsv { schema, file_info, .. }) => Self::TabularWriteCsv(TabularWriteCsv::new(schema.clone(), file_info.clone(), input.clone())),
                Self::TabularWriteJson(TabularWriteJson { schema, file_info, .. }) => Self::TabularWriteJson(TabularWriteJson::new(schema.clone(), file_info.clone(), input.clone())),
                #[cfg(feature = "python")]
                Self::IcebergWrite(IcebergWrite { schema, iceberg_info, .. }) => Self::IcebergWrite(IcebergWrite::new(schema.clone(), iceberg_info.clone(), input.clone())),
                _ => panic!("Physical op {:?} has two inputs, but got one", self),
            },
            [input1, input2] => match self {
                #[cfg(feature = "python")]
                Self::InMemoryScan(..) => panic!("Source nodes don't have children, with_new_children() should never be called for source ops"),
                Self::TabularScan(..)
                | Self::EmptyScan(..) => panic!("Source nodes don't have children, with_new_children() should never be called for source ops"),
                Self::HashJoin(HashJoin { left_on, right_on, join_type, .. }) => Self::HashJoin(HashJoin::new(input1.clone(), input2.clone(), left_on.clone(), right_on.clone(), *join_type)),
                Self::BroadcastJoin(BroadcastJoin {
                    left_on,
                    right_on,
                    join_type,
                    is_swapped,
                    ..
                }) => Self::BroadcastJoin(BroadcastJoin::new(input1.clone(), input2.clone(), left_on.clone(), right_on.clone(), *join_type, *is_swapped)),
                Self::SortMergeJoin(SortMergeJoin { left_on, right_on, join_type, num_partitions, left_is_larger, needs_presort, .. }) => Self::SortMergeJoin(SortMergeJoin::new(input1.clone(), input2.clone(), left_on.clone(), right_on.clone(), *join_type, *num_partitions, *left_is_larger, *needs_presort)),
                Self::Concat(_) => Self::Concat(Concat::new(input1.clone(), input2.clone())),
                _ => panic!("Physical op {:?} has one input, but got two", self),
            },
            _ => panic!("Physical ops should never have more than 2 inputs, but got: {}", children.len())
        }
    }

    pub fn name(&self) -> String {
        let name = match self {
            Self::InMemoryScan(..) => "InMemoryScan",
            Self::TabularScan(..) => "TabularScan",
            Self::EmptyScan(..) => "EmptyScan",
            Self::Project(..) => "Project",
            Self::Filter(..) => "Filter",
            Self::Limit(..) => "Limit",
            Self::Explode(..) => "Explode",
            Self::Unpivot(..) => "Unpivot",
            Self::Sample(..) => "Sample",
            Self::Sort(..) => "Sort",
            Self::Split(..) => "Split",
            Self::Coalesce(..) => "Coalesce",
            Self::Flatten(..) => "Flatten",
            Self::FanoutRandom(..) => "FanoutRandom",
            Self::FanoutByHash(..) => "FanoutByHash",
            Self::FanoutByRange(..) => "FanoutByRange",
            Self::ReduceMerge(..) => "ReduceMerge",
            Self::Aggregate(..) => "Aggregate",
            Self::Pivot(..) => "Pivot",
            Self::HashJoin(..) => "HashJoin",
            Self::BroadcastJoin(..) => "BroadcastJoin",
            Self::SortMergeJoin(..) => "SortMergeJoin",
            Self::Concat(..) => "Concat",
            Self::TabularWriteParquet(..) => "TabularWriteParquet",
            Self::TabularWriteCsv(..) => "TabularWriteCsv",
            Self::TabularWriteJson(..) => "TabularWriteJson",
            Self::MonotonicallyIncreasingId(..) => "MonotonicallyIncreasingId",
            #[cfg(feature = "python")]
            Self::IcebergWrite(..) => "IcebergWrite",
        };
        name.to_string()
    }

    pub fn multiline_display(&self) -> Vec<String> {
        match self {
            Self::InMemoryScan(in_memory_scan) => in_memory_scan.multiline_display(),
            Self::TabularScan(tabular_scan) => tabular_scan.multiline_display(),
            Self::EmptyScan(empty_scan) => empty_scan.multiline_display(),
            Self::Project(project) => project.multiline_display(),
            Self::Filter(filter) => filter.multiline_display(),
            Self::Limit(limit) => limit.multiline_display(),
            Self::Explode(explode) => explode.multiline_display(),
            Self::Unpivot(unpivot) => unpivot.multiline_display(),
            Self::Sample(sample) => sample.multiline_display(),
            Self::Sort(sort) => sort.multiline_display(),
            Self::Split(split) => split.multiline_display(),
            Self::Coalesce(coalesce) => coalesce.multiline_display(),
            Self::Flatten(flatten) => flatten.multiline_display(),
            Self::FanoutRandom(fanout_random) => fanout_random.multiline_display(),
            Self::FanoutByHash(fanout_by_hash) => fanout_by_hash.multiline_display(),
            Self::FanoutByRange(fanout_by_range) => fanout_by_range.multiline_display(),
            Self::ReduceMerge(reduce_merge) => reduce_merge.multiline_display(),
            Self::Aggregate(aggregate) => aggregate.multiline_display(),
            Self::Pivot(pivot) => pivot.multiline_display(),
            Self::HashJoin(hash_join) => hash_join.multiline_display(),
            Self::BroadcastJoin(broadcast_join) => broadcast_join.multiline_display(),
            Self::SortMergeJoin(sort_merge_join) => sort_merge_join.multiline_display(),
            Self::Concat(concat) => concat.multiline_display(),
            Self::TabularWriteParquet(tabular_write_parquet) => {
                tabular_write_parquet.multiline_display()
            }
            Self::TabularWriteCsv(tabular_write_csv) => tabular_write_csv.multiline_display(),
            Self::TabularWriteJson(tabular_write_json) => tabular_write_json.multiline_display(),
            Self::MonotonicallyIncreasingId(monotonically_increasing_id) => {
                monotonically_increasing_id.multiline_display()
            }
            #[cfg(feature = "python")]
            Self::IcebergWrite(iceberg_info) => iceberg_info.multiline_display(),
        }
    }

    pub fn repr_ascii(&self, simple: bool) -> String {
        let mut s = String::new();
        self.fmt_tree(&mut s, simple).unwrap();
        s
    }

    pub fn repr_indent(&self) -> String {
        let mut s = String::new();
        self.fmt_tree_indent_style(0, &mut s).unwrap();
        s
    }
}

/// A work scheduler for physical plans.
#[cfg_attr(feature = "python", pyclass(module = "daft.daft"))]
#[derive(Debug, Serialize, Deserialize)]
pub struct PhysicalPlanScheduler {
    plan: PhysicalPlanRef,
}

#[cfg(feature = "python")]
#[pymethods]
impl PhysicalPlanScheduler {
    pub fn num_partitions(&self) -> PyResult<i64> {
        Ok(self.plan.clustering_spec().num_partitions() as i64)
    }

    pub fn repr_ascii(&self, simple: bool) -> PyResult<String> {
        Ok(self.plan.repr_ascii(simple))
    }
    /// Converts the contained physical plan into an iterator of executable partition tasks.
    pub fn to_partition_tasks(&self, psets: HashMap<String, Vec<PyObject>>) -> PyResult<PyObject> {
        Python::with_gil(|py| self.plan.to_partition_tasks(py, &psets))
    }
}

impl_bincode_py_state_serialization!(PhysicalPlanScheduler);

impl From<PhysicalPlanRef> for PhysicalPlanScheduler {
    fn from(plan: PhysicalPlanRef) -> Self {
        Self { plan }
    }
}

#[cfg(feature = "python")]
#[pyclass]
struct PartitionIterator {
    parts: Vec<PyObject>,
    index: usize,
}

#[cfg(feature = "python")]
#[pymethods]
impl PartitionIterator {
    fn __iter__(slf: PyRef<'_, Self>) -> PyRef<'_, Self> {
        slf
    }
    fn __next__(mut slf: PyRefMut<'_, Self>) -> Option<PyObject> {
        let index = slf.index;
        slf.index += 1;
        slf.parts.get(index).map(|part| part.clone_ref(slf.py()))
    }
}

#[allow(clippy::too_many_arguments)]
#[cfg(feature = "python")]
fn tabular_write(
    py: Python<'_>,
    upstream_iter: PyObject,
    file_format: &FileFormat,
    schema: &SchemaRef,
    root_dir: &String,
    compression: &Option<String>,
    partition_cols: &Option<Vec<ExprRef>>,
    io_config: &Option<IOConfig>,
) -> PyResult<PyObject> {
    let part_cols = partition_cols.as_ref().map(|cols| {
        cols.iter()
            .map(|e| e.clone().into())
            .collect::<Vec<PyExpr>>()
    });
    let py_iter = py
        .import(pyo3::intern!(py, "daft.execution.rust_physical_plan_shim"))?
        .getattr(pyo3::intern!(py, "write_file"))?
        .call1((
            upstream_iter,
            file_format.clone(),
            PySchema::from(schema.clone()),
            root_dir,
            compression.clone(),
            part_cols,
            io_config
                .as_ref()
                .map(|cfg| common_io_config::python::IOConfig {
                    config: cfg.clone(),
                }),
        ))?;
    Ok(py_iter.into())
}

#[allow(clippy::too_many_arguments)]
#[cfg(feature = "python")]
fn iceberg_write(
    py: Python<'_>,
    upstream_iter: PyObject,
    iceberg_info: &IcebergCatalogInfo,
) -> PyResult<PyObject> {
    let py_iter = py
        .import(pyo3::intern!(py, "daft.execution.rust_physical_plan_shim"))?
        .getattr(pyo3::intern!(py, "write_iceberg"))?
        .call1((
            upstream_iter,
            &iceberg_info.table_location,
            &iceberg_info.iceberg_schema,
            &iceberg_info.iceberg_properties,
            iceberg_info.spec_id,
            iceberg_info
                .io_config
                .as_ref()
                .map(|cfg| common_io_config::python::IOConfig {
                    config: cfg.clone(),
                }),
        ))?;
    Ok(py_iter.into())
}

#[cfg(feature = "python")]
impl PhysicalPlan {
    pub fn to_partition_tasks(
        &self,
        py: Python<'_>,
        psets: &HashMap<String, Vec<PyObject>>,
    ) -> PyResult<PyObject> {
        match self {
            PhysicalPlan::InMemoryScan(InMemoryScan {
                in_memory_info: InMemoryInfo { cache_key, .. },
                ..
            }) => {
                let partition_iter = PartitionIterator {
                    parts: psets[cache_key].clone(),
                    index: 0usize,
                };
                let py_iter = py
                    .import(pyo3::intern!(py, "daft.execution.physical_plan"))?
                    .getattr(pyo3::intern!(py, "partition_read"))?
                    .call1((partition_iter,))?;
                Ok(py_iter.into())
            }
            PhysicalPlan::TabularScan(TabularScan { scan_tasks, .. }) => {
                let py_iter = py
                    .import(pyo3::intern!(py, "daft.execution.rust_physical_plan_shim"))?
                    .getattr(pyo3::intern!(py, "scan_with_tasks"))?
                    .call1((scan_tasks
                        .iter()
                        .map(|scan_task| PyScanTask(scan_task.clone()))
                        .collect::<Vec<PyScanTask>>(),))?;
                Ok(py_iter.into())
            }
            PhysicalPlan::EmptyScan(EmptyScan { schema, .. }) => {
                let schema_mod = py.import(pyo3::intern!(py, "daft.logical.schema"))?;
                let python_schema = schema_mod
                    .getattr(pyo3::intern!(py, "Schema"))?
                    .getattr(pyo3::intern!(py, "_from_pyschema"))?
                    .call1((PySchema {
                        schema: schema.clone(),
                    },))?;

                let py_iter = py
                    .import(pyo3::intern!(py, "daft.execution.rust_physical_plan_shim"))?
                    .getattr(pyo3::intern!(py, "empty_scan"))?
                    .call1((python_schema,))?;
                Ok(py_iter.into())
            }

            PhysicalPlan::Project(Project {
                input,
                projection,
                resource_request,
                ..
            }) => {
                let upstream_iter = input.to_partition_tasks(py, psets)?;
                let projection_pyexprs: Vec<PyExpr> = projection
                    .iter()
                    .map(|expr| PyExpr::from(expr.clone()))
                    .collect();
                let py_iter = py
                    .import(pyo3::intern!(py, "daft.execution.rust_physical_plan_shim"))?
                    .getattr(pyo3::intern!(py, "project"))?
                    .call1((upstream_iter, projection_pyexprs, resource_request.clone()))?;
                Ok(py_iter.into())
            }
            PhysicalPlan::Filter(Filter { input, predicate }) => {
                let upstream_iter = input.to_partition_tasks(py, psets)?;
                let expressions_mod =
                    py.import(pyo3::intern!(py, "daft.expressions.expressions"))?;
                let py_predicate = expressions_mod
                    .getattr(pyo3::intern!(py, "Expression"))?
                    .getattr(pyo3::intern!(py, "_from_pyexpr"))?
                    .call1((PyExpr::from(predicate.clone()),))?;
                let expressions_projection = expressions_mod
                    .getattr(pyo3::intern!(py, "ExpressionsProjection"))?
                    .call1((vec![py_predicate],))?;
                let execution_step_mod =
                    py.import(pyo3::intern!(py, "daft.execution.execution_step"))?;
                let filter_step = execution_step_mod
                    .getattr(pyo3::intern!(py, "Filter"))?
                    .call1((expressions_projection,))?;
                let resource_request = execution_step_mod
                    .getattr(pyo3::intern!(py, "ResourceRequest"))?
                    .call0()?;
                let py_iter = py
                    .import(pyo3::intern!(py, "daft.execution.physical_plan"))?
                    .getattr(pyo3::intern!(py, "pipeline_instruction"))?
                    .call1((upstream_iter, filter_step, resource_request))?;
                Ok(py_iter.into())
            }
            PhysicalPlan::Limit(Limit {
                input,
                limit,
                eager,
                num_partitions,
            }) => {
                let upstream_iter = input.to_partition_tasks(py, psets)?;
                let py_physical_plan =
                    py.import(pyo3::intern!(py, "daft.execution.physical_plan"))?;
                let global_limit_iter = py_physical_plan
                    .getattr(pyo3::intern!(py, "global_limit"))?
                    .call1((upstream_iter, *limit, *eager, *num_partitions))?;
                Ok(global_limit_iter.into())
            }
            PhysicalPlan::Explode(Explode {
                input, to_explode, ..
            }) => {
                let upstream_iter = input.to_partition_tasks(py, psets)?;
                let explode_pyexprs: Vec<PyExpr> = to_explode
                    .iter()
                    .map(|expr| PyExpr::from(expr.clone()))
                    .collect();
                let py_iter = py
                    .import(pyo3::intern!(py, "daft.execution.rust_physical_plan_shim"))?
                    .getattr(pyo3::intern!(py, "explode"))?
                    .call1((upstream_iter, explode_pyexprs))?;
                Ok(py_iter.into())
            }
            PhysicalPlan::Unpivot(Unpivot {
                input,
                ids,
                values,
                variable_name,
                value_name,
                ..
            }) => {
                let upstream_iter = input.to_partition_tasks(py, psets)?;
                let ids_pyexprs: Vec<PyExpr> =
                    ids.iter().map(|expr| PyExpr::from(expr.clone())).collect();
                let values_pyexprs: Vec<PyExpr> = values
                    .iter()
                    .map(|expr| PyExpr::from(expr.clone()))
                    .collect();
                let py_iter = py
                    .import(pyo3::intern!(py, "daft.execution.rust_physical_plan_shim"))?
                    .getattr(pyo3::intern!(py, "unpivot"))?
                    .call1((
                        upstream_iter,
                        ids_pyexprs,
                        values_pyexprs,
                        variable_name,
                        value_name,
                    ))?;
                Ok(py_iter.into())
            }
            PhysicalPlan::Sample(Sample {
                input,
                fraction,
                with_replacement,
                seed,
            }) => {
                let upstream_iter = input.to_partition_tasks(py, psets)?;
                let py_iter = py
                    .import(pyo3::intern!(py, "daft.execution.rust_physical_plan_shim"))?
                    .getattr(pyo3::intern!(py, "sample"))?
                    .call1((upstream_iter, *fraction, *with_replacement, *seed))?;
                Ok(py_iter.into())
            }
            PhysicalPlan::MonotonicallyIncreasingId(MonotonicallyIncreasingId {
                input,
                column_name,
            }) => {
                let upstream_iter = input.to_partition_tasks(py, psets)?;
                let py_iter = py
                    .import(pyo3::intern!(py, "daft.execution.physical_plan"))?
                    .getattr(pyo3::intern!(py, "monotonically_increasing_id"))?
                    .call1((upstream_iter, column_name))?;
                Ok(py_iter.into())
            }
            PhysicalPlan::Sort(Sort {
                input,
                sort_by,
                descending,
                num_partitions,
            }) => {
                let upstream_iter = input.to_partition_tasks(py, psets)?;
                let sort_by_pyexprs: Vec<PyExpr> = sort_by
                    .iter()
                    .map(|expr| PyExpr::from(expr.clone()))
                    .collect();
                let py_iter = py
                    .import(pyo3::intern!(py, "daft.execution.rust_physical_plan_shim"))?
                    .getattr(pyo3::intern!(py, "sort"))?
                    .call1((
                        upstream_iter,
                        sort_by_pyexprs,
                        descending.clone(),
                        *num_partitions,
                    ))?;
                Ok(py_iter.into())
            }
            PhysicalPlan::Split(Split {
                input,
                input_num_partitions,
                output_num_partitions,
            }) => {
                let upstream_iter = input.to_partition_tasks(py, psets)?;
                let py_iter = py
                    .import(pyo3::intern!(py, "daft.execution.physical_plan"))?
                    .getattr(pyo3::intern!(py, "split"))?
                    .call1((upstream_iter, *input_num_partitions, *output_num_partitions))?;
                Ok(py_iter.into())
            }
            PhysicalPlan::Flatten(Flatten { input }) => {
                let upstream_iter = input.to_partition_tasks(py, psets)?;
                let py_iter = py
                    .import(pyo3::intern!(py, "daft.execution.physical_plan"))?
                    .getattr(pyo3::intern!(py, "flatten_plan"))?
                    .call1((upstream_iter,))?;
                Ok(py_iter.into())
            }
            PhysicalPlan::FanoutRandom(FanoutRandom {
                input,
                num_partitions,
            }) => {
                let upstream_iter = input.to_partition_tasks(py, psets)?;
                let py_iter = py
                    .import(pyo3::intern!(py, "daft.execution.physical_plan"))?
                    .getattr(pyo3::intern!(py, "fanout_random"))?
                    .call1((upstream_iter, *num_partitions))?;
                Ok(py_iter.into())
            }
            PhysicalPlan::FanoutByHash(FanoutByHash {
                input,
                num_partitions,
                partition_by,
            }) => {
                let upstream_iter = input.to_partition_tasks(py, psets)?;
                let partition_by_pyexprs: Vec<PyExpr> = partition_by
                    .iter()
                    .map(|expr| PyExpr::from(expr.clone()))
                    .collect();
                let py_iter = py
                    .import(pyo3::intern!(py, "daft.execution.rust_physical_plan_shim"))?
                    .getattr(pyo3::intern!(py, "split_by_hash"))?
                    .call1((upstream_iter, *num_partitions, partition_by_pyexprs))?;
                Ok(py_iter.into())
            }
            PhysicalPlan::FanoutByRange(_) => unimplemented!(
                "FanoutByRange not implemented, since only use case (sorting) doesn't need it yet."
            ),
            PhysicalPlan::ReduceMerge(ReduceMerge { input }) => {
                let upstream_iter = input.to_partition_tasks(py, psets)?;
                let py_iter = py
                    .import(pyo3::intern!(py, "daft.execution.rust_physical_plan_shim"))?
                    .getattr(pyo3::intern!(py, "reduce_merge"))?
                    .call1((upstream_iter,))?;
                Ok(py_iter.into())
            }
            PhysicalPlan::Aggregate(Aggregate {
                aggregations,
                groupby,
                input,
                ..
            }) => {
                let upstream_iter = input.to_partition_tasks(py, psets)?;
                let aggs_as_pyexprs: Vec<PyExpr> = aggregations
                    .iter()
                    .map(|agg_expr| PyExpr::from(Expr::Agg(agg_expr.clone())))
                    .collect();
                let groupbys_as_pyexprs: Vec<PyExpr> = groupby
                    .iter()
                    .map(|expr| PyExpr::from(expr.clone()))
                    .collect();
                let py_iter = py
                    .import(pyo3::intern!(py, "daft.execution.rust_physical_plan_shim"))?
                    .getattr(pyo3::intern!(py, "local_aggregate"))?
                    .call1((upstream_iter, aggs_as_pyexprs, groupbys_as_pyexprs))?;
                Ok(py_iter.into())
            }
            PhysicalPlan::Pivot(Pivot {
                input,
                group_by,
                pivot_column,
                value_column,
                names,
            }) => {
                let upstream_iter = input.to_partition_tasks(py, psets)?;
                let group_by_pyexpr = PyExpr::from(group_by.clone());
                let pivot_column_pyexpr = PyExpr::from(pivot_column.clone());
                let value_column_pyexpr = PyExpr::from(value_column.clone());
                let py_iter = py
                    .import(pyo3::intern!(py, "daft.execution.rust_physical_plan_shim"))?
                    .getattr(pyo3::intern!(py, "pivot"))?
                    .call1((
                        upstream_iter,
                        group_by_pyexpr,
                        pivot_column_pyexpr,
                        value_column_pyexpr,
                        names.clone(),
                    ))?;
                Ok(py_iter.into())
            }
            PhysicalPlan::Coalesce(Coalesce {
                input,
                num_from,
                num_to,
            }) => {
                let upstream_iter = input.to_partition_tasks(py, psets)?;
                let py_iter = py
                    .import(pyo3::intern!(py, "daft.execution.physical_plan"))?
                    .getattr(pyo3::intern!(py, "coalesce"))?
                    .call1((upstream_iter, *num_from, *num_to))?;
                Ok(py_iter.into())
            }
            PhysicalPlan::Concat(Concat { other, input }) => {
                let upstream_input_iter = input.to_partition_tasks(py, psets)?;
                let upstream_other_iter = other.to_partition_tasks(py, psets)?;
                let py_iter = py
                    .import(pyo3::intern!(py, "daft.execution.physical_plan"))?
                    .getattr(pyo3::intern!(py, "concat"))?
                    .call1((upstream_input_iter, upstream_other_iter))?;
                Ok(py_iter.into())
            }
            PhysicalPlan::HashJoin(HashJoin {
                left,
                right,
                left_on,
                right_on,
                join_type,
                ..
            }) => {
                let upstream_left_iter = left.to_partition_tasks(py, psets)?;
                let upstream_right_iter = right.to_partition_tasks(py, psets)?;
                let left_on_pyexprs: Vec<PyExpr> = left_on
                    .iter()
                    .map(|expr| PyExpr::from(expr.clone()))
                    .collect();
                let right_on_pyexprs: Vec<PyExpr> = right_on
                    .iter()
                    .map(|expr| PyExpr::from(expr.clone()))
                    .collect();
                let py_iter = py
                    .import(pyo3::intern!(py, "daft.execution.rust_physical_plan_shim"))?
                    .getattr(pyo3::intern!(py, "hash_join"))?
                    .call1((
                        upstream_left_iter,
                        upstream_right_iter,
                        left_on_pyexprs,
                        right_on_pyexprs,
                        *join_type,
                    ))?;
                Ok(py_iter.into())
            }
            PhysicalPlan::SortMergeJoin(SortMergeJoin {
                left,
                right,
                left_on,
                right_on,
                join_type,
                num_partitions,
                left_is_larger,
                needs_presort,
            }) => {
                let left_iter = left.to_partition_tasks(py, psets)?;
                let right_iter = right.to_partition_tasks(py, psets)?;
                let left_on_pyexprs: Vec<PyExpr> = left_on
                    .iter()
                    .map(|expr| PyExpr::from(expr.clone()))
                    .collect();
                let right_on_pyexprs: Vec<PyExpr> = right_on
                    .iter()
                    .map(|expr| PyExpr::from(expr.clone()))
                    .collect();
                // TODO(Clark): Elide sorting one side of the join if already range-partitioned, where we'd use that side's boundaries to sort the other side.
                let py_iter = if *needs_presort {
                    py.import(pyo3::intern!(py, "daft.execution.rust_physical_plan_shim"))?
                        .getattr(pyo3::intern!(py, "sort_merge_join_aligned_boundaries"))?
                        .call1((
                            left_iter,
                            right_iter,
                            left_on_pyexprs,
                            right_on_pyexprs,
                            *join_type,
                            *num_partitions,
                            *left_is_larger,
                        ))?
                } else {
                    py.import(pyo3::intern!(py, "daft.execution.rust_physical_plan_shim"))?
                        .getattr(pyo3::intern!(py, "merge_join_sorted"))?
                        .call1((
                            left_iter,
                            right_iter,
                            left_on_pyexprs,
                            right_on_pyexprs,
                            *join_type,
                            *left_is_larger,
                        ))?
                };
                Ok(py_iter.into())
            }
            PhysicalPlan::BroadcastJoin(BroadcastJoin {
                broadcaster: left,
                receiver: right,
                left_on,
                right_on,
                join_type,
                is_swapped,
            }) => {
                let upstream_left_iter = left.to_partition_tasks(py, psets)?;
                let upstream_right_iter = right.to_partition_tasks(py, psets)?;
                let left_on_pyexprs: Vec<PyExpr> = left_on
                    .iter()
                    .map(|expr| PyExpr::from(expr.clone()))
                    .collect();
                let right_on_pyexprs: Vec<PyExpr> = right_on
                    .iter()
                    .map(|expr| PyExpr::from(expr.clone()))
                    .collect();
                let py_iter = py
                    .import(pyo3::intern!(py, "daft.execution.rust_physical_plan_shim"))?
                    .getattr(pyo3::intern!(py, "broadcast_join"))?
                    .call1((
                        upstream_left_iter,
                        upstream_right_iter,
                        left_on_pyexprs,
                        right_on_pyexprs,
                        *join_type,
                        *is_swapped,
                    ))?;
                Ok(py_iter.into())
            }
            PhysicalPlan::TabularWriteParquet(TabularWriteParquet {
                schema,
                file_info:
                    OutputFileInfo {
                        root_dir,
                        file_format,
                        partition_cols,
                        compression,
                        io_config,
                    },
                input,
            }) => tabular_write(
                py,
                input.to_partition_tasks(py, psets)?,
                file_format,
                schema,
                root_dir,
                compression,
                partition_cols,
                io_config,
            ),
            PhysicalPlan::TabularWriteCsv(TabularWriteCsv {
                schema,
                file_info:
                    OutputFileInfo {
                        root_dir,
                        file_format,
                        partition_cols,
                        compression,
                        io_config,
                    },
                input,
            }) => tabular_write(
                py,
                input.to_partition_tasks(py, psets)?,
                file_format,
                schema,
                root_dir,
                compression,
                partition_cols,
                io_config,
            ),
            PhysicalPlan::TabularWriteJson(TabularWriteJson {
                schema,
                file_info:
                    OutputFileInfo {
                        root_dir,
                        file_format,
                        partition_cols,
                        compression,
                        io_config,
                    },
                input,
            }) => tabular_write(
                py,
                input.to_partition_tasks(py, psets)?,
                file_format,
                schema,
                root_dir,
                compression,
                partition_cols,
                io_config,
            ),
            #[cfg(feature = "python")]
            PhysicalPlan::IcebergWrite(IcebergWrite {
                schema: _,
                iceberg_info,
                input,
            }) => iceberg_write(py, input.to_partition_tasks(py, psets)?, iceberg_info),
        }
    }
}<|MERGE_RESOLUTION|>--- conflicted
+++ resolved
@@ -292,7 +292,6 @@
             },
             // Assume no row/column pruning in cardinality-affecting operations.
             // TODO(Clark): Estimate row/column pruning to get a better size approximation.
-<<<<<<< HEAD
             Self::Filter(Filter { input, .. }) => {
                 let input_stats = input.approximate_stats();
                 ApproxStats {
@@ -328,13 +327,6 @@
                 // TODO(sammy), we need the schema to estimate the new size per row
                 input.approximate_stats()
             }
-=======
-            Self::Filter(Filter { input, .. })
-            | Self::Limit(Limit { input, .. })
-            | Self::Project(Project { input, .. })
-            | Self::MonotonicallyIncreasingId(MonotonicallyIncreasingId { input, .. })
-            | Self::Unpivot(Unpivot { input, .. }) => input.approximate_size_bytes(),
->>>>>>> c57aaada
             Self::Sample(Sample {
                 input, fraction, ..
             }) => input
@@ -413,6 +405,17 @@
                             * est_bytes_per_row_lower,
                         upper_bound_bytes: input_stats.upper_bound_bytes,
                     }
+                }
+            }
+            Self::Unpivot(Unpivot { input, values, .. }) => {
+                let input_stats = input.approximate_stats();
+                let num_values = values.len();
+                // the number of bytes should be the name but nows should be multiplied by num_values
+                ApproxStats {
+                    lower_bound_rows: input_stats.lower_bound_rows * num_values,
+                    upper_bound_rows: input_stats.upper_bound_rows.map(|v| v * num_values),
+                    lower_bound_bytes: input_stats.lower_bound_bytes,
+                    upper_bound_bytes: input_stats.upper_bound_bytes,
                 }
             }
             // Post-write DataFrame will contain paths to files that were written.
