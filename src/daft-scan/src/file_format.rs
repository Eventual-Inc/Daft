<<<<<<< HEAD
use daft_core::{
    datatypes::{Field, TimeUnit},
    impl_bincode_py_state_serialization,
};
use daft_io::FileFormat;
use serde::{Deserialize, Serialize};
use std::hash::Hash;
use std::{collections::BTreeMap, sync::Arc};
=======
use common_error::{DaftError, DaftResult};
use daft_core::datatypes::{Field, TimeUnit};
use serde::{Deserialize, Serialize};
use std::hash::Hash;
use std::{collections::BTreeMap, str::FromStr, sync::Arc};

use common_py_serde::impl_bincode_py_state_serialization;

>>>>>>> a72321c4
#[cfg(feature = "python")]
use {
    common_py_serde::{deserialize_py_object, serialize_py_object},
    daft_core::python::{datatype::PyTimeUnit, field::PyField},
<<<<<<< HEAD
    pyo3::{
        pyclass, pyclass::CompareOp, pymethods, IntoPy, PyObject, PyResult, Python, ToPyObject,
    },
=======
    pyo3::{pyclass, pyclass::CompareOp, pymethods, IntoPy, PyObject, PyResult, Python},
>>>>>>> a72321c4
};

impl From<&FileFormatConfig> for FileFormat {
    fn from(file_format_config: &FileFormatConfig) -> Self {
        match file_format_config {
            FileFormatConfig::Parquet(_) => Self::Parquet,
            FileFormatConfig::Csv(_) => Self::Csv,
            FileFormatConfig::Json(_) => Self::Json,
            #[cfg(feature = "python")]
            FileFormatConfig::Database(_) => Self::Database,
            #[cfg(feature = "python")]
            FileFormatConfig::PythonFunction => Self::Python,
        }
    }
}

/// Configuration for parsing a particular file format.
#[derive(Clone, Debug, PartialEq, Eq, Hash, Serialize, Deserialize)]
pub enum FileFormatConfig {
    Parquet(ParquetSourceConfig),
    Csv(CsvSourceConfig),
    Json(JsonSourceConfig),
    #[cfg(feature = "python")]
    Database(DatabaseSourceConfig),
    #[cfg(feature = "python")]
    PythonFunction,
}

impl FileFormatConfig {
    pub fn file_format(&self) -> FileFormat {
        self.into()
    }

    pub fn var_name(&self) -> &'static str {
        use FileFormatConfig::*;

        match self {
            Parquet(_) => "Parquet",
            Csv(_) => "Csv",
            Json(_) => "Json",
            #[cfg(feature = "python")]
            Database(_) => "Database",
            #[cfg(feature = "python")]
            PythonFunction => "PythonFunction",
        }
    }

    pub fn multiline_display(&self) -> Vec<String> {
        match self {
            Self::Parquet(source) => source.multiline_display(),
            Self::Csv(source) => source.multiline_display(),
            Self::Json(source) => source.multiline_display(),
            #[cfg(feature = "python")]
            Self::Database(source) => source.multiline_display(),
            #[cfg(feature = "python")]
            Self::PythonFunction => vec![],
        }
    }
}

/// Configuration for a Parquet data source.
#[derive(Clone, Debug, PartialEq, Eq, Serialize, Deserialize, Hash)]
#[cfg_attr(feature = "python", pyclass(module = "daft.daft"))]
pub struct ParquetSourceConfig {
    pub coerce_int96_timestamp_unit: TimeUnit,

    /// Mapping of field_id to Daft field
    ///
    /// Data Catalogs such as Iceberg rely on Parquet's field_id to identify fields in a Parquet file
    /// in a way that is stable across operations such as column renaming. When reading Parquet files,
    /// if the `field_id_mapping` is provided, we must rename the (potentially stale) Parquet
    /// data according to the provided field_ids.
    ///
    /// See: https://github.com/apache/parquet-format/blob/master/src/main/thrift/parquet.thrift#L456-L459
    pub field_id_mapping: Option<Arc<BTreeMap<i32, Field>>>,
    pub row_groups: Option<Vec<Option<Vec<i64>>>>,
    pub chunk_size: Option<usize>,
}

impl ParquetSourceConfig {
    pub fn multiline_display(&self) -> Vec<String> {
        let mut res = vec![];
        res.push(format!(
            "Coerce int96 timestamp unit = {}",
            self.coerce_int96_timestamp_unit
        ));
        if let Some(mapping) = &self.field_id_mapping {
            res.push(format!(
                "Field ID to Fields = {{{}}}",
                mapping
                    .iter()
                    .map(|(fid, f)| format!("{fid}: {f}"))
                    .collect::<Vec<String>>()
                    .join(",")
            ));
        }
        if let Some(row_groups) = &self.row_groups {
            res.push(format!(
                "Row Groups = {{{}}}",
                row_groups
                    .iter()
                    .map(|rg| {
                        rg.as_ref()
                            .map(|rg| {
                                rg.iter()
                                    .map(|i| i.to_string())
                                    .collect::<Vec<String>>()
                                    .join(",")
                            })
                            .unwrap_or_else(|| "None".to_string())
                    })
                    .collect::<Vec<String>>()
                    .join(",")
            ));
        }
        res
    }
}

#[cfg(feature = "python")]
#[pymethods]
impl ParquetSourceConfig {
    /// Create a config for a Parquet data source.
    #[new]
    fn new(
        coerce_int96_timestamp_unit: Option<PyTimeUnit>,
        field_id_mapping: Option<BTreeMap<i32, PyField>>,
        row_groups: Option<Vec<Option<Vec<i64>>>>,
        chunk_size: Option<usize>,
    ) -> Self {
        Self {
            coerce_int96_timestamp_unit: coerce_int96_timestamp_unit
                .unwrap_or(TimeUnit::Nanoseconds.into())
                .into(),
            field_id_mapping: field_id_mapping.map(|map| {
                Arc::new(BTreeMap::from_iter(
                    map.into_iter().map(|(k, v)| (k, v.field)),
                ))
            }),
            row_groups,
            chunk_size,
        }
    }

    #[getter]
    fn coerce_int96_timestamp_unit(&self) -> PyResult<PyTimeUnit> {
        Ok(self.coerce_int96_timestamp_unit.into())
    }
}

impl_bincode_py_state_serialization!(ParquetSourceConfig);

/// Configuration for a CSV data source.
#[derive(Clone, Debug, PartialEq, Eq, Serialize, Deserialize, Hash)]
#[cfg_attr(feature = "python", pyclass(module = "daft.daft", get_all))]
pub struct CsvSourceConfig {
    pub delimiter: Option<char>,
    pub has_headers: bool,
    pub double_quote: bool,
    pub quote: Option<char>,
    pub escape_char: Option<char>,
    pub comment: Option<char>,
    pub allow_variable_columns: bool,
    pub buffer_size: Option<usize>,
    pub chunk_size: Option<usize>,
}

impl CsvSourceConfig {
    pub fn multiline_display(&self) -> Vec<String> {
        let mut res = vec![];
        if let Some(delimiter) = self.delimiter {
            res.push(format!("Delimiter = {}", delimiter));
        }
        res.push(format!("Has headers = {}", self.has_headers));
        res.push(format!("Double quote = {}", self.double_quote));
        if let Some(quote) = self.quote {
            res.push(format!("Quote = {}", quote));
        }
        if let Some(escape_char) = self.escape_char {
            res.push(format!("Escape char = {}", escape_char));
        }
        if let Some(comment) = self.comment {
            res.push(format!("Comment = {}", comment));
        }
        res.push(format!(
            "Allow_variable_columns = {}",
            self.allow_variable_columns
        ));
        if let Some(buffer_size) = self.buffer_size {
            res.push(format!("Buffer size = {}", buffer_size));
        }
        if let Some(chunk_size) = self.chunk_size {
            res.push(format!("Chunk size = {}", chunk_size));
        }
        res
    }
}

#[cfg(feature = "python")]
#[pymethods]
impl CsvSourceConfig {
    /// Create a config for a CSV data source.
    ///
    /// # Arguments
    ///
    /// * `delimiter` - The character delmiting individual cells in the CSV data.
    /// * `has_headers` - Whether the CSV has a header row; if so, it will be skipped during data parsing.
    /// * `buffer_size` - Size of the buffer (in bytes) used by the streaming reader.
    /// * `chunk_size` - Size of the chunks (in bytes) deserialized in parallel by the streaming reader.
    #[allow(clippy::too_many_arguments)]
    #[new]
    fn new(
        has_headers: bool,
        double_quote: bool,
        allow_variable_columns: bool,
        delimiter: Option<char>,
        quote: Option<char>,
        escape_char: Option<char>,
        comment: Option<char>,
        buffer_size: Option<usize>,
        chunk_size: Option<usize>,
    ) -> PyResult<Self> {
        Ok(Self {
            delimiter,
            has_headers,
            double_quote,
            quote,
            escape_char,
            comment,
            allow_variable_columns,
            buffer_size,
            chunk_size,
        })
    }
}

impl_bincode_py_state_serialization!(CsvSourceConfig);

/// Configuration for a JSON data source.
#[derive(Clone, Debug, PartialEq, Eq, Serialize, Deserialize, Hash)]
#[cfg_attr(feature = "python", pyclass(module = "daft.daft", get_all))]
pub struct JsonSourceConfig {
    pub buffer_size: Option<usize>,
    pub chunk_size: Option<usize>,
}

impl JsonSourceConfig {
    pub fn new_internal(buffer_size: Option<usize>, chunk_size: Option<usize>) -> Self {
        Self {
            buffer_size,
            chunk_size,
        }
    }

    pub fn multiline_display(&self) -> Vec<String> {
        let mut res = vec![];
        if let Some(buffer_size) = self.buffer_size {
            res.push(format!("Buffer size = {}", buffer_size));
        }
        if let Some(chunk_size) = self.chunk_size {
            res.push(format!("Chunk size = {}", chunk_size));
        }
        res
    }
}

impl Default for JsonSourceConfig {
    fn default() -> Self {
        Self::new_internal(None, None)
    }
}

#[cfg(feature = "python")]
#[pymethods]
impl JsonSourceConfig {
    /// Create a config for a JSON data source.
    ///
    /// # Arguments
    ///
    /// * `buffer_size` - Size of the buffer (in bytes) used by the streaming reader.
    /// * `chunk_size` - Size of the chunks (in bytes) deserialized in parallel by the streaming reader.
    #[new]
    fn new(buffer_size: Option<usize>, chunk_size: Option<usize>) -> Self {
        Self::new_internal(buffer_size, chunk_size)
    }
}

impl_bincode_py_state_serialization!(JsonSourceConfig);

/// Configuration for a Database data source.
#[derive(Clone, Debug, Serialize, Deserialize)]
#[cfg(feature = "python")]
#[cfg_attr(feature = "python", pyclass(module = "daft.daft"))]
pub struct DatabaseSourceConfig {
    pub sql: String,
    #[serde(
        serialize_with = "serialize_py_object",
        deserialize_with = "deserialize_py_object"
    )]
    pub conn: PyObject,
}

#[cfg(feature = "python")]
impl PartialEq for DatabaseSourceConfig {
    fn eq(&self, other: &Self) -> bool {
        self.sql == other.sql
            && Python::with_gil(|py| self.conn.as_ref(py).eq(other.conn.as_ref(py)).unwrap())
    }
}

#[cfg(feature = "python")]
impl Eq for DatabaseSourceConfig {}

#[cfg(feature = "python")]
impl Hash for DatabaseSourceConfig {
    fn hash<H: std::hash::Hasher>(&self, state: &mut H) {
        self.sql.hash(state);
        let py_obj_hash = Python::with_gil(|py| self.conn.as_ref(py).hash());
        match py_obj_hash {
            Ok(hash) => hash.hash(state),
            Err(_) => serde_json::to_vec(self).unwrap().hash(state),
        }
    }
}

#[cfg(feature = "python")]
impl DatabaseSourceConfig {
    pub fn new_internal(sql: String, conn: PyObject) -> Self {
        Self { sql, conn }
    }

    pub fn multiline_display(&self) -> Vec<String> {
        let mut res = vec![];
        res.push(format!("SQL = \"{}\"", self.sql));
        res
    }
}

#[cfg(feature = "python")]
#[pymethods]
impl DatabaseSourceConfig {
    /// Create a config for a Database data source.
    #[new]
    fn new(sql: &str, conn: PyObject) -> Self {
        Self::new_internal(sql.to_string(), conn)
    }
}

impl_bincode_py_state_serialization!(DatabaseSourceConfig);

/// Configuration for parsing a particular file format.
#[derive(Clone, Debug, Serialize, Deserialize)]
#[serde(transparent)]
#[cfg_attr(
    feature = "python",
    pyclass(module = "daft.daft", name = "FileFormatConfig")
)]
pub struct PyFileFormatConfig(Arc<FileFormatConfig>);

#[cfg(feature = "python")]
#[pymethods]
impl PyFileFormatConfig {
    /// Create a Parquet file format config.
    #[staticmethod]
    fn from_parquet_config(config: ParquetSourceConfig) -> Self {
        Self(Arc::new(FileFormatConfig::Parquet(config)))
    }

    /// Create a CSV file format config.
    #[staticmethod]
    fn from_csv_config(config: CsvSourceConfig) -> Self {
        Self(Arc::new(FileFormatConfig::Csv(config)))
    }

    /// Create a JSON file format config.
    #[staticmethod]
    fn from_json_config(config: JsonSourceConfig) -> Self {
        Self(Arc::new(FileFormatConfig::Json(config)))
    }

    /// Create a Database file format config.
    #[staticmethod]
    fn from_database_config(config: DatabaseSourceConfig) -> Self {
        Self(Arc::new(FileFormatConfig::Database(config)))
    }

    /// Get the underlying data source config.
    #[getter]
    fn get_config(&self, py: Python) -> PyObject {
        use FileFormatConfig::*;

        match self.0.as_ref() {
            Parquet(config) => config.clone().into_py(py),
            Csv(config) => config.clone().into_py(py),
            Json(config) => config.clone().into_py(py),
            Database(config) => config.clone().into_py(py),
            PythonFunction => py.None(),
        }
    }

    /// Get the file format for this file format config.
    fn file_format(&self) -> FileFormat {
        self.0.as_ref().into()
    }

    fn __richcmp__(&self, other: &Self, op: CompareOp) -> bool {
        match op {
            CompareOp::Eq => self.0 == other.0,
            CompareOp::Ne => !self.__richcmp__(other, CompareOp::Eq),
            _ => unimplemented!("not implemented"),
        }
    }
}

impl_bincode_py_state_serialization!(PyFileFormatConfig);

impl From<PyFileFormatConfig> for Arc<FileFormatConfig> {
    fn from(file_format_config: PyFileFormatConfig) -> Self {
        file_format_config.0
    }
}

impl From<Arc<FileFormatConfig>> for PyFileFormatConfig {
    fn from(file_format_config: Arc<FileFormatConfig>) -> Self {
        Self(file_format_config)
    }
}<|MERGE_RESOLUTION|>--- conflicted
+++ resolved
@@ -1,33 +1,16 @@
-<<<<<<< HEAD
-use daft_core::{
-    datatypes::{Field, TimeUnit},
-    impl_bincode_py_state_serialization,
-};
+use daft_core::datatypes::{Field, TimeUnit};
 use daft_io::FileFormat;
 use serde::{Deserialize, Serialize};
 use std::hash::Hash;
 use std::{collections::BTreeMap, sync::Arc};
-=======
-use common_error::{DaftError, DaftResult};
-use daft_core::datatypes::{Field, TimeUnit};
-use serde::{Deserialize, Serialize};
-use std::hash::Hash;
-use std::{collections::BTreeMap, str::FromStr, sync::Arc};
 
 use common_py_serde::impl_bincode_py_state_serialization;
 
->>>>>>> a72321c4
 #[cfg(feature = "python")]
 use {
     common_py_serde::{deserialize_py_object, serialize_py_object},
     daft_core::python::{datatype::PyTimeUnit, field::PyField},
-<<<<<<< HEAD
-    pyo3::{
-        pyclass, pyclass::CompareOp, pymethods, IntoPy, PyObject, PyResult, Python, ToPyObject,
-    },
-=======
     pyo3::{pyclass, pyclass::CompareOp, pymethods, IntoPy, PyObject, PyResult, Python},
->>>>>>> a72321c4
 };
 
 impl From<&FileFormatConfig> for FileFormat {
