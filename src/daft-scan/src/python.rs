use pyo3::{prelude::*, types::PyTuple, AsPyPointer};
use serde::{Deserialize, Serialize};

use common_py_serde::{deserialize_py_object, serialize_py_object};

#[derive(Debug, Clone, Serialize, Deserialize)]
struct PyObjectSerializableWrapper(
    #[serde(
        serialize_with = "serialize_py_object",
        deserialize_with = "deserialize_py_object"
    )]
    pub PyObject,
);

/// Python arguments to a Python function that produces Tables
#[derive(Debug, Clone, Serialize, Deserialize)]
pub struct PythonTablesFactoryArgs(Vec<PyObjectSerializableWrapper>);

impl PythonTablesFactoryArgs {
    pub fn new(args: Vec<PyObject>) -> Self {
        Self(args.into_iter().map(PyObjectSerializableWrapper).collect())
    }

    pub fn to_pytuple<'a>(&self, py: Python<'a>) -> &'a PyTuple {
        pyo3::types::PyTuple::new(py, self.0.iter().map(|x| x.0.as_ref(py)))
    }
}

impl PartialEq for PythonTablesFactoryArgs {
    fn eq(&self, other: &Self) -> bool {
        if self.0.len() != other.0.len() {
            return false;
        }
        self.0
            .iter()
            .zip(other.0.iter())
            .all(|(s, o)| (s.0.as_ptr() as isize) == (o.0.as_ptr() as isize))
    }
}

pub mod pylib {
    use common_error::DaftResult;
    use common_py_serde::impl_bincode_py_state_serialization;
    use daft_core::python::field::PyField;
    use daft_core::schema::SchemaRef;
    use daft_dsl::python::PyExpr;

    use daft_stats::PartitionSpec;
    use daft_stats::TableMetadata;
    use daft_stats::TableStatistics;
    use daft_table::python::PyTable;
    use daft_table::Table;
    use pyo3::prelude::*;

    use pyo3::types::PyIterator;
    use pyo3::types::PyList;
<<<<<<< HEAD

=======
>>>>>>> a72321c4
    use std::sync::Arc;

    use daft_core::python::schema::PySchema;

    use pyo3::pyclass;
    use serde::{Deserialize, Serialize};

    use crate::anonymous::AnonymousScanOperator;
    use crate::file_format::FileFormatConfig;
    use crate::storage_config::PythonStorageConfig;
    use crate::DataSource;
    use crate::PartitionField;
    use crate::Pushdowns;
    use crate::ScanOperator;
    use crate::ScanOperatorRef;
    use crate::ScanTask;

    use crate::file_format::PyFileFormatConfig;
    use crate::glob::GlobScanOperator;
    use crate::storage_config::PyStorageConfig;
    use common_daft_config::PyDaftExecutionConfig;

    use super::PythonTablesFactoryArgs;
    #[pyclass(module = "daft.daft", frozen)]
    #[derive(Debug, Clone)]
    pub struct ScanOperatorHandle {
        scan_op: ScanOperatorRef,
    }

    #[pymethods]
    impl ScanOperatorHandle {
        pub fn __repr__(&self) -> PyResult<String> {
            Ok(format!("{}", self.scan_op))
        }

        #[staticmethod]
        pub fn anonymous_scan(
            py: Python,
            files: Vec<String>,
            schema: PySchema,
            file_format_config: PyFileFormatConfig,
            storage_config: PyStorageConfig,
        ) -> PyResult<Self> {
            py.allow_threads(|| {
                let schema = schema.schema;
                let operator = Arc::new(AnonymousScanOperator::new(
                    files,
                    schema,
                    file_format_config.into(),
                    storage_config.into(),
                ));
                Ok(ScanOperatorHandle {
                    scan_op: ScanOperatorRef(operator),
                })
            })
        }

        #[staticmethod]
        pub fn glob_scan(
            py: Python,
            glob_path: Vec<&str>,
            file_format_config: PyFileFormatConfig,
            storage_config: PyStorageConfig,
            infer_schema: bool,
            schema: Option<PySchema>,
        ) -> PyResult<Self> {
            py.allow_threads(|| {
                let operator = Arc::new(GlobScanOperator::try_new(
                    glob_path.as_slice(),
                    file_format_config.into(),
                    storage_config.into(),
                    infer_schema,
                    schema.map(|s| s.schema),
                )?);
                Ok(ScanOperatorHandle {
                    scan_op: ScanOperatorRef(operator),
                })
            })
        }

        #[staticmethod]
        pub fn from_python_scan_operator(py_scan: PyObject, py: Python) -> PyResult<Self> {
            let scan_op = ScanOperatorRef(Arc::new(PythonScanOperatorBridge::from_python_abc(
                py_scan, py,
            )?));
            Ok(ScanOperatorHandle { scan_op })
        }
    }
    #[pyclass(module = "daft.daft")]
    #[derive(Debug)]
    struct PythonScanOperatorBridge {
        operator: PyObject,
        schema: SchemaRef,
        partitioning_keys: Vec<PartitionField>,
        can_absorb_filter: bool,
        can_absorb_limit: bool,
        can_absorb_select: bool,
        display_name: String,
    }

    impl PythonScanOperatorBridge {
        fn _partitioning_keys(abc: &PyObject, py: Python) -> PyResult<Vec<PartitionField>> {
            let result = abc.call_method0(py, pyo3::intern!(py, "partitioning_keys"))?;
            let result = result.extract::<&PyList>(py)?;
            result
                .into_iter()
                .map(|p| Ok(p.extract::<PyPartitionField>()?.0.as_ref().clone()))
                .collect()
        }

        fn _schema(abc: &PyObject, py: Python) -> PyResult<SchemaRef> {
            let python_schema = abc.call_method0(py, pyo3::intern!(py, "schema"))?;
            let pyschema = python_schema
                .getattr(py, pyo3::intern!(py, "_schema"))?
                .extract::<PySchema>(py)?;
            Ok(pyschema.schema)
        }

        fn _can_absorb_filter(abc: &PyObject, py: Python) -> PyResult<bool> {
            abc.call_method0(py, pyo3::intern!(py, "can_absorb_filter"))?
                .extract::<bool>(py)
        }

        fn _can_absorb_limit(abc: &PyObject, py: Python) -> PyResult<bool> {
            abc.call_method0(py, pyo3::intern!(py, "can_absorb_limit"))?
                .extract::<bool>(py)
        }

        fn _can_absorb_select(abc: &PyObject, py: Python) -> PyResult<bool> {
            abc.call_method0(py, pyo3::intern!(py, "can_absorb_select"))?
                .extract::<bool>(py)
        }

        fn _display_name(abc: &PyObject, py: Python) -> PyResult<String> {
            abc.call_method0(py, pyo3::intern!(py, "display_name"))?
                .extract::<String>(py)
        }
    }

    #[pymethods]
    impl PythonScanOperatorBridge {
        #[staticmethod]
        pub fn from_python_abc(abc: PyObject, py: Python) -> PyResult<Self> {
            let partitioning_keys = Self::_partitioning_keys(&abc, py)?;
            let schema = Self::_schema(&abc, py)?;
            let can_absorb_filter = Self::_can_absorb_filter(&abc, py)?;
            let can_absorb_limit = Self::_can_absorb_limit(&abc, py)?;
            let can_absorb_select = Self::_can_absorb_select(&abc, py)?;
            let display_name = Self::_display_name(&abc, py)?;

            Ok(Self {
                operator: abc,
                schema,
                partitioning_keys,
                can_absorb_filter,
                can_absorb_limit,
                can_absorb_select,
                display_name,
            })
        }
    }

    impl ScanOperator for PythonScanOperatorBridge {
        fn partitioning_keys(&self) -> &[crate::PartitionField] {
            &self.partitioning_keys
        }
        fn schema(&self) -> daft_core::schema::SchemaRef {
            self.schema.clone()
        }
        fn can_absorb_filter(&self) -> bool {
            self.can_absorb_filter
        }
        fn can_absorb_limit(&self) -> bool {
            self.can_absorb_limit
        }
        fn can_absorb_select(&self) -> bool {
            self.can_absorb_select
        }

        fn multiline_display(&self) -> Vec<String> {
            let lines = vec![format!("PythonScanOperator: {}", self.display_name)];
            lines
        }

        fn to_scan_tasks(
            &self,
            pushdowns: Pushdowns,
        ) -> common_error::DaftResult<
            Box<dyn Iterator<Item = common_error::DaftResult<crate::ScanTaskRef>>>,
        > {
            let scan_tasks = Python::with_gil(|py| {
                let pypd = PyPushdowns(pushdowns.into()).into_py(py);
                let pyiter =
                    self.operator
                        .call_method1(py, pyo3::intern!(py, "to_scan_tasks"), (pypd,))?;
                let pyiter = PyIterator::from_object(py, &pyiter)?;
                DaftResult::Ok(
                    pyiter
                        .map(|v| {
                            let pyscantask = v?.extract::<PyScanTask>()?.0;
                            DaftResult::Ok(pyscantask)
                        })
                        .collect::<Vec<_>>(),
                )
            })?;
            Ok(Box::new(scan_tasks.into_iter()))
        }
    }

    impl From<ScanOperatorRef> for ScanOperatorHandle {
        fn from(value: ScanOperatorRef) -> Self {
            Self { scan_op: value }
        }
    }

    impl From<ScanOperatorHandle> for ScanOperatorRef {
        fn from(value: ScanOperatorHandle) -> Self {
            value.scan_op
        }
    }

    #[pyclass(module = "daft.daft", name = "ScanTask", frozen)]
    #[derive(Debug, Clone, Serialize, Deserialize)]
    pub struct PyScanTask(pub Arc<ScanTask>);

    #[pymethods]
    impl PyScanTask {
        pub fn num_rows(&self) -> PyResult<Option<i64>> {
            Ok(self.0.num_rows().map(i64::try_from).transpose()?)
        }

        pub fn size_bytes(&self) -> PyResult<Option<i64>> {
            Ok(self.0.size_bytes().map(i64::try_from).transpose()?)
        }

        pub fn estimate_in_memory_size_bytes(
            &self,
            cfg: PyDaftExecutionConfig,
        ) -> PyResult<Option<i64>> {
            Ok(self
                .0
                .estimate_in_memory_size_bytes(Some(cfg.config.as_ref()))
                .map(i64::try_from)
                .transpose()?)
        }
    }

    #[pymethods]
    impl PyScanTask {
        #[allow(clippy::too_many_arguments)]
        #[staticmethod]
        pub fn catalog_scan_task(
            file: String,
            file_format: PyFileFormatConfig,
            schema: PySchema,
            storage_config: PyStorageConfig,
            num_rows: Option<i64>,
            size_bytes: Option<u64>,
            iceberg_delete_files: Option<Vec<String>>,
            pushdowns: Option<PyPushdowns>,
            partition_values: Option<PyTable>,
            stats: Option<PyTable>,
        ) -> PyResult<Option<Self>> {
            if let Some(ref pvalues) = partition_values
                && let Some(Some(ref partition_filters)) =
                    pushdowns.as_ref().map(|p| &p.0.partition_filters)
            {
                let table = &pvalues.table;
                let eval_pred = table.eval_expression_list(&[partition_filters.clone()])?;
                assert_eq!(eval_pred.num_columns(), 1);
                let series = eval_pred.get_column_by_index(0)?;
                assert_eq!(series.data_type(), &daft_core::DataType::Boolean);
                let boolean = series.bool()?;
                assert_eq!(boolean.len(), 1);
                let value = boolean.get(0);
                match value {
                    None | Some(false) => return Ok(None),
                    Some(true) => {}
                }
            }
            // TODO(Clark): Filter out scan tasks with pushed down filters + table stats?

            let pspec = PartitionSpec {
                keys: partition_values
                    .map(|p| p.table)
                    .unwrap_or_else(|| Table::empty(None).unwrap()),
            };
            let statistics = stats
                .map(|s| TableStatistics::from_stats_table(&s.table))
                .transpose()?;

            let metadata = num_rows.map(|n| TableMetadata { length: n as usize });

            let data_source = DataSource::File {
                path: file,
                chunk_spec: None,
                size_bytes,
                iceberg_delete_files,
                metadata,
                partition_spec: Some(pspec),
                statistics,
                parquet_metadata: None,
            };

            let scan_task = ScanTask::new(
                vec![data_source],
                file_format.into(),
                schema.schema,
                storage_config.into(),
                pushdowns.map(|p| p.0.as_ref().clone()).unwrap_or_default(),
            );
            Ok(Some(PyScanTask(scan_task.into())))
        }

        #[allow(clippy::too_many_arguments)]
        #[staticmethod]
        pub fn sql_scan_task(
            url: String,
            file_format: PyFileFormatConfig,
            schema: PySchema,
            storage_config: PyStorageConfig,
            num_rows: Option<i64>,
            size_bytes: Option<u64>,
            pushdowns: Option<PyPushdowns>,
            stats: Option<PyTable>,
        ) -> PyResult<Self> {
            let statistics = stats
                .map(|s| TableStatistics::from_stats_table(&s.table))
                .transpose()?;
            let data_source = DataSource::Database {
                path: url,
                size_bytes,
                metadata: num_rows.map(|n| TableMetadata { length: n as usize }),
                statistics,
            };

            let scan_task = ScanTask::new(
                vec![data_source],
                file_format.into(),
                schema.schema,
                storage_config.into(),
                pushdowns.map(|p| p.0.as_ref().clone()).unwrap_or_default(),
            );
            Ok(PyScanTask(scan_task.into()))
        }

        #[allow(clippy::too_many_arguments)]
        #[staticmethod]
        pub fn python_factory_func_scan_task(
            py: Python,
            module: String,
            func_name: String,
            func_args: Vec<&PyAny>,
            schema: PySchema,
            num_rows: Option<i64>,
            size_bytes: Option<u64>,
            pushdowns: Option<PyPushdowns>,
            stats: Option<PyTable>,
        ) -> PyResult<Self> {
            let statistics = stats
                .map(|s| TableStatistics::from_stats_table(&s.table))
                .transpose()?;
            let data_source = DataSource::PythonFactoryFunction {
                module,
                func_name,
                func_args: PythonTablesFactoryArgs::new(
                    func_args.iter().map(|pyany| pyany.into_py(py)).collect(),
                ),
                size_bytes,
                metadata: num_rows.map(|num_rows| TableMetadata {
                    length: num_rows as usize,
                }),
                statistics,
                partition_spec: None,
            };

            let scan_task = ScanTask::new(
                vec![data_source],
                Arc::new(FileFormatConfig::PythonFunction),
                schema.schema,
                // HACK: StorageConfig isn't used when running the Python function but this is a non-optional arg for
                // ScanTask creation, so we just put in a placeholder here
                Arc::new(crate::storage_config::StorageConfig::Python(Arc::new(
                    PythonStorageConfig { io_config: None },
                ))),
                pushdowns.map(|p| p.0.as_ref().clone()).unwrap_or_default(),
            );
            Ok(PyScanTask(scan_task.into()))
        }

        pub fn __repr__(&self) -> PyResult<String> {
            Ok(format!("{:?}", self.0))
        }
    }

    impl From<Arc<ScanTask>> for PyScanTask {
        fn from(value: Arc<ScanTask>) -> Self {
            Self(value)
        }
    }

    impl From<PyScanTask> for Arc<ScanTask> {
        fn from(value: PyScanTask) -> Self {
            value.0
        }
    }

    impl_bincode_py_state_serialization!(PyScanTask);

    #[pyclass(module = "daft.daft", name = "PartitionField", frozen)]
    #[derive(Debug, Clone, Serialize, Deserialize)]
    pub struct PyPartitionField(Arc<PartitionField>);

    #[pymethods]
    impl PyPartitionField {
        #[new]
        fn new(
            field: PyField,
            source_field: Option<PyField>,
            transform: Option<PyPartitionTransform>,
        ) -> PyResult<Self> {
            let p_field = PartitionField::new(
                field.field,
                source_field.map(|f| f.into()),
                transform.map(|e| e.0),
            )?;
            Ok(PyPartitionField(Arc::new(p_field)))
        }

        pub fn __repr__(&self) -> PyResult<String> {
            Ok(format!("{}", self.0))
        }

        #[getter]
        pub fn field(&self) -> PyResult<PyField> {
            Ok(self.0.field.clone().into())
        }
    }

    #[pyclass(module = "daft.daft", name = "PartitionTransform", frozen)]
    #[derive(Debug, Clone, Serialize, Deserialize)]
    pub struct PyPartitionTransform(crate::PartitionTransform);

    #[pymethods]
    impl PyPartitionTransform {
        #[staticmethod]
        pub fn identity() -> PyResult<Self> {
            Ok(Self(crate::PartitionTransform::Identity))
        }

        #[staticmethod]
        pub fn year() -> PyResult<Self> {
            Ok(Self(crate::PartitionTransform::Year))
        }

        #[staticmethod]
        pub fn month() -> PyResult<Self> {
            Ok(Self(crate::PartitionTransform::Month))
        }

        #[staticmethod]
        pub fn day() -> PyResult<Self> {
            Ok(Self(crate::PartitionTransform::Day))
        }

        #[staticmethod]
        pub fn hour() -> PyResult<Self> {
            Ok(Self(crate::PartitionTransform::Hour))
        }

        #[staticmethod]
        pub fn void() -> PyResult<Self> {
            Ok(Self(crate::PartitionTransform::Void))
        }

        #[staticmethod]
        pub fn iceberg_bucket(n: u64) -> PyResult<Self> {
            Ok(Self(crate::PartitionTransform::IcebergBucket(n)))
        }

        #[staticmethod]
        pub fn iceberg_truncate(n: u64) -> PyResult<Self> {
            Ok(Self(crate::PartitionTransform::IcebergTruncate(n)))
        }

        pub fn __repr__(&self) -> PyResult<String> {
            Ok(format!("{}", self.0))
        }
    }

    #[pyclass(module = "daft.daft", name = "Pushdowns", frozen)]
    #[derive(Debug, Clone, Serialize, Deserialize)]
    pub struct PyPushdowns(Arc<Pushdowns>);
    #[pymethods]
    impl PyPushdowns {
        pub fn __repr__(&self) -> PyResult<String> {
            Ok(format!("{:#?}", self.0))
        }
        #[getter]
        pub fn limit(&self) -> Option<usize> {
            self.0.limit
        }

        #[getter]
        pub fn filters(&self) -> Option<PyExpr> {
            self.0.filters.as_ref().map(|e| PyExpr { expr: e.clone() })
        }

        #[getter]
        pub fn partition_filters(&self) -> Option<PyExpr> {
            self.0
                .partition_filters
                .as_ref()
                .map(|e| PyExpr { expr: e.clone() })
        }

        #[getter]
        pub fn columns(&self) -> Option<Vec<String>> {
            self.0.columns.as_deref().cloned()
        }

        pub fn filter_required_column_names(&self) -> Option<Vec<String>> {
            self.0
                .filters
                .as_ref()
                .map(daft_dsl::optimization::get_required_columns)
        }
    }
}

pub fn register_modules(_py: Python, parent: &PyModule) -> PyResult<()> {
    parent.add_class::<pylib::ScanOperatorHandle>()?;
    parent.add_class::<pylib::PyScanTask>()?;
    parent.add_class::<pylib::PyPartitionField>()?;
    parent.add_class::<pylib::PyPartitionTransform>()?;
    parent.add_class::<pylib::PyPushdowns>()?;
    Ok(())
}<|MERGE_RESOLUTION|>--- conflicted
+++ resolved
@@ -54,10 +54,6 @@
 
     use pyo3::types::PyIterator;
     use pyo3::types::PyList;
-<<<<<<< HEAD
-
-=======
->>>>>>> a72321c4
     use std::sync::Arc;
 
     use daft_core::python::schema::PySchema;
