--- conflicted
+++ resolved
@@ -9,11 +9,7 @@
 #[cfg(feature = "python")]
 use {
     common_io_config::python,
-<<<<<<< HEAD
-    pyo3::{pyclass, pymethods, IntoPy, PyObject, Python, ToPyObject},
-=======
     pyo3::{pyclass, pymethods, IntoPy, PyObject, PyResult, Python},
->>>>>>> a72321c4
     std::hash::{Hash, Hasher},
 };
 
