use std::sync::Arc;

use common_error::DaftResult;
use common_io_config::IOConfig;
use daft_core::impl_bincode_py_state_serialization;
use daft_io::{get_io_client, get_runtime, IOClient};
use serde::{Deserialize, Serialize};

#[cfg(feature = "python")]
use {
    common_io_config::python,
    pyo3::{
        pyclass, pymethods, types::PyBytes, IntoPy, PyObject, PyResult, PyTypeInfo, Python,
        ToPyObject,
    },
    std::hash::{Hash, Hasher},
};

/// Configuration for interacting with a particular storage backend, using a particular
/// I/O layer implementation.
#[derive(Clone, Debug, PartialEq, Eq, Serialize, Deserialize, Hash)]
pub enum StorageConfig {
    Native(Arc<NativeStorageConfig>),
    #[cfg(feature = "python")]
    Python(Arc<PythonStorageConfig>),
}

impl StorageConfig {
<<<<<<< HEAD
    pub fn get_io_client_and_runtime(
        &self,
    ) -> DaftResult<(Arc<tokio::runtime::Runtime>, Arc<IOClient>)> {
        // Grab an IOClient and Runtime
        // TODO: This should be cleaned up and hidden behind a better API from daft-io
        match self {
            StorageConfig::Native(cfg) => {
                let multithreaded_io = cfg.multithreaded_io;
                Ok((
                    get_runtime(multithreaded_io)?,
                    get_io_client(
                        multithreaded_io,
                        Arc::new(cfg.io_config.clone().unwrap_or_default()),
                    )?,
                ))
            }
            #[cfg(feature = "python")]
            StorageConfig::Python(cfg) => {
                let multithreaded_io = true; // Hardcode to use multithreaded IO if Python storage config is used for data fetches
                Ok((
                    get_runtime(multithreaded_io)?,
                    get_io_client(
                        multithreaded_io,
                        Arc::new(cfg.io_config.clone().unwrap_or_default()),
                    )?,
                ))
            }
=======
    pub fn var_name(&self) -> &'static str {
        match self {
            Self::Native(_) => "Native",
            #[cfg(feature = "python")]
            Self::Python(_) => "Python",
        }
    }

    pub fn multiline_display(&self) -> Vec<String> {
        match self {
            Self::Native(source) => source.multiline_display(),
            #[cfg(feature = "python")]
            Self::Python(source) => source.multiline_display(),
>>>>>>> f471738a
        }
    }
}

/// Storage configuration for the Rust-native I/O layer.
#[derive(Clone, Debug, PartialEq, Eq, Serialize, Deserialize, Hash)]
#[cfg_attr(feature = "python", pyclass(module = "daft.daft"))]
pub struct NativeStorageConfig {
    pub io_config: Option<IOConfig>,
    pub multithreaded_io: bool,
}

impl NativeStorageConfig {
    pub fn new_internal(multithreaded_io: bool, io_config: Option<IOConfig>) -> Self {
        Self {
            io_config,
            multithreaded_io,
        }
    }

    pub fn multiline_display(&self) -> Vec<String> {
        let mut res = vec![];
        if let Some(io_config) = &self.io_config {
            res.push(format!(
                "IO config = {}",
                io_config.multiline_display().join(", ")
            ));
        }
        res.push(format!("Use multithreading = {}", self.multithreaded_io));
        res
    }
}

#[cfg(feature = "python")]
#[pymethods]
impl NativeStorageConfig {
    #[new]
    pub fn new(multithreaded_io: bool, io_config: Option<python::IOConfig>) -> Self {
        Self::new_internal(multithreaded_io, io_config.map(|c| c.config))
    }

    #[getter]
    pub fn io_config(&self) -> Option<python::IOConfig> {
        self.io_config.clone().map(|c| c.into())
    }

    #[getter]
    pub fn multithreaded_io(&self) -> bool {
        self.multithreaded_io
    }
}

/// Storage configuration for the legacy Python I/O layer.
#[derive(Clone, Debug, Serialize, Deserialize)]
#[cfg(feature = "python")]
#[cfg_attr(feature = "python", pyclass(module = "daft.daft"))]
pub struct PythonStorageConfig {
    /// IOConfig is used when constructing Python filesystems (PyArrow or fsspec filesystems)
    /// and also used for globbing (since we have no Python-based globbing anymore)
    pub io_config: Option<IOConfig>,
}

#[cfg(feature = "python")]
impl PythonStorageConfig {
    pub fn multiline_display(&self) -> Vec<String> {
        let mut res = vec![];
        if let Some(io_config) = &self.io_config {
            res.push(format!(
                "IO config = {}",
                io_config.multiline_display().join(", ")
            ));
        }
        res
    }
}

#[cfg(feature = "python")]
#[pymethods]
impl PythonStorageConfig {
    #[new]
    pub fn new(io_config: Option<python::IOConfig>) -> Self {
        Self {
            io_config: io_config.map(|c| c.config),
        }
    }

    #[getter]
    pub fn io_config(&self) -> Option<python::IOConfig> {
        self.io_config
            .as_ref()
            .map(|c| python::IOConfig { config: c.clone() })
    }
}

#[cfg(feature = "python")]
impl PartialEq for PythonStorageConfig {
    fn eq(&self, other: &Self) -> bool {
        self.io_config.eq(&other.io_config)
    }
}

#[cfg(feature = "python")]
impl Eq for PythonStorageConfig {}

#[cfg(feature = "python")]
impl Hash for PythonStorageConfig {
    fn hash<H: Hasher>(&self, state: &mut H) {
        self.io_config.hash(state)
    }
}

/// A Python-exposed interface for storage configs.
#[derive(Clone, Debug, Serialize, Deserialize)]
#[serde(transparent)]
#[cfg_attr(
    feature = "python",
    pyclass(module = "daft.daft", name = "StorageConfig")
)]
pub struct PyStorageConfig(Arc<StorageConfig>);

#[cfg(feature = "python")]
#[pymethods]
impl PyStorageConfig {
    /// Create from a native storage config.
    #[staticmethod]
    fn native(config: NativeStorageConfig) -> Self {
        Self(Arc::new(StorageConfig::Native(config.into())))
    }

    /// Create from a Python storage config.
    #[staticmethod]
    fn python(config: PythonStorageConfig) -> Self {
        Self(Arc::new(StorageConfig::Python(config.into())))
    }

    /// Get the underlying storage config.
    #[getter]
    fn get_config(&self, py: Python) -> PyObject {
        use StorageConfig::*;

        match self.0.as_ref() {
            Native(config) => config.as_ref().clone().into_py(py),
            Python(config) => config.as_ref().clone().into_py(py),
        }
    }
}

impl_bincode_py_state_serialization!(PyStorageConfig);

impl From<PyStorageConfig> for Arc<StorageConfig> {
    fn from(value: PyStorageConfig) -> Self {
        value.0
    }
}

impl From<Arc<StorageConfig>> for PyStorageConfig {
    fn from(value: Arc<StorageConfig>) -> Self {
        Self(value)
    }
}<|MERGE_RESOLUTION|>--- conflicted
+++ resolved
@@ -26,7 +26,6 @@
 }
 
 impl StorageConfig {
-<<<<<<< HEAD
     pub fn get_io_client_and_runtime(
         &self,
     ) -> DaftResult<(Arc<tokio::runtime::Runtime>, Arc<IOClient>)> {
@@ -54,7 +53,9 @@
                     )?,
                 ))
             }
-=======
+        }
+    }
+
     pub fn var_name(&self) -> &'static str {
         match self {
             Self::Native(_) => "Native",
@@ -68,7 +69,6 @@
             Self::Native(source) => source.multiline_display(),
             #[cfg(feature = "python")]
             Self::Python(source) => source.multiline_display(),
->>>>>>> f471738a
         }
     }
 }
