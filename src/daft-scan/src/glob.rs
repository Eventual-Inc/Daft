use std::{sync::Arc, vec};

use common_error::{DaftError, DaftResult};
use daft_core::schema::SchemaRef;
use daft_csv::CsvParseOptions;
<<<<<<< HEAD
use daft_io::{
    get_runtime, parse_url, FileMetadata, IOClient, IOStatsContext, IOStatsRef, RuntimeRef,
};
=======
use daft_io::{parse_url, FileFormat, FileMetadata, IOClient, IOStatsContext, IOStatsRef};
>>>>>>> 554856d3
use daft_parquet::read::ParquetSchemaInferenceOptions;
use futures::{stream::BoxStream, StreamExt, TryStreamExt};
use snafu::Snafu;

use crate::{
    file_format::{CsvSourceConfig, FileFormatConfig, ParquetSourceConfig},
    storage_config::StorageConfig,
    ChunkSpec, DataSource, PartitionField, Pushdowns, ScanOperator, ScanTask, ScanTaskRef,
};
#[derive(Debug)]
pub struct GlobScanOperator {
    glob_paths: Vec<String>,
    file_format_config: Arc<FileFormatConfig>,
    schema: SchemaRef,
    storage_config: Arc<StorageConfig>,
}

/// Wrapper struct that implements a sync Iterator for a BoxStream
struct BoxStreamIterator<'a, T> {
    boxstream: BoxStream<'a, T>,
    runtime_handle: RuntimeRef,
}

impl<'a, T> Iterator for BoxStreamIterator<'a, T> {
    type Item = T;

    fn next(&mut self) -> Option<Self::Item> {
        self.runtime_handle
            .block_on_current_thread(async { self.boxstream.next().await })
    }
}

#[derive(Snafu, Debug)]
enum Error {
    #[snafu(display(
        "Glob path had no matches: \"{}\". \nTo search for files recursively, use '{}/**'.",
        glob_path,
        glob_path.trim_end_matches('/'),
    ))]
    GlobNoMatch { glob_path: String },
}

impl From<Error> for DaftError {
    fn from(value: Error) -> Self {
        match &value {
            Error::GlobNoMatch { glob_path } => DaftError::FileNotFound {
                path: glob_path.clone(),
                source: Box::new(value),
            },
        }
    }
}

type FileInfoIterator = Box<dyn Iterator<Item = DaftResult<FileMetadata>>>;

fn run_glob(
    glob_path: &str,
    limit: Option<usize>,
    io_client: Arc<IOClient>,
    runtime: RuntimeRef,
    io_stats: Option<IOStatsRef>,
    file_format: FileFormat,
) -> DaftResult<FileInfoIterator> {
    let (_, parsed_glob_path) = parse_url(glob_path)?;
    // Construct a static-lifetime BoxStream returning the FileMetadata
    let glob_input = parsed_glob_path.as_ref().to_string();
    let boxstream = runtime.block_on_current_thread(async move {
        io_client
            .glob(glob_input, None, None, limit, io_stats, Some(file_format))
            .await
    })?;

    // Construct a static-lifetime BoxStreamIterator
    let iterator = BoxStreamIterator {
        boxstream,
        runtime_handle: runtime.clone(),
    };
    let iterator = iterator.map(|fm| Ok(fm?));
    Ok(Box::new(iterator))
}

fn run_glob_parallel(
    glob_paths: Vec<String>,
    io_client: Arc<IOClient>,
    runtime: RuntimeRef,
    io_stats: Option<IOStatsRef>,
    file_format: FileFormat,
) -> DaftResult<impl Iterator<Item = DaftResult<FileMetadata>>> {
    let num_parallel_tasks = 64;

    let owned_runtime = runtime.clone();
    let boxstream = futures::stream::iter(glob_paths.into_iter().map(move |path| {
        let (_, parsed_glob_path) = parse_url(&path).unwrap();
        let glob_input = parsed_glob_path.as_ref().to_string();
        let io_client = io_client.clone();
        let io_stats = io_stats.clone();

        runtime.spawn(async move {
            let stream = io_client
                .glob(glob_input, None, None, None, io_stats, Some(file_format))
                .await?;
            let results = stream.collect::<Vec<_>>().await;
            Result::<_, daft_io::Error>::Ok(futures::stream::iter(results))
        })
    }))
    .buffered(num_parallel_tasks)
    .map(|v| v.map_err(|e| daft_io::Error::JoinError { source: e })?)
    .try_flatten()
    .map(|v| Ok(v?))
    .boxed();

    // Construct a static-lifetime BoxStreamIterator
    let iterator = BoxStreamIterator {
        boxstream,
        runtime_handle: owned_runtime.clone(),
    };
    Ok(iterator)
}

impl GlobScanOperator {
    pub fn try_new(
        glob_paths: &[&str],
        file_format_config: Arc<FileFormatConfig>,
        storage_config: Arc<StorageConfig>,
        infer_schema: bool,
        schema: Option<SchemaRef>,
    ) -> DaftResult<Self> {
        let first_glob_path = match glob_paths.first() {
            None => Err(DaftError::ValueError(
                "Cannot glob empty list of files".to_string(),
            )),
            Some(path) => Ok(path),
        }?;

        let file_format = file_format_config.file_format();

        let (io_runtime, io_client) = storage_config.get_io_client_and_runtime()?;
        let io_stats = IOStatsContext::new(format!(
            "GlobScanOperator::try_new schema inference for {first_glob_path}"
        ));
        let mut paths = run_glob(
            first_glob_path,
            Some(1),
            io_client.clone(),
            io_runtime.clone(),
            Some(io_stats.clone()),
            file_format,
        )?;
        let FileMetadata {
            filepath: first_filepath,
            ..
        } = match paths.next() {
            Some(file_metadata) => file_metadata,
            None => Err(Error::GlobNoMatch {
                glob_path: first_glob_path.to_string(),
            }
            .into()),
        }?;

        let schema = match infer_schema {
            true => {
                let inferred_schema = match file_format_config.as_ref() {
                    FileFormatConfig::Parquet(ParquetSourceConfig {
                        coerce_int96_timestamp_unit,
                        field_id_mapping,
                        ..
                    }) => {
                        let io_stats = IOStatsContext::new(format!(
                            "GlobScanOperator constructor read_parquet_schema: for uri {first_filepath}"
                        ));

                        let (schema, _metadata) = daft_parquet::read::read_parquet_schema(
                            first_filepath.as_str(),
                            io_client.clone(),
                            Some(io_stats),
                            ParquetSchemaInferenceOptions {
                                coerce_int96_timestamp_unit: *coerce_int96_timestamp_unit,
                            },
                            field_id_mapping.clone(),
                        )?;

                        schema
                    }
                    FileFormatConfig::Csv(CsvSourceConfig {
                        delimiter,
                        has_headers,
                        double_quote,
                        quote,
                        escape_char,
                        comment,
                        allow_variable_columns,
                        ..
                    }) => {
                        let (schema, _) = daft_csv::metadata::read_csv_schema(
                            first_filepath.as_str(),
                            Some(CsvParseOptions::new_with_defaults(
                                *has_headers,
                                *delimiter,
                                *double_quote,
                                *quote,
                                *allow_variable_columns,
                                *escape_char,
                                *comment,
                            )?),
                            None,
                            io_client,
                            Some(io_stats),
                        )?;
                        schema
                    }
                    FileFormatConfig::Json(_) => daft_json::schema::read_json_schema(
                        first_filepath.as_str(),
                        None,
                        None,
                        io_client,
                        Some(io_stats),
                    )?,
                    #[cfg(feature = "python")]
                    FileFormatConfig::Database(_) => {
                        return Err(DaftError::ValueError(
                            "Cannot glob a database source".to_string(),
                        ))
                    }
                    #[cfg(feature = "python")]
                    FileFormatConfig::PythonFunction => {
                        return Err(DaftError::ValueError(
                            "Cannot glob a PythonFunction source".to_string(),
                        ))
                    }
                };
                match schema {
                    Some(hint) => Arc::new(inferred_schema.apply_hints(&hint)?),
                    None => Arc::new(inferred_schema),
                }
            }
            false => schema.expect("Schema must be provided if infer_schema is false"),
        };
        Ok(Self {
            glob_paths: glob_paths.iter().map(|s| s.to_string()).collect(),
            file_format_config,
            schema,
            storage_config,
        })
    }
}

impl ScanOperator for GlobScanOperator {
    fn schema(&self) -> SchemaRef {
        self.schema.clone()
    }

    fn partitioning_keys(&self) -> &[PartitionField] {
        &[]
    }

    fn can_absorb_filter(&self) -> bool {
        false
    }
    fn can_absorb_select(&self) -> bool {
        false
    }
    fn can_absorb_limit(&self) -> bool {
        false
    }

    fn multiline_display(&self) -> Vec<String> {
        let mut lines = vec![
            "GlobScanOperator".to_string(),
            format!("Glob paths = [{}]", self.glob_paths.join(", ")),
        ];
        lines.extend(self.file_format_config.multiline_display());
        lines.extend(self.storage_config.multiline_display());

        lines
    }

    fn to_scan_tasks(
        &self,
        pushdowns: Pushdowns,
    ) -> DaftResult<Box<dyn Iterator<Item = DaftResult<ScanTaskRef>> + 'static>> {
        let (io_runtime, io_client) = self.storage_config.get_io_client_and_runtime()?;
        let io_stats = IOStatsContext::new(format!(
            "GlobScanOperator::to_scan_tasks for {:#?}",
            self.glob_paths
        ));
        let file_format = self.file_format_config.file_format();

        let files = run_glob_parallel(
            self.glob_paths.clone(),
            io_client.clone(),
            io_runtime.clone(),
            Some(io_stats.clone()),
            file_format,
        )?;

        let file_format_config = self.file_format_config.clone();
        let schema = self.schema.clone();
        let storage_config = self.storage_config.clone();

        let row_groups = if let FileFormatConfig::Parquet(ParquetSourceConfig {
            row_groups: Some(row_groups),
            ..
        }) = self.file_format_config.as_ref()
        {
            Some(row_groups.clone())
        } else {
            None
        };

        // Create one ScanTask per file
        Ok(Box::new(files.enumerate().map(move |(idx, f)| {
            let FileMetadata {
                filepath: path,
                size: size_bytes,
                ..
            } = f?;

<<<<<<< HEAD
            let path_clone = path.clone();
            let io_client_clone = io_client.clone();
            let field_id_mapping = match file_format_config.as_ref() {
                FileFormatConfig::Parquet(ParquetSourceConfig {
                    field_id_mapping, ..
                }) => Some(field_id_mapping.clone()),
                _ => None,
            };

            // We skip reading parquet metadata if we are running in Ray
            // because the metadata can be quite large
            let parquet_metadata = if !is_ray_runner {
                if let Some(field_id_mapping) = field_id_mapping {
                    get_runtime(true).unwrap().block_on_current_thread(async {
                        daft_parquet::read::read_parquet_metadata(
                            &path_clone,
                            io_client_clone,
                            Some(io_stats.clone()),
                            field_id_mapping.clone(),
                        )
                        .await
                        .ok()
                        .map(Arc::new)
                    })
                } else {
                    None
                }
            } else {
                None
            };
=======
>>>>>>> 554856d3
            let row_group = row_groups
                .as_ref()
                .and_then(|rgs| rgs.get(idx).cloned())
                .flatten();
            let chunk_spec = row_group.map(ChunkSpec::Parquet);
            Ok(ScanTask::new(
                vec![DataSource::File {
                    path: path.to_string(),
                    chunk_spec,
                    size_bytes,
                    iceberg_delete_files: None,
                    metadata: None,
                    partition_spec: None,
                    statistics: None,
                    parquet_metadata: None,
                }],
                file_format_config.clone(),
                schema.clone(),
                storage_config.clone(),
                pushdowns.clone(),
            )
            .into())
        })))
    }
}<|MERGE_RESOLUTION|>--- conflicted
+++ resolved
@@ -3,13 +3,9 @@
 use common_error::{DaftError, DaftResult};
 use daft_core::schema::SchemaRef;
 use daft_csv::CsvParseOptions;
-<<<<<<< HEAD
 use daft_io::{
-    get_runtime, parse_url, FileMetadata, IOClient, IOStatsContext, IOStatsRef, RuntimeRef,
+    parse_url, FileFormat, FileMetadata, IOClient, IOStatsContext, IOStatsRef, RuntimeRef,
 };
-=======
-use daft_io::{parse_url, FileFormat, FileMetadata, IOClient, IOStatsContext, IOStatsRef};
->>>>>>> 554856d3
 use daft_parquet::read::ParquetSchemaInferenceOptions;
 use futures::{stream::BoxStream, StreamExt, TryStreamExt};
 use snafu::Snafu;
@@ -327,39 +323,6 @@
                 ..
             } = f?;
 
-<<<<<<< HEAD
-            let path_clone = path.clone();
-            let io_client_clone = io_client.clone();
-            let field_id_mapping = match file_format_config.as_ref() {
-                FileFormatConfig::Parquet(ParquetSourceConfig {
-                    field_id_mapping, ..
-                }) => Some(field_id_mapping.clone()),
-                _ => None,
-            };
-
-            // We skip reading parquet metadata if we are running in Ray
-            // because the metadata can be quite large
-            let parquet_metadata = if !is_ray_runner {
-                if let Some(field_id_mapping) = field_id_mapping {
-                    get_runtime(true).unwrap().block_on_current_thread(async {
-                        daft_parquet::read::read_parquet_metadata(
-                            &path_clone,
-                            io_client_clone,
-                            Some(io_stats.clone()),
-                            field_id_mapping.clone(),
-                        )
-                        .await
-                        .ok()
-                        .map(Arc::new)
-                    })
-                } else {
-                    None
-                }
-            } else {
-                None
-            };
-=======
->>>>>>> 554856d3
             let row_group = row_groups
                 .as_ref()
                 .and_then(|rgs| rgs.get(idx).cloned())
