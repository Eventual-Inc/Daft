--- conflicted
+++ resolved
@@ -176,14 +176,16 @@
                 comment,
                 ..
             }) => {
-                let (schema, _, _, _, _) = daft_csv::metadata::read_csv_schema(
+                let (schema, _) = daft_csv::metadata::read_csv_schema(
                     first_filepath.as_str(),
-                    *has_headers,
-                    *delimiter,
-                    *double_quote,
-                    *quote,
-                    *escape_char,
-                    *comment,
+                    Some(CsvParseOptions::new_with_defaults(
+                        *has_headers,
+                        *delimiter,
+                        *double_quote,
+                        *quote,
+                        *escape_char,
+                        *comment,
+                    )?),
                     None,
                     io_client,
                     Some(io_stats),
@@ -197,7 +199,6 @@
                     StorageConfig::Native(_) => {
                         todo!("Implement native JSON schema inference in a daft_json crate.")
                     }
-<<<<<<< HEAD
                     #[cfg(feature = "python")]
                     StorageConfig::Python(_) => Python::with_gil(|py| {
                         crate::python::pylib::read_json_schema(
@@ -209,56 +210,6 @@
                         .context(PyIOSnafu)
                     })?,
                 }
-=======
-                    FileFormatConfig::Csv(CsvSourceConfig {
-                        delimiter,
-                        has_headers,
-                        double_quote,
-                        quote,
-                        escape_char,
-                        comment,
-                        ..
-                    }) => {
-                        let (schema, _) = daft_csv::metadata::read_csv_schema(
-                            first_filepath.as_str(),
-                            Some(CsvParseOptions::new_with_defaults(
-                                *has_headers,
-                                *delimiter,
-                                *double_quote,
-                                *quote,
-                                *escape_char,
-                                *comment,
-                            )?),
-                            None,
-                            io_client,
-                            Some(io_stats),
-                        )?;
-                        schema
-                    }
-                    FileFormatConfig::Json(JsonSourceConfig {}) => {
-                        // NOTE: Native JSON reads not yet implemented, so we have to delegate to Python here or implement
-                        // a daft_json crate that gives us native JSON schema inference
-                        match storage_config.as_ref() {
-                            StorageConfig::Native(_) => todo!(
-                                "Implement native JSON schema inference in a daft_json crate."
-                            ),
-                            #[cfg(feature = "python")]
-                            StorageConfig::Python(_) => Python::with_gil(|py| {
-                                crate::python::pylib::read_json_schema(
-                                    py,
-                                    first_filepath.as_str(),
-                                    storage_config.clone().into(),
-                                )
-                                .and_then(|s| {
-                                    Ok(Schema::new(s.schema.fields.values().cloned().collect())?)
-                                })
-                                .context(PyIOSnafu)
-                            })?,
-                        }
-                    }
-                };
-                Arc::new(inferred_schema)
->>>>>>> f289da17
             }
         };
 
