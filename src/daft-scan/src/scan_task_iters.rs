--- conflicted
+++ resolved
@@ -179,13 +179,7 @@
                         let io_stats =
                             IOStatsContext::new(format!("split_by_row_groups for {:#?}", path));
 
-<<<<<<< HEAD
-                        let file = io_runtime.block_on_current_thread(read_parquet_metadata(
-=======
-                        let runtime_handle = io_runtime.handle();
-
-                        let mut file = runtime_handle.block_on(read_parquet_metadata(
->>>>>>> 554856d3
+                        let mut file = io_runtime.block_on_current_thread(read_parquet_metadata(
                             path,
                             io_client,
                             Some(io_stats),
