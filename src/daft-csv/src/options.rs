use common_py_serde::impl_bincode_py_state_serialization;
use daft_core::schema::SchemaRef;
use daft_dsl::ExprRef;
use serde::{Deserialize, Serialize};
#[cfg(feature = "python")]
use {
    daft_core::python::schema::PySchema,
    daft_dsl::python::PyExpr,
<<<<<<< HEAD
    pyo3::{pyclass, pyclass::CompareOp, pymethods, PyResult, ToPyObject},
=======
    pyo3::{pyclass, pyclass::CompareOp, pymethods, PyObject, PyResult, Python},
>>>>>>> a72321c4
};

/// Options for converting CSV data to Daft data.
#[derive(Clone, Debug, PartialEq, Eq, Hash, Serialize, Deserialize)]
#[cfg_attr(feature = "python", pyclass(module = "daft.daft"))]
pub struct CsvConvertOptions {
    pub limit: Option<usize>,
    pub include_columns: Option<Vec<String>>,
    pub column_names: Option<Vec<String>>,
    pub schema: Option<SchemaRef>,
    pub predicate: Option<ExprRef>,
}

impl CsvConvertOptions {
    pub fn new_internal(
        limit: Option<usize>,
        include_columns: Option<Vec<String>>,
        column_names: Option<Vec<String>>,
        schema: Option<SchemaRef>,
        predicate: Option<ExprRef>,
    ) -> Self {
        Self {
            limit,
            include_columns,
            column_names,
            schema,
            predicate,
        }
    }

    pub fn with_limit(self, limit: Option<usize>) -> Self {
        Self {
            limit,
            include_columns: self.include_columns,
            column_names: self.column_names,
            schema: self.schema,
            predicate: self.predicate,
        }
    }

    pub fn with_include_columns(self, include_columns: Option<Vec<String>>) -> Self {
        Self {
            limit: self.limit,
            include_columns,
            column_names: self.column_names,
            schema: self.schema,
            predicate: self.predicate,
        }
    }

    pub fn with_column_names(self, column_names: Option<Vec<String>>) -> Self {
        Self {
            limit: self.limit,
            include_columns: self.include_columns,
            column_names,
            schema: self.schema,
            predicate: self.predicate,
        }
    }

    pub fn with_schema(self, schema: Option<SchemaRef>) -> Self {
        Self {
            limit: self.limit,
            include_columns: self.include_columns,
            column_names: self.column_names,
            schema,
            predicate: self.predicate,
        }
    }
}

impl Default for CsvConvertOptions {
    fn default() -> Self {
        Self::new_internal(None, None, None, None, None)
    }
}

#[cfg(feature = "python")]
#[pymethods]
impl CsvConvertOptions {
    /// Create conversion options for the CSV reader.
    ///
    /// # Arguments:
    ///
    /// * `limit` - Only read this many rows.
    /// * `include_columns` - The names of the columns that should be kept, e.g. via a projection.
    /// * `column_names` - The names for the CSV columns.
    /// * `schema` - The names and dtypes for the CSV columns.
    /// * `predicate` - Expression to filter rows applied before the limit
    #[new]
    #[pyo3(signature = (limit=None, include_columns=None, column_names=None, schema=None, predicate=None))]
    pub fn new(
        limit: Option<usize>,
        include_columns: Option<Vec<String>>,
        column_names: Option<Vec<String>>,
        schema: Option<PySchema>,
        predicate: Option<PyExpr>,
    ) -> Self {
        Self::new_internal(
            limit,
            include_columns,
            column_names,
            schema.map(|s| s.into()),
            predicate.map(|p| p.expr),
        )
    }

    #[getter]
    pub fn get_limit(&self) -> PyResult<Option<usize>> {
        Ok(self.limit)
    }

    #[getter]
    pub fn get_include_columns(&self) -> PyResult<Option<Vec<String>>> {
        Ok(self.include_columns.clone())
    }

    #[getter]
    pub fn get_column_names(&self) -> PyResult<Option<Vec<String>>> {
        Ok(self.column_names.clone())
    }

    #[getter]
    pub fn get_schema(&self) -> PyResult<Option<PySchema>> {
        Ok(self.schema.as_ref().map(|s| s.clone().into()))
    }

    fn __richcmp__(&self, other: &Self, op: CompareOp) -> bool {
        match op {
            CompareOp::Eq => self == other,
            CompareOp::Ne => !self.__richcmp__(other, CompareOp::Eq),
            _ => unimplemented!("not implemented"),
        }
    }

    pub fn __str__(&self) -> PyResult<String> {
        Ok(format!("{:?}", self))
    }
}
impl_bincode_py_state_serialization!(CsvConvertOptions);

/// Options for parsing CSV files.
#[derive(Clone, Debug, PartialEq, Eq, Hash, Serialize, Deserialize)]
#[cfg_attr(feature = "python", pyclass(module = "daft.daft", get_all))]
pub struct CsvParseOptions {
    pub has_header: bool,
    pub delimiter: u8,
    pub double_quote: bool,
    pub quote: u8,
    pub escape_char: Option<u8>,
    pub comment: Option<u8>,
    pub allow_variable_columns: bool,
}

impl CsvParseOptions {
    pub fn new_internal(
        has_header: bool,
        delimiter: u8,
        double_quote: bool,
        quote: u8,
        allow_variable_columns: bool,
        escape_char: Option<u8>,
        comment: Option<u8>,
    ) -> Self {
        Self {
            has_header,
            delimiter,
            double_quote,
            quote,
            allow_variable_columns,
            escape_char,
            comment,
        }
    }

    pub fn new_with_defaults(
        has_header: bool,
        delimiter: Option<char>,
        double_quote: bool,
        quote: Option<char>,
        allow_variable_columns: bool,
        escape_char: Option<char>,
        comment: Option<char>,
    ) -> super::Result<Self> {
        Ok(Self::new_internal(
            has_header,
            char_to_byte(delimiter)?.unwrap_or(b','),
            double_quote,
            char_to_byte(quote)?.unwrap_or(b'"'),
            allow_variable_columns,
            char_to_byte(escape_char)?,
            char_to_byte(comment)?,
        ))
    }

    pub fn with_has_header(self, has_header: bool) -> Self {
        Self { has_header, ..self }
    }

    pub fn with_delimiter(self, delimiter: u8) -> Self {
        Self { delimiter, ..self }
    }

    pub fn with_double_quote(self, double_quote: bool) -> Self {
        Self {
            double_quote,
            ..self
        }
    }

    pub fn with_quote(self, quote: u8) -> Self {
        Self { quote, ..self }
    }

    pub fn with_escape_char(self, escape_char: Option<u8>) -> Self {
        Self {
            escape_char,
            ..self
        }
    }

    pub fn with_comment(self, comment: Option<u8>) -> Self {
        Self { comment, ..self }
    }

    pub fn with_variable_columns(self, allow_variable_columns: bool) -> Self {
        Self {
            allow_variable_columns,
            ..self
        }
    }
}

impl Default for CsvParseOptions {
    fn default() -> Self {
        Self::new_with_defaults(true, None, true, None, false, None, None).unwrap()
    }
}

#[cfg(feature = "python")]
#[pymethods]
impl CsvParseOptions {
    /// Create parsing options for the CSV reader.
    ///
    /// # Arguments:
    ///
    /// * `has_headers` - Whether the CSV has a header row; if so, it will be skipped during data parsing.
    /// * `delimiter` - The character delmiting individual cells in the CSV data.
    /// * `double_quote` - Whether double-quote escapes are enabled.
    /// * `quote` - The character to use for quoting strings.
    /// * `escape_char` - The character to use as an escape character.
    /// * `comment` - The character at the start of a line that indicates that the rest of the line is a comment,
    ///   which should be ignored while parsing.
    #[new]
    #[pyo3(signature = (has_header=true, delimiter=None, double_quote=false, quote=None, allow_variable_columns=false, escape_char=None, comment=None))]
    pub fn new(
        has_header: bool,
        delimiter: Option<char>,
        double_quote: bool,
        quote: Option<char>,
        allow_variable_columns: bool,
        escape_char: Option<char>,
        comment: Option<char>,
    ) -> PyResult<Self> {
        Ok(Self::new_with_defaults(
            has_header,
            delimiter,
            double_quote,
            quote,
            allow_variable_columns,
            escape_char,
            comment,
        )?)
    }

    fn __richcmp__(&self, other: &Self, op: CompareOp) -> bool {
        match op {
            CompareOp::Eq => self == other,
            CompareOp::Ne => !self.__richcmp__(other, CompareOp::Eq),
            _ => unimplemented!("not implemented"),
        }
    }

    pub fn __str__(&self) -> PyResult<String> {
        Ok(format!("{:?}", self))
    }
}

pub fn char_to_byte(c: Option<char>) -> Result<Option<u8>, super::Error> {
    match c.map(u8::try_from).transpose() {
        Ok(b) => Ok(b),
        Err(e) => Err(super::Error::WrongChar {
            source: e,
            val: c.unwrap_or(' '),
        }),
    }
}

impl_bincode_py_state_serialization!(CsvParseOptions);

/// Options for reading CSV files.
#[derive(Clone, Debug, PartialEq, Eq, Hash, Serialize, Deserialize)]
#[cfg_attr(feature = "python", pyclass(module = "daft.daft", get_all))]
pub struct CsvReadOptions {
    pub buffer_size: Option<usize>,
    pub chunk_size: Option<usize>,
}

impl CsvReadOptions {
    pub fn new_internal(buffer_size: Option<usize>, chunk_size: Option<usize>) -> Self {
        Self {
            buffer_size,
            chunk_size,
        }
    }

    pub fn with_buffer_size(self, buffer_size: Option<usize>) -> Self {
        Self {
            buffer_size,
            chunk_size: self.chunk_size,
        }
    }

    pub fn with_chunk_size(self, chunk_size: Option<usize>) -> Self {
        Self {
            buffer_size: self.buffer_size,
            chunk_size,
        }
    }
}

impl Default for CsvReadOptions {
    fn default() -> Self {
        Self::new_internal(None, None)
    }
}

#[cfg(feature = "python")]
#[pymethods]
impl CsvReadOptions {
    /// Create reading options for the CSV reader.
    ///
    /// # Arguments:
    ///
    /// * `buffer_size` - Size of the buffer (in bytes) used by the streaming reader.
    /// * `chunk_size` - Size of the chunks (in bytes) deserialized in parallel by the streaming reader.
    #[new]
    #[pyo3(signature = (buffer_size=None, chunk_size=None))]
    pub fn new(buffer_size: Option<usize>, chunk_size: Option<usize>) -> Self {
        Self::new_internal(buffer_size, chunk_size)
    }

    fn __richcmp__(&self, other: &Self, op: CompareOp) -> bool {
        match op {
            CompareOp::Eq => self == other,
            CompareOp::Ne => !self.__richcmp__(other, CompareOp::Eq),
            _ => unimplemented!("not implemented"),
        }
    }

    pub fn __str__(&self) -> PyResult<String> {
        Ok(format!("{:?}", self))
    }
}
impl_bincode_py_state_serialization!(CsvReadOptions);<|MERGE_RESOLUTION|>--- conflicted
+++ resolved
@@ -6,11 +6,7 @@
 use {
     daft_core::python::schema::PySchema,
     daft_dsl::python::PyExpr,
-<<<<<<< HEAD
-    pyo3::{pyclass, pyclass::CompareOp, pymethods, PyResult, ToPyObject},
-=======
     pyo3::{pyclass, pyclass::CompareOp, pymethods, PyObject, PyResult, Python},
->>>>>>> a72321c4
 };
 
 /// Options for converting CSV data to Daft data.
