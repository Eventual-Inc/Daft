use core::str;
use std::{collections::HashMap, num::NonZeroUsize, sync::Arc};

use arrow2::{
    datatypes::Field,
    io::csv::{
        read_async,
        read_async::{read_rows, AsyncReaderBuilder},
    },
};
use async_compat::{Compat, CompatExt};
use common_error::{DaftError, DaftResult};
use common_runtime::get_io_runtime;
use csv_async::AsyncReader;
use daft_compression::CompressionCodec;
use daft_core::{prelude::*, utils::arrow::cast_array_for_daft_if_needed};
use daft_decoding::deserialize::deserialize_column;
use daft_dsl::{expr::bound_expr::BoundExpr, optimization::get_required_columns};
use daft_io::{parse_url, GetResult, IOClient, IOStatsRef, SourceType};
use daft_recordbatch::RecordBatch;
use futures::{stream::BoxStream, Stream, StreamExt, TryStreamExt};
use rayon::{
    iter::{IndexedParallelIterator, IntoParallelIterator},
    prelude::{IntoParallelRefIterator, ParallelIterator},
};
use snafu::{
    futures::{try_future::Context, TryFutureExt},
    ResultExt,
};
use tokio::{
    fs::File,
    io::{AsyncBufRead, AsyncRead, BufReader},
    task::JoinHandle,
};
use tokio_util::io::StreamReader;

use crate::{
    metadata::read_csv_schema_single, ArrowSnafu, CsvConvertOptions, CsvParseOptions,
    CsvReadOptions,
};

trait ByteRecordChunkStream: Stream<Item = super::Result<Vec<read_async::ByteRecord>>> {}
impl<S> ByteRecordChunkStream for S where
    S: Stream<Item = super::Result<Vec<read_async::ByteRecord>>>
{
}

use crate::local::{read_csv_local, stream_csv_local};

type TableChunkResult =
    super::Result<Context<JoinHandle<DaftResult<RecordBatch>>, super::JoinSnafu, super::Error>>;
trait TableStream: Stream<Item = TableChunkResult> {}
impl<S> TableStream for S where S: Stream<Item = TableChunkResult> {}

#[allow(clippy::too_many_arguments)]
pub fn read_csv(
    uri: &str,
    convert_options: Option<CsvConvertOptions>,
    parse_options: Option<CsvParseOptions>,
    read_options: Option<CsvReadOptions>,
    io_client: Arc<IOClient>,
    io_stats: Option<IOStatsRef>,
    multithreaded_io: bool,
    max_chunks_in_flight: Option<usize>,
) -> DaftResult<RecordBatch> {
    let runtime_handle = get_io_runtime(multithreaded_io);
    runtime_handle.block_on_current_thread(async {
        read_csv_single_into_table(
            uri,
            convert_options,
            parse_options,
            read_options,
            io_client,
            io_stats,
            max_chunks_in_flight,
        )
        .await
    })
}

#[allow(clippy::too_many_arguments)]
pub fn read_csv_bulk(
    uris: &[&str],
    convert_options: Option<CsvConvertOptions>,
    parse_options: Option<CsvParseOptions>,
    read_options: Option<CsvReadOptions>,
    io_client: Arc<IOClient>,
    io_stats: Option<IOStatsRef>,
    multithreaded_io: bool,
    max_chunks_in_flight: Option<usize>,
    num_parallel_tasks: usize,
) -> DaftResult<Vec<RecordBatch>> {
    let runtime_handle = get_io_runtime(multithreaded_io);
    let tables = runtime_handle.block_on_current_thread(async move {
        // Launch a read task per URI, throttling the number of concurrent file reads to num_parallel tasks.
        let task_stream = futures::stream::iter(uris.iter().map(|uri| {
            let (uri, convert_options, parse_options, read_options, io_client, io_stats) = (
                (*uri).to_string(),
                convert_options.clone(),
                parse_options.clone(),
                read_options.clone(),
                io_client.clone(),
                io_stats.clone(),
            );
            tokio::task::spawn(async move {
                read_csv_single_into_table(
                    uri.as_str(),
                    convert_options,
                    parse_options,
                    read_options,
                    io_client,
                    io_stats,
                    max_chunks_in_flight,
                )
                .await
            })
            .context(super::JoinSnafu {})
        }));
        let mut remaining_rows = convert_options
            .as_ref()
            .and_then(|opts| opts.limit.map(|limit| limit as i64));
        task_stream
            // Limit the number of file reads we have in flight at any given time.
            .buffered(num_parallel_tasks)
            // Terminate the stream if we have already reached the row limit. With the upstream buffering, we will still read up to
            // num_parallel_tasks redundant files.
            .try_take_while(|result| {
                match (result, remaining_rows) {
                    // Limit has been met, early-terminate.
                    (_, Some(rows_left)) if rows_left <= 0 => futures::future::ready(Ok(false)),
                    // Limit has not yet been met, update remaining limit slack and continue.
                    (Ok(table), Some(rows_left)) => {
                        remaining_rows = Some(rows_left - table.len() as i64);
                        futures::future::ready(Ok(true))
                    }
                    // (1) No limit, never early-terminate.
                    // (2) Encountered error, propagate error to try_collect to allow it to short-circuit.
                    (_, None) | (Err(_), _) => futures::future::ready(Ok(true)),
                }
            })
            .try_collect::<Vec<_>>()
            .await
    })?;

    tables.into_iter().collect::<DaftResult<Vec<_>>>()
}

#[allow(clippy::too_many_arguments)]
pub async fn stream_csv(
    uri: String,
    convert_options: Option<CsvConvertOptions>,
    parse_options: Option<CsvParseOptions>,
    read_options: Option<CsvReadOptions>,
    io_client: Arc<IOClient>,
    io_stats: Option<IOStatsRef>,
    max_chunks_in_flight: Option<usize>,
) -> DaftResult<BoxStream<'static, DaftResult<RecordBatch>>> {
    let uri = uri.as_str();
    let (source_type, _) = parse_url(uri)?;
    let is_compressed = CompressionCodec::from_uri(uri).is_some();
    if matches!(source_type, SourceType::File) && !is_compressed {
        let stream = stream_csv_local(
            uri,
            convert_options,
            parse_options.unwrap_or_default(),
            read_options,
            io_client,
            io_stats,
            max_chunks_in_flight,
        )
        .await?;
        Ok(Box::pin(stream))
    } else {
        let stream = stream_csv_single(
            uri,
            convert_options,
            parse_options,
            read_options,
            io_client,
            io_stats,
            max_chunks_in_flight,
        )
        .await?;
        Ok(Box::pin(stream))
    }
}

pub fn tables_concat(mut tables: Vec<RecordBatch>) -> DaftResult<RecordBatch> {
    if tables.is_empty() {
        return Err(DaftError::ValueError(
            "Need at least 1 Table to perform concat".to_string(),
        ));
    }
    if tables.len() == 1 {
        return Ok(tables.pop().unwrap());
    }
    let first_table = tables.as_slice().first().unwrap();

    let first_schema = &first_table.schema;
    for tab in tables.iter().skip(1) {
        if tab.schema.as_ref() != first_schema.as_ref() {
            return Err(DaftError::SchemaMismatch(format!(
                "Table concat requires all schemas to match, {} vs {}",
                first_schema, tab.schema
            )));
        }
    }
    let num_columns = first_table.num_columns();
    let new_series = (0..num_columns)
        .into_par_iter()
        .map(|i| {
            let series_to_cat: Vec<&Series> =
                tables.iter().map(|s| s.as_ref().get_column(i)).collect();
            Series::concat(series_to_cat.as_slice())
        })
        .collect::<DaftResult<Vec<_>>>()?;
    RecordBatch::new_with_size(
        first_table.schema.clone(),
        new_series,
        tables.iter().map(daft_recordbatch::RecordBatch::len).sum(),
    )
}

#[allow(clippy::too_many_arguments)]
async fn read_csv_single_into_table(
    uri: &str,
    convert_options: Option<CsvConvertOptions>,
    parse_options: Option<CsvParseOptions>,
    read_options: Option<CsvReadOptions>,
    io_client: Arc<IOClient>,
    io_stats: Option<IOStatsRef>,
    max_chunks_in_flight: Option<usize>,
) -> DaftResult<RecordBatch> {
    let (source_type, _) = parse_url(uri)?;
    let is_compressed = CompressionCodec::from_uri(uri).is_some();
    if matches!(source_type, SourceType::File) && !is_compressed {
        return read_csv_local(
            uri,
            convert_options,
            parse_options.unwrap_or_default(),
            read_options,
            io_client,
            io_stats,
            max_chunks_in_flight,
        )
        .await;
    }

    let predicate = convert_options
        .as_ref()
        .and_then(|opts| opts.predicate.clone());

    let limit = convert_options.as_ref().and_then(|opts| opts.limit);

    let include_columns = convert_options
        .as_ref()
        .and_then(|opts| opts.include_columns.clone());

    let convert_options_with_predicate_columns = match (convert_options, &predicate) {
        (None, _) => None,
        (co, None) => co,
        (Some(mut co), Some(predicate)) => {
            if let Some(ref mut co_include_columns) = co.include_columns {
                let required_columns_for_predicate = get_required_columns(predicate);
                for rc in required_columns_for_predicate {
                    if co_include_columns.iter().all(|c| c.as_str() != rc.as_str()) {
                        co_include_columns.push(rc);
                    }
                }
            }
            // if we have a limit and a predicate, remove limit for stream
            co.limit = None;
            Some(co)
        }
    };

    let (chunk_stream, fields) = read_csv_single_into_stream(
        uri,
        convert_options_with_predicate_columns.unwrap_or_default(),
        parse_options.unwrap_or_default(),
        read_options,
        io_client,
        io_stats,
    )
    .await?;

    // Default max chunks in flight is set to 2x the number of cores, which should ensure pipelining of reading chunks
    // with the parsing of chunks on the rayon threadpool.
    let max_chunks_in_flight = max_chunks_in_flight.unwrap_or_else(|| {
        std::thread::available_parallelism()
            .unwrap_or(NonZeroUsize::new(2).unwrap())
            .checked_mul(2.try_into().unwrap())
            .unwrap()
            .into()
    });
    // Collect all chunks in chunk x column form.
    let tables = chunk_stream
        // Limit the number of chunks we have in flight at any given time.
        .try_buffered(max_chunks_in_flight);

    // Fields expected as the output. (removing fields that are only needed for predicate evaluation)
    let schema_fields = if let Some(include_columns) = &include_columns {
        let field_map = fields
            .iter()
            .map(|field| (field.name.as_str(), field))
            .collect::<HashMap<&str, &Field>>();
        include_columns
            .iter()
            .map(|col| field_map[col.as_str()].clone())
            .collect::<Vec<_>>()
    } else {
        fields
    };

    let schema: arrow2::datatypes::Schema = schema_fields.into();
    let schema: SchemaRef = Arc::new(schema.into());

<<<<<<< HEAD
=======
    let predicate = predicate
        .map(|expr| BoundExpr::try_new(expr, &schema))
        .transpose()?;

>>>>>>> e163f2a5
    let include_column_indices = include_columns
        .map(|include_columns| {
            include_columns
                .iter()
                .map(|name| schema.get_index(name))
                .collect::<DaftResult<Vec<_>>>()
        })
        .transpose()?;

    let filtered_tables = tables.map_ok(move |table| {
        if let Some(predicate) = &predicate {
            let table = table?;

            let predicate = BoundExpr::try_new(predicate.clone(), &table.schema)?;

            let filtered = table.filter(&[predicate])?;
            if let Some(include_column_indices) = &include_column_indices {
                Ok(filtered.get_columns(include_column_indices))
            } else {
                Ok(filtered)
            }
        } else {
            table
        }
    });
    let mut remaining_rows = limit.map(|limit| limit as i64);
    let collected_tables = filtered_tables
        .try_take_while(|result| {
            match (result, remaining_rows) {
                // Limit has been met, early-terminate.
                (_, Some(rows_left)) if rows_left <= 0 => futures::future::ready(Ok(false)),
                // Limit has not yet been met, update remaining limit slack and continue.
                (Ok(table), Some(rows_left)) => {
                    remaining_rows = Some(rows_left - table.len() as i64);
                    futures::future::ready(Ok(true))
                }
                // (1) No limit, never early-terminate.
                // (2) Encountered error, propagate error to try_collect to allow it to short-circuit.
                (_, None) | (Err(_), _) => futures::future::ready(Ok(true)),
            }
        })
        .try_collect::<Vec<_>>()
        .await?
        .into_iter()
        .collect::<DaftResult<Vec<_>>>()?;
    // Handle empty table case.
    if collected_tables.is_empty() {
        return RecordBatch::empty(Some(schema));
    }

    // // TODO(Clark): Don't concatenate all chunks from a file into a single table, since MicroPartition is natively chunked.
    let concated_table = tables_concat(collected_tables)?;
    if let Some(limit) = limit
        && concated_table.len() > limit
    {
        // apply head in case that last chunk went over limit
        concated_table.head(limit)
    } else {
        Ok(concated_table)
    }
}

pub async fn stream_csv_single(
    uri: &str,
    convert_options: Option<CsvConvertOptions>,
    parse_options: Option<CsvParseOptions>,
    read_options: Option<CsvReadOptions>,
    io_client: Arc<IOClient>,
    io_stats: Option<IOStatsRef>,
    max_chunks_in_flight: Option<usize>,
) -> DaftResult<impl Stream<Item = DaftResult<RecordBatch>> + Send> {
    let predicate = convert_options
        .as_ref()
        .and_then(|opts| opts.predicate.clone());

    let limit = convert_options.as_ref().and_then(|opts| opts.limit);

    let include_columns = convert_options
        .as_ref()
        .and_then(|opts| opts.include_columns.clone());

    let convert_options_with_predicate_columns = match (convert_options, &predicate) {
        (None, _) => None,
        (co, None) => co,
        (Some(mut co), Some(predicate)) => {
            if let Some(ref mut include_columns) = co.include_columns {
                let required_columns_for_predicate = get_required_columns(predicate);
                for rc in required_columns_for_predicate {
                    if include_columns.iter().all(|c| c.as_str() != rc.as_str()) {
                        include_columns.push(rc);
                    }
                }
            }
            // if we have a limit and a predicate, remove limit for stream
            co.limit = None;
            Some(co)
        }
    };

    let (chunk_stream, _fields) = read_csv_single_into_stream(
        uri,
        convert_options_with_predicate_columns.unwrap_or_default(),
        parse_options.unwrap_or_default(),
        read_options,
        io_client,
        io_stats,
    )
    .await?;
    // Default max chunks in flight is set to 2x the number of cores, which should ensure pipelining of reading chunks
    // with the parsing of chunks on the rayon threadpool.
    let max_chunks_in_flight = max_chunks_in_flight.unwrap_or_else(|| {
        std::thread::available_parallelism()
            .unwrap_or(NonZeroUsize::new(2).unwrap())
            .checked_mul(2.try_into().unwrap())
            .unwrap()
            .into()
    });
    // Collect all chunks in chunk x column form.
    let tables = chunk_stream
        // Limit the number of chunks we have in flight at any given time.
        .try_buffered(max_chunks_in_flight);

    let filtered_tables = tables.map(move |table| {
        let table = table?;
        if let Some(predicate) = &predicate {
            let table = table?;
            let predicate = BoundExpr::try_new(predicate.clone(), &table.schema)?;

            let filtered = table.filter(&[predicate])?;
            if let Some(include_columns) = &include_columns {
                let include_column_indices = include_columns
                    .iter()
                    .map(|name| table.schema.get_index(name))
                    .collect::<DaftResult<Vec<_>>>()?;

                Ok(filtered.get_columns(&include_column_indices))
            } else {
                Ok(filtered)
            }
        } else {
            table
        }
    });

    let mut remaining_rows = limit.map(|limit| limit as i64);
    let tables = filtered_tables.try_take_while(move |table| {
        match remaining_rows {
            // Limit has been met, early-terminate.
            Some(rows_left) if rows_left <= 0 => futures::future::ready(Ok(false)),
            // Limit has not yet been met, update remaining limit slack and continue.
            Some(rows_left) => {
                remaining_rows = Some(rows_left - table.len() as i64);
                futures::future::ready(Ok(true))
            }
            // No limit, never early-terminate.
            None => futures::future::ready(Ok(true)),
        }
    });
    Ok(tables)
}

async fn read_csv_single_into_stream(
    uri: &str,
    convert_options: CsvConvertOptions,
    parse_options: CsvParseOptions,
    read_options: Option<CsvReadOptions>,
    io_client: Arc<IOClient>,
    io_stats: Option<IOStatsRef>,
) -> DaftResult<(impl TableStream + Send, Vec<Field>)> {
    let (mut schema, estimated_mean_row_size, estimated_std_row_size) =
        if let Some(schema) = convert_options.schema {
            (schema.to_arrow()?, None, None)
        } else {
            let (schema, read_stats) = read_csv_schema_single(
                uri,
                parse_options.clone(),
                // Read at most 1 MiB when doing schema inference.
                Some(1024 * 1024),
                io_client.clone(),
                io_stats.clone(),
            )
            .await?;
            (
                schema.to_arrow()?,
                Some(read_stats.mean_record_size_bytes),
                Some(read_stats.stddev_record_size_bytes),
            )
        };
    // Rename fields, if necessary.
    if let Some(column_names) = convert_options.column_names {
        schema = schema
            .fields
            .into_iter()
            .zip(column_names.iter())
            .map(|(field, name)| {
                Field::new(name, field.data_type, field.is_nullable).with_metadata(field.metadata)
            })
            .collect::<Vec<_>>()
            .into();
    }
    let (reader, buffer_size, chunk_size): (Box<dyn AsyncBufRead + Unpin + Send>, usize, usize) =
        match io_client
            .single_url_get(uri.to_string(), None, io_stats)
            .await?
        {
            GetResult::File(file) => {
                (
                    Box::new(BufReader::new(File::open(file.path).await?)),
                    // Use user-provided buffer size, falling back to 8 * the user-provided chunk size if that exists, otherwise falling back to 512 KiB as the default.
                    read_options
                        .as_ref()
                        .and_then(|opt| opt.buffer_size.or_else(|| opt.chunk_size.map(|cs| 8 * cs)))
                        .unwrap_or(512 * 1024),
                    read_options
                        .as_ref()
                        .and_then(|opt| opt.chunk_size.or_else(|| opt.buffer_size.map(|bs| bs / 8)))
                        .unwrap_or(64 * 1024),
                )
            }
            GetResult::Stream(stream, ..) => (
                Box::new(StreamReader::new(stream)),
                read_options
                    .as_ref()
                    .and_then(|opt| opt.buffer_size.or_else(|| opt.chunk_size.map(|cs| 8 * cs)))
                    .unwrap_or(512 * 1024),
                read_options
                    .as_ref()
                    .and_then(|opt| opt.chunk_size.or_else(|| opt.buffer_size.map(|bs| bs / 8)))
                    .unwrap_or(64 * 1024),
            ),
        };
    let reader: Box<dyn AsyncRead + Unpin + Send> = match CompressionCodec::from_uri(uri) {
        Some(compression) => Box::new(compression.to_decoder(reader)),
        None => reader,
    };
    let reader = AsyncReaderBuilder::new()
        .has_headers(parse_options.has_header)
        .delimiter(parse_options.delimiter)
        .double_quote(parse_options.double_quote)
        .quote(parse_options.quote)
        .escape(parse_options.escape_char)
        .comment(parse_options.comment)
        .buffer_capacity(buffer_size)
        .flexible(parse_options.allow_variable_columns)
        .create_reader(reader.compat());
    let read_stream = read_into_byterecord_chunk_stream(
        reader,
        schema.fields.len(),
        convert_options.limit,
        chunk_size,
        estimated_mean_row_size,
        estimated_std_row_size,
    );
    let projection_indices =
        fields_to_projection_indices(&schema.fields, &convert_options.include_columns);

    let fields = schema.fields;
    let stream = parse_into_column_array_chunk_stream(
        read_stream,
        Arc::new(fields.clone()),
        projection_indices,
    )?;

    Ok((stream, fields))
}

fn read_into_byterecord_chunk_stream<R>(
    mut reader: AsyncReader<Compat<R>>,
    num_fields: usize,
    num_rows: Option<usize>,
    chunk_size: usize,
    estimated_mean_row_size: Option<f64>,
    estimated_std_row_size: Option<f64>,
) -> impl ByteRecordChunkStream
where
    R: AsyncRead + Unpin + Send + 'static,
{
    let num_rows = num_rows.unwrap_or(usize::MAX);
    let mut estimated_mean_row_size = estimated_mean_row_size.unwrap_or(200f64);
    let mut estimated_std_row_size = estimated_std_row_size.unwrap_or(20f64);
    // Stream of unparsed CSV byte record chunks.
    async_stream::try_stream! {
        // Number of rows read in last read.
        let mut rows_read = 1;
        // Total number of rows read across all reads.
        let mut total_rows_read = 0;
        let mut mean = 0f64;
        let mut m2 = 0f64;
        while rows_read > 0 && total_rows_read < num_rows {
            // Allocate a record buffer of size 1 standard above the observed mean record size.
            // If the record sizes are normally distributed, this should result in ~85% of the records not requiring
            // reallocation during reading.
            let record_buffer_size = (estimated_mean_row_size + estimated_std_row_size).ceil() as usize;
            // Get chunk size in # of rows, using the estimated mean row size in bytes.
            let chunk_size_rows = {
                let estimated_rows_per_desired_chunk = chunk_size / (estimated_mean_row_size.ceil() as usize);
                // Process at least 8 rows in a chunk, even if the rows are pretty large.
                // Cap chunk size at the remaining number of rows we need to read before we reach the num_rows limit.
                estimated_rows_per_desired_chunk.max(8).min(num_rows - total_rows_read)
            };
            let mut chunk_buffer = vec![
                read_async::ByteRecord::with_capacity(record_buffer_size, num_fields);
                chunk_size_rows
            ];

            let byte_pos_before = reader.position().byte();
            rows_read = read_rows(&mut reader, 0, chunk_buffer.as_mut_slice()).await.context(ArrowSnafu {})?;
            let bytes_read = reader.position().byte() - byte_pos_before;

            // Update stats.
            total_rows_read += rows_read;
            let delta = (bytes_read as f64) - mean;
            mean += delta / (total_rows_read as f64);
            let delta2 = (bytes_read as f64) - mean;
            m2 += delta * delta2;
            estimated_mean_row_size = mean;
            estimated_std_row_size = (m2 / ((total_rows_read - 1) as f64)).sqrt();

            chunk_buffer.truncate(rows_read);
            if rows_read > 0 {
                yield chunk_buffer;
            }
        }
    }
}

fn parse_into_column_array_chunk_stream(
    stream: impl ByteRecordChunkStream + Send,
    fields: Arc<Vec<arrow2::datatypes::Field>>,
    projection_indices: Arc<Vec<usize>>,
) -> DaftResult<impl TableStream + Send> {
    // Parsing stream: we spawn background tokio + rayon tasks so we can pipeline chunk parsing with chunk reading, and
    // we further parse each chunk column in parallel on the rayon threadpool.

    let fields_subset = projection_indices
        .iter()
        .map(|i| fields.get(*i).unwrap().into())
        .collect::<Vec<daft_core::datatypes::Field>>();
    let read_schema = Arc::new(daft_core::prelude::Schema::new(fields_subset));
    let read_daft_fields = Arc::new(
        read_schema
            .into_iter()
            .cloned()
            .map(Arc::new)
            .collect::<Vec<_>>(),
    );

    Ok(stream.map_ok(move |record| {
        let (fields, projection_indices) = (fields.clone(), projection_indices.clone());
        let read_schema = read_schema.clone();
        let read_daft_fields = read_daft_fields.clone();
        tokio::spawn(async move {
            let (send, recv) = tokio::sync::oneshot::channel();
            rayon::spawn(move || {
                let result = (move || {
                    let chunk = projection_indices
                        .par_iter()
                        .enumerate()
                        .map(|(i, proj_idx)| {
                            let deserialized_col = deserialize_column(
                                record.as_slice(),
                                *proj_idx,
                                fields[*proj_idx].data_type().clone(),
                                0,
                            );
                            Series::try_from_field_and_arrow_array(
                                read_daft_fields[i].clone(),
                                cast_array_for_daft_if_needed(deserialized_col?),
                            )
                        })
                        .collect::<DaftResult<Vec<Series>>>()?;
                    let num_rows = chunk.first().map_or(0, daft_core::series::Series::len);
                    Ok(RecordBatch::new_unchecked(read_schema, chunk, num_rows))
                })();
                let _ = send.send(result);
            });
            recv.await.context(super::OneShotRecvSnafu {})?
        })
        .context(super::JoinSnafu {})
    }))
}

pub fn fields_to_projection_indices(
    fields: &[arrow2::datatypes::Field],
    include_columns: &Option<Vec<String>>,
) -> Arc<Vec<usize>> {
    let field_name_to_idx = fields
        .iter()
        .enumerate()
        .map(|(idx, f)| (f.name.as_ref(), idx))
        .collect::<HashMap<&str, usize>>();
    include_columns
        .as_ref()
        .map_or_else(
            || (0..fields.len()).collect(),
            |cols| {
                cols.iter()
                    .map(|c| field_name_to_idx[c.as_str()])
                    .collect::<Vec<_>>()
            },
        )
        .into()
}

#[cfg(test)]
mod tests {
    use std::sync::Arc;

    use arrow2::io::csv::read::{
        deserialize_batch, deserialize_column, infer, infer_schema, read_rows, ByteRecord,
        ReaderBuilder,
    };
    use common_error::{DaftError, DaftResult};
    use daft_core::{
        prelude::*,
        utils::arrow::{cast_array_for_daft_if_needed, cast_array_from_daft_if_needed},
    };
    use daft_io::{IOClient, IOConfig};
    use daft_recordbatch::RecordBatch;
    use rstest::rstest;

    use super::read_csv;
    use crate::{char_to_byte, CsvConvertOptions, CsvParseOptions, CsvReadOptions};

    #[allow(clippy::too_many_arguments)]
    fn check_equal_local_arrow2(
        path: &str,
        out: &RecordBatch,
        has_header: bool,
        delimiter: Option<char>,
        double_quote: bool,
        quote: Option<char>,
        escape_char: Option<char>,
        comment: Option<char>,
        column_names: Option<Vec<&str>>,
        projection: Option<Vec<usize>>,
        limit: Option<usize>,
    ) {
        let mut reader = ReaderBuilder::new()
            .delimiter(char_to_byte(delimiter).unwrap_or(None).unwrap_or(b','))
            .double_quote(double_quote)
            .quote(char_to_byte(quote).unwrap_or(None).unwrap_or(b'"'))
            .escape(char_to_byte(escape_char).unwrap_or(Some(b'\\')))
            .comment(char_to_byte(comment).unwrap_or(Some(b'#')))
            .from_path(path)
            .unwrap();
        let (mut fields, _) = infer_schema(&mut reader, None, has_header, &infer).unwrap();
        if !has_header && let Some(column_names) = column_names {
            fields = fields
                .into_iter()
                .zip(column_names)
                .map(|(field, name)| {
                    arrow2::datatypes::Field::new(name, field.data_type, true)
                        .with_metadata(field.metadata)
                })
                .collect::<Vec<_>>();
        }
        let mut rows = vec![ByteRecord::default(); limit.unwrap_or(100)];
        let rows_read = read_rows(&mut reader, 0, &mut rows).unwrap();
        let rows = &rows[..rows_read];
        let chunk =
            deserialize_batch(rows, &fields, projection.as_deref(), 0, deserialize_column).unwrap();
        if let Some(projection) = projection {
            fields = projection
                .into_iter()
                .map(|idx| fields[idx].clone())
                .collect();
        }
        let columns = chunk
            .into_arrays()
            .into_iter()
            // Roundtrip with Daft for casting.
            .map(|c| cast_array_from_daft_if_needed(cast_array_for_daft_if_needed(c)))
            .collect::<Vec<_>>();
        let schema: arrow2::datatypes::Schema = fields.into();
        // Roundtrip with Daft for casting.
        let schema = Schema::try_from(&schema).unwrap().to_arrow().unwrap();
        assert_eq!(out.schema.to_arrow().unwrap(), schema);
        let out_columns = (0..out.num_columns())
            .map(|i| out.get_column(i).to_arrow())
            .collect::<Vec<_>>();
        assert_eq!(out_columns, columns);
    }

    #[rstest]
    fn test_csv_read_local(
        #[values(
            // Uncompressed
            None,
            // brotli
            Some("br"),
            // bzip2
            Some("bz2"),
            // deflate
            Some("deflate"),
            // gzip
            Some("gz"),
            // lzma
            Some("lzma"),
            // xz
            Some("xz"),
            // zlib
            Some("zl"),
            // zstd
            Some("zst"),
        )]
        compression: Option<&str>,
    ) -> DaftResult<()> {
        let file = format!(
            "{}/test/iris_tiny.csv{}",
            env!("CARGO_MANIFEST_DIR"),
            compression.map_or(String::new(), |ext| format!(".{ext}"))
        );

        let mut io_config = IOConfig::default();
        io_config.s3.anonymous = true;

        let io_client = Arc::new(IOClient::new(io_config.into())?);

        let table = read_csv(file.as_ref(), None, None, None, io_client, None, true, None)?;
        assert_eq!(table.len(), 20);
        assert_eq!(
            table.schema,
            Schema::new(vec![
                Field::new("sepal.length", DataType::Float64),
                Field::new("sepal.width", DataType::Float64),
                Field::new("petal.length", DataType::Float64),
                Field::new("petal.width", DataType::Float64),
                Field::new("variety", DataType::Utf8),
            ])
            .into(),
        );
        if compression.is_none() {
            check_equal_local_arrow2(
                file.as_ref(),
                &table,
                true,
                None,
                true,
                None,
                None,
                None,
                None,
                None,
                None,
            );
        }

        Ok(())
    }

    #[test]
    fn test_csv_read_local_no_headers() -> DaftResult<()> {
        let file = format!(
            "{}/test/iris_tiny_no_headers.csv",
            env!("CARGO_MANIFEST_DIR"),
        );

        let mut io_config = IOConfig::default();
        io_config.s3.anonymous = true;

        let io_client = Arc::new(IOClient::new(io_config.into())?);

        let column_names = vec![
            "sepal.length",
            "sepal.width",
            "petal.length",
            "petal.width",
            "variety",
        ];
        let table = read_csv(
            file.as_ref(),
            Some(CsvConvertOptions::default().with_column_names(Some(
                column_names.iter().map(|s| (*s).to_string()).collect(),
            ))),
            Some(CsvParseOptions::default().with_has_header(false)),
            None,
            io_client,
            None,
            true,
            None,
        )?;
        assert_eq!(table.len(), 20);
        assert_eq!(
            table.schema,
            Schema::new(vec![
                Field::new("sepal.length", DataType::Float64),
                Field::new("sepal.width", DataType::Float64),
                Field::new("petal.length", DataType::Float64),
                Field::new("petal.width", DataType::Float64),
                Field::new("variety", DataType::Utf8),
            ])
            .into(),
        );
        check_equal_local_arrow2(
            file.as_ref(),
            &table,
            false,
            None,
            true,
            None,
            None,
            None,
            Some(column_names),
            None,
            None,
        );

        Ok(())
    }

    #[test]
    fn test_csv_read_local_delimiter() -> DaftResult<()> {
        let file = format!(
            "{}/test/iris_tiny_bar_delimiter.csv",
            env!("CARGO_MANIFEST_DIR"),
        );

        let mut io_config = IOConfig::default();
        io_config.s3.anonymous = true;

        let io_client = Arc::new(IOClient::new(io_config.into())?);

        let table = read_csv(
            file.as_ref(),
            None,
            Some(CsvParseOptions::default().with_delimiter(b'|')),
            None,
            io_client,
            None,
            true,
            None,
        )?;
        assert_eq!(table.len(), 20);
        assert_eq!(
            table.schema,
            Schema::new(vec![
                Field::new("sepal.length", DataType::Float64),
                Field::new("sepal.width", DataType::Float64),
                Field::new("petal.length", DataType::Float64),
                Field::new("petal.width", DataType::Float64),
                Field::new("variety", DataType::Utf8),
            ])
            .into(),
        );
        check_equal_local_arrow2(
            file.as_ref(),
            &table,
            true,
            Some('|'),
            true,
            None,
            None,
            None,
            None,
            None,
            None,
        );

        Ok(())
    }

    #[test]
    fn test_csv_read_local_double_quote() -> DaftResult<()> {
        let file = format!(
            "{}/test/iris_tiny_double_quote.csv",
            env!("CARGO_MANIFEST_DIR"),
        );

        let mut io_config = IOConfig::default();
        io_config.s3.anonymous = true;

        let io_client = Arc::new(IOClient::new(io_config.into())?);

        let table = read_csv(
            file.as_ref(),
            None,
            Some(CsvParseOptions::default().with_double_quote(false)),
            None,
            io_client,
            None,
            true,
            None,
        )?;
        assert_eq!(table.len(), 19);
        assert_eq!(
            table.schema,
            Schema::new(vec![
                Field::new("\"sepal.\"\"length\"", DataType::Float64),
                Field::new("sepal.width", DataType::Float64),
                Field::new("petal.length", DataType::Float64),
                Field::new("petal.width", DataType::Float64),
                Field::new("variety", DataType::Utf8),
            ])
            .into(),
        );
        check_equal_local_arrow2(
            file.as_ref(),
            &table,
            true,
            None,
            false,
            None,
            None,
            None,
            None,
            None,
            None,
        );

        Ok(())
    }
    #[test]
    fn test_csv_read_local_quote() -> DaftResult<()> {
        let file = format!(
            "{}/test/iris_tiny_single_quote.csv",
            env!("CARGO_MANIFEST_DIR"),
        );

        let mut io_config = IOConfig::default();
        io_config.s3.anonymous = true;

        let io_client = Arc::new(IOClient::new(io_config.into())?);

        let table = read_csv(
            file.as_ref(),
            None,
            Some(CsvParseOptions::default().with_quote(b'\'')),
            None,
            io_client,
            None,
            true,
            None,
        )?;
        assert_eq!(table.len(), 20);
        assert_eq!(
            table.schema,
            Schema::new(vec![
                Field::new("sepal.length", DataType::Float64),
                Field::new("sepal.width", DataType::Float64),
                Field::new("petal.length", DataType::Float64),
                Field::new("petal.width", DataType::Float64),
                Field::new("variety", DataType::Utf8),
            ])
            .into(),
        );
        check_equal_local_arrow2(
            file.as_ref(),
            &table,
            true,
            None,
            true,
            Some('\''),
            None,
            None,
            None,
            None,
            None,
        );

        Ok(())
    }

    #[test]
    fn test_csv_read_local_escape() -> DaftResult<()> {
        let file = format!("{}/test/iris_tiny_escape.csv", env!("CARGO_MANIFEST_DIR"),);

        let mut io_config = IOConfig::default();
        io_config.s3.anonymous = true;

        let io_client = Arc::new(IOClient::new(io_config.into())?);

        let table = read_csv(
            file.as_ref(),
            None,
            Some(CsvParseOptions::default().with_escape_char(Some(b'\\'))),
            None,
            io_client,
            None,
            true,
            None,
        )?;
        assert_eq!(table.len(), 20);
        assert_eq!(
            table.schema,
            Schema::new(vec![
                Field::new("sepal.\"length\"", DataType::Float64),
                Field::new("sepal.width", DataType::Float64),
                Field::new("petal.length", DataType::Float64),
                Field::new("petal.width", DataType::Float64),
                Field::new("variety", DataType::Utf8),
            ])
            .into(),
        );
        check_equal_local_arrow2(
            file.as_ref(),
            &table,
            true,
            None,
            true,
            None,
            Some('\\'),
            None,
            None,
            None,
            None,
        );

        Ok(())
    }

    #[test]
    fn test_csv_read_local_comment() -> DaftResult<()> {
        let file = format!("{}/test/iris_tiny_comment.csv", env!("CARGO_MANIFEST_DIR"),);

        let mut io_config = IOConfig::default();
        io_config.s3.anonymous = true;

        let io_client = Arc::new(IOClient::new(io_config.into())?);

        let table = read_csv(
            file.as_ref(),
            None,
            Some(CsvParseOptions::default().with_comment(Some(b'#'))),
            None,
            io_client,
            None,
            true,
            None,
        )?;
        assert_eq!(table.len(), 19);
        assert_eq!(
            table.schema,
            Schema::new(vec![
                Field::new("sepal.length", DataType::Float64),
                Field::new("sepal.width", DataType::Float64),
                Field::new("petal.length", DataType::Float64),
                Field::new("petal.width", DataType::Float64),
                Field::new("variety", DataType::Utf8),
            ])
            .into(),
        );
        check_equal_local_arrow2(
            file.as_ref(),
            &table,
            true,
            None,
            true,
            None,
            None,
            Some('#'),
            None,
            None,
            None,
        );

        Ok(())
    }
    #[test]
    fn test_csv_read_local_limit() -> DaftResult<()> {
        let file = format!("{}/test/iris_tiny.csv", env!("CARGO_MANIFEST_DIR"),);

        let mut io_config = IOConfig::default();
        io_config.s3.anonymous = true;

        let io_client = Arc::new(IOClient::new(io_config.into())?);

        let table = read_csv(
            file.as_ref(),
            Some(CsvConvertOptions::default().with_limit(Some(5))),
            None,
            None,
            io_client,
            None,
            true,
            None,
        )?;
        assert_eq!(table.len(), 5);
        assert_eq!(
            table.schema,
            Schema::new(vec![
                Field::new("sepal.length", DataType::Float64),
                Field::new("sepal.width", DataType::Float64),
                Field::new("petal.length", DataType::Float64),
                Field::new("petal.width", DataType::Float64),
                Field::new("variety", DataType::Utf8),
            ])
            .into(),
        );
        check_equal_local_arrow2(
            file.as_ref(),
            &table,
            true,
            None,
            true,
            None,
            None,
            None,
            None,
            None,
            Some(5),
        );

        Ok(())
    }

    #[test]
    fn test_csv_read_local_projection() -> DaftResult<()> {
        let file = format!("{}/test/iris_tiny.csv", env!("CARGO_MANIFEST_DIR"),);

        let mut io_config = IOConfig::default();
        io_config.s3.anonymous = true;

        let io_client = Arc::new(IOClient::new(io_config.into())?);

        let table = read_csv(
            file.as_ref(),
            Some(CsvConvertOptions::default().with_include_columns(Some(vec![
                "petal.length".to_string(),
                "petal.width".to_string(),
            ]))),
            None,
            None,
            io_client,
            None,
            true,
            None,
        )?;
        assert_eq!(table.len(), 20);
        assert_eq!(
            table.schema,
            Schema::new(vec![
                Field::new("petal.length", DataType::Float64),
                Field::new("petal.width", DataType::Float64),
            ])
            .into(),
        );
        check_equal_local_arrow2(
            file.as_ref(),
            &table,
            true,
            None,
            true,
            None,
            None,
            None,
            None,
            Some(vec![2, 3]),
            None,
        );

        Ok(())
    }

    #[test]
    fn test_csv_read_local_no_headers_and_projection() -> DaftResult<()> {
        let file = format!(
            "{}/test/iris_tiny_no_headers.csv",
            env!("CARGO_MANIFEST_DIR"),
        );

        let mut io_config = IOConfig::default();
        io_config.s3.anonymous = true;

        let io_client = Arc::new(IOClient::new(io_config.into())?);

        let column_names = vec![
            "sepal.length",
            "sepal.width",
            "petal.length",
            "petal.width",
            "variety",
        ];
        let table = read_csv(
            file.as_ref(),
            Some(
                CsvConvertOptions::default()
                    .with_column_names(Some(
                        column_names.iter().map(|s| (*s).to_string()).collect(),
                    ))
                    .with_include_columns(Some(vec![
                        "petal.length".to_string(),
                        "petal.width".to_string(),
                    ])),
            ),
            Some(CsvParseOptions::default().with_has_header(false)),
            None,
            io_client,
            None,
            true,
            None,
        )?;
        assert_eq!(table.len(), 20);
        assert_eq!(
            table.schema,
            Schema::new(vec![
                Field::new("petal.length", DataType::Float64),
                Field::new("petal.width", DataType::Float64),
            ])
            .into(),
        );
        check_equal_local_arrow2(
            file.as_ref(),
            &table,
            false,
            None,
            true,
            None,
            None,
            None,
            Some(column_names),
            Some(vec![2, 3]),
            None,
        );

        Ok(())
    }

    #[test]
    fn test_csv_read_local_larger_than_buffer_size() -> DaftResult<()> {
        let file = format!("{}/test/iris_tiny.csv", env!("CARGO_MANIFEST_DIR"),);

        let mut io_config = IOConfig::default();
        io_config.s3.anonymous = true;

        let io_client = Arc::new(IOClient::new(io_config.into())?);

        let table = read_csv(
            file.as_ref(),
            None,
            None,
            Some(CsvReadOptions::default().with_buffer_size(Some(128))),
            io_client,
            None,
            true,
            None,
        )?;
        assert_eq!(table.len(), 20);
        assert_eq!(
            table.schema,
            Schema::new(vec![
                Field::new("sepal.length", DataType::Float64),
                Field::new("sepal.width", DataType::Float64),
                Field::new("petal.length", DataType::Float64),
                Field::new("petal.width", DataType::Float64),
                Field::new("variety", DataType::Utf8),
            ])
            .into(),
        );
        check_equal_local_arrow2(
            file.as_ref(),
            &table,
            true,
            None,
            true,
            None,
            None,
            None,
            None,
            None,
            None,
        );

        Ok(())
    }

    #[test]
    fn test_csv_read_local_larger_than_chunk_size() -> DaftResult<()> {
        let file = format!("{}/test/iris_tiny.csv", env!("CARGO_MANIFEST_DIR"),);

        let mut io_config = IOConfig::default();
        io_config.s3.anonymous = true;

        let io_client = Arc::new(IOClient::new(io_config.into())?);

        let table = read_csv(
            file.as_ref(),
            None,
            None,
            Some(CsvReadOptions::default().with_chunk_size(Some(2))),
            io_client,
            None,
            true,
            None,
        )?;
        assert_eq!(table.len(), 20);
        assert_eq!(
            table.schema,
            Schema::new(vec![
                Field::new("sepal.length", DataType::Float64),
                Field::new("sepal.width", DataType::Float64),
                Field::new("petal.length", DataType::Float64),
                Field::new("petal.width", DataType::Float64),
                Field::new("variety", DataType::Utf8),
            ])
            .into(),
        );
        check_equal_local_arrow2(
            file.as_ref(),
            &table,
            true,
            None,
            true,
            None,
            None,
            None,
            None,
            None,
            None,
        );

        Ok(())
    }

    #[test]
    fn test_csv_read_local_throttled_streaming() -> DaftResult<()> {
        let file = format!("{}/test/iris_tiny.csv", env!("CARGO_MANIFEST_DIR"),);

        let mut io_config = IOConfig::default();
        io_config.s3.anonymous = true;

        let io_client = Arc::new(IOClient::new(io_config.into())?);

        let table = read_csv(
            file.as_ref(),
            None,
            None,
            Some(CsvReadOptions::default().with_chunk_size(Some(5))),
            io_client,
            None,
            true,
            Some(2),
        )?;
        assert_eq!(table.len(), 20);
        assert_eq!(
            table.schema,
            Schema::new(vec![
                Field::new("sepal.length", DataType::Float64),
                Field::new("sepal.width", DataType::Float64),
                Field::new("petal.length", DataType::Float64),
                Field::new("petal.width", DataType::Float64),
                Field::new("variety", DataType::Utf8),
            ])
            .into(),
        );
        check_equal_local_arrow2(
            file.as_ref(),
            &table,
            true,
            None,
            true,
            None,
            None,
            None,
            None,
            None,
            None,
        );

        Ok(())
    }

    #[test]
    fn test_csv_read_local_nulls() -> DaftResult<()> {
        let file = format!("{}/test/iris_tiny_nulls.csv", env!("CARGO_MANIFEST_DIR"),);

        let mut io_config = IOConfig::default();
        io_config.s3.anonymous = true;

        let io_client = Arc::new(IOClient::new(io_config.into())?);

        let table = read_csv(file.as_ref(), None, None, None, io_client, None, true, None)?;
        assert_eq!(table.len(), 6);
        assert_eq!(
            table.schema,
            Schema::new(vec![
                Field::new("sepal.length", DataType::Float64),
                Field::new("sepal.width", DataType::Float64),
                Field::new("petal.length", DataType::Float64),
                Field::new("petal.width", DataType::Float64),
                Field::new("variety", DataType::Utf8),
            ])
            .into(),
        );
        check_equal_local_arrow2(
            file.as_ref(),
            &table,
            true,
            None,
            true,
            None,
            None,
            None,
            None,
            None,
            None,
        );

        Ok(())
    }

    #[test]
    fn test_csv_read_local_all_null_column() -> DaftResult<()> {
        let file = format!(
            "{}/test/iris_tiny_all_null_column.csv",
            env!("CARGO_MANIFEST_DIR"),
        );

        let mut io_config = IOConfig::default();
        io_config.s3.anonymous = true;

        let io_client = Arc::new(IOClient::new(io_config.into())?);

        let table = read_csv(file.as_ref(), None, None, None, io_client, None, true, None)?;
        assert_eq!(table.len(), 6);
        assert_eq!(
            table.schema,
            Schema::new(vec![
                Field::new("sepal.length", DataType::Float64),
                Field::new("sepal.width", DataType::Float64),
                // All null column parsed as null dtype.
                Field::new("petal.length", DataType::Null),
                Field::new("petal.width", DataType::Float64),
                Field::new("variety", DataType::Utf8),
            ])
            .into(),
        );
        let null_column = table.get_column(2);
        assert_eq!(null_column.data_type(), &DataType::Null);
        assert_eq!(null_column.len(), 6);
        assert_eq!(
            null_column.to_arrow(),
            Box::new(arrow2::array::NullArray::new(
                arrow2::datatypes::DataType::Null,
                6
            )) as Box<dyn arrow2::array::Array>
        );

        Ok(())
    }

    #[test]
    fn test_csv_read_local_all_null_column_with_schema() -> DaftResult<()> {
        let file = format!(
            "{}/test/iris_tiny_all_null_column.csv",
            env!("CARGO_MANIFEST_DIR"),
        );

        let mut io_config = IOConfig::default();
        io_config.s3.anonymous = true;

        let io_client = Arc::new(IOClient::new(io_config.into())?);
        let schema = Schema::new(vec![
            Field::new("sepal.length", DataType::Float64),
            Field::new("sepal.width", DataType::Float64),
            Field::new("petal.length", DataType::Null),
            Field::new("petal.width", DataType::Float64),
            Field::new("variety", DataType::Utf8),
        ]);

        let table = read_csv(
            file.as_ref(),
            Some(CsvConvertOptions::default().with_schema(Some(schema.into()))),
            None,
            None,
            io_client,
            None,
            true,
            None,
        )?;
        assert_eq!(table.len(), 6);
        assert_eq!(
            table.schema,
            Schema::new(vec![
                Field::new("sepal.length", DataType::Float64),
                Field::new("sepal.width", DataType::Float64),
                // All null column parsed as null dtype.
                Field::new("petal.length", DataType::Null),
                Field::new("petal.width", DataType::Float64),
                Field::new("variety", DataType::Utf8),
            ])
            .into(),
        );
        let null_column = table.get_column(2);
        assert_eq!(null_column.data_type(), &DataType::Null);
        assert_eq!(null_column.len(), 6);
        assert_eq!(
            null_column.to_arrow(),
            Box::new(arrow2::array::NullArray::new(
                arrow2::datatypes::DataType::Null,
                6
            )) as Box<dyn arrow2::array::Array>
        );

        Ok(())
    }

    #[test]
    fn test_csv_read_local_empty_lines_dropped() -> DaftResult<()> {
        let file = format!(
            "{}/test/iris_tiny_empty_lines.csv",
            env!("CARGO_MANIFEST_DIR"),
        );

        let mut io_config = IOConfig::default();
        io_config.s3.anonymous = true;

        let io_client = Arc::new(IOClient::new(io_config.into())?);

        let table = read_csv(file.as_ref(), None, None, None, io_client, None, true, None)?;
        assert_eq!(table.len(), 3);
        assert_eq!(
            table.schema,
            Schema::new(vec![
                Field::new("sepal.length", DataType::Float64),
                Field::new("sepal.width", DataType::Float64),
                Field::new("petal.length", DataType::Float64),
                Field::new("petal.width", DataType::Float64),
                Field::new("variety", DataType::Utf8),
            ])
            .into(),
        );
        check_equal_local_arrow2(
            file.as_ref(),
            &table,
            true,
            None,
            true,
            None,
            None,
            None,
            None,
            None,
            None,
        );

        Ok(())
    }

    #[test]
    fn test_csv_read_local_wrong_type_yields_nulls() -> DaftResult<()> {
        let file = format!("{}/test/iris_tiny.csv", env!("CARGO_MANIFEST_DIR"),);

        let mut io_config = IOConfig::default();
        io_config.s3.anonymous = true;

        let io_client = Arc::new(IOClient::new(io_config.into())?);

        let schema = Schema::new(vec![
            // Conversion to all of these types should fail, resulting in nulls.
            Field::new("sepal.length", DataType::Boolean),
            Field::new("sepal.width", DataType::Boolean),
            Field::new("petal.length", DataType::Boolean),
            Field::new("petal.width", DataType::Boolean),
            Field::new("variety", DataType::Int64),
        ]);
        let table = read_csv(
            file.as_ref(),
            Some(CsvConvertOptions::default().with_schema(Some(schema.into()))),
            None,
            None,
            io_client,
            None,
            true,
            None,
        )?;
        let num_rows = table.len();
        assert_eq!(num_rows, 20);
        // Check that all columns are all null.
        for idx in 0..table.num_columns() {
            let column = table.get_column(idx);
            assert_eq!(column.to_arrow().null_count(), num_rows);
        }

        Ok(())
    }

    #[test]
    fn test_csv_read_local_invalid_cols_header_mismatch() -> DaftResult<()> {
        let file = format!(
            "{}/test/iris_tiny_invalid_header_cols_mismatch.csv",
            env!("CARGO_MANIFEST_DIR"),
        );

        let mut io_config = IOConfig::default();
        io_config.s3.anonymous = true;

        let io_client = Arc::new(IOClient::new(io_config.into())?);

        let err = read_csv(file.as_ref(), None, None, None, io_client, None, true, None);
        assert!(err.is_err());
        let err = err.unwrap_err();
        assert!(matches!(err, DaftError::ArrowError(_)), "{}", err);
        assert!(
            err.to_string()
                .contains("found record with 4 fields, but the previous record has 5 fields"),
            "{}",
            err
        );

        Ok(())
    }

    #[test]
    fn test_csv_read_local_invalid_cols_header_mismatch_allow_variable_columns() -> DaftResult<()> {
        let file = format!(
            "{}/test/iris_tiny_invalid_header_cols_mismatch.csv", // 5 cols in header with 4 cols in data
            env!("CARGO_MANIFEST_DIR"),
        );

        let mut io_config = IOConfig::default();
        io_config.s3.anonymous = true;

        let io_client = Arc::new(IOClient::new(io_config.into())?);

        let table = read_csv(
            file.as_ref(),
            None,
            Some(CsvParseOptions::default().with_variable_columns(true)),
            None,
            io_client,
            None,
            true,
            None,
        )?;

        assert_eq!(table.len(), 3);

        assert_eq!(
            table.schema,
            Schema::new(vec![
                Field::new("sepal.length", DataType::Float64),
                Field::new("sepal.width", DataType::Float64),
                Field::new("petal.length", DataType::Float64),
                Field::new("petal.width", DataType::Float64),
                Field::new("variety", DataType::Utf8),
            ])
            .into(),
        );

        // First 4 cols should have no nulls
        assert_eq!(table.get_column(0).to_arrow().null_count(), 0);
        assert_eq!(table.get_column(1).to_arrow().null_count(), 0);
        assert_eq!(table.get_column(2).to_arrow().null_count(), 0);
        assert_eq!(table.get_column(3).to_arrow().null_count(), 0);

        // Last col should have 3 nulls because of the missing data
        assert_eq!(table.get_column(4).to_arrow().null_count(), 3);

        Ok(())
    }

    #[test]
    fn test_csv_read_local_invalid_no_header_variable_num_cols() -> DaftResult<()> {
        let file = format!(
            "{}/test/iris_tiny_invalid_no_header_variable_num_cols.csv",
            env!("CARGO_MANIFEST_DIR"),
        );

        let mut io_config = IOConfig::default();
        io_config.s3.anonymous = true;

        let io_client = Arc::new(IOClient::new(io_config.into())?);

        let err = read_csv(
            file.as_ref(),
            None,
            Some(CsvParseOptions::default().with_has_header(false)),
            None,
            io_client,
            None,
            true,
            None,
        );
        assert!(err.is_err());
        let err = err.unwrap_err();
        assert!(matches!(err, DaftError::ArrowError(_)), "{}", err);
        assert!(
            err.to_string()
                .contains("found record with 5 fields, but the previous record has 4 fields"),
            "{}",
            err
        );

        Ok(())
    }

    #[test]
    fn test_csv_read_local_invalid_no_header_allow_variable_cols() -> DaftResult<()> {
        let file = format!(
            "{}/test/iris_tiny_invalid_no_header_variable_num_cols.csv", // first and third row have 4 cols, second row has 5 cols
            env!("CARGO_MANIFEST_DIR"),
        );

        let mut io_config = IOConfig::default();
        io_config.s3.anonymous = true;

        let io_client = Arc::new(IOClient::new(io_config.into())?);

        let table = read_csv(
            file.as_ref(),
            None,
            Some(
                CsvParseOptions::default()
                    .with_has_header(false)
                    .with_variable_columns(true),
            ),
            None,
            io_client,
            None,
            true,
            None,
        )?;

        assert_eq!(table.len(), 3);

        assert_eq!(
            table.schema,
            Schema::new(vec![
                Field::new("column_1", DataType::Float64),
                Field::new("column_2", DataType::Float64),
                Field::new("column_3", DataType::Float64),
                Field::new("column_4", DataType::Float64),
            ])
            .into(),
        );

        Ok(())
    }

    #[test]
    fn test_csv_read_local_invalid_no_header_allow_variable_cols_with_schema() -> DaftResult<()> {
        let file = format!(
            "{}/test/iris_tiny_invalid_no_header_variable_num_cols.csv", // first and third row have 4 cols, second row has 5 cols
            env!("CARGO_MANIFEST_DIR"),
        );

        let mut io_config = IOConfig::default();
        io_config.s3.anonymous = true;

        let io_client = Arc::new(IOClient::new(io_config.into())?);

        let schema = Schema::new(vec![
            Field::new("sepal.length", DataType::Float64),
            Field::new("sepal.width", DataType::Float64),
            Field::new("petal.length", DataType::Float64),
            Field::new("petal.width", DataType::Float64),
            Field::new("variety", DataType::Utf8),
        ]);

        let table = read_csv(
            file.as_ref(),
            Some(CsvConvertOptions::default().with_schema(Some(schema.into()))),
            Some(
                CsvParseOptions::default()
                    .with_has_header(false)
                    .with_variable_columns(true),
            ),
            None,
            io_client,
            None,
            true,
            None,
        )?;

        assert_eq!(table.len(), 3);

        assert_eq!(
            table.get_column(4).to_arrow(),
            Box::new(arrow2::array::Utf8Array::<i64>::from(vec![
                None,
                Some("Seratosa"),
                None,
            ])) as Box<dyn arrow2::array::Array>
        );

        Ok(())
    }

    #[rstest]
    fn test_csv_read_s3_compression(
        #[values(
            // Uncompressed
            None,
            // brotli
            Some("br"),
            // bzip2
            Some("bz2"),
            // deflate
            Some("deflate"),
            // gzip
            Some("gz"),
            // lzma
            Some("lzma"),
            // xz
            Some("xz"),
            // zlib
            Some("zl"),
            // zstd
            Some("zst"),
        )]
        compression: Option<&str>,
    ) -> DaftResult<()> {
        let file = format!(
            "s3://daft-public-data/test_fixtures/csv-dev/mvp.csv{}",
            compression.map_or(String::new(), |ext| format!(".{ext}"))
        );

        let mut io_config = IOConfig::default();
        io_config.s3.anonymous = true;

        let io_client = Arc::new(IOClient::new(io_config.into())?);

        let table = read_csv(file.as_ref(), None, None, None, io_client, None, true, None)?;
        assert_eq!(table.len(), 100);
        assert_eq!(
            table.schema,
            Schema::new(vec![
                Field::new("a", DataType::Int64),
                Field::new("b", DataType::Utf8)
            ])
            .into(),
        );

        Ok(())
    }

    #[test]
    fn test_csv_read_s3_no_headers() -> DaftResult<()> {
        let file = "s3://daft-public-data/test_fixtures/csv-dev/mvp_no_header.csv";

        let mut io_config = IOConfig::default();
        io_config.s3.anonymous = true;

        let io_client = Arc::new(IOClient::new(io_config.into())?);

        let column_names = ["a", "b"];
        let table = read_csv(
            file,
            Some(CsvConvertOptions::default().with_column_names(Some(
                column_names.iter().map(|s| (*s).to_string()).collect(),
            ))),
            Some(CsvParseOptions::default().with_has_header(false)),
            None,
            io_client,
            None,
            true,
            None,
        )?;
        assert_eq!(table.len(), 100);
        assert_eq!(
            table.schema,
            Schema::new(vec![
                Field::new("a", DataType::Int64),
                Field::new("b", DataType::Utf8)
            ])
            .into(),
        );

        Ok(())
    }

    #[test]
    fn test_csv_read_s3_no_headers_and_projection() -> DaftResult<()> {
        let file = "s3://daft-public-data/test_fixtures/csv-dev/mvp_no_header.csv";

        let mut io_config = IOConfig::default();
        io_config.s3.anonymous = true;

        let io_client = Arc::new(IOClient::new(io_config.into())?);

        let column_names = ["a", "b"];
        let table = read_csv(
            file,
            Some(
                CsvConvertOptions::default()
                    .with_column_names(Some(
                        column_names.iter().map(|s| (*s).to_string()).collect(),
                    ))
                    .with_include_columns(Some(vec!["b".to_string()])),
            ),
            Some(CsvParseOptions::default().with_has_header(false)),
            None,
            io_client,
            None,
            true,
            None,
        )?;
        assert_eq!(table.len(), 100);
        assert_eq!(
            table.schema,
            Schema::new(vec![Field::new("b", DataType::Utf8)]).into(),
        );

        Ok(())
    }

    #[test]
    fn test_csv_read_s3_limit() -> DaftResult<()> {
        let file = "s3://daft-public-data/test_fixtures/csv-dev/mvp.csv";

        let mut io_config = IOConfig::default();
        io_config.s3.anonymous = true;

        let io_client = Arc::new(IOClient::new(io_config.into())?);

        let table = read_csv(
            file,
            Some(CsvConvertOptions::default().with_limit(Some(10))),
            None,
            None,
            io_client,
            None,
            true,
            None,
        )?;
        assert_eq!(table.len(), 10);
        assert_eq!(
            table.schema,
            Schema::new(vec![
                Field::new("a", DataType::Int64),
                Field::new("b", DataType::Utf8)
            ])
            .into(),
        );

        Ok(())
    }

    #[test]
    fn test_csv_read_s3_projection() -> DaftResult<()> {
        let file = "s3://daft-public-data/test_fixtures/csv-dev/mvp.csv";

        let mut io_config = IOConfig::default();
        io_config.s3.anonymous = true;

        let io_client = Arc::new(IOClient::new(io_config.into())?);

        let table = read_csv(
            file,
            Some(CsvConvertOptions::default().with_include_columns(Some(vec!["b".to_string()]))),
            None,
            None,
            io_client,
            None,
            true,
            None,
        )?;
        assert_eq!(table.len(), 100);
        assert_eq!(
            table.schema,
            Schema::new(vec![Field::new("b", DataType::Utf8)]).into(),
        );

        Ok(())
    }

    #[test]
    fn test_csv_read_s3_larger_than_buffer_size() -> DaftResult<()> {
        let file = "s3://daft-public-data/test_fixtures/csv-dev/medium.csv";

        let mut io_config = IOConfig::default();
        io_config.s3.anonymous = true;

        let io_client = Arc::new(IOClient::new(io_config.into())?);

        let table = read_csv(
            file,
            None,
            None,
            Some(CsvReadOptions::default().with_buffer_size(Some(100))),
            io_client,
            None,
            true,
            None,
        )?;
        assert_eq!(table.len(), 5000);

        Ok(())
    }

    #[test]
    fn test_csv_read_s3_larger_than_chunk_size() -> DaftResult<()> {
        let file = "s3://daft-public-data/test_fixtures/csv-dev/medium.csv";

        let mut io_config = IOConfig::default();
        io_config.s3.anonymous = true;

        let io_client = Arc::new(IOClient::new(io_config.into())?);

        let table = read_csv(
            file,
            None,
            None,
            Some(CsvReadOptions::default().with_chunk_size(Some(100))),
            io_client,
            None,
            true,
            None,
        )?;
        assert_eq!(table.len(), 5000);

        Ok(())
    }

    #[test]
    fn test_csv_read_s3_throttled_streaming() -> DaftResult<()> {
        let file = "s3://daft-public-data/test_fixtures/csv-dev/medium.csv";

        let mut io_config = IOConfig::default();
        io_config.s3.anonymous = true;

        let io_client = Arc::new(IOClient::new(io_config.into())?);

        let table = read_csv(file, None, None, None, io_client, None, true, Some(5))?;
        assert_eq!(table.len(), 5000);

        Ok(())
    }
}<|MERGE_RESOLUTION|>--- conflicted
+++ resolved
@@ -315,13 +315,6 @@
     let schema: arrow2::datatypes::Schema = schema_fields.into();
     let schema: SchemaRef = Arc::new(schema.into());
 
-<<<<<<< HEAD
-=======
-    let predicate = predicate
-        .map(|expr| BoundExpr::try_new(expr, &schema))
-        .transpose()?;
-
->>>>>>> e163f2a5
     let include_column_indices = include_columns
         .map(|include_columns| {
             include_columns
