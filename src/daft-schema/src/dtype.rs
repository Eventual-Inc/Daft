--- conflicted
+++ resolved
@@ -1229,10 +1229,6 @@
                 // Generic extension type
                 let physical = value.data_type().try_into()?;
                 let metadata = value.extension_type_metadata().map(|s| s.to_string());
-<<<<<<< HEAD
-
-=======
->>>>>>> 9b7c00da
                 Ok(Self::Extension(
                     extension_name.to_string(),
                     Box::new(physical),
