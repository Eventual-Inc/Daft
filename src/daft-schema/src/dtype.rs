use std::fmt::Write;

use arrow2::datatypes::DataType as ArrowType;
use common_error::{DaftError, DaftResult};
use derive_more::Display;
use serde::{Deserialize, Serialize};

use crate::{field::Field, image_mode::ImageMode, time_unit::TimeUnit};

pub type DaftDataType = DataType;

#[derive(Clone, Debug, Display, PartialEq, Eq, Serialize, Deserialize, Hash)]
pub enum DataType {
    // ArrowTypes:
    /// Null type
    Null,

    /// `true` and `false`.
    Boolean,

    /// An [`i8`]
    Int8,

    /// An [`i16`]
    Int16,

    /// An [`i32`]
    Int32,

    /// An [`i64`]
    Int64,

    /// An [`i128`]
    Int128,

    /// An [`u8`]
    UInt8,

    /// An [`u16`]
    UInt16,

    /// An [`u32`]
    UInt32,

    /// An [`u64`]
    UInt64,

    /// A [`f32`]
    Float32,

    /// A [`f64`]
    Float64,

    /// Fixed-precision decimal type.
    /// TODO: allow negative scale once Arrow2 allows it: https://github.com/jorgecarleitao/arrow2/issues/1518
    #[display("Decimal(precision={_0}, scale={_1})")]
    Decimal128(usize, usize),

    /// A [`i64`] representing a timestamp measured in [`TimeUnit`] with an optional timezone.
    ///
    /// Time is measured as a Unix epoch, counting the seconds from
    /// 00:00:00.000 on 1 January 1970, excluding leap seconds,
    /// as a 64-bit signed integer.
    ///
    /// The time zone is a string indicating the name of a time zone, one of:
    ///
    /// * As used in the Olson time zone database (the "tz database" or
    ///   "tzdata"), such as "America/New_York"
    /// * An absolute time zone offset of the form +XX:XX or -XX:XX, such as +07:30
    ///
    /// When the timezone is not specified, the timestamp is considered to have no timezone
    /// and is represented _as is_
    #[display("Timestamp({_0}, {_1:?})")]
    Timestamp(TimeUnit, Option<String>),

    /// An [`i32`] representing the elapsed time since UNIX epoch (1970-01-01)
    /// in days.
    Date,

    /// A 64-bit time representing the elapsed time since midnight in the unit of `TimeUnit`.
    /// Only [`TimeUnit::Microsecond`] and [`TimeUnit::Nanosecond`] are supported on this variant.
    #[display("Time({_0})")]
    Time(TimeUnit),

    /// Measure of elapsed time. This elapsed time is a physical duration (i.e. 1s as defined in S.I.)
    #[display("Duration[{_0}]")]
    Duration(TimeUnit),

    /// Opaque binary data of variable length whose offsets are represented as [`i64`].
    Binary,

    /// Opaque binary data of fixed size. Enum parameter specifies the number of bytes per value.
    #[display("FixedSizeBinary[{_0}]")]
    FixedSizeBinary(usize),

    /// A variable-length UTF-8 encoded string whose offsets are represented as [`i64`].
    Utf8,

    /// A list of some logical data type with a fixed number of elements.
    #[display("FixedSizeList[{_0}; {_1}]")]
    FixedSizeList(Box<DataType>, usize),

    /// A list of some logical data type whose offsets are represented as [`i64`].
    #[display("List[{_0}]")]
    List(Box<DataType>),

    /// A nested [`DataType`] with a given number of [`Field`]s.
    #[display("Struct[{}]", format_struct(_0)?)]
    Struct(Vec<Field>),

    /// A nested [`DataType`] that is represented as List<entries: Struct<key: K, value: V>>.
    #[display("Map[{key}: {value}]")]
    Map {
        key: Box<DataType>,
        value: Box<DataType>,
    },

    /// Extension type.
    #[display("{_1}")]
    Extension(String, Box<DataType>, Option<String>),

    // Non-ArrowTypes:
    /// A logical type for embeddings.
    #[display("Embedding[{_0}; {_1}]")]
    Embedding(Box<DataType>, usize),

    /// A logical type for images with variable shapes.
    #[display("Image[{}]", _0.map_or_else(|| "MIXED".to_string(), |mode| mode.to_string()))]
    Image(Option<ImageMode>),

    /// A logical type for images with the same size (height x width).
    #[display("Image[{_0}; {_1} x {_2}]")]
    FixedShapeImage(ImageMode, u32, u32),

    /// A logical type for tensors with variable shapes.
    #[display("Tensor({_0})")]
    Tensor(Box<DataType>),

    /// A logical type for tensors with the same shape.
    #[display("FixedShapeTensor[{_0}; {_1:?}]")]
    FixedShapeTensor(Box<DataType>, Vec<u64>),

    /// A logical type for sparse tensors with variable shapes.
    #[display("SparseTensor({_0})")]
    SparseTensor(Box<DataType>),

    /// A logical type for sparse tensors with the same shape.
    #[display("FixedShapeSparseTensor[{_0}; {_1:?}]")]
    FixedShapeSparseTensor(Box<DataType>, Vec<u64>),

    /// A geometry type stored as wkb
    Geometry,

    #[cfg(feature = "python")]
    Python,

    Unknown,
}

fn format_struct(fields: &[Field]) -> std::result::Result<String, std::fmt::Error> {
    let mut f = String::default();
    for (index, field) in fields.iter().enumerate() {
        if index != 0 {
            write!(&mut f, ", ")?;
        }
        if !(field.name.is_empty() && field.dtype.is_null()) {
            write!(&mut f, "{}: {}", field.name, field.dtype)?;
        }
    }
    Ok(f)
}

#[derive(Serialize, Deserialize)]
struct DataTypePayload {
    datatype: DataType,
    daft_version: String,
    daft_build_type: String,
}

impl DataTypePayload {
    pub fn new(datatype: &DataType) -> Self {
        Self {
            datatype: datatype.clone(),
            daft_version: common_version::VERSION.into(),
            daft_build_type: common_version::DAFT_BUILD_TYPE.into(),
        }
    }
}
const DAFT_SUPER_EXTENSION_NAME: &str = "daft.super_extension";

impl DataType {
    pub fn new_null() -> Self {
        Self::Null
    }

    pub fn new_list(datatype: Self) -> Self {
        Self::List(Box::new(datatype))
    }

    pub fn new_fixed_size_list(datatype: Self, size: usize) -> Self {
        Self::FixedSizeList(Box::new(datatype), size)
    }

    pub fn to_arrow(&self) -> DaftResult<ArrowType> {
        match self {
            Self::Null => Ok(ArrowType::Null),
            Self::Boolean => Ok(ArrowType::Boolean),
            Self::Int8 => Ok(ArrowType::Int8),
            Self::Int16 => Ok(ArrowType::Int16),
            Self::Int32 => Ok(ArrowType::Int32),
            Self::Int64 => Ok(ArrowType::Int64),
            // Must maintain same default mapping as Arrow2, otherwise this will throw errors in
            // DataArray<Int128Type>::new() which makes strong assumptions about the arrow/Daft types
            // https://github.com/jorgecarleitao/arrow2/blob/b0734542c2fef5d2d0c7b6ffce5d094de371168a/src/datatypes/mod.rs#L493
            Self::Int128 => Ok(ArrowType::Decimal(32, 32)),
            Self::UInt8 => Ok(ArrowType::UInt8),
            Self::UInt16 => Ok(ArrowType::UInt16),
            Self::UInt32 => Ok(ArrowType::UInt32),
            Self::UInt64 => Ok(ArrowType::UInt64),
            // DataType::Float16 => Ok(ArrowType::Float16),
            Self::Float32 => Ok(ArrowType::Float32),
            Self::Float64 => Ok(ArrowType::Float64),
            Self::Decimal128(precision, scale) => Ok(ArrowType::Decimal(*precision, *scale)),
            Self::Timestamp(unit, timezone) => {
                Ok(ArrowType::Timestamp(unit.to_arrow(), timezone.clone()))
            }
            Self::Date => Ok(ArrowType::Date32),
            Self::Time(unit) => Ok(ArrowType::Time64(unit.to_arrow())),
            Self::Duration(unit) => Ok(ArrowType::Duration(unit.to_arrow())),
            Self::Binary => Ok(ArrowType::LargeBinary),
            Self::FixedSizeBinary(size) => Ok(ArrowType::FixedSizeBinary(*size)),
            Self::Utf8 => Ok(ArrowType::LargeUtf8),
            Self::FixedSizeList(child_dtype, size) => Ok(ArrowType::FixedSizeList(
                Box::new(arrow2::datatypes::Field::new(
                    "item",
                    child_dtype.to_arrow()?,
                    true,
                )),
                *size,
            )),
            Self::List(field) => Ok(ArrowType::LargeList(Box::new(
                arrow2::datatypes::Field::new("item", field.to_arrow()?, true),
            ))),
            Self::Map { key, value } => {
                let struct_type = ArrowType::Struct(vec![
                    // We never allow null keys in maps for several reasons:
                    // 1. Null typically represents the absence of a value, which doesn't make sense for a key.
                    // 2. Null comparisons can be problematic (similar to how f64::NAN != f64::NAN).
                    // 3. It maintains consistency with common map implementations in arrow (no null keys).
                    // 4. It simplifies map operations
                    //
                    // This decision aligns with the thoughts of team members like Jay and Sammy, who argue that:
                    // - Nulls in keys could lead to unintuitive behavior
                    // - If users need to count or group by null values, they can use other constructs like
                    //   group_by operations on non-map types, which offer more explicit control.
                    //
                    // By disallowing null keys, we encourage more robust data modeling practices and
                    // provide a clearer semantic meaning for map types in our system.
                    arrow2::datatypes::Field::new("key", key.to_arrow()?, true),
                    arrow2::datatypes::Field::new("value", value.to_arrow()?, true),
                ]);

                let struct_field = arrow2::datatypes::Field::new("entries", struct_type, true);

                Ok(ArrowType::map(struct_field, false))
            }
            Self::Struct(fields) => Ok({
                let fields = fields
                    .iter()
                    .map(|f| f.to_arrow())
                    .collect::<DaftResult<Vec<arrow2::datatypes::Field>>>()?;
                ArrowType::Struct(fields)
            }),
            Self::Extension(name, dtype, metadata) => Ok(ArrowType::Extension(
                name.clone(),
                Box::new(dtype.to_arrow()?),
                metadata.clone(),
            )),
            Self::Embedding(..)
            | Self::Image(..)
            | Self::FixedShapeImage(..)
            | Self::Tensor(..)
            | Self::FixedShapeTensor(..)
            | Self::SparseTensor(..)
            | Self::FixedShapeSparseTensor(..)
            | Self::Geometry => {
                let physical = Box::new(self.to_physical());
                let logical_extension = Self::Extension(
                    DAFT_SUPER_EXTENSION_NAME.into(),
                    physical,
                    Some(self.to_json()?),
                );
                logical_extension.to_arrow()
            }
            #[cfg(feature = "python")]
            Self::Python => Err(DaftError::TypeError(format!(
                "Can not convert {self:?} into arrow type"
            ))),
            Self::Unknown => Err(DaftError::TypeError(format!(
                "Can not convert {self:?} into arrow type"
            ))),
        }
    }

    pub fn to_physical(&self) -> Self {
        use DataType::*;
        match self {
            Decimal128(..) => Int128,
            Date => Int32,
            Duration(_) | Timestamp(..) | Time(_) => Int64,
            List(child_dtype) => List(Box::new(child_dtype.to_physical())),
            FixedSizeList(child_dtype, size) => {
                FixedSizeList(Box::new(child_dtype.to_physical()), *size)
            }
            Map { key, value } => List(Box::new(Struct(vec![
                Field::new("key", key.to_physical()),
                Field::new("value", value.to_physical()),
            ]))),
            Embedding(dtype, size) => FixedSizeList(Box::new(dtype.to_physical()), *size),
            Image(mode) => Struct(vec![
                Field::new(
                    "data",
                    List(Box::new(mode.map_or(Self::UInt8, |m| m.get_dtype()))),
                ),
                Field::new("channel", UInt16),
                Field::new("height", UInt32),
                Field::new("width", UInt32),
                Field::new("mode", UInt8),
            ]),
            FixedShapeImage(mode, height, width) => FixedSizeList(
                Box::new(mode.get_dtype()),
                usize::try_from(mode.num_channels() as u32 * height * width).unwrap(),
            ),
            Tensor(dtype) => Struct(vec![
                Field::new("data", List(Box::new(*dtype.clone()))),
                Field::new("shape", List(Box::new(Self::UInt64))),
            ]),
            FixedShapeTensor(dtype, shape) => FixedSizeList(
                Box::new(*dtype.clone()),
                usize::try_from(shape.iter().product::<u64>()).unwrap(),
            ),
            SparseTensor(dtype) => Struct(vec![
                Field::new("values", List(Box::new(*dtype.clone()))),
                Field::new("indices", List(Box::new(Self::UInt64))),
                Field::new("shape", List(Box::new(Self::UInt64))),
            ]),
            FixedShapeSparseTensor(dtype, _) => Struct(vec![
                Field::new("values", List(Box::new(*dtype.clone()))),
                Field::new("indices", List(Box::new(Self::UInt64))),
            ]),
            Geometry => List(Box::new(Self::UInt8)),
            _ => {
                assert!(self.is_physical());
                self.clone()
            }
        }
    }

    #[inline]
    pub fn is_arrow(&self) -> bool {
        self.to_arrow().is_ok()
    }

    #[inline]
    pub fn is_numeric(&self) -> bool {
        match self {
            Self::Int8
            | Self::Int16
            | Self::Int32
            | Self::Int64
            | Self::Int128
            | Self::UInt8
            | Self::UInt16
            | Self::UInt32
            | Self::UInt64
            // DataType::Float16
            | Self::Float32
            | Self::Float64 => true,
            Self::Extension(_, inner, _) => inner.is_numeric(),
            _ => false
        }
    }

    #[inline]
    pub fn assert_is_numeric(&self) -> DaftResult<()> {
        if self.is_numeric() {
            Ok(())
        } else {
            Err(DaftError::TypeError(format!(
                "Numeric mean is not implemented for type {}",
                self,
            )))
        }
    }

    #[inline]
    pub fn is_fixed_size_numeric(&self) -> bool {
        match self {
            Self::FixedSizeList(dtype, ..)
            | Self::Embedding(dtype, ..)
            | Self::FixedShapeTensor(dtype, ..)
            | Self::FixedShapeSparseTensor(dtype, ..) => dtype.is_numeric(),
            _ => false,
        }
    }

    #[inline]
    pub fn fixed_size(&self) -> Option<usize> {
        match self {
            Self::FixedSizeList(_, size) => Some(*size),
            Self::Embedding(_, size) => Some(*size),
            _ => None,
        }
    }

    #[inline]
    pub fn is_integer(&self) -> bool {
        matches!(
            self,
            Self::Int8
                | Self::Int16
                | Self::Int32
                | Self::Int64
                | Self::Int128
                | Self::UInt8
                | Self::UInt16
                | Self::UInt32
                | Self::UInt64
        )
    }

    #[inline]
    pub fn is_floating(&self) -> bool {
        matches!(
            self,
            // DataType::Float16 |
            Self::Float32 | Self::Float64
        )
    }

    #[inline]
    pub fn is_temporal(&self) -> bool {
        match self {
            Self::Date | Self::Timestamp(..) => true,
            Self::Extension(_, inner, _) => inner.is_temporal(),
            _ => false,
        }
    }

    #[inline]
    pub fn is_tensor(&self) -> bool {
        matches!(self, Self::Tensor(..))
    }

    #[inline]
    pub fn is_sparse_tensor(&self) -> bool {
        matches!(self, Self::SparseTensor(..))
    }

    #[inline]
    pub fn is_fixed_shape_tensor(&self) -> bool {
        matches!(self, Self::FixedShapeTensor(..))
    }

    #[inline]
    pub fn is_fixed_shape_sparse_tensor(&self) -> bool {
        matches!(self, Self::FixedShapeSparseTensor(..))
    }

    #[inline]
    pub fn is_image(&self) -> bool {
        matches!(self, Self::Image(..))
    }

    #[inline]
    pub fn is_fixed_shape_image(&self) -> bool {
        matches!(self, Self::FixedShapeImage(..))
    }

    #[inline]
    pub fn is_geometry(&self) -> bool {
        matches!(self, Self::Geometry)
    }

    #[inline]
    pub fn is_map(&self) -> bool {
        matches!(self, Self::Map { .. })
    }

    #[inline]
    pub fn is_list(&self) -> bool {
        matches!(self, Self::List(..))
    }

    #[inline]
    pub fn is_string(&self) -> bool {
        matches!(self, Self::Utf8)
    }

    #[inline]
    pub fn is_boolean(&self) -> bool {
        matches!(self, Self::Boolean)
    }

    #[inline]
    pub fn is_null(&self) -> bool {
        match self {
            Self::Null => true,
            Self::Extension(_, inner, _) => inner.is_null(),
            _ => false,
        }
    }

    #[inline]
    pub fn is_extension(&self) -> bool {
        matches!(self, Self::Extension(..))
    }

    #[inline]
    pub fn is_python(&self) -> bool {
        match self {
            #[cfg(feature = "python")]
            Self::Python => true,
            Self::Extension(_, inner, _) => inner.is_python(),
            _ => false,
        }
    }

    #[inline]
    pub fn to_floating_representation(&self) -> DaftResult<Self> {
        let data_type = match self {
            // All numeric types that coerce to `f32`
            Self::Int8 => Self::Float32,
            Self::Int16 => Self::Float32,
            Self::UInt8 => Self::Float32,
            Self::UInt16 => Self::Float32,
            Self::Float32 => Self::Float32,

            // All numeric types that coerce to `f64`
            Self::Int32 => Self::Float64,
            Self::Int64 => Self::Float64,
            Self::UInt32 => Self::Float64,
            Self::UInt64 => Self::Float64,
            Self::Float64 => Self::Float64,

            _ => {
                return Err(DaftError::TypeError(format!(
                    "Expected input to be numeric, instead got {}",
                    self,
                )))
            }
        };
        Ok(data_type)
    }

    pub fn estimate_size_bytes(&self) -> Option<f64> {
        const VARIABLE_TYPE_SIZE: f64 = 20.;
        const DEFAULT_LIST_LEN: f64 = 4.;

        let elem_size = match self.to_physical() {
            Self::Null => Some(0.),
            Self::Boolean => Some(0.125),
            Self::Int8 => Some(1.),
            Self::Int16 => Some(2.),
            Self::Int32 => Some(4.),
            Self::Int64 => Some(8.),
            Self::Int128 => Some(16.),
            Self::UInt8 => Some(1.),
            Self::UInt16 => Some(2.),
            Self::UInt32 => Some(4.),
            Self::UInt64 => Some(8.),
            Self::Float32 => Some(4.),
            Self::Float64 => Some(8.),
            Self::Utf8 => Some(VARIABLE_TYPE_SIZE),
            Self::Binary => Some(VARIABLE_TYPE_SIZE),
            Self::FixedSizeBinary(size) => Some(size as f64),
            Self::FixedSizeList(dtype, len) => {
                dtype.estimate_size_bytes().map(|b| b * (len as f64))
            }
            Self::List(dtype) => dtype.estimate_size_bytes().map(|b| b * DEFAULT_LIST_LEN),
            Self::Struct(fields) => Some(
                fields
                    .iter()
                    .map(|f| f.dtype.estimate_size_bytes().unwrap_or(0f64))
                    .sum(),
            ),
            Self::Extension(_, dtype, _) => dtype.estimate_size_bytes(),
            _ => None,
        };
        // add bitmap
        elem_size.map(|e| e + 0.125)
    }

    #[inline]
    pub fn is_logical(&self) -> bool {
        matches!(
            self,
            Self::Decimal128(..)
                | Self::Date
                | Self::Time(..)
                | Self::Timestamp(..)
                | Self::Duration(..)
                | Self::Embedding(..)
                | Self::Image(..)
                | Self::FixedShapeImage(..)
                | Self::Tensor(..)
                | Self::FixedShapeTensor(..)
                | Self::SparseTensor(..)
                | Self::FixedShapeSparseTensor(..)
<<<<<<< HEAD
                | Self::Map(..)
                | Self::Geometry
=======
                | Self::Map { .. }
>>>>>>> 73ff3f37
        )
    }

    #[inline]
    pub fn is_physical(&self) -> bool {
        !self.is_logical()
    }

    #[inline]
    pub fn is_nested(&self) -> bool {
        let p: Self = self.to_physical();
        matches!(
            p,
            Self::List(..) | Self::FixedSizeList(..) | Self::Struct(..) | Self::Map { .. }
        )
    }

    pub fn to_json(&self) -> DaftResult<String> {
        let payload = DataTypePayload::new(self);
        Ok(serde_json::to_string(&payload)?)
    }

    pub fn from_json(input: &str) -> DaftResult<Self> {
        let val: DataTypePayload = serde_json::from_str(input)?;
        Ok(val.datatype)
    }
}

#[expect(
    clippy::fallible_impl_from,
    reason = "https://github.com/Eventual-Inc/Daft/issues/3015"
)]
impl From<&ArrowType> for DataType {
    fn from(item: &ArrowType) -> Self {
        let result = match item {
            ArrowType::Null => Self::Null,
            ArrowType::Boolean => Self::Boolean,
            ArrowType::Int8 => Self::Int8,
            ArrowType::Int16 => Self::Int16,
            ArrowType::Int32 => Self::Int32,
            ArrowType::Int64 => Self::Int64,
            ArrowType::UInt8 => Self::UInt8,
            ArrowType::UInt16 => Self::UInt16,
            ArrowType::UInt32 => Self::UInt32,
            ArrowType::UInt64 => Self::UInt64,
            // ArrowType::Float16 => DataType::Float16,
            ArrowType::Float32 => Self::Float32,
            ArrowType::Float64 => Self::Float64,
            ArrowType::Timestamp(unit, timezone) => Self::Timestamp(unit.into(), timezone.clone()),
            ArrowType::Date32 => Self::Date,
            ArrowType::Date64 => Self::Timestamp(TimeUnit::Milliseconds, None),
            ArrowType::Time32(timeunit) | ArrowType::Time64(timeunit) => {
                Self::Time(timeunit.into())
            }
            ArrowType::Duration(timeunit) => Self::Duration(timeunit.into()),
            ArrowType::FixedSizeBinary(size) => Self::FixedSizeBinary(*size),
            ArrowType::Binary | ArrowType::LargeBinary => Self::Binary,
            ArrowType::Utf8 | ArrowType::LargeUtf8 => Self::Utf8,
            ArrowType::Decimal(precision, scale) => Self::Decimal128(*precision, *scale),
            ArrowType::List(field) | ArrowType::LargeList(field) => {
                Self::List(Box::new(field.as_ref().data_type().into()))
            }
            ArrowType::FixedSizeList(field, size) => {
                Self::FixedSizeList(Box::new(field.as_ref().data_type().into()), *size)
            }
            ArrowType::Map(field, ..) => {
                // todo: TryFrom in future? want in second pass maybe

                // field should be a struct
                let ArrowType::Struct(fields) = &field.data_type else {
                    panic!("Map should have a struct as its key")
                };

                let [key, value] = fields.as_slice() else {
                    panic!("Map should have two fields")
                };

                let key = &key.data_type;
                let value = &value.data_type;

                let key = Self::from(key);
                let value = Self::from(value);

                let key = Box::new(key);
                let value = Box::new(value);

                Self::Map { key, value }
            }
            ArrowType::Struct(fields) => {
                let fields: Vec<Field> = fields.iter().map(|fld| fld.into()).collect();
                Self::Struct(fields)
            }
            ArrowType::Extension(name, dtype, metadata) => {
                if name == DAFT_SUPER_EXTENSION_NAME {
                    if let Some(metadata) = metadata {
                        if let Ok(daft_extension) = Self::from_json(metadata.as_str()) {
                            return daft_extension;
                        }
                    }
                }
                Self::Extension(
                    name.clone(),
                    Box::new(dtype.as_ref().into()),
                    metadata.clone(),
                )
            }

            _ => panic!("DataType :{item:?} is not supported"),
        };

        result
    }
}

impl From<&ImageMode> for DataType {
    fn from(mode: &ImageMode) -> Self {
        use ImageMode::*;

        match mode {
            L16 | LA16 | RGB16 | RGBA16 => Self::UInt16,
            RGB32F | RGBA32F => Self::Float32,
            _ => Self::UInt8,
        }
    }
}<|MERGE_RESOLUTION|>--- conflicted
+++ resolved
@@ -607,12 +607,8 @@
                 | Self::FixedShapeTensor(..)
                 | Self::SparseTensor(..)
                 | Self::FixedShapeSparseTensor(..)
-<<<<<<< HEAD
-                | Self::Map(..)
+                | Self::Map { .. }
                 | Self::Geometry
-=======
-                | Self::Map { .. }
->>>>>>> 73ff3f37
         )
     }
 
