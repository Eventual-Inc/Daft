use std::fmt::Write;

use arrow2::datatypes::DataType as ArrowType;
use common_error::{DaftError, DaftResult};
use derive_more::Display;
use serde::{Deserialize, Serialize};

use crate::{field::Field, image_mode::ImageMode, time_unit::TimeUnit};

pub type DaftDataType = DataType;

#[derive(Clone, Debug, Display, PartialEq, Eq, Serialize, Deserialize, Hash)]
pub enum DataType {
    // ArrowTypes:
    /// Null type
    Null,

    /// `true` and `false`.
    Boolean,

    /// An [`i8`]
    Int8,

    /// An [`i16`]
    Int16,

    /// An [`i32`]
    Int32,

    /// An [`i64`]
    Int64,

    /// An [`i128`]
    Int128,

    /// An [`u8`]
    UInt8,

    /// An [`u16`]
    UInt16,

    /// An [`u32`]
    UInt32,

    /// An [`u64`]
    UInt64,

    /// A [`f32`]
    Float32,

    /// A [`f64`]
    Float64,

    /// Fixed-precision decimal type.
    /// TODO: allow negative scale once Arrow2 allows it: https://github.com/jorgecarleitao/arrow2/issues/1518
    #[display("Decimal(precision={_0}, scale={_1})")]
    Decimal128(usize, usize),

    /// A [`i64`] representing a timestamp measured in [`TimeUnit`] with an optional timezone.
    ///
    /// Time is measured as a Unix epoch, counting the seconds from
    /// 00:00:00.000 on 1 January 1970, excluding leap seconds,
    /// as a 64-bit signed integer.
    ///
    /// The time zone is a string indicating the name of a time zone, one of:
    ///
    /// * As used in the Olson time zone database (the "tz database" or
    ///   "tzdata"), such as "America/New_York"
    /// * An absolute time zone offset of the form +XX:XX or -XX:XX, such as +07:30
    ///
    /// When the timezone is not specified, the timestamp is considered to have no timezone
    /// and is represented _as is_
    #[display("Timestamp({_0}, {_1:?})")]
    Timestamp(TimeUnit, Option<String>),

    /// An [`i32`] representing the elapsed time since UNIX epoch (1970-01-01)
    /// in days.
    Date,

    /// A 64-bit time representing the elapsed time since midnight in the unit of `TimeUnit`.
    /// Only [`TimeUnit::Microsecond`] and [`TimeUnit::Nanosecond`] are supported on this variant.
    #[display("Time({_0})")]
    Time(TimeUnit),

    /// Measure of elapsed time. This elapsed time is a physical duration (i.e. 1s as defined in S.I.)
    #[display("Duration[{_0}]")]
    Duration(TimeUnit),

    /// Opaque binary data of variable length whose offsets are represented as [`i64`].
    Binary,

    /// Opaque binary data of fixed size. Enum parameter specifies the number of bytes per value.
    #[display("FixedSizeBinary[{_0}]")]
    FixedSizeBinary(usize),

    /// A variable-length UTF-8 encoded string whose offsets are represented as [`i64`].
    Utf8,

    /// A list of some logical data type with a fixed number of elements.
    #[display("FixedSizeList[{_0}; {_1}]")]
    FixedSizeList(Box<DataType>, usize),

    /// A list of some logical data type whose offsets are represented as [`i64`].
    #[display("List[{_0}]")]
    List(Box<DataType>),

    /// A nested [`DataType`] with a given number of [`Field`]s.
    #[display("Struct[{}]", format_struct(_0)?)]
    Struct(Vec<Field>),

    /// A nested [`DataType`] that is represented as List<entries: Struct<key: K, value: V>>.
    #[display("Map[{key}: {value}]")]
    Map {
        key: Box<DataType>,
        value: Box<DataType>,
    },

    /// Extension type.
    #[display("{_1}")]
    Extension(String, Box<DataType>, Option<String>),

    // Non-ArrowTypes:
    /// A logical type for embeddings.
    #[display("Embedding[{_0}; {_1}]")]
    Embedding(Box<DataType>, usize),

    /// A logical type for images with variable shapes.
    #[display("Image[{}]", _0.map_or_else(|| "MIXED".to_string(), |mode| mode.to_string()))]
    Image(Option<ImageMode>),

    /// A logical type for images with the same size (height x width).
    #[display("Image[{_0}; {_1} x {_2}]")]
    FixedShapeImage(ImageMode, u32, u32),

    /// A logical type for tensors with variable shapes.
    #[display("Tensor({_0})")]
    Tensor(Box<DataType>),

    /// A logical type for tensors with the same shape.
    #[display("FixedShapeTensor[{_0}; {_1:?}]")]
    FixedShapeTensor(Box<DataType>, Vec<u64>),

    /// A logical type for sparse tensors with variable shapes.
    #[display("SparseTensor({_0})")]
    SparseTensor(Box<DataType>),

    /// A logical type for sparse tensors with the same shape.
    #[display("FixedShapeSparseTensor[{_0}; {_1:?}]")]
    FixedShapeSparseTensor(Box<DataType>, Vec<u64>),

    #[cfg(feature = "python")]
    Python,

    Unknown,
}

fn format_struct(fields: &[Field]) -> std::result::Result<String, std::fmt::Error> {
    let mut f = String::default();
    for (index, field) in fields.iter().enumerate() {
        if index != 0 {
            write!(&mut f, ", ")?;
        }
        if !(field.name.is_empty() && field.dtype.is_null()) {
            write!(&mut f, "{}: {}", field.name, field.dtype)?;
        }
    }
    Ok(f)
}

#[derive(Serialize, Deserialize)]
struct DataTypePayload {
    datatype: DataType,
    daft_version: String,
    daft_build_type: String,
}

impl DataTypePayload {
    pub fn new(datatype: &DataType) -> Self {
        Self {
            datatype: datatype.clone(),
            daft_version: common_version::VERSION.into(),
            daft_build_type: common_version::DAFT_BUILD_TYPE.into(),
        }
    }
}
const DAFT_SUPER_EXTENSION_NAME: &str = "daft.super_extension";

impl DataType {
    #[must_use]
    pub fn new_null() -> Self {
        Self::Null
    }

    #[must_use]
    pub fn new_list(datatype: Self) -> Self {
        Self::List(Box::new(datatype))
    }

    #[must_use]
    pub fn new_fixed_size_list(datatype: Self, size: usize) -> Self {
        Self::FixedSizeList(Box::new(datatype), size)
    }

    pub fn to_arrow(&self) -> DaftResult<ArrowType> {
        match self {
            Self::Null => Ok(ArrowType::Null),
            Self::Boolean => Ok(ArrowType::Boolean),
            Self::Int8 => Ok(ArrowType::Int8),
            Self::Int16 => Ok(ArrowType::Int16),
            Self::Int32 => Ok(ArrowType::Int32),
            Self::Int64 => Ok(ArrowType::Int64),
            // Must maintain same default mapping as Arrow2, otherwise this will throw errors in
            // DataArray<Int128Type>::new() which makes strong assumptions about the arrow/Daft types
            // https://github.com/jorgecarleitao/arrow2/blob/b0734542c2fef5d2d0c7b6ffce5d094de371168a/src/datatypes/mod.rs#L493
            Self::Int128 => Ok(ArrowType::Decimal(32, 32)),
            Self::UInt8 => Ok(ArrowType::UInt8),
            Self::UInt16 => Ok(ArrowType::UInt16),
            Self::UInt32 => Ok(ArrowType::UInt32),
            Self::UInt64 => Ok(ArrowType::UInt64),
            // DataType::Float16 => Ok(ArrowType::Float16),
            Self::Float32 => Ok(ArrowType::Float32),
            Self::Float64 => Ok(ArrowType::Float64),
            Self::Decimal128(precision, scale) => Ok(ArrowType::Decimal(*precision, *scale)),
            Self::Timestamp(unit, timezone) => {
                Ok(ArrowType::Timestamp(unit.to_arrow(), timezone.clone()))
            }
            Self::Date => Ok(ArrowType::Date32),
            Self::Time(unit) => Ok(ArrowType::Time64(unit.to_arrow())),
            Self::Duration(unit) => Ok(ArrowType::Duration(unit.to_arrow())),
            Self::Binary => Ok(ArrowType::LargeBinary),
            Self::FixedSizeBinary(size) => Ok(ArrowType::FixedSizeBinary(*size)),
            Self::Utf8 => Ok(ArrowType::LargeUtf8),
            Self::FixedSizeList(child_dtype, size) => Ok(ArrowType::FixedSizeList(
                Box::new(arrow2::datatypes::Field::new(
                    "item",
                    child_dtype.to_arrow()?,
                    true,
                )),
                *size,
            )),
            Self::List(field) => Ok(ArrowType::LargeList(Box::new(
                arrow2::datatypes::Field::new("item", field.to_arrow()?, true),
            ))),
            Self::Map { key, value } => {
                let struct_type = ArrowType::Struct(vec![
                    // We never allow null keys in maps for several reasons:
                    // 1. Null typically represents the absence of a value, which doesn't make sense for a key.
                    // 2. Null comparisons can be problematic (similar to how f64::NAN != f64::NAN).
                    // 3. It maintains consistency with common map implementations in arrow (no null keys).
                    // 4. It simplifies map operations
                    //
                    // This decision aligns with the thoughts of team members like Jay and Sammy, who argue that:
                    // - Nulls in keys could lead to unintuitive behavior
                    // - If users need to count or group by null values, they can use other constructs like
                    //   group_by operations on non-map types, which offer more explicit control.
                    //
                    // By disallowing null keys, we encourage more robust data modeling practices and
                    // provide a clearer semantic meaning for map types in our system.
                    arrow2::datatypes::Field::new("key", key.to_arrow()?, true),
                    arrow2::datatypes::Field::new("value", value.to_arrow()?, true),
                ]);

                let struct_field =
                    arrow2::datatypes::Field::new("entries", struct_type.clone(), true);

                Ok(ArrowType::map(struct_field, false))
            }
            Self::Struct(fields) => Ok({
                let fields = fields
                    .iter()
                    .map(super::field::Field::to_arrow)
                    .collect::<DaftResult<Vec<arrow2::datatypes::Field>>>()?;
                ArrowType::Struct(fields)
            }),
            Self::Extension(name, dtype, metadata) => Ok(ArrowType::Extension(
                name.clone(),
                Box::new(dtype.to_arrow()?),
                metadata.clone(),
            )),
            Self::Embedding(..)
            | Self::Image(..)
            | Self::FixedShapeImage(..)
            | Self::Tensor(..)
            | Self::FixedShapeTensor(..)
            | Self::SparseTensor(..)
            | Self::FixedShapeSparseTensor(..) => {
                let physical = Box::new(self.to_physical());
                let logical_extension = Self::Extension(
                    DAFT_SUPER_EXTENSION_NAME.into(),
                    physical,
                    Some(self.to_json()?),
                );
                logical_extension.to_arrow()
            }
            #[cfg(feature = "python")]
            Self::Python => Err(DaftError::TypeError(format!(
                "Can not convert {self:?} into arrow type"
            ))),
            Self::Unknown => Err(DaftError::TypeError(format!(
                "Can not convert {self:?} into arrow type"
            ))),
        }
    }

    #[must_use]
    pub fn to_physical(&self) -> Self {
        use DataType::{
            Date, Decimal128, Duration, Embedding, FixedShapeImage, FixedShapeSparseTensor,
            FixedShapeTensor, FixedSizeList, Image, Int128, Int32, Int64, List, Map, SparseTensor,
            Struct, Tensor, Time, Timestamp, UInt16, UInt32, UInt8,
        };
        match self {
            Decimal128(..) => Int128,
            Date => Int32,
            Duration(_) | Timestamp(..) | Time(_) => Int64,
            List(child_dtype) => List(Box::new(child_dtype.to_physical())),
            FixedSizeList(child_dtype, size) => {
                FixedSizeList(Box::new(child_dtype.to_physical()), *size)
            }
            Map { key, value } => List(Box::new(Struct(vec![
                Field::new("key", key.to_physical()),
                Field::new("value", value.to_physical()),
            ]))),
            Embedding(dtype, size) => FixedSizeList(Box::new(dtype.to_physical()), *size),
            Image(mode) => Struct(vec![
                Field::new(
                    "data",
                    List(Box::new(mode.map_or(Self::UInt8, |m| m.get_dtype()))),
                ),
                Field::new("channel", UInt16),
                Field::new("height", UInt32),
                Field::new("width", UInt32),
                Field::new("mode", UInt8),
            ]),
            FixedShapeImage(mode, height, width) => FixedSizeList(
                Box::new(mode.get_dtype()),
                usize::try_from(u32::from(mode.num_channels()) * height * width).unwrap(),
            ),
            Tensor(dtype) => Struct(vec![
                Field::new("data", List(Box::new(*dtype.clone()))),
                Field::new("shape", List(Box::new(Self::UInt64))),
            ]),
            FixedShapeTensor(dtype, shape) => FixedSizeList(
                Box::new(*dtype.clone()),
                usize::try_from(shape.iter().product::<u64>()).unwrap(),
            ),
            SparseTensor(dtype) => Struct(vec![
                Field::new("values", List(Box::new(*dtype.clone()))),
                Field::new("indices", List(Box::new(Self::UInt64))),
                Field::new("shape", List(Box::new(Self::UInt64))),
            ]),
            FixedShapeSparseTensor(dtype, _) => Struct(vec![
                Field::new("values", List(Box::new(*dtype.clone()))),
                Field::new("indices", List(Box::new(Self::UInt64))),
            ]),
            _ => {
                assert!(self.is_physical());
                self.clone()
            }
        }
    }

    #[inline]
<<<<<<< HEAD
    #[must_use]
    pub fn nested_dtype(&self) -> Option<&Self> {
        match self {
            Self::Map(dtype)
            | Self::List(dtype)
            | Self::FixedSizeList(dtype, _)
            | Self::FixedShapeTensor(dtype, _)
            | Self::SparseTensor(dtype)
            | Self::FixedShapeSparseTensor(dtype, _)
            | Self::Tensor(dtype) => Some(dtype),
            _ => None,
        }
    }

    #[inline]
    #[must_use]
=======
>>>>>>> 98dbadb2
    pub fn is_arrow(&self) -> bool {
        self.to_arrow().is_ok()
    }

    #[inline]
    #[must_use]
    pub fn is_numeric(&self) -> bool {
        match self {
            Self::Int8
            | Self::Int16
            | Self::Int32
            | Self::Int64
            | Self::Int128
            | Self::UInt8
            | Self::UInt16
            | Self::UInt32
            | Self::UInt64
            // DataType::Float16
            | Self::Float32
            | Self::Float64 => true,
            Self::Extension(_, inner, _) => inner.is_numeric(),
            _ => false
        }
    }

    #[inline]
    #[must_use]
    pub fn is_fixed_size_numeric(&self) -> bool {
        match self {
            Self::FixedSizeList(dtype, ..)
            | Self::Embedding(dtype, ..)
            | Self::FixedShapeTensor(dtype, ..)
            | Self::FixedShapeSparseTensor(dtype, ..) => dtype.is_numeric(),
            _ => false,
        }
    }

    #[inline]
    #[must_use]
    pub fn fixed_size(&self) -> Option<usize> {
        match self {
            Self::FixedSizeList(_, size) => Some(*size),
            Self::Embedding(_, size) => Some(*size),
            _ => None,
        }
    }

    #[inline]
    #[must_use]
    pub fn is_integer(&self) -> bool {
        matches!(
            self,
            Self::Int8
                | Self::Int16
                | Self::Int32
                | Self::Int64
                | Self::Int128
                | Self::UInt8
                | Self::UInt16
                | Self::UInt32
                | Self::UInt64
        )
    }

    #[inline]
    #[must_use]
    pub fn is_floating(&self) -> bool {
        matches!(
            self,
            // DataType::Float16 |
            Self::Float32 | Self::Float64
        )
    }

    #[inline]
    #[must_use]
    pub fn is_temporal(&self) -> bool {
        match self {
            Self::Date | Self::Timestamp(..) => true,
            Self::Extension(_, inner, _) => inner.is_temporal(),
            _ => false,
        }
    }

    #[inline]
    #[must_use]
    pub fn is_tensor(&self) -> bool {
        matches!(self, Self::Tensor(..))
    }

    #[inline]
    #[must_use]
    pub fn is_sparse_tensor(&self) -> bool {
        matches!(self, Self::SparseTensor(..))
    }

    #[inline]
    #[must_use]
    pub fn is_fixed_shape_tensor(&self) -> bool {
        matches!(self, Self::FixedShapeTensor(..))
    }

    #[inline]
    #[must_use]
    pub fn is_fixed_shape_sparse_tensor(&self) -> bool {
        matches!(self, Self::FixedShapeSparseTensor(..))
    }

    #[inline]
    #[must_use]
    pub fn is_image(&self) -> bool {
        matches!(self, Self::Image(..))
    }

    #[inline]
    #[must_use]
    pub fn is_fixed_shape_image(&self) -> bool {
        matches!(self, Self::FixedShapeImage(..))
    }

    #[inline]
    #[must_use]
    pub fn is_map(&self) -> bool {
        matches!(self, Self::Map { .. })
    }

    #[inline]
    #[must_use]
    pub fn is_list(&self) -> bool {
        matches!(self, Self::List(..))
    }

    #[inline]
    #[must_use]
    pub fn is_string(&self) -> bool {
        matches!(self, Self::Utf8)
    }

    #[inline]
    #[must_use]
    pub fn is_boolean(&self) -> bool {
        matches!(self, Self::Boolean)
    }

    #[inline]
    #[must_use]
    pub fn is_null(&self) -> bool {
        match self {
            Self::Null => true,
            Self::Extension(_, inner, _) => inner.is_null(),
            _ => false,
        }
    }

    #[inline]
    #[must_use]
    pub fn is_extension(&self) -> bool {
        matches!(self, Self::Extension(..))
    }

    #[inline]
    #[must_use]
    pub fn is_python(&self) -> bool {
        match self {
            #[cfg(feature = "python")]
            Self::Python => true,
            Self::Extension(_, inner, _) => inner.is_python(),
            _ => false,
        }
    }

    #[inline]
    pub fn to_floating_representation(&self) -> DaftResult<Self> {
        let data_type = match self {
            // All numeric types that coerce to `f32`
            Self::Int8 => Self::Float32,
            Self::Int16 => Self::Float32,
            Self::UInt8 => Self::Float32,
            Self::UInt16 => Self::Float32,
            Self::Float32 => Self::Float32,

            // All numeric types that coerce to `f64`
            Self::Int32 => Self::Float64,
            Self::Int64 => Self::Float64,
            Self::UInt32 => Self::Float64,
            Self::UInt64 => Self::Float64,
            Self::Float64 => Self::Float64,

            _ => {
                return Err(DaftError::TypeError(format!(
                    "Expected input to be numeric, instead got {self}",
                )))
            }
        };
        Ok(data_type)
    }

    #[must_use]
    pub fn estimate_size_bytes(&self) -> Option<f64> {
        const VARIABLE_TYPE_SIZE: f64 = 20.;
        const DEFAULT_LIST_LEN: f64 = 4.;

        let elem_size = match self.to_physical() {
            Self::Null => Some(0.),
            Self::Boolean => Some(0.125),
            Self::Int8 => Some(1.),
            Self::Int16 => Some(2.),
            Self::Int32 => Some(4.),
            Self::Int64 => Some(8.),
            Self::Int128 => Some(16.),
            Self::UInt8 => Some(1.),
            Self::UInt16 => Some(2.),
            Self::UInt32 => Some(4.),
            Self::UInt64 => Some(8.),
            Self::Float32 => Some(4.),
            Self::Float64 => Some(8.),
            Self::Utf8 => Some(VARIABLE_TYPE_SIZE),
            Self::Binary => Some(VARIABLE_TYPE_SIZE),
            Self::FixedSizeBinary(size) => Some(size as f64),
            Self::FixedSizeList(dtype, len) => {
                dtype.estimate_size_bytes().map(|b| b * (len as f64))
            }
            Self::List(dtype) => dtype.estimate_size_bytes().map(|b| b * DEFAULT_LIST_LEN),
            Self::Struct(fields) => Some(
                fields
                    .iter()
                    .map(|f| f.dtype.estimate_size_bytes().unwrap_or(0f64))
                    .sum(),
            ),
            Self::Extension(_, dtype, _) => dtype.estimate_size_bytes(),
            _ => None,
        };
        // add bitmap
        elem_size.map(|e| e + 0.125)
    }

    #[inline]
    #[must_use]
    pub fn is_logical(&self) -> bool {
        matches!(
            self,
            Self::Decimal128(..)
                | Self::Date
                | Self::Time(..)
                | Self::Timestamp(..)
                | Self::Duration(..)
                | Self::Embedding(..)
                | Self::Image(..)
                | Self::FixedShapeImage(..)
                | Self::Tensor(..)
                | Self::FixedShapeTensor(..)
                | Self::SparseTensor(..)
                | Self::FixedShapeSparseTensor(..)
                | Self::Map { .. }
        )
    }

    #[inline]
    #[must_use]
    pub fn is_physical(&self) -> bool {
        !self.is_logical()
    }

    #[inline]
    #[must_use]
    pub fn is_nested(&self) -> bool {
        let p: Self = self.to_physical();
        matches!(
            p,
            Self::List(..) | Self::FixedSizeList(..) | Self::Struct(..) | Self::Map { .. }
        )
    }

    pub fn to_json(&self) -> DaftResult<String> {
        let payload = DataTypePayload::new(self);
        Ok(serde_json::to_string(&payload)?)
    }

    pub fn from_json(input: &str) -> DaftResult<Self> {
        let val: DataTypePayload = serde_json::from_str(input)?;
        Ok(val.datatype)
    }
}

#[expect(
    clippy::fallible_impl_from,
    reason = "TODO(andrewgazelka): This should really be changed in the future"
)]
impl From<&ArrowType> for DataType {
    fn from(item: &ArrowType) -> Self {
        let result = match item {
            ArrowType::Null => Self::Null,
            ArrowType::Boolean => Self::Boolean,
            ArrowType::Int8 => Self::Int8,
            ArrowType::Int16 => Self::Int16,
            ArrowType::Int32 => Self::Int32,
            ArrowType::Int64 => Self::Int64,
            ArrowType::UInt8 => Self::UInt8,
            ArrowType::UInt16 => Self::UInt16,
            ArrowType::UInt32 => Self::UInt32,
            ArrowType::UInt64 => Self::UInt64,
            // ArrowType::Float16 => DataType::Float16,
            ArrowType::Float32 => Self::Float32,
            ArrowType::Float64 => Self::Float64,
            ArrowType::Timestamp(unit, timezone) => Self::Timestamp(unit.into(), timezone.clone()),
            ArrowType::Date32 => Self::Date,
            ArrowType::Date64 => Self::Timestamp(TimeUnit::Milliseconds, None),
            ArrowType::Time32(timeunit) | ArrowType::Time64(timeunit) => {
                Self::Time(timeunit.into())
            }
            ArrowType::Duration(timeunit) => Self::Duration(timeunit.into()),
            ArrowType::FixedSizeBinary(size) => Self::FixedSizeBinary(*size),
            ArrowType::Binary | ArrowType::LargeBinary => Self::Binary,
            ArrowType::Utf8 | ArrowType::LargeUtf8 => Self::Utf8,
            ArrowType::Decimal(precision, scale) => Self::Decimal128(*precision, *scale),
            ArrowType::List(field) | ArrowType::LargeList(field) => {
                Self::List(Box::new(field.as_ref().data_type().into()))
            }
            ArrowType::FixedSizeList(field, size) => {
                Self::FixedSizeList(Box::new(field.as_ref().data_type().into()), *size)
            }
            ArrowType::Map(field, ..) => {
                // todo: TryFrom in future? want in second pass maybe

                // field should be a struct
                let ArrowType::Struct(fields) = &field.data_type else {
                    panic!("Map should have a struct as its key")
                };

                let [key, value] = fields.as_slice() else {
                    panic!("Map should have two fields")
                };

                let key = &key.data_type;
                let value = &value.data_type;

                let key = Self::from(key);
                let value = Self::from(value);

                let key = Box::new(key);
                let value = Box::new(value);

                Self::Map { key, value }
            }
            ArrowType::Struct(fields) => {
                let fields: Vec<Field> = fields.iter().map(std::convert::Into::into).collect();
                Self::Struct(fields)
            }
            ArrowType::Extension(name, dtype, metadata) => {
                if name == DAFT_SUPER_EXTENSION_NAME {
                    if let Some(metadata) = metadata {
                        if let Ok(daft_extension) = Self::from_json(metadata.as_str()) {
                            return daft_extension;
                        }
                    }
                }
                Self::Extension(
                    name.clone(),
                    Box::new(dtype.as_ref().into()),
                    metadata.clone(),
                )
            }

            _ => panic!("DataType :{item:?} is not supported"),
        };

        result
    }
}

impl From<&ImageMode> for DataType {
    fn from(mode: &ImageMode) -> Self {
        use ImageMode::{L16, LA16, RGB16, RGB32F, RGBA16, RGBA32F};

        match mode {
            L16 | LA16 | RGB16 | RGBA16 => Self::UInt16,
            RGB32F | RGBA32F => Self::Float32,
            _ => Self::UInt8,
        }
    }
}<|MERGE_RESOLUTION|>--- conflicted
+++ resolved
@@ -186,17 +186,14 @@
 const DAFT_SUPER_EXTENSION_NAME: &str = "daft.super_extension";
 
 impl DataType {
-    #[must_use]
     pub fn new_null() -> Self {
         Self::Null
     }
 
-    #[must_use]
     pub fn new_list(datatype: Self) -> Self {
         Self::List(Box::new(datatype))
     }
 
-    #[must_use]
     pub fn new_fixed_size_list(datatype: Self, size: usize) -> Self {
         Self::FixedSizeList(Box::new(datatype), size)
     }
@@ -261,14 +258,14 @@
                 ]);
 
                 let struct_field =
-                    arrow2::datatypes::Field::new("entries", struct_type.clone(), true);
+                    arrow2::datatypes::Field::new("entries", struct_type, true);
 
                 Ok(ArrowType::map(struct_field, false))
             }
             Self::Struct(fields) => Ok({
                 let fields = fields
                     .iter()
-                    .map(super::field::Field::to_arrow)
+                    .map(|f| f.to_arrow())
                     .collect::<DaftResult<Vec<arrow2::datatypes::Field>>>()?;
                 ArrowType::Struct(fields)
             }),
@@ -302,13 +299,8 @@
         }
     }
 
-    #[must_use]
     pub fn to_physical(&self) -> Self {
-        use DataType::{
-            Date, Decimal128, Duration, Embedding, FixedShapeImage, FixedShapeSparseTensor,
-            FixedShapeTensor, FixedSizeList, Image, Int128, Int32, Int64, List, Map, SparseTensor,
-            Struct, Tensor, Time, Timestamp, UInt16, UInt32, UInt8,
-        };
+        use DataType::*;
         match self {
             Decimal128(..) => Int128,
             Date => Int32,
@@ -334,7 +326,7 @@
             ]),
             FixedShapeImage(mode, height, width) => FixedSizeList(
                 Box::new(mode.get_dtype()),
-                usize::try_from(u32::from(mode.num_channels()) * height * width).unwrap(),
+                usize::try_from(mode.num_channels() as u32 * height * width).unwrap(),
             ),
             Tensor(dtype) => Struct(vec![
                 Field::new("data", List(Box::new(*dtype.clone()))),
@@ -361,31 +353,11 @@
     }
 
     #[inline]
-<<<<<<< HEAD
-    #[must_use]
-    pub fn nested_dtype(&self) -> Option<&Self> {
-        match self {
-            Self::Map(dtype)
-            | Self::List(dtype)
-            | Self::FixedSizeList(dtype, _)
-            | Self::FixedShapeTensor(dtype, _)
-            | Self::SparseTensor(dtype)
-            | Self::FixedShapeSparseTensor(dtype, _)
-            | Self::Tensor(dtype) => Some(dtype),
-            _ => None,
-        }
-    }
-
-    #[inline]
-    #[must_use]
-=======
->>>>>>> 98dbadb2
     pub fn is_arrow(&self) -> bool {
         self.to_arrow().is_ok()
     }
 
     #[inline]
-    #[must_use]
     pub fn is_numeric(&self) -> bool {
         match self {
             Self::Int8
@@ -406,7 +378,6 @@
     }
 
     #[inline]
-    #[must_use]
     pub fn is_fixed_size_numeric(&self) -> bool {
         match self {
             Self::FixedSizeList(dtype, ..)
@@ -418,7 +389,6 @@
     }
 
     #[inline]
-    #[must_use]
     pub fn fixed_size(&self) -> Option<usize> {
         match self {
             Self::FixedSizeList(_, size) => Some(*size),
@@ -428,7 +398,6 @@
     }
 
     #[inline]
-    #[must_use]
     pub fn is_integer(&self) -> bool {
         matches!(
             self,
@@ -445,7 +414,6 @@
     }
 
     #[inline]
-    #[must_use]
     pub fn is_floating(&self) -> bool {
         matches!(
             self,
@@ -455,7 +423,6 @@
     }
 
     #[inline]
-    #[must_use]
     pub fn is_temporal(&self) -> bool {
         match self {
             Self::Date | Self::Timestamp(..) => true,
@@ -465,67 +432,56 @@
     }
 
     #[inline]
-    #[must_use]
     pub fn is_tensor(&self) -> bool {
         matches!(self, Self::Tensor(..))
     }
 
     #[inline]
-    #[must_use]
     pub fn is_sparse_tensor(&self) -> bool {
         matches!(self, Self::SparseTensor(..))
     }
 
     #[inline]
-    #[must_use]
     pub fn is_fixed_shape_tensor(&self) -> bool {
         matches!(self, Self::FixedShapeTensor(..))
     }
 
     #[inline]
-    #[must_use]
     pub fn is_fixed_shape_sparse_tensor(&self) -> bool {
         matches!(self, Self::FixedShapeSparseTensor(..))
     }
 
     #[inline]
-    #[must_use]
     pub fn is_image(&self) -> bool {
         matches!(self, Self::Image(..))
     }
 
     #[inline]
-    #[must_use]
     pub fn is_fixed_shape_image(&self) -> bool {
         matches!(self, Self::FixedShapeImage(..))
     }
 
     #[inline]
-    #[must_use]
     pub fn is_map(&self) -> bool {
         matches!(self, Self::Map { .. })
     }
 
     #[inline]
-    #[must_use]
     pub fn is_list(&self) -> bool {
         matches!(self, Self::List(..))
     }
 
     #[inline]
-    #[must_use]
     pub fn is_string(&self) -> bool {
         matches!(self, Self::Utf8)
     }
 
     #[inline]
-    #[must_use]
     pub fn is_boolean(&self) -> bool {
         matches!(self, Self::Boolean)
     }
 
     #[inline]
-    #[must_use]
     pub fn is_null(&self) -> bool {
         match self {
             Self::Null => true,
@@ -535,13 +491,11 @@
     }
 
     #[inline]
-    #[must_use]
     pub fn is_extension(&self) -> bool {
         matches!(self, Self::Extension(..))
     }
 
     #[inline]
-    #[must_use]
     pub fn is_python(&self) -> bool {
         match self {
             #[cfg(feature = "python")]
@@ -570,14 +524,14 @@
 
             _ => {
                 return Err(DaftError::TypeError(format!(
-                    "Expected input to be numeric, instead got {self}",
+                    "Expected input to be numeric, instead got {}",
+                    self,
                 )))
             }
         };
         Ok(data_type)
     }
 
-    #[must_use]
     pub fn estimate_size_bytes(&self) -> Option<f64> {
         const VARIABLE_TYPE_SIZE: f64 = 20.;
         const DEFAULT_LIST_LEN: f64 = 4.;
@@ -617,7 +571,6 @@
     }
 
     #[inline]
-    #[must_use]
     pub fn is_logical(&self) -> bool {
         matches!(
             self,
@@ -638,13 +591,11 @@
     }
 
     #[inline]
-    #[must_use]
     pub fn is_physical(&self) -> bool {
         !self.is_logical()
     }
 
     #[inline]
-    #[must_use]
     pub fn is_nested(&self) -> bool {
         let p: Self = self.to_physical();
         matches!(
@@ -664,10 +615,6 @@
     }
 }
 
-#[expect(
-    clippy::fallible_impl_from,
-    reason = "TODO(andrewgazelka): This should really be changed in the future"
-)]
 impl From<&ArrowType> for DataType {
     fn from(item: &ArrowType) -> Self {
         let result = match item {
@@ -725,7 +672,7 @@
                 Self::Map { key, value }
             }
             ArrowType::Struct(fields) => {
-                let fields: Vec<Field> = fields.iter().map(std::convert::Into::into).collect();
+                let fields: Vec<Field> = fields.iter().map(|fld| fld.into()).collect();
                 Self::Struct(fields)
             }
             ArrowType::Extension(name, dtype, metadata) => {
@@ -752,7 +699,7 @@
 
 impl From<&ImageMode> for DataType {
     fn from(mode: &ImageMode) -> Self {
-        use ImageMode::{L16, LA16, RGB16, RGB32F, RGBA16, RGBA32F};
+        use ImageMode::*;
 
         match mode {
             L16 | LA16 | RGB16 | RGBA16 => Self::UInt16,
