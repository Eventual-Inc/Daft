--- conflicted
+++ resolved
@@ -120,8 +120,6 @@
 
                 physical.to_arrow()?.with_metadata(metadata_map)
             }
-<<<<<<< HEAD
-=======
             #[cfg(feature = "python")]
             dtype @ DataType::Python => {
                 let mut physical = self.clone();
@@ -138,7 +136,6 @@
 
                 physical.to_arrow()?.with_metadata(metadata_map)
             }
->>>>>>> 2ff262f2
             _ => arrow_schema::Field::new(self.name.clone(), self.dtype.to_arrow()?, true),
         };
 
