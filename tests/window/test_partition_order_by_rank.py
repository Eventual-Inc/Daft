from __future__ import annotations

import random

import pandas as pd
import pytest

from daft import Window, col
from daft.functions import dense_rank, rank, row_number
from tests.conftest import assert_df_equals, get_tests_daft_runner_name

pytestmark = pytest.mark.skipif(
    get_tests_daft_runner_name() != "native", reason="Window tests only run on native runner"
)


def test_row_number_function(make_df):
    df = make_df(
        {"category": ["A", "A", "A", "B", "B", "B", "C", "C"], "sales": [100, 200, 50, 500, 100, 300, 250, 150]}
    )

    window_spec = Window().partition_by("category").order_by("sales", desc=False)

    result = df.select(
        col("category"), col("sales"), row_number().over(window_spec).alias("row_number_sales")
    ).collect()

    expected = {
        "category": ["A", "A", "A", "B", "B", "B", "C", "C"],
        "sales": [100, 200, 50, 500, 100, 300, 250, 150],
        "row_number_sales": [2, 3, 1, 3, 1, 2, 2, 1],
    }

    assert_df_equals(result.to_pandas(), pd.DataFrame(expected), sort_key=list(expected.keys()), check_dtype=False)


def test_row_number_function_desc(make_df):
    df = make_df(
        {"category": ["A", "A", "A", "B", "B", "B", "C", "C"], "sales": [100, 200, 50, 500, 100, 300, 250, 150]}
    )

    window_spec = Window().partition_by("category").order_by("sales", desc=True)

    result = df.select(
        col("category"), col("sales"), row_number().over(window_spec).alias("row_number_sales")
    ).collect()

    expected = {
        "category": ["A", "A", "A", "B", "B", "B", "C", "C"],
        "sales": [100, 200, 50, 500, 100, 300, 250, 150],
        "row_number_sales": [2, 1, 3, 1, 3, 2, 1, 2],
    }

    assert_df_equals(result.to_pandas(), pd.DataFrame(expected), sort_key=list(expected.keys()), check_dtype=False)


<<<<<<< HEAD
def test_rank_function(make_df):
    """Test rank function with ties across multiple categories.

    Creates 3 categories with 100 elements each, with ties within each category.
    Verifies that rank() assigns ranks with gaps after ties.
    """
    all_data = []
    expected_data = []

    for category in ["A", "B", "C"]:
        data = []

        cur_value = 0
        cur_rank = 1
        next_rank = 1

        for _ in range(10):
            inc = random.choice([0, 3]) // 2
            cur_value += inc

            if inc == 1 and len(data) > 0:
                cur_rank = next_rank

            next_rank += 1

            data.append({"category": category, "value": cur_value})
            expected_data.append({"category": category, "value": cur_value, "rank": cur_rank})

        all_data.extend(data)

    random.shuffle(all_data)

    df = make_df(all_data)

    window_spec = Window().partition_by("category").order_by("value", desc=False)

    result = df.select(col("category"), col("value"), rank().over(window_spec).alias("rank")).collect()

    assert_df_equals(result.to_pandas(), pd.DataFrame(expected_data), sort_key=["category", "value"], check_dtype=False)


def test_dense_rank_function(make_df):
    """Test dense rank function with ties across multiple categories.

    Creates 3 categories with 100 elements each, with ties within each category.
    Verifies that dense_rank() assigns ranks without gaps after ties.
    """
    all_data = []
    expected_data = []

    for category in ["A", "B", "C"]:
        data = []

        cur_value = 0
        cur_rank = 1

        for _ in range(10):
            inc = random.choice([0, 3]) // 2
            cur_value += inc

            if inc == 1 and len(data) > 0:
                cur_rank += 1

            data.append({"category": category, "value": cur_value})
            expected_data.append({"category": category, "value": cur_value, "rank": cur_rank})

        all_data.extend(data)

    random.shuffle(all_data)

    df = make_df(all_data)

    window_spec = Window().partition_by("category").order_by("value", desc=False)

    result = df.select(col("category"), col("value"), dense_rank().over(window_spec).alias("rank")).collect()

    assert_df_equals(result.to_pandas(), pd.DataFrame(expected_data), sort_key=["category", "value"], check_dtype=False)


def test_rank_function_multi_partition(make_df):
    """Test rank function with ties across multiple categories.

    Creates 3 categories with 100 elements each, with ties within each category.
    Verifies that rank() assigns ranks with gaps after ties.
    """
    all_data = []
    expected_data = []

    for category in ["A", "B", "C"]:
        for group in ["1", "2", "3"]:
            data = []

            cur_value = 0
            cur_rank = 1
            next_rank = 1

            for _ in range(10):
                inc = random.choice([0, 3]) // 2
                cur_value += inc

                if inc == 1 and len(data) > 0:
                    cur_rank = next_rank

                next_rank += 1

                data.append({"category": category, "group": group, "value": cur_value})
                expected_data.append({"category": category, "group": group, "value": cur_value, "rank": cur_rank})

            all_data.extend(data)

    random.shuffle(all_data)

    df = make_df(all_data)

    window_spec = Window().partition_by(["category", "group"]).order_by("value", desc=False)

    result = df.select(col("category"), col("group"), col("value"), rank().over(window_spec).alias("rank")).collect()

    assert_df_equals(
        result.to_pandas(), pd.DataFrame(expected_data), sort_key=["category", "group", "value"], check_dtype=False
    )


def test_dense_rank_function_multi_partition(make_df):
    """Test dense rank function with ties across multiple categories.

    Creates 3 categories with 100 elements each, with ties within each category.
    Verifies that dense_rank() assigns ranks without gaps after ties.
    """
    all_data = []
    expected_data = []

    for category in ["A", "B", "C"]:
        for group in ["1", "2", "3"]:
            data = []

            cur_value = 0
            cur_rank = 1

            for _ in range(10):
                inc = random.choice([0, 3]) // 2
                cur_value += inc

                if inc == 1 and len(data) > 0:
                    cur_rank += 1

                data.append({"category": category, "group": group, "value": cur_value})
                expected_data.append({"category": category, "group": group, "value": cur_value, "rank": cur_rank})

            all_data.extend(data)

    random.shuffle(all_data)

    df = make_df(all_data)

    window_spec = Window().partition_by(["category", "group"]).order_by("value", desc=False)

    result = df.select(
        col("category"), col("group"), col("value"), dense_rank().over(window_spec).alias("rank")
    ).collect()

    assert_df_equals(
        result.to_pandas(), pd.DataFrame(expected_data), sort_key=["category", "group", "value"], check_dtype=False
    )


=======
>>>>>>> 19df4580
def test_multiple_window_partitions(make_df):
    """Test multiple window functions with different partition keys using random numbers.

    Creates a dataset with 900 rows (100 rows each for A1, A2, A3, B1, B2, B3, C1, C2, C3)
    and verifies sums across different partition keys (A/B/C and 1/2/3) as well as row_number
    ordering within each partition.
    """
    import random

    random.seed(42)

    data = []
    all_numbers = list(range(1, 1001))
    random.shuffle(all_numbers)
    number_idx = 0

    for letter in ["A", "B", "C"]:
        for num in ["1", "2", "3"]:
            group_values = sorted(all_numbers[number_idx : number_idx + 3])
            number_idx += 3

            for value in group_values:
                data.append({"letter": letter, "num": num, "value": value})

    df = make_df(data)

    letter_window = Window().partition_by("letter").order_by("value", desc=False)
    num_window = Window().partition_by("num").order_by("value", desc=False)
    combined_window = Window().partition_by(["letter", "num"]).order_by("value", desc=False)

    result = df.select(
        col("letter"),
        col("num"),
        col("value"),
        col("value").sum().over(letter_window).alias("letter_sum"),
        col("value").sum().over(num_window).alias("num_sum"),
        col("value").sum().over(combined_window).alias("combined_sum"),
        row_number().over(letter_window).alias("letter_row_number"),
        row_number().over(num_window).alias("num_row_number"),
        row_number().over(combined_window).alias("combined_row_number"),
    ).collect()

    result_dict = result.to_pydict()

    for letter in ["A", "B", "C"]:
        letter_indices = [i for i, ltr in enumerate(result_dict["letter"]) if ltr == letter]
        letter_values = [result_dict["value"][i] for i in letter_indices]
        expected_letter_sum = sum(letter_values)
        actual_letter_sums = [result_dict["letter_sum"][i] for i in letter_indices]
        assert all(
            sum == expected_letter_sum for sum in actual_letter_sums
        ), f"Incorrect sum for letter {letter}: {actual_letter_sums} != {expected_letter_sum}"

        sorted_letter_values = sorted(letter_values)
        value_to_rank = {val: i + 1 for i, val in enumerate(sorted_letter_values)}

        for idx in letter_indices:
            value = result_dict["value"][idx]
            expected_rank = value_to_rank[value]
            actual_rank = result_dict["letter_row_number"][idx]
            assert (
                actual_rank == expected_rank
            ), f"Incorrect row number for letter {letter}, value {value}: got {actual_rank}, expected {expected_rank}"

    for num in ["1", "2", "3"]:
        num_indices = [i for i, n in enumerate(result_dict["num"]) if n == num]
        num_values = [result_dict["value"][i] for i in num_indices]
        expected_num_sum = sum(num_values)
        actual_num_sums = [result_dict["num_sum"][i] for i in num_indices]
        assert all(
            sum == expected_num_sum for sum in actual_num_sums
        ), f"Incorrect sum for number {num}: {actual_num_sums} != {expected_num_sum}"

        sorted_num_values = sorted(num_values)
        value_to_rank = {val: i + 1 for i, val in enumerate(sorted_num_values)}
        for idx in num_indices:
            value = result_dict["value"][idx]
            expected_rank = value_to_rank[value]
            actual_rank = result_dict["num_row_number"][idx]
            assert (
                actual_rank == expected_rank
            ), f"Incorrect row number for num {num}, value {value}: got {actual_rank}, expected {expected_rank}"

    for letter in ["A", "B", "C"]:
        for num in ["1", "2", "3"]:
            combined_indices = [
                i
                for i, (ltr, n) in enumerate(zip(result_dict["letter"], result_dict["num"]))
                if ltr == letter and n == num
            ]
            combined_values = [result_dict["value"][i] for i in combined_indices]
            expected_combined_sum = sum(combined_values)
            actual_combined_sums = [result_dict["combined_sum"][i] for i in combined_indices]
            assert all(
                sum == expected_combined_sum for sum in actual_combined_sums
            ), f"Incorrect sum for combination {letter}{num}: {actual_combined_sums} != {expected_combined_sum}"

            sorted_combined_values = sorted(combined_values)
            value_to_rank = {val: i + 1 for i, val in enumerate(sorted_combined_values)}
            for idx in combined_indices:
                value = result_dict["value"][idx]
                expected_rank = value_to_rank[value]
                actual_rank = result_dict["combined_row_number"][idx]
                assert (
                    actual_rank == expected_rank
                ), f"Incorrect row number for {letter}{num}, value {value}: got {actual_rank}, expected {expected_rank}"


def test_multi_window_agg_functions(make_df):
    """Test multiple window aggregation functions with different partition keys.

    Tests window functions with two different partition specifications:
    1. Partitioning by both category and group
    2. Partitioning by just category

    Using sum(), mean(), min(), max() aggregations and verifying row_number ordering.
    """
    data = [
        {"category": "A", "group": 1, "value": 15},
        {"category": "A", "group": 1, "value": 25},
        {"category": "A", "group": 2, "value": 35},
        {"category": "A", "group": 2, "value": 45},
        {"category": "B", "group": 1, "value": 55},
        {"category": "B", "group": 1, "value": 65},
        {"category": "B", "group": 2, "value": 75},
        {"category": "B", "group": 2, "value": 85},
    ]

    df = make_df(data)

    multi_partition_window = Window().partition_by(["category", "group"]).order_by("value", desc=False)
    single_partition_window = Window().partition_by("category").order_by("value", desc=False)

    result = df.select(
        col("category"),
        col("group"),
        col("value"),
        col("value").sum().over(multi_partition_window).alias("sum_multi"),
        col("value").mean().over(multi_partition_window).alias("avg_multi"),
        col("value").min().over(single_partition_window).alias("min_single"),
        col("value").max().over(single_partition_window).alias("max_single"),
        row_number().over(multi_partition_window).alias("multi_row_number"),
        row_number().over(single_partition_window).alias("single_row_number"),
    ).collect()

    result_dict = result.to_pydict()

    for category in ["A", "B"]:
        for group in [1, 2]:
            indices = [
                i
                for i, (cat, grp) in enumerate(zip(result_dict["category"], result_dict["group"]))
                if cat == category and grp == group
            ]

            values = [result_dict["value"][i] for i in indices]
            sorted_values = sorted(values)
            value_to_rank = {val: i + 1 for i, val in enumerate(sorted_values)}

            expected_sum = sum(values)
            expected_avg = sum(values) / len(values)

            for idx in indices:
                value = result_dict["value"][idx]
                assert (
                    result_dict["sum_multi"][idx] == expected_sum
                ), f"Incorrect sum for {category}/{group}: {result_dict['sum_multi'][idx]} != {expected_sum}"
                assert (
                    abs(result_dict["avg_multi"][idx] - expected_avg) < 1e-10
                ), f"Incorrect avg for {category}/{group}: {result_dict['avg_multi'][idx]} != {expected_avg}"

                expected_rank = value_to_rank[value]
                actual_rank = result_dict["multi_row_number"][idx]
                assert (
                    actual_rank == expected_rank
                ), f"Incorrect multi-partition row number for {category}/{group}, value {value}: got {actual_rank}, expected {expected_rank}"

    for category in ["A", "B"]:
        indices = [i for i, cat in enumerate(result_dict["category"]) if cat == category]

        values = [result_dict["value"][i] for i in indices]
        sorted_values = sorted(values)
        value_to_rank = {val: i + 1 for i, val in enumerate(sorted_values)}

        expected_min = min(values)
        expected_max = max(values)

        for idx in indices:
            value = result_dict["value"][idx]
            assert (
                result_dict["min_single"][idx] == expected_min
            ), f"Incorrect min for {category}: {result_dict['min_single'][idx]} != {expected_min}"
            assert (
                result_dict["max_single"][idx] == expected_max
            ), f"Incorrect max for {category}: {result_dict['max_single'][idx]} != {expected_max}"

            expected_rank = value_to_rank[value]
            actual_rank = result_dict["single_row_number"][idx]
            assert (
                actual_rank == expected_rank
            ), f"Incorrect single-partition row number for {category}, value {value}: got {actual_rank}, expected {expected_rank}"


<<<<<<< HEAD
def test_rank_function_single_row_per_group(make_df):
    """Test rank function with single row per group."""
    data = [
        {"category": "A", "value": 10},
        {"category": "B", "value": 20},
        {"category": "C", "value": 30},
    ]

    df = make_df(data)

    window_spec = Window().partition_by("category").order_by("value", desc=False)

    result = df.select(col("category"), col("value"), rank().over(window_spec).alias("rank")).collect()

    expected = {
        "category": ["A", "B", "C"],
        "value": [10, 20, 30],
        "rank": [1, 1, 1],
    }

    assert_df_equals(result.to_pandas(), pd.DataFrame(expected), sort_key=["category"], check_dtype=False)

    result = df.select(col("category"), col("value"), dense_rank().over(window_spec).alias("rank")).collect()

    assert_df_equals(result.to_pandas(), pd.DataFrame(expected), sort_key=["category"], check_dtype=False)


def test_rank_function_no_order_by(make_df):
    """Test rank function when order_by columns are the same as group_by."""
    data = [
        {"category": "A", "value": 10},
        {"category": "A", "value": 20},
        {"category": "A", "value": 30},
        {"category": "B", "value": 40},
        {"category": "B", "value": 50},
        {"category": "C", "value": 60},
    ]

    df = make_df(data)

    window_spec = Window().partition_by("category").order_by("category", desc=False)

    result = df.select(col("category"), col("value"), rank().over(window_spec).alias("rank")).collect()

    expected = {
        "category": ["A", "A", "A", "B", "B", "C"],
        "value": [10, 20, 30, 40, 50, 60],
        "rank": [1, 1, 1, 1, 1, 1],
    }

    assert_df_equals(result.to_pandas(), pd.DataFrame(expected), sort_key=["category", "value"], check_dtype=False)

    result = df.select(col("category"), col("value"), dense_rank().over(window_spec).alias("rank")).collect()

    assert_df_equals(result.to_pandas(), pd.DataFrame(expected), sort_key=["category", "value"], check_dtype=False)


def test_multiple_rank_functions(make_df):
    """Test multiple rank functions over different window specifications.

    Creates a dataset with category (A, B, C) and subcategory (1, 2, 3) groups,
    each containing values with ties. Tests row_number, rank, and dense_rank
    functions over different window specifications.
    """
    import random

    random.seed(42)

    data = []

    for category in ["A", "B", "C"]:
        for subcategory in [1, 2, 3]:
            values = [random.randint(1, 10) for _ in range(8)]

            for value in values:
                data.append({"category": category, "subcategory": subcategory, "value": value})

    random.shuffle(data)
    df = make_df(data)

    category_window = Window().partition_by("category").order_by("value", desc=False)
    subcategory_window = Window().partition_by("subcategory").order_by("value", desc=False)
    combined_window = Window().partition_by(["category", "subcategory"]).order_by("value", desc=False)

    result = df.select(
        col("category"),
        col("subcategory"),
        col("value"),
        row_number().over(category_window).alias("row_number_by_category"),
        row_number().over(subcategory_window).alias("row_number_by_subcategory"),
        row_number().over(combined_window).alias("row_number_combined"),
        rank().over(category_window).alias("rank_by_category"),
        rank().over(subcategory_window).alias("rank_by_subcategory"),
        rank().over(combined_window).alias("rank_combined"),
        dense_rank().over(category_window).alias("dense_rank_by_category"),
        dense_rank().over(subcategory_window).alias("dense_rank_by_subcategory"),
        dense_rank().over(combined_window).alias("dense_rank_combined"),
    ).collect()

    result_df = result.to_pandas()

    def validate_rank_function(df, partition_cols, rank_col, rank_type):
        partition_groups = df.groupby(partition_cols)

        for partition_key, group in partition_groups:
            sorted_group = group.sort_values("value").reset_index(drop=True)

            value_to_ranks = {}
            for _, row in sorted_group.iterrows():
                value = row["value"]
                rank = row[rank_col]

                if value not in value_to_ranks:
                    value_to_ranks[value] = []
                value_to_ranks[value].append(rank)

            if rank_type == "row_number":
                all_ranks = sorted([r for ranks in value_to_ranks.values() for r in ranks])
                assert len(all_ranks) == len(
                    set(all_ranks)
                ), f"Row numbers should be unique within partition {partition_key}"

                assert all_ranks == list(range(1, len(all_ranks) + 1)), f"Row numbers should be sequential: {all_ranks}"

            elif rank_type == "rank":
                for value, ranks in value_to_ranks.items():
                    assert len(set(ranks)) == 1, f"All instances of value {value} should have the same rank: {ranks}"

                unique_value_ranks = {value: ranks[0] for value, ranks in value_to_ranks.items()}

                prev_value = None
                prev_rank = 0
                for value in sorted(unique_value_ranks.keys()):
                    rank = unique_value_ranks[value]
                    assert (
                        rank > prev_rank
                    ), f"Rank should increase for larger values: {value} has rank {rank}, previous rank was {prev_rank}"

                    if prev_value is not None:
                        expected_min_rank = prev_rank + len(value_to_ranks[prev_value])
                        assert (
                            rank >= expected_min_rank
                        ), f"Rank for value {value} should be at least {expected_min_rank}, got {rank}"

                    prev_value = value
                    prev_rank = rank

            elif rank_type == "dense_rank":
                for value, ranks in value_to_ranks.items():
                    assert (
                        len(set(ranks)) == 1
                    ), f"All instances of value {value} should have the same dense rank: {ranks}"

                unique_value_ranks = {value: ranks[0] for value, ranks in value_to_ranks.items()}

                unique_values = sorted(unique_value_ranks.keys())
                unique_ranks = [unique_value_ranks[v] for v in unique_values]

                assert unique_ranks[0] == 1, f"First dense rank should be 1, got {unique_ranks[0]}"

                for i in range(1, len(unique_ranks)):
                    assert (
                        unique_ranks[i] == unique_ranks[i - 1] + 1
                    ), f"Dense rank should increase by 1 for each distinct value: {unique_values[i]} has rank {unique_ranks[i]}, previous was {unique_ranks[i-1]}"

    for partition, col_prefix in [
        (["category"], "by_category"),
        (["subcategory"], "by_subcategory"),
        (["category", "subcategory"], "combined"),
    ]:
        validate_rank_function(result_df, partition, f"row_number_{col_prefix}", "row_number")
        validate_rank_function(result_df, partition, f"rank_{col_prefix}", "rank")
        validate_rank_function(result_df, partition, f"dense_rank_{col_prefix}", "dense_rank")
=======
def test_multi_ordering_combinations(make_df):
    """Test row numbering with all possible ordering combinations."""
    random.seed(42)

    all_point_coordinates = []
    for x in range(10):
        for y in range(10):
            all_point_coordinates.append((x, y))

    test_data = []
    for group in ["A", "B", "C"]:
        selected_points = random.sample(all_point_coordinates, 10)
        for x, y in selected_points:
            test_data.append({"group": group, "x": x, "y": y})

    df = make_df(test_data)

    window_spec1 = Window().partition_by("group").order_by(["x", "y"], desc=[False, False])  # x asc, y asc
    window_spec2 = Window().partition_by("group").order_by(["x", "y"], desc=[False, True])  # x asc, y desc
    window_spec3 = Window().partition_by("group").order_by(["x", "y"], desc=[True, False])  # x desc, y asc
    window_spec4 = Window().partition_by("group").order_by(["x", "y"], desc=[True, True])  # x desc, y desc
    window_spec5 = Window().partition_by("group").order_by(["y", "x"], desc=[False, False])  # y asc, x asc
    window_spec6 = Window().partition_by("group").order_by(["y", "x"], desc=[False, True])  # y asc, x desc
    window_spec7 = Window().partition_by("group").order_by(["y", "x"], desc=[True, False])  # y desc, x asc
    window_spec8 = Window().partition_by("group").order_by(["y", "x"], desc=[True, True])  # y desc, x desc

    result = df.select(
        col("group"),
        col("x"),
        col("y"),
        row_number().over(window_spec1).alias("row_number_1"),
        row_number().over(window_spec2).alias("row_number_2"),
        row_number().over(window_spec3).alias("row_number_3"),
        row_number().over(window_spec4).alias("row_number_4"),
        row_number().over(window_spec5).alias("row_number_5"),
        row_number().over(window_spec6).alias("row_number_6"),
        row_number().over(window_spec7).alias("row_number_7"),
        row_number().over(window_spec8).alias("row_number_8"),
    ).collect()

    result_dict = result.to_pydict()

    row_number_mapping = {
        (0, 1, 1): 1,  # x asc, y asc
        (0, 1, -1): 2,  # x asc, y desc
        (0, -1, 1): 3,  # x desc, y asc
        (0, -1, -1): 4,  # x desc, y desc
        (1, 1, 1): 5,  # y asc, x asc
        (1, 1, -1): 6,  # y asc, x desc
        (1, -1, 1): 7,  # y desc, x asc
        (1, -1, -1): 8,  # y desc, x desc
    }

    for group in ["A", "B", "C"]:
        for primary_key in [0, 1]:  # 0 = x, 1 = y
            for primary_desc in [1, -1]:  # 1 = asc, -1 = desc
                for secondary_desc in [1, -1]:  # 1 = asc, -1 = desc
                    row_number_index = row_number_mapping[(primary_key, primary_desc, secondary_desc)]

                    points_with_row_numbers = [
                        (result_dict["x"][i], result_dict["y"][i], result_dict[f"row_number_{row_number_index}"][i])
                        for i, grp in enumerate(result_dict["group"])
                        if grp == group
                    ]

                    sorted_points = sorted(
                        points_with_row_numbers,
                        key=lambda p: (p[primary_key] * primary_desc, p[not primary_key] * secondary_desc),
                    )

                    for i, (x, y, actual_row_num) in enumerate(sorted_points):
                        expected_row_num = i + 1
                        assert expected_row_num == actual_row_num, (
                            f"Incorrect row number for group {group}, "
                            f"primary key {['x', 'y'][primary_key]} {('asc' if primary_desc == 1 else 'desc')}, "
                            f"secondary key {['x', 'y'][not primary_key]} {('asc' if secondary_desc == 1 else 'desc')}: "
                            f"expected {expected_row_num}, got {actual_row_num}"
                        )
>>>>>>> 19df4580
<|MERGE_RESOLUTION|>--- conflicted
+++ resolved
@@ -54,175 +54,6 @@
     assert_df_equals(result.to_pandas(), pd.DataFrame(expected), sort_key=list(expected.keys()), check_dtype=False)
 
 
-<<<<<<< HEAD
-def test_rank_function(make_df):
-    """Test rank function with ties across multiple categories.
-
-    Creates 3 categories with 100 elements each, with ties within each category.
-    Verifies that rank() assigns ranks with gaps after ties.
-    """
-    all_data = []
-    expected_data = []
-
-    for category in ["A", "B", "C"]:
-        data = []
-
-        cur_value = 0
-        cur_rank = 1
-        next_rank = 1
-
-        for _ in range(10):
-            inc = random.choice([0, 3]) // 2
-            cur_value += inc
-
-            if inc == 1 and len(data) > 0:
-                cur_rank = next_rank
-
-            next_rank += 1
-
-            data.append({"category": category, "value": cur_value})
-            expected_data.append({"category": category, "value": cur_value, "rank": cur_rank})
-
-        all_data.extend(data)
-
-    random.shuffle(all_data)
-
-    df = make_df(all_data)
-
-    window_spec = Window().partition_by("category").order_by("value", desc=False)
-
-    result = df.select(col("category"), col("value"), rank().over(window_spec).alias("rank")).collect()
-
-    assert_df_equals(result.to_pandas(), pd.DataFrame(expected_data), sort_key=["category", "value"], check_dtype=False)
-
-
-def test_dense_rank_function(make_df):
-    """Test dense rank function with ties across multiple categories.
-
-    Creates 3 categories with 100 elements each, with ties within each category.
-    Verifies that dense_rank() assigns ranks without gaps after ties.
-    """
-    all_data = []
-    expected_data = []
-
-    for category in ["A", "B", "C"]:
-        data = []
-
-        cur_value = 0
-        cur_rank = 1
-
-        for _ in range(10):
-            inc = random.choice([0, 3]) // 2
-            cur_value += inc
-
-            if inc == 1 and len(data) > 0:
-                cur_rank += 1
-
-            data.append({"category": category, "value": cur_value})
-            expected_data.append({"category": category, "value": cur_value, "rank": cur_rank})
-
-        all_data.extend(data)
-
-    random.shuffle(all_data)
-
-    df = make_df(all_data)
-
-    window_spec = Window().partition_by("category").order_by("value", desc=False)
-
-    result = df.select(col("category"), col("value"), dense_rank().over(window_spec).alias("rank")).collect()
-
-    assert_df_equals(result.to_pandas(), pd.DataFrame(expected_data), sort_key=["category", "value"], check_dtype=False)
-
-
-def test_rank_function_multi_partition(make_df):
-    """Test rank function with ties across multiple categories.
-
-    Creates 3 categories with 100 elements each, with ties within each category.
-    Verifies that rank() assigns ranks with gaps after ties.
-    """
-    all_data = []
-    expected_data = []
-
-    for category in ["A", "B", "C"]:
-        for group in ["1", "2", "3"]:
-            data = []
-
-            cur_value = 0
-            cur_rank = 1
-            next_rank = 1
-
-            for _ in range(10):
-                inc = random.choice([0, 3]) // 2
-                cur_value += inc
-
-                if inc == 1 and len(data) > 0:
-                    cur_rank = next_rank
-
-                next_rank += 1
-
-                data.append({"category": category, "group": group, "value": cur_value})
-                expected_data.append({"category": category, "group": group, "value": cur_value, "rank": cur_rank})
-
-            all_data.extend(data)
-
-    random.shuffle(all_data)
-
-    df = make_df(all_data)
-
-    window_spec = Window().partition_by(["category", "group"]).order_by("value", desc=False)
-
-    result = df.select(col("category"), col("group"), col("value"), rank().over(window_spec).alias("rank")).collect()
-
-    assert_df_equals(
-        result.to_pandas(), pd.DataFrame(expected_data), sort_key=["category", "group", "value"], check_dtype=False
-    )
-
-
-def test_dense_rank_function_multi_partition(make_df):
-    """Test dense rank function with ties across multiple categories.
-
-    Creates 3 categories with 100 elements each, with ties within each category.
-    Verifies that dense_rank() assigns ranks without gaps after ties.
-    """
-    all_data = []
-    expected_data = []
-
-    for category in ["A", "B", "C"]:
-        for group in ["1", "2", "3"]:
-            data = []
-
-            cur_value = 0
-            cur_rank = 1
-
-            for _ in range(10):
-                inc = random.choice([0, 3]) // 2
-                cur_value += inc
-
-                if inc == 1 and len(data) > 0:
-                    cur_rank += 1
-
-                data.append({"category": category, "group": group, "value": cur_value})
-                expected_data.append({"category": category, "group": group, "value": cur_value, "rank": cur_rank})
-
-            all_data.extend(data)
-
-    random.shuffle(all_data)
-
-    df = make_df(all_data)
-
-    window_spec = Window().partition_by(["category", "group"]).order_by("value", desc=False)
-
-    result = df.select(
-        col("category"), col("group"), col("value"), dense_rank().over(window_spec).alias("rank")
-    ).collect()
-
-    assert_df_equals(
-        result.to_pandas(), pd.DataFrame(expected_data), sort_key=["category", "group", "value"], check_dtype=False
-    )
-
-
-=======
->>>>>>> 19df4580
 def test_multiple_window_partitions(make_df):
     """Test multiple window functions with different partition keys using random numbers.
 
@@ -426,7 +257,6 @@
             ), f"Incorrect single-partition row number for {category}, value {value}: got {actual_rank}, expected {expected_rank}"
 
 
-<<<<<<< HEAD
 def test_rank_function_single_row_per_group(make_df):
     """Test rank function with single row per group."""
     data = [
@@ -600,7 +430,8 @@
         validate_rank_function(result_df, partition, f"row_number_{col_prefix}", "row_number")
         validate_rank_function(result_df, partition, f"rank_{col_prefix}", "rank")
         validate_rank_function(result_df, partition, f"dense_rank_{col_prefix}", "dense_rank")
-=======
+
+
 def test_multi_ordering_combinations(make_df):
     """Test row numbering with all possible ordering combinations."""
     random.seed(42)
@@ -678,5 +509,4 @@
                             f"primary key {['x', 'y'][primary_key]} {('asc' if primary_desc == 1 else 'desc')}, "
                             f"secondary key {['x', 'y'][not primary_key]} {('asc' if secondary_desc == 1 else 'desc')}: "
                             f"expected {expected_row_num}, got {actual_row_num}"
-                        )
->>>>>>> 19df4580
+                        )