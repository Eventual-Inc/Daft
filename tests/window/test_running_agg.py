from __future__ import annotations

import random

import pandas as pd
import pytest

from daft import Window, col
from tests.conftest import assert_df_equals, get_tests_daft_runner_name

pytestmark = pytest.mark.skipif(
    get_tests_daft_runner_name() != "native", reason="Window tests only run on native runner"
)


def test_running_sum(make_df):
    """Test running sum over partitioned ordered windows."""
    random.seed(42)

    data = []
    expected_data = []

    for category in ["A", "B", "C"]:
        values = [random.randint(1, 100) for _ in range(10)]
        running_sum = 0

        for ts, value in enumerate(values):
            data.append({"category": category, "ts": ts, "value": value})

            running_sum += value
            expected_data.append({"category": category, "ts": ts, "value": value, "running_sum": running_sum})

    df = make_df(data)

    window_spec = (
        Window()
        .partition_by("category")
        .order_by("ts", desc=False)
        .rows_between(Window.unbounded_preceding, Window.current_row)
    )

    result = df.select(
        col("category"), col("ts"), col("value"), col("value").sum().over(window_spec).alias("running_sum")
    ).collect()

    assert_df_equals(result.to_pandas(), pd.DataFrame(expected_data), sort_key=["category", "ts"], check_dtype=False)


def test_descending_running_sum(make_df):
    """Test running sum over partitioned windows with descending order."""
    random.seed(43)

    data = []
    expected_data = []

    for category in ["A", "B", "C"]:
        values = [random.randint(1, 100) for _ in range(10)]

        desc_values = values.copy()
        desc_values.reverse()
        running_sum = 0
        desc_running_sums = []

        for val in desc_values:
            running_sum += val
            desc_running_sums.append(running_sum)

        desc_running_sums.reverse()

        for ts, (value, run_sum) in enumerate(zip(values, desc_running_sums)):
            data.append({"category": category, "ts": ts, "value": value})
            expected_data.append({"category": category, "ts": ts, "value": value, "running_sum": run_sum})

    df = make_df(data)

    window_spec = (
        Window()
        .partition_by("category")
        .order_by("ts", desc=True)
        .rows_between(Window.unbounded_preceding, Window.current_row)
    )

    result = df.select(
        col("category"), col("ts"), col("value"), col("value").sum().over(window_spec).alias("running_sum")
    ).collect()

    assert_df_equals(result.to_pandas(), pd.DataFrame(expected_data), sort_key=["category", "ts"], check_dtype=False)


def test_min_periods(make_df):
    """Test running aggregation with minimum periods requirement."""
    random.seed(44)

    data = []
    expected_data = []

    for category in ["A", "B"]:
        values = [random.randint(1, 100) for _ in range(10)]

        for ts, value in enumerate(values):
            data.append({"category": category, "ts": ts, "value": value})

            window_size = min(ts + 1, 3)
            if window_size < 3:
                expected_avg = None
            else:
                expected_avg = sum(values[ts - 2 : ts + 1]) / 3.0

            expected_data.append({"category": category, "ts": ts, "value": value, "window_avg": expected_avg})

    df = make_df(data)

    window_spec = Window().partition_by("category").order_by("ts", desc=False).rows_between(-2, 0, min_periods=3)

    result = df.select(
        col("category"), col("ts"), col("value"), col("value").mean().over(window_spec).alias("window_avg")
    ).collect()

    assert_df_equals(result.to_pandas(), pd.DataFrame(expected_data), sort_key=["category", "ts"], check_dtype=False)


def test_fixed_start_adjustable_end(make_df):
    """Test running aggregation with fixed start and adjustable end."""
    random.seed(45)

    data = []
    expected_data = []

    for category in ["A", "B"]:
        values = [random.randint(1, 100) for _ in range(10)]

        for ts, value in enumerate(values):
            data.append({"category": category, "ts": ts, "value": value})

            end_idx = min(ts + 2 + 1, len(values))
            window_sum = sum(values[:end_idx])

            expected_data.append({"category": category, "ts": ts, "value": value, "window_sum": window_sum})

    df = make_df(data)

    window_spec = (
        Window().partition_by("category").order_by("ts", desc=False).rows_between(Window.unbounded_preceding, 2)
    )

    result = df.select(
        col("category"), col("ts"), col("value"), col("value").sum().over(window_spec).alias("window_sum")
    ).collect()

    assert_df_equals(result.to_pandas(), pd.DataFrame(expected_data), sort_key=["category", "ts"], check_dtype=False)


def test_adjustable_start_fixed_end(make_df):
    """Test running aggregation with adjustable start and fixed end."""
    random.seed(46)

    data = []
    expected_data = []

    for category in ["A", "B"]:
        values = [random.randint(1, 100) for _ in range(10)]

        for ts, value in enumerate(values):
            data.append({"category": category, "ts": ts, "value": value})

            start_idx = max(0, ts - 3)
            window_sum = sum(values[start_idx:])

            expected_data.append({"category": category, "ts": ts, "value": value, "window_sum": window_sum})

    df = make_df(data)

    window_spec = (
        Window().partition_by("category").order_by("ts", desc=False).rows_between(-3, Window.unbounded_following)
    )

    result = df.select(
        col("category"), col("ts"), col("value"), col("value").sum().over(window_spec).alias("window_sum")
    ).collect()

    assert_df_equals(result.to_pandas(), pd.DataFrame(expected_data), sort_key=["category", "ts"], check_dtype=False)


def test_symmetric_window(make_df):
    """Test running aggregation with symmetric window around current row."""
    random.seed(47)

    data = []
    expected_data = []

    for category in ["A", "B"]:
        values = [random.randint(1, 100) for _ in range(10)]

        for ts, value in enumerate(values):
            data.append({"category": category, "ts": ts, "value": value})

            start_idx = max(0, ts - 2)
            end_idx = min(ts + 2 + 1, len(values))
            window_vals = values[start_idx:end_idx]
            window_avg = sum(window_vals) / len(window_vals)

            expected_data.append({"category": category, "ts": ts, "value": value, "window_avg": window_avg})

    df = make_df(data)

    window_spec = Window().partition_by("category").order_by("ts", desc=False).rows_between(-2, 2)

    result = df.select(
        col("category"), col("ts"), col("value"), col("value").mean().over(window_spec).alias("window_avg")
    ).collect()

    assert_df_equals(result.to_pandas(), pd.DataFrame(expected_data), sort_key=["category", "ts"], check_dtype=False)


def test_multiple_aggregations(make_df):
    """Test multiple aggregation functions over the same window."""
    random.seed(48)

    data = []
    expected_data = []

    for category in ["A", "B"]:
        values = [random.randint(1, 100) for _ in range(10)]

        for ts, value in enumerate(values):
            data.append({"category": category, "ts": ts, "value": value})

            start_idx = max(0, ts - 1)
            end_idx = min(ts + 1 + 1, len(values))
            window_vals = values[start_idx:end_idx]

            expected_data.append(
                {
                    "category": category,
                    "ts": ts,
                    "value": value,
                    "window_sum": sum(window_vals),
                    "window_min": min(window_vals),
                    "window_max": max(window_vals),
                    "window_avg": sum(window_vals) / len(window_vals),
                }
            )

    df = make_df(data)

    window_spec = Window().partition_by("category").order_by("ts", desc=False).rows_between(-1, 1)

    result = df.select(
        col("category"),
        col("ts"),
        col("value"),
        col("value").sum().over(window_spec).alias("window_sum"),
        col("value").min().over(window_spec).alias("window_min"),
        col("value").max().over(window_spec).alias("window_max"),
        col("value").mean().over(window_spec).alias("window_avg"),
    ).collect()

    assert_df_equals(result.to_pandas(), pd.DataFrame(expected_data), sort_key=["category", "ts"], check_dtype=False)


def test_different_min_periods(make_df):
    """Test the effect of different min_periods values on the same window."""
    random.seed(49)

    data = []
    expected_data = []

    for category in ["A"]:
        values = [random.randint(1, 100) for _ in range(10)]

        for ts, value in enumerate(values):
            data.append({"category": category, "ts": ts, "value": value})

            start_idx = max(0, ts - 3)
            window_vals = values[start_idx : ts + 1]

            avg_no_min = sum(window_vals) / len(window_vals)
            avg_min_2 = sum(window_vals) / len(window_vals) if len(window_vals) >= 2 else None
            avg_min_3 = sum(window_vals) / len(window_vals) if len(window_vals) >= 3 else None
            avg_min_4 = sum(window_vals) / len(window_vals) if len(window_vals) >= 4 else None

            expected_data.append(
                {
                    "category": category,
                    "ts": ts,
                    "value": value,
                    "avg_no_min": avg_no_min,
                    "avg_min_2": avg_min_2,
                    "avg_min_3": avg_min_3,
                    "avg_min_4": avg_min_4,
                }
            )

    df = make_df(data)

    # TODO: would like to support this syntax as well
    # base_window = Window().partition_by("category").order_by("ts", desc=False)
    # window_no_min = base_window.rows_between(-3, 0, min_periods=1)
    # window_min_2 = base_window.rows_between(-3, 0, min_periods=2)
    # window_min_3 = base_window.rows_between(-3, 0, min_periods=3)
    # window_min_4 = base_window.rows_between(-3, 0, min_periods=4)

    window_no_min = Window().partition_by("category").order_by("ts", desc=False).rows_between(-3, 0, min_periods=1)
    window_min_2 = Window().partition_by("category").order_by("ts", desc=False).rows_between(-3, 0, min_periods=2)
    window_min_3 = Window().partition_by("category").order_by("ts", desc=False).rows_between(-3, 0, min_periods=3)
    window_min_4 = Window().partition_by("category").order_by("ts", desc=False).rows_between(-3, 0, min_periods=4)

    result = df.select(
        col("category"),
        col("ts"),
        col("value"),
        col("value").mean().over(window_no_min).alias("avg_no_min"),
        col("value").mean().over(window_min_2).alias("avg_min_2"),
        col("value").mean().over(window_min_3).alias("avg_min_3"),
        col("value").mean().over(window_min_4).alias("avg_min_4"),
    ).collect()

    print(result.to_pandas())

    assert_df_equals(result.to_pandas(), pd.DataFrame(expected_data), sort_key=["category", "ts"], check_dtype=False)


def test_string_min_max(make_df):
    """Test min and max window aggregations with string values."""
    data = []
    expected_data = []

    categories = ["A", "B"]
    string_values = {
        "A": ["apple", "banana", "cherry", "date", "elderberry", "fig", "grape", "honeydew", "kiwi", "lemon"],
        "B": [
            "almond",
            "brazil nut",
            "cashew",
            "hazelnut",
            "macadamia",
            "pecan",
            "pistachio",
            "walnut",
            "peanut",
            "chestnut",
        ],
    }

    for category in categories:
        values = string_values[category]

        for ts, value in enumerate(values):
            data.append({"category": category, "ts": ts, "text": value})

            start_idx = max(0, ts - 2)
            end_idx = min(ts + 1, len(values))
            window_vals = values[start_idx:end_idx]

            expected_data.append(
                {
                    "category": category,
                    "ts": ts,
                    "text": value,
                    "window_min": min(window_vals),
                    "window_max": max(window_vals),
                }
            )

    df = make_df(data)

    window_spec = Window().partition_by("category").order_by("ts", desc=False).rows_between(-2, 0)

    result = df.select(
        col("category"),
        col("ts"),
        col("text"),
        col("text").min().over(window_spec).alias("window_min"),
        col("text").max().over(window_spec).alias("window_max"),
    ).collect()

    assert_df_equals(result.to_pandas(), pd.DataFrame(expected_data), sort_key=["category", "ts"], check_dtype=False)


<<<<<<< HEAD
def test_range_window(make_df):
    """Test window aggregation with range frame type."""
    random.seed(50)
=======
def test_min_max_with_none(make_df):
    """Test min and max window functions with None values."""
    random.seed(42)
>>>>>>> ff13eb6f

    data = []
    expected_data = []

<<<<<<< HEAD
    possible_timestamps = random.sample(range(1000), 300)
    possible_timestamps.sort()

    for category in ["A", "B"]:
        timestamps = possible_timestamps.copy()
        values = [random.randint(1, 100) for _ in range(len(timestamps))]

        for i, (ts, value) in enumerate(zip(timestamps, values)):
            data.append({"category": category, "ts": ts, "value": value})

            range_start = ts - 2
            range_end = ts + 2

            range_values = []
            for j, other_ts in enumerate(timestamps):
                if range_start <= other_ts <= range_end:
                    range_values.append(values[j])

            range_sum = sum(range_values)
            range_avg = sum(range_values) / len(range_values) if range_values else None
            range_min = min(range_values) if range_values else None
            range_max = max(range_values) if range_values else None
=======
    for category in ["A", "B"]:
        values = []
        for _ in range(100):
            if random.random() < 0.1:
                values.append(None)
            else:
                values.append(random.randint(1, 100))

        for ts, value in enumerate(values):
            data.append({"category": category, "ts": ts, "value": value})

            start_idx = max(0, ts - 1)
            end_idx = min(ts + 1 + 1, len(values))
            window_vals = [v for v in values[start_idx:end_idx] if v is not None]

            window_min = min(window_vals) if window_vals else None
            window_max = max(window_vals) if window_vals else None

            expected_data.append(
                {
                    "category": category,
                    "ts": ts,
                    "value": value,
                    "window_min": window_min,
                    "window_max": window_max,
                }
            )

    df = make_df(data)

    window_spec = Window().partition_by("category").order_by("ts", desc=False).rows_between(-1, 1)

    result = df.select(
        col("category"),
        col("ts"),
        col("value"),
        col("value").min().over(window_spec).alias("window_min"),
        col("value").max().over(window_spec).alias("window_max"),
    ).collect()

    assert_df_equals(result.to_pandas(), pd.DataFrame(expected_data), sort_key=["category", "ts"], check_dtype=False)


def test_count_count_distinct_with_none(make_df):
    """Test count and count_distinct window functions with None values."""
    random.seed(51)

    data = []
    expected_data = []

    for category in ["A", "B"]:
        values = []
        for _ in range(10):
            if random.random() < 0.2:
                values.append(None)
            else:
                values.append(random.randint(1, 5))

        print(f"{category}:")
        print(f"{[(ts, value) for ts, value in enumerate(values)]}")

        for ts, value in enumerate(values):
            data.append({"category": category, "ts": ts, "value": value})

            start_idx = max(0, ts - 2)
            end_idx = min(ts + 2 + 1, len(values))
            window_vals = values[start_idx:end_idx]

            window_count = sum(1 for v in window_vals if v is not None)

            window_distinct = len(set(v for v in window_vals if v is not None))

            expected_data.append(
                {
                    "category": category,
                    "ts": ts,
                    "value": value,
                    "window_count": window_count,
                    "window_distinct": window_distinct,
                }
            )

    df = make_df(data)

    window_spec = Window().partition_by("category").order_by("ts", desc=False).rows_between(-2, 2)

    result = df.select(
        col("category"),
        col("ts"),
        col("value"),
        col("value").count().over(window_spec).alias("window_count"),
        col("value").count_distinct().over(window_spec).alias("window_distinct"),
    ).collect()

    assert_df_equals(result.to_pandas(), pd.DataFrame(expected_data), sort_key=["category", "ts"], check_dtype=False)


def test_sum_avg_with_none(make_df):
    """Test sum and avg window functions with None values."""
    random.seed(52)

    data = []
    expected_data = []

    for category in ["A", "B"]:
        values = []
        for _ in range(100):
            if random.random() < 0.1:
                values.append(None)
            else:
                values.append(random.randint(1, 100))

        for ts, value in enumerate(values):
            data.append({"category": category, "ts": ts, "value": value})

            # Calculate expected window values
            start_idx = max(0, ts - 2)
            end_idx = min(ts + 2 + 1, len(values))
            window_vals = [v for v in values[start_idx:end_idx] if v is not None]

            window_sum = sum(window_vals) if window_vals else None
            window_avg = sum(window_vals) / len(window_vals) if window_vals else None
>>>>>>> ff13eb6f

            expected_data.append(
                {
                    "category": category,
                    "ts": ts,
                    "value": value,
<<<<<<< HEAD
                    "range_sum": range_sum,
                    "range_avg": range_avg,
                    "range_min": range_min,
                    "range_max": range_max,
=======
                    "window_sum": window_sum,
                    "window_avg": window_avg,
>>>>>>> ff13eb6f
                }
            )

    df = make_df(data)

<<<<<<< HEAD
    window_spec = Window().partition_by("category").order_by("ts", desc=False).range_between(-2, 2)
=======
    window_spec = Window().partition_by("category").order_by("ts", desc=False).rows_between(-2, 2)
>>>>>>> ff13eb6f

    result = df.select(
        col("category"),
        col("ts"),
        col("value"),
<<<<<<< HEAD
        col("value").sum().over(window_spec).alias("range_sum"),
        col("value").mean().over(window_spec).alias("range_avg"),
        col("value").min().over(window_spec).alias("range_min"),
        col("value").max().over(window_spec).alias("range_max"),
=======
        col("value").sum().over(window_spec).alias("window_sum"),
        col("value").mean().over(window_spec).alias("window_avg"),
>>>>>>> ff13eb6f
    ).collect()

    assert_df_equals(result.to_pandas(), pd.DataFrame(expected_data), sort_key=["category", "ts"], check_dtype=False)<|MERGE_RESOLUTION|>--- conflicted
+++ resolved
@@ -377,43 +377,13 @@
     assert_df_equals(result.to_pandas(), pd.DataFrame(expected_data), sort_key=["category", "ts"], check_dtype=False)
 
 
-<<<<<<< HEAD
-def test_range_window(make_df):
-    """Test window aggregation with range frame type."""
-    random.seed(50)
-=======
 def test_min_max_with_none(make_df):
     """Test min and max window functions with None values."""
     random.seed(42)
->>>>>>> ff13eb6f
-
-    data = []
-    expected_data = []
-
-<<<<<<< HEAD
-    possible_timestamps = random.sample(range(1000), 300)
-    possible_timestamps.sort()
-
-    for category in ["A", "B"]:
-        timestamps = possible_timestamps.copy()
-        values = [random.randint(1, 100) for _ in range(len(timestamps))]
-
-        for i, (ts, value) in enumerate(zip(timestamps, values)):
-            data.append({"category": category, "ts": ts, "value": value})
-
-            range_start = ts - 2
-            range_end = ts + 2
-
-            range_values = []
-            for j, other_ts in enumerate(timestamps):
-                if range_start <= other_ts <= range_end:
-                    range_values.append(values[j])
-
-            range_sum = sum(range_values)
-            range_avg = sum(range_values) / len(range_values) if range_values else None
-            range_min = min(range_values) if range_values else None
-            range_max = max(range_values) if range_values else None
-=======
+
+    data = []
+    expected_data = []
+
     for category in ["A", "B"]:
         values = []
         for _ in range(100):
@@ -536,46 +506,86 @@
 
             window_sum = sum(window_vals) if window_vals else None
             window_avg = sum(window_vals) / len(window_vals) if window_vals else None
->>>>>>> ff13eb6f
 
             expected_data.append(
                 {
                     "category": category,
                     "ts": ts,
                     "value": value,
-<<<<<<< HEAD
+                    "window_sum": window_sum,
+                    "window_avg": window_avg,
+                }
+            )
+
+    df = make_df(data)
+
+    window_spec = Window().partition_by("category").order_by("ts", desc=False).rows_between(-2, 2)
+
+    result = df.select(
+        col("category"),
+        col("ts"),
+        col("value"),
+        col("value").sum().over(window_spec).alias("window_sum"),
+        col("value").mean().over(window_spec).alias("window_avg"),
+    ).collect()
+
+    assert_df_equals(result.to_pandas(), pd.DataFrame(expected_data), sort_key=["category", "ts"], check_dtype=False)
+
+
+def test_range_window(make_df):
+    """Test window aggregation with range frame type."""
+    random.seed(50)
+
+    data = []
+    expected_data = []
+
+    possible_timestamps = random.sample(range(1000), 300)
+    possible_timestamps.sort()
+
+    for category in ["A", "B"]:
+        timestamps = possible_timestamps.copy()
+        values = [random.randint(1, 100) for _ in range(len(timestamps))]
+
+        for i, (ts, value) in enumerate(zip(timestamps, values)):
+            data.append({"category": category, "ts": ts, "value": value})
+
+            range_start = ts - 2
+            range_end = ts + 2
+
+            range_values = []
+            for j, other_ts in enumerate(timestamps):
+                if range_start <= other_ts <= range_end:
+                    range_values.append(values[j])
+
+            range_sum = sum(range_values)
+            range_avg = sum(range_values) / len(range_values) if range_values else None
+            range_min = min(range_values) if range_values else None
+            range_max = max(range_values) if range_values else None
+
+            expected_data.append(
+                {
+                    "category": category,
+                    "ts": ts,
+                    "value": value,
                     "range_sum": range_sum,
                     "range_avg": range_avg,
                     "range_min": range_min,
                     "range_max": range_max,
-=======
-                    "window_sum": window_sum,
-                    "window_avg": window_avg,
->>>>>>> ff13eb6f
-                }
-            )
-
-    df = make_df(data)
-
-<<<<<<< HEAD
+                }
+            )
+
+    df = make_df(data)
+
     window_spec = Window().partition_by("category").order_by("ts", desc=False).range_between(-2, 2)
-=======
-    window_spec = Window().partition_by("category").order_by("ts", desc=False).rows_between(-2, 2)
->>>>>>> ff13eb6f
 
     result = df.select(
         col("category"),
         col("ts"),
         col("value"),
-<<<<<<< HEAD
         col("value").sum().over(window_spec).alias("range_sum"),
         col("value").mean().over(window_spec).alias("range_avg"),
         col("value").min().over(window_spec).alias("range_min"),
         col("value").max().over(window_spec).alias("range_max"),
-=======
-        col("value").sum().over(window_spec).alias("window_sum"),
-        col("value").mean().over(window_spec).alias("window_avg"),
->>>>>>> ff13eb6f
     ).collect()
 
     assert_df_equals(result.to_pandas(), pd.DataFrame(expected_data), sort_key=["category", "ts"], check_dtype=False)