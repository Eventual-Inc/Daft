--- conflicted
+++ resolved
@@ -224,7 +224,6 @@
     assert actual == expected
 
 
-<<<<<<< HEAD
 @pytest.mark.parametrize(
     "query",
     [
@@ -259,7 +258,8 @@
     except Exception as e:
         print(f"Error: {e}")
         raise
-=======
+
+
 def test_sql_cte():
     df = daft.from_pydict({"a": [1, 2, 3], "b": [4, 5, 6], "c": ["a", "b", "c"]})
     actual = (
@@ -317,5 +317,4 @@
     )
     expected = df1.join(df2.select(col("x").alias("a"), "y", "z"), on="a").collect().to_pydict()
 
-    assert actual == expected
->>>>>>> 3cef6146
+    assert actual == expected