from __future__ import annotations

import random
from uuid import uuid4

import numpy as np
import pytest

from daft import DataFrame


<<<<<<< HEAD
@pytest.mark.skip(reason="[RUST-INT] This currently hangs and needs to be investigated")
@pytest.mark.benchmark(group="join")
def test_join_groupby_agg_sort_limit(benchmark) -> None:
    """Hash Join where RHS has no projection
=======
@pytest.mark.benchmark(group="joins")
@pytest.mark.parametrize(
    "num_samples, num_partitions",
    [(10_000, 1), (10_000, 100)],
    ids=["10_000/1", "10_000/100"],
)
def test_join_simple(benchmark, num_samples, num_partitions) -> None:
    """Test simple join performance.
>>>>>>> 91022c3e

    Keys are consecutive integers; no data payload; one-to-one matches.
    """

    left_arr = np.arange(num_samples)
    np.random.shuffle(left_arr)
    right_arr = np.arange(num_samples)
    np.random.shuffle(right_arr)

    left_table = (
        DataFrame.from_pydict(
            {
                "mycol": left_arr,
            }
        )
        .into_partitions(num_partitions)
        .collect()
    )
    right_table = (
        DataFrame.from_pydict(
            {
                "mycol": right_arr,
            }
        )
        .into_partitions(num_partitions)
        .collect()
    )

    # Run the benchmark.
    def bench_join() -> DataFrame:
        return left_table.join(right_table, on=["mycol"]).collect()

    result = benchmark(bench_join)

    # Make sure the result is correct.
    assert (result.sort("mycol").to_pandas()["mycol"].to_numpy() == np.arange(num_samples)).all()


@pytest.mark.benchmark(group="joins")
@pytest.mark.parametrize(
    "num_samples, num_partitions",
    [(10_000, 1), (10_000, 100)],
    ids=["10_000/1", "10_000/100"],
)
def test_join_largekey(benchmark, num_samples, num_partitions) -> None:
    """Test the impact of string keys vs integer keys."""

    keys = [str(uuid4()) for _ in range(num_samples)]

    left_keys = keys.copy()
    random.shuffle(left_keys)
    right_keys = keys.copy()
    random.shuffle(right_keys)

    left_table = (
        DataFrame.from_pydict(
            {
                "mycol": left_keys,
            }
        )
        .into_partitions(num_partitions)
        .collect()
    )
    right_table = (
        DataFrame.from_pydict(
            {
                "mycol": right_keys,
            }
        )
        .into_partitions(num_partitions)
        .collect()
    )

    # Run the benchmark.
    def bench_join() -> DataFrame:
        return left_table.join(right_table, on=["mycol"]).collect()

    result = benchmark(bench_join)

    # Make sure the result is correct.
    result_keys = result.to_pydict()["mycol"]
    result_keys.sort()
    keys.sort()
    assert result_keys == keys

<<<<<<< HEAD
@pytest.mark.skip(reason="[RUST-INT] This currently hangs and needs to be investigated")
@pytest.mark.benchmark(group="join")
def test_join_rhs_high_cardinality(benchmark) -> None:
    """Hash Join where RHS has high cardinality
=======
>>>>>>> 91022c3e

@pytest.mark.benchmark(group="joins")
@pytest.mark.parametrize(
    "num_samples, num_partitions",
    [(10_000, 1), (10_000, 100)],
    ids=["10_000/1", "10_000/100"],
)
def test_join_withdata(benchmark, num_samples, num_partitions) -> None:
    """Test the impact of data payloads."""

    left_arr = np.arange(num_samples)
    np.random.shuffle(left_arr)
    right_arr = np.arange(num_samples)
    np.random.shuffle(right_arr)

    long_A = "A" * 1024
    long_B = "B" * 1024

    left_table = (
        DataFrame.from_pydict(
            {
                "mykey": left_arr,
                "left_data": [long_A for _ in range(num_samples)],
            }
        )
        .into_partitions(num_partitions)
        .collect()
    )
    right_table = (
        DataFrame.from_pydict(
            {
                "mykey": right_arr,
                "right_data": [long_B for _ in range(num_samples)],
            }
        )
        .into_partitions(num_partitions)
        .collect()
    )

    # Run the benchmark.
    def bench_join() -> DataFrame:
        return left_table.join(right_table, on=["mykey"]).collect()

    result = benchmark(bench_join)

    # Make sure the result is correct.
    assert (result.sort("mykey").to_pandas()["mykey"].to_numpy() == np.arange(num_samples)).all()
    assert result.groupby("left_data", "right_data").agg([("mykey", "count")]).to_pydict() == {
        "left_data": [long_A],
        "right_data": [long_B],
        "mykey": [num_samples],
    }


<<<<<<< HEAD
@pytest.mark.skip(reason="[RUST-INT] This currently hangs and needs to be investigated")
@pytest.mark.benchmark(group="join")
def test_join_lhs_arithmetic(benchmark) -> None:
    """Hash Join where LHS performs if_else operation
=======
@pytest.mark.benchmark(group="joins")
@pytest.mark.parametrize(
    "left_bigger",
    [True, False],
    ids=["left_bigger", "right_bigger"],
)
@pytest.mark.parametrize("num_partitions", [1, 10], ids=["1part", "10part"])
def test_broadcast_join(benchmark, left_bigger, num_partitions) -> None:
    """Test the performance of joining a smaller table to a bigger table.
>>>>>>> 91022c3e

    The cardinality is one-to-many.
    """

    small_length = 1_000
    big_factor = 10

    small_arr = np.arange(small_length)
    np.random.shuffle(small_arr)

    big_arr = np.concatenate([np.arange(small_length) for _ in range(big_factor)])
    np.random.shuffle(big_arr)

    small_table = DataFrame.from_pydict(
        {
            "keys": small_arr,
            "data": [str(x) for x in small_arr],
        }
    ).collect()
    big_table = (
        DataFrame.from_pydict(
            {
                "keys": big_arr,
            }
        )
        .into_partitions(num_partitions)
        .collect()
    )

    # Run the benchmark.
    def bench_join() -> DataFrame:
        if left_bigger:
            return big_table.join(small_table, on=["keys"]).collect()
        else:
            return small_table.join(big_table, on=["keys"]).collect()

    result = benchmark(bench_join)

    # Make sure the result is correct.
    data = result.sort("keys").to_pydict()["data"]
    assert data[:big_factor] == ["0"] * big_factor
    assert data[-big_factor:] == [str(small_length - 1)] * big_factor


<<<<<<< HEAD
@pytest.mark.skip(reason="[RUST-INT] This currently hangs and needs to be investigated")
@pytest.mark.benchmark(group="join")
def test_many_inner_joins(benchmark) -> None:
    """Tests many inner joins
=======
@pytest.mark.benchmark(group="joins")
@pytest.mark.parametrize(
    "num_samples, num_partitions",
    [(10_000, 1), (10_000, 100)],
    ids=["10_000/1", "10_000/100"],
)
@pytest.mark.parametrize("num_columns", [1, 4])
def test_multicolumn_joins(benchmark, num_columns, num_samples, num_partitions) -> None:
    """Evaluate the performance impact of using additional columns in the join.
>>>>>>> 91022c3e

    The join cardinality is the same for all cases;
    redundant columns are used for the multicolumn joins.
    """

    left_arr = np.arange(num_samples)
    np.random.shuffle(left_arr)
    right_arr = np.arange(num_samples)
    np.random.shuffle(right_arr)

    left_table = (
        DataFrame.from_pydict(
            {
                "nums_a": left_arr * 17 % 9,
                "nums_b": left_arr * 17 % 10,
                "nums_c": left_arr * 17 % 11,
                "nums": left_arr,
            }
        )
        .into_partitions(num_partitions)
        .collect()
    )
    right_table = (
        DataFrame.from_pydict(
            {
                "nums_a": right_arr * 17 % 9,
                "nums_b": right_arr * 17 % 10,
                "nums_c": right_arr * 17 % 11,
                "nums": right_arr,
            }
        )
        .into_partitions(num_partitions)
        .collect()
    )

    # Run the benchmark.
    def bench_join() -> DataFrame:
        # Use the unique column "nums" plus some redundant columns.
        join_on = ["nums_a", "nums_b", "nums_c", "nums"][-num_columns:]
        return left_table.join(right_table, on=join_on).collect()

    result = benchmark(bench_join)

    # Make sure the result is correct.
    assert (result.sort("nums").to_pandas()["nums"].to_numpy() == np.arange(num_samples)).all()<|MERGE_RESOLUTION|>--- conflicted
+++ resolved
@@ -9,12 +9,6 @@
 from daft import DataFrame
 
 
-<<<<<<< HEAD
-@pytest.mark.skip(reason="[RUST-INT] This currently hangs and needs to be investigated")
-@pytest.mark.benchmark(group="join")
-def test_join_groupby_agg_sort_limit(benchmark) -> None:
-    """Hash Join where RHS has no projection
-=======
 @pytest.mark.benchmark(group="joins")
 @pytest.mark.parametrize(
     "num_samples, num_partitions",
@@ -23,7 +17,6 @@
 )
 def test_join_simple(benchmark, num_samples, num_partitions) -> None:
     """Test simple join performance.
->>>>>>> 91022c3e
 
     Keys are consecutive integers; no data payload; one-to-one matches.
     """
@@ -109,13 +102,6 @@
     keys.sort()
     assert result_keys == keys
 
-<<<<<<< HEAD
-@pytest.mark.skip(reason="[RUST-INT] This currently hangs and needs to be investigated")
-@pytest.mark.benchmark(group="join")
-def test_join_rhs_high_cardinality(benchmark) -> None:
-    """Hash Join where RHS has high cardinality
-=======
->>>>>>> 91022c3e
 
 @pytest.mark.benchmark(group="joins")
 @pytest.mark.parametrize(
@@ -170,12 +156,6 @@
     }
 
 
-<<<<<<< HEAD
-@pytest.mark.skip(reason="[RUST-INT] This currently hangs and needs to be investigated")
-@pytest.mark.benchmark(group="join")
-def test_join_lhs_arithmetic(benchmark) -> None:
-    """Hash Join where LHS performs if_else operation
-=======
 @pytest.mark.benchmark(group="joins")
 @pytest.mark.parametrize(
     "left_bigger",
@@ -185,7 +165,6 @@
 @pytest.mark.parametrize("num_partitions", [1, 10], ids=["1part", "10part"])
 def test_broadcast_join(benchmark, left_bigger, num_partitions) -> None:
     """Test the performance of joining a smaller table to a bigger table.
->>>>>>> 91022c3e
 
     The cardinality is one-to-many.
     """
@@ -230,12 +209,6 @@
     assert data[-big_factor:] == [str(small_length - 1)] * big_factor
 
 
-<<<<<<< HEAD
-@pytest.mark.skip(reason="[RUST-INT] This currently hangs and needs to be investigated")
-@pytest.mark.benchmark(group="join")
-def test_many_inner_joins(benchmark) -> None:
-    """Tests many inner joins
-=======
 @pytest.mark.benchmark(group="joins")
 @pytest.mark.parametrize(
     "num_samples, num_partitions",
@@ -245,7 +218,6 @@
 @pytest.mark.parametrize("num_columns", [1, 4])
 def test_multicolumn_joins(benchmark, num_columns, num_samples, num_partitions) -> None:
     """Evaluate the performance impact of using additional columns in the join.
->>>>>>> 91022c3e
 
     The join cardinality is the same for all cases;
     redundant columns are used for the multicolumn joins.
