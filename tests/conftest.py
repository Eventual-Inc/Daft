--- conflicted
+++ resolved
@@ -160,17 +160,10 @@
         else:
             raise NotImplementedError(f"make_df not implemented for: {variant}")
 
-<<<<<<< HEAD
-    return _make_df
-=======
     with daft.execution_config_ctx(
-        # Disables merging of ScanTasks of Parquet when reading small Parquet files
-        scan_tasks_min_size_bytes=0,
-        scan_tasks_max_size_bytes=0,
         enable_dynamic_batching=dynamic_batching,
     ):
         yield _make_df
->>>>>>> 214e0a5b
 
 
 def assert_df_equals(
