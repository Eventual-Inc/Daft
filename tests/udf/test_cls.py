from __future__ import annotations

import asyncio
from collections.abc import Iterator

import pytest

import daft
from daft import DataType


def test_cls():
    df = daft.from_pydict({"a": ["foo", "bar", "baz"]})

    @daft.cls
    class RepeatN:
        def __init__(self, n: int):
            self.n = n

        def __call__(self, x) -> str:
            return x * self.n

        @daft.method(return_dtype=DataType.list(DataType.string()))
        def repeat_list(self, x):
            return [x] * self.n

    repeat_2 = RepeatN(2)
    result = df.select(repeat_2(df["a"]))
    assert result.to_pydict() == {"a": ["foofoo", "barbar", "bazbaz"]}

    result = df.select(repeat_2.repeat_list(df["a"]))
    assert result.to_pydict() == {"a": [["foo", "foo"], ["bar", "bar"], ["baz", "baz"]]}


def test_cls_scalar_eval():
    @daft.cls
    class RepeatN:
        def __init__(self, n: int):
            self.n = n

        def __call__(self, x) -> str:
            return x * self.n

        @daft.method(return_dtype=DataType.list(DataType.string()))
        def repeat_list(self, x):
            return [x] * self.n

    repeat_2 = RepeatN(2)
    assert repeat_2("foo") == "foofoo"
    assert repeat_2.repeat_list("foo") == ["foo", "foo"]


def test_cls_method_without_decorator():
    df = daft.from_pydict({"a": [1, 2, 3]})

    @daft.cls
    class Multiplier:
        def __init__(self, factor: int):
            self.factor = factor

        def multiply(self, x: int) -> int:
            return x * self.factor

    m = Multiplier(5)
    result = df.select(m.multiply(df["a"]))
    assert result.to_pydict() == {"a": [5, 10, 15]}


def test_cls_multiple_instances():
    df = daft.from_pydict({"a": [10, 20, 30]})

    @daft.cls
    class Adder:
        def __init__(self, increment: int):
            self.increment = increment

        def add(self, x: int) -> int:
            return x + self.increment

    adder_1 = Adder(1)
    adder_10 = Adder(10)

    result = df.select(
        adder_1.add(df["a"]).alias("plus_1"),
        adder_10.add(df["a"]).alias("plus_10"),
    )
    assert result.to_pydict() == {
        "plus_1": [11, 21, 31],
        "plus_10": [20, 30, 40],
    }


@pytest.mark.parametrize("concurrency", [None, 1, 2])
def test_cls_async_method(concurrency):
    df = daft.from_pydict({"a": [1, 2, 3]})

    @daft.cls(max_concurrency=concurrency)
    class AsyncProcessor:
        def __init__(self, delay: float):
            self.delay = delay

        async def process(self, x: int) -> int:
            await asyncio.sleep(self.delay)
            return x * 2

    processor = AsyncProcessor(0.01)
    result = df.select(processor.process(df["a"]))
    assert sorted(result.to_pydict()["a"]) == [2, 4, 6]


def test_cls_generator_method():
    df = daft.from_pydict({"id": [0, 1, 2], "n": [0, 2, 3]})

    @daft.cls
    class RepeatGenerator:
        def __init__(self, value: str):
            self.value = value

        def generate(self, n: int) -> Iterator[str]:
            for _ in range(n):
                yield self.value

    gen = RepeatGenerator("x")
    result = df.select("id", gen.generate(df["n"])).collect()
    assert result.to_pydict() == {
        "id": [0, 1, 1, 2, 2, 2],
        "n": [None, "x", "x", "x", "x", "x"],
    }


def test_cls_unnest_struct():
    df = daft.from_pydict({"a": [1, 2, 3]})

    @daft.cls
    class Processor:
        def __init__(self, multiplier: int):
            self.multiplier = multiplier

        @daft.method(
            return_dtype=DataType.struct({"doubled": DataType.int64(), "name": DataType.string()}),
            unnest=True,
        )
        def process(self, x: int):
            return {"doubled": x * self.multiplier, "name": f"value_{x}"}

    processor = Processor(2)
    result = df.select(processor.process(df["a"]))
    assert result.to_pydict() == {
        "doubled": [2, 4, 6],
        "name": ["value_1", "value_2", "value_3"],
    }


def test_cls_multiple_methods():
    df = daft.from_pydict({"text": ["hello", "world", "daft"]})

    @daft.cls
    class TextProcessor:
        def __init__(self, prefix: str):
            self.prefix = prefix

        def add_prefix(self, text: str) -> str:
            return f"{self.prefix}{text}"

        @daft.method(return_dtype=DataType.list(DataType.string()))
        def split_chars(self, text: str):
            return list(text)

        def length(self, text: str) -> int:
            return len(text)

    processor = TextProcessor("pre_")
    result = df.select(
        processor.add_prefix(df["text"]).alias("prefixed"),
        processor.split_chars(df["text"]).alias("chars"),
        processor.length(df["text"]).alias("len"),
    )
    expected = {
        "prefixed": ["pre_hello", "pre_world", "pre_daft"],
        "chars": [list("hello"), list("world"), list("daft")],
        "len": [5, 5, 4],
    }
    assert result.to_pydict() == expected


def test_cls_with_complex_init():
    df = daft.from_pydict({"a": [1, 2, 3]})

    @daft.cls
    class Calculator:
        def __init__(self, multiplier: int, offset: int, name: str):
            self.multiplier = multiplier
            self.offset = offset
            self.name = name

        def compute(self, x: int) -> int:
            return (x * self.multiplier) + self.offset

        def get_name(self, x: int) -> str:
            return f"{self.name}_{x}"

    calc = Calculator(multiplier=10, offset=5, name="calc")
    result = df.select(
        calc.compute(df["a"]).alias("result"),
        calc.get_name(df["a"]).alias("name"),
    )
    assert result.to_pydict() == {
        "result": [15, 25, 35],
        "name": ["calc_1", "calc_2", "calc_3"],
    }


def test_cls_with_list_operations():
    df = daft.from_pydict({"lists": [[1, 2, 3], [4, 5], [6, 7, 8, 9]]})

    @daft.cls
    class ListProcessor:
        def __init__(self, threshold: int):
            self.threshold = threshold

        @daft.method(return_dtype=DataType.list(DataType.int64()))
        def filter_above(self, lst):
            return [x for x in lst if x > self.threshold]

        def count_above(self, lst) -> int:
            return sum(1 for x in lst if x > self.threshold)

    processor = ListProcessor(5)
    result = df.select(
        processor.filter_above(df["lists"]).alias("filtered"),
        processor.count_above(df["lists"]).alias("count"),
    )
    assert result.to_pydict() == {
        "filtered": [[], [], [6, 7, 8, 9]],
        "count": [0, 0, 4],
    }


def test_cls_batch_method():
    df = daft.from_pydict({"a": [1, 2, 3], "b": [4, 5, 6]})

    @daft.cls
    class BatchAdder:
        def __init__(self, offset: int):
            self.offset = offset

        @daft.method.batch(return_dtype=DataType.int64())
        def add(self, a: daft.Series, b: daft.Series) -> daft.Series:
            import pyarrow.compute as pc

            a_arrow = a.to_arrow()
            b_arrow = b.to_arrow()
            result = pc.add(a_arrow, b_arrow)
            result = pc.add(result, self.offset)
            return daft.Series.from_arrow(result)

    adder = BatchAdder(10)
    result = df.select(adder.add(df["a"], df["b"]))
    assert result.to_pydict() == {"a": [15, 17, 19]}


def test_cls_batch_method_scalar_eval():
    @daft.cls
    class BatchMultiplier:
        def __init__(self, factor: int):
            self.factor = factor

        @daft.method.batch(return_dtype=DataType.int64())
        def multiply(self, a: daft.Series) -> daft.Series:
            import pyarrow.compute as pc

            a_arrow = a.to_arrow()
            result = pc.multiply(a_arrow, self.factor)
            return daft.Series.from_arrow(result)

    multiplier = BatchMultiplier(5)
    # When called with a scalar, should execute eagerly
    a = daft.Series.from_pylist([1, 2, 3])
    assert multiplier.multiply(a).to_pylist() == [5, 10, 15]


@pytest.mark.parametrize("concurrency", [None, 1, 2])
def test_cls_async_batch_method(concurrency):
    df = daft.from_pydict({"a": [1, 2, 3], "b": [4, 5, 6]})

    @daft.cls(max_concurrency=concurrency)
    class AsyncBatchProcessor:
        def __init__(self, delay: float):
            self.delay = delay

        @daft.method.batch(return_dtype=DataType.int64())
        async def process(self, a: daft.Series) -> daft.Series:
            await asyncio.sleep(self.delay)
            return a

<<<<<<< HEAD
    processor = AsyncBatchProcessor(delay=0.01)
    result = df.select(processor.process(df["a"]))
    assert result.to_pydict() == {"a": [1, 2, 3]}
=======
    processor = AsyncProcessor(0.01)
    result = df.select(processor(df["a"]))
    assert sorted(result.to_pydict()["a"]) == [2, 4, 6]
>>>>>>> 5025c941
<|MERGE_RESOLUTION|>--- conflicted
+++ resolved
@@ -293,12 +293,6 @@
             await asyncio.sleep(self.delay)
             return a
 
-<<<<<<< HEAD
     processor = AsyncBatchProcessor(delay=0.01)
     result = df.select(processor.process(df["a"]))
-    assert result.to_pydict() == {"a": [1, 2, 3]}
-=======
-    processor = AsyncProcessor(0.01)
-    result = df.select(processor(df["a"]))
-    assert sorted(result.to_pydict()["a"]) == [2, 4, 6]
->>>>>>> 5025c941
+    assert sorted(result.to_pydict()["a"]) == [1, 2, 3]