from __future__ import annotations

import daft
import os

import pytest


def test_write_csv_basic(make_spark_df, spark_session, tmp_path):
    df = make_spark_df({"id": [1, 2, 3]})
    csv_dir = os.path.join(tmp_path, "csv")
    df.write.csv(csv_dir)
    
    


def test_write_csv_with_header(make_df, make_spark_df,spark_session, tmp_path):
    df = make_spark_df({"id": [1, 2, 3]})
    csv_dir = os.path.join(tmp_path, "csv")
    df.write.option("header", False).csv(csv_dir)
    
    expected_df = make_df({"column_1": [1, 2, 3]})
    actual_df = daft.read_csv(csv_dir, has_headers=False, schema = {"column_1": daft.DataType.int64()})
    assert actual_df.to_pydict() == expected_df.to_pydict()
    


def test_write_csv_with_delimiter(spark_session, tmp_path):
    df = spark_session.range(10)
    csv_dir = os.path.join(tmp_path, "csv")
    df.write.option("sep", "|").csv(csv_dir)

    df_read = spark_session.read.option("sep", "|").csv(str(csv_dir))
    df_pandas = df.toPandas()
    df_read_pandas = df_read.toPandas()
    assert df_pandas["id"].equals(df_read_pandas["id"])


def test_write_csv_with_quote(spark_session, tmp_path):
    df = spark_session.createDataFrame([("a,b",), ("c'd",)], ["text"])
    csv_dir = os.path.join(tmp_path, "csv")
    df.write.option("quote", "'").csv(csv_dir)

    df_read = spark_session.read.option("quote", "'").csv(str(csv_dir))
    df_pandas = df.toPandas()
    df_read_pandas = df_read.toPandas()
    assert df_pandas["text"].equals(df_read_pandas["text"])


def test_write_csv_with_escape(spark_session, tmp_path):
    df = spark_session.createDataFrame([("a'b",), ("c'd",)], ["text"])
    csv_dir = os.path.join(tmp_path, "csv")
    df.write.option("escape", "\\").csv(csv_dir)

    df_read = spark_session.read.option("escape", "\\").csv(str(csv_dir))
    df_pandas = df.toPandas()
    df_read_pandas = df_read.toPandas()
    assert df_pandas["text"].equals(df_read_pandas["text"])


@pytest.mark.skip(
    reason="https://github.com/Eventual-Inc/Daft/issues/3609: CSV null value handling not yet implemented"
)
def test_write_csv_with_null_value(spark_session, tmp_path):
    df = spark_session.createDataFrame([(1, None), (2, "test")], ["id", "value"])
    csv_dir = os.path.join(tmp_path, "csv")
    df.write.option("nullValue", "NULL").csv(csv_dir)

    df_read = spark_session.read.option("nullValue", "NULL").csv(str(csv_dir))
    df_pandas = df.toPandas()
    df_read_pandas = df_read.toPandas()
    assert df_pandas["value"].isna().equals(df_read_pandas["value"].isna())


<<<<<<< HEAD
def test_write_parquet(spark_session):
    with tempfile.TemporaryDirectory() as temp_dir:
        # Create DataFrame from range(10)
        df = spark_session.range(10)

        # Write DataFrame to parquet directory
        parquet_dir = os.path.join(temp_dir, "test.parquet")
        df.write.parquet(parquet_dir)

        # List all files in the parquet directory
        parquet_files = [f for f in os.listdir(parquet_dir) if f.endswith(".parquet")]

        # Assert there is at least one parquet file
        assert len(parquet_files) > 0, "Expected at least one parquet file to be written"

        # Read back from the parquet directory (not specific file)
        df_read = spark_session.read.parquet(parquet_dir)
=======
def test_write_csv_with_compression(spark_session, tmp_path):
    df = spark_session.range(10)
    csv_dir = os.path.join(tmp_path, "csv")
    df.write.option("compression", "gzip").csv(csv_dir)

    df_read = spark_session.read.csv(str(csv_dir))
    df_pandas = df.toPandas()
    df_read_pandas = df_read.toPandas()
    assert df_pandas["id"].equals(df_read_pandas["id"])


@pytest.mark.skip(reason="TODO: investigate why this occasionally fails in CI")
def test_write_parquet(spark_session, tmp_path):
    df = spark_session.range(10)
    parquet_dir = os.path.join(tmp_path, "test.parquet")
    df.write.parquet(parquet_dir)
>>>>>>> 2063d212

    df_read = spark_session.read.parquet(parquet_dir)
    df_pandas = df.toPandas()
    df_read_pandas = df_read.toPandas()
    assert df_pandas["id"].equals(df_read_pandas["id"]), "Data should be unchanged after write/read"<|MERGE_RESOLUTION|>--- conflicted
+++ resolved
@@ -1,28 +1,26 @@
 from __future__ import annotations
 
-import daft
 import os
 
 import pytest
+
+import daft
 
 
 def test_write_csv_basic(make_spark_df, spark_session, tmp_path):
     df = make_spark_df({"id": [1, 2, 3]})
     csv_dir = os.path.join(tmp_path, "csv")
     df.write.csv(csv_dir)
-    
-    
 
 
-def test_write_csv_with_header(make_df, make_spark_df,spark_session, tmp_path):
+def test_write_csv_with_header(make_df, make_spark_df, spark_session, tmp_path):
     df = make_spark_df({"id": [1, 2, 3]})
     csv_dir = os.path.join(tmp_path, "csv")
     df.write.option("header", False).csv(csv_dir)
-    
+
     expected_df = make_df({"column_1": [1, 2, 3]})
-    actual_df = daft.read_csv(csv_dir, has_headers=False, schema = {"column_1": daft.DataType.int64()})
+    actual_df = daft.read_csv(csv_dir, has_headers=False, schema={"column_1": daft.DataType.int64()})
     assert actual_df.to_pydict() == expected_df.to_pydict()
-    
 
 
 def test_write_csv_with_delimiter(spark_session, tmp_path):
@@ -72,25 +70,6 @@
     assert df_pandas["value"].isna().equals(df_read_pandas["value"].isna())
 
 
-<<<<<<< HEAD
-def test_write_parquet(spark_session):
-    with tempfile.TemporaryDirectory() as temp_dir:
-        # Create DataFrame from range(10)
-        df = spark_session.range(10)
-
-        # Write DataFrame to parquet directory
-        parquet_dir = os.path.join(temp_dir, "test.parquet")
-        df.write.parquet(parquet_dir)
-
-        # List all files in the parquet directory
-        parquet_files = [f for f in os.listdir(parquet_dir) if f.endswith(".parquet")]
-
-        # Assert there is at least one parquet file
-        assert len(parquet_files) > 0, "Expected at least one parquet file to be written"
-
-        # Read back from the parquet directory (not specific file)
-        df_read = spark_session.read.parquet(parquet_dir)
-=======
 def test_write_csv_with_compression(spark_session, tmp_path):
     df = spark_session.range(10)
     csv_dir = os.path.join(tmp_path, "csv")
@@ -107,7 +86,6 @@
     df = spark_session.range(10)
     parquet_dir = os.path.join(tmp_path, "test.parquet")
     df.write.parquet(parquet_dir)
->>>>>>> 2063d212
 
     df_read = spark_session.read.parquet(parquet_dir)
     df_pandas = df.toPandas()
