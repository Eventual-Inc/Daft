--- conflicted
+++ resolved
@@ -68,13 +68,8 @@
     assert taken.to_pydict() == {"a": [4, 3, 3, 3, 4]}
 
 
-<<<<<<< HEAD
-@pytest.mark.parametrize("data_dtype", daft_numeric_types)
-def test_table_take_numeric(data_dtype) -> None:
-=======
 @pytest.mark.parametrize("data_dtype,idx_dtype", itertools.product(daft_numeric_types, daft_int_types))
 def test_table_take_numeric(data_dtype, idx_dtype) -> None:
->>>>>>> 301a295d
     pa_table = pa.Table.from_pydict({"a": [1, 2, 3, 4], "b": [5, 6, 7, 8]})
     daft_recordbatch = MicroPartition.from_arrow(pa_table)
     daft_recordbatch = daft_recordbatch.eval_expression_list([col("a").cast(data_dtype), col("b")])
