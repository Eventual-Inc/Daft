--- conflicted
+++ resolved
@@ -149,11 +149,7 @@
     a = col("a")
     y = a.round()
     repr_out = repr(y)
-<<<<<<< HEAD
-    assert repr_out == "round(col(a), decimal := lit(0))"
-=======
     assert repr_out == "round(col(a), lit(0))"
->>>>>>> 736767a7
     copied = copy.deepcopy(y)
     assert repr_out == repr(copied)
 
