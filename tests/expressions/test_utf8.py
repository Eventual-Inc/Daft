--- conflicted
+++ resolved
@@ -82,7 +82,18 @@
         args=[regex],
     )
 
-<<<<<<< HEAD
+def test_substr(test_expression):
+    test_data = ["daft", "query", "engine"]
+    expected = [s[2:] for s in test_data]
+    test_expression(
+        data=test_data,
+        expected=expected,
+        name="substr",
+        namespace="str",
+        sql_name="substr",
+        args=[2, None],
+    )
+
 def test_regexp_replace(test_expression):
     test_data = ["123-456", "789-012", "345-678"]
     regex = r"^(\d+)-(\d+)$"
@@ -96,17 +107,4 @@
         sql_name="regexp_replace",
         args=[regex, replace],
         kwargs={"regex": True}
-=======
-
-def test_substr(test_expression):
-    test_data = ["daft", "query", "engine"]
-    expected = [s[2:] for s in test_data]
-    test_expression(
-        data=test_data,
-        expected=expected,
-        name="substr",
-        namespace="str",
-        sql_name="substr",
-        args=[2, None],
->>>>>>> c4f5c119
     )