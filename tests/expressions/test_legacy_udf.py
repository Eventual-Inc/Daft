from __future__ import annotations

import os

import httpx
import numpy as np
import pyarrow as pa
import pytest
from openai import APIStatusError

import daft
from daft import col
from daft.context import get_context
from daft.datatype import DataType
from daft.errors import UDFException
from daft.exceptions import DaftCoreException
from daft.expressions import Expression
from daft.expressions.testing import expr_structurally_equal
from daft.recordbatch import MicroPartition
from daft.series import Series
from daft.udf import udf
from tests.conftest import get_tests_daft_runner_name


def test_udf():
    table = MicroPartition.from_pydict({"a": ["foo", "bar", "baz"]})

    @udf(return_dtype=DataType.string())
    def repeat_n(data, n):
        return Series.from_pylist([d.as_py() * n for d in data.to_arrow()])

    expr = repeat_n(col("a"), 2)
    field = expr._to_field(table.schema())
    assert field.name == "a"
    assert field.dtype == DataType.string()

    result = table.eval_expression_list([expr])
    assert result.to_pydict() == {"a": ["foofoo", "barbar", "bazbaz"]}


@pytest.mark.parametrize("batch_size", [None, 1, 2, 3, 10])
@pytest.mark.parametrize("use_actor_pool", [False, True])
def test_class_udf(batch_size, use_actor_pool):
    df = daft.from_pydict({"a": ["foo", "bar", "baz"]})

    @udf(return_dtype=DataType.string(), batch_size=batch_size, use_process=False)
    class RepeatN:
        def __init__(self):
            self.n = 2

        def __call__(self, data):
            return Series.from_pylist([d.as_py() * self.n for d in data.to_arrow()])

    if use_actor_pool:
        RepeatN = RepeatN.with_concurrency(2)

    expr = RepeatN(col("a"))
    field = expr._to_field(df.schema())
    assert field.name == "a"
    assert field.dtype == DataType.string()

    result = df.select(expr)
    assert result.to_pydict() == {"a": ["foofoo", "barbar", "bazbaz"]}


@pytest.mark.parametrize("batch_size", [None, 1, 2, 3, 10])
@pytest.mark.parametrize("use_actor_pool", [False, True])
def test_class_udf_init_args(batch_size, use_actor_pool):
    df = daft.from_pydict({"a": ["foo", "bar", "baz"]})

    @udf(return_dtype=DataType.string(), batch_size=batch_size)
    class RepeatN:
        def __init__(self, initial_n: int = 2):
            self.n = initial_n

        def __call__(self, data):
            return Series.from_pylist([d.as_py() * self.n for d in data.to_arrow()])

    if use_actor_pool:
        RepeatN = RepeatN.with_concurrency(2)

    expr = RepeatN(col("a"))
    field = expr._to_field(df.schema())
    assert field.name == "a"
    assert field.dtype == DataType.string()
    result = df.select(expr)
    assert result.to_pydict() == {"a": ["foofoo", "barbar", "bazbaz"]}

    expr = RepeatN.with_init_args(initial_n=3)(col("a"))
    field = expr._to_field(df.schema())
    assert field.name == "a"
    assert field.dtype == DataType.string()
    result = df.select(expr)
    assert result.to_pydict() == {"a": ["foofoofoo", "barbarbar", "bazbazbaz"]}


@pytest.mark.parametrize("batch_size", [None, 1, 2, 3, 10])
@pytest.mark.parametrize("use_actor_pool", [False, True])
def test_class_udf_init_args_no_default(batch_size, use_actor_pool):
    df = daft.from_pydict({"a": ["foo", "bar", "baz"]})

    @udf(return_dtype=DataType.string(), batch_size=batch_size)
    class RepeatN:
        def __init__(self, initial_n):
            self.n = initial_n

        def __call__(self, data):
            return Series.from_pylist([d.as_py() * self.n for d in data.to_arrow()])

    if use_actor_pool:
        RepeatN = RepeatN.with_concurrency(2)

    with pytest.raises(ValueError, match="Cannot call class UDF without initialization arguments."):
        RepeatN(col("a"))

    expr = RepeatN.with_init_args(initial_n=2)(col("a"))
    field = expr._to_field(df.schema())
    assert field.name == "a"
    assert field.dtype == DataType.string()
    result = df.select(expr)
    assert result.to_pydict() == {"a": ["foofoo", "barbar", "bazbaz"]}


@pytest.mark.parametrize("use_actor_pool", [False, True])
def test_class_udf_init_args_bad_args(use_actor_pool):
    @udf(return_dtype=DataType.string())
    class RepeatN:
        def __init__(self, initial_n):
            self.n = initial_n

        def __call__(self, data):
            return Series.from_pylist([d.as_py() * self.n for d in data.to_arrow()])

    if use_actor_pool:
        RepeatN = RepeatN.with_concurrency(2)

    with pytest.raises(TypeError, match="missing a required argument: 'initial_n'"):
        RepeatN.with_init_args(wrong=5)


@pytest.mark.parametrize("concurrency", [1, 2, 3])
def test_actor_pool_udf_concurrency(concurrency):
    df = daft.from_pydict({"a": ["foo", "bar", "baz"]})

    @udf(return_dtype=DataType.string(), batch_size=1)
    class RepeatN:
        def __init__(self):
            self.n = 2

        def __call__(self, data):
            return Series.from_pylist([d.as_py() * self.n for d in data.to_arrow()])

    RepeatN = RepeatN.with_concurrency(concurrency)

    expr = RepeatN(col("a"))
    field = expr._to_field(df.schema())
    assert field.name == "a"
    assert field.dtype == DataType.string()

    result = df.select(expr)
    assert result.to_pydict() == {"a": ["foofoo", "barbar", "bazbaz"]}


def test_udf_kwargs():
    table = MicroPartition.from_pydict({"a": ["foo", "bar", "baz"]})

    @udf(return_dtype=DataType.string())
    def repeat_n(*, data=None, n=2):
        return Series.from_pylist([d.as_py() * n for d in data.to_arrow()])

    expr = repeat_n(data=col("a"))
    field = expr._to_field(table.schema())
    assert field.name == "a"
    assert field.dtype == DataType.string()

    result = table.eval_expression_list([expr])
    assert result.to_pydict() == {"a": ["foofoo", "barbar", "bazbaz"]}


@pytest.mark.parametrize("batch_size", [None, 1, 2, 3, 10])
def test_udf_tuples(batch_size):
    table = MicroPartition.from_pydict({"a": ["foo", "bar", "baz"]})

    @udf(return_dtype=DataType.string(), batch_size=batch_size)
    def repeat_n(data, tuple_data):
        n = tuple_data[0]
        return Series.from_pylist([d.as_py() * n for d in data.to_arrow()])

    expr = repeat_n(col("a"), (2,))
    field = expr._to_field(table.schema())
    assert field.name == "a"
    assert field.dtype == DataType.string()

    result = table.eval_expression_list([expr])
    assert result.to_pydict() == {"a": ["foofoo", "barbar", "bazbaz"]}


@pytest.mark.parametrize("container", [Series, list, np.ndarray, pa.Array, pa.ChunkedArray])
@pytest.mark.parametrize("batch_size", [None, 1, 2, 3, 10])
def test_udf_return_containers(container, batch_size):
    table = MicroPartition.from_pydict({"a": ["foo", "bar", "baz"]})

    @udf(return_dtype=DataType.string(), batch_size=batch_size)
    def identity(data):
        if container is Series:
            return data
        elif container is list:
            return data.to_pylist()
        elif container is np.ndarray:
            return np.array(data.to_arrow())
        elif container is pa.Array:
            return data.to_arrow()
        elif container is pa.ChunkedArray:
            return pa.chunked_array([data.to_arrow()])
        else:
            raise NotImplementedError(f"Test not implemented for container type: {container}")

    result = table.eval_expression_list([identity(col("a"))])
    assert result.to_pydict() == {"a": ["foo", "bar", "baz"]}


def test_udf_error():
    table = MicroPartition.from_pydict({"a": ["foo", "bar", "baz"]})

    @udf(return_dtype=DataType.string())
    def throw_value_err(x):
        raise ValueError("AN ERROR OCCURRED!")

    expr = throw_value_err(col("a"))

    with pytest.raises(UDFException) as exc_info:
        table.eval_expression_list([expr])

    assert str(exc_info.value).startswith("User-defined function")
    assert str(exc_info.value).endswith("failed when executing on inputs:\n  - a (Utf8, length=3)")
    assert isinstance(exc_info.value.__cause__, ValueError) and str(exc_info.value.__cause__) == "AN ERROR OCCURRED!"


@pytest.mark.parametrize("batch_size", [None, 1, 2, 3, 10])
@pytest.mark.parametrize("use_actor_pool", [False, True])
def test_no_args_udf_call(batch_size, use_actor_pool):
    @udf(return_dtype=DataType.int64(), batch_size=batch_size)
    def udf_no_args():
        pass

    if use_actor_pool:
        udf_no_args = udf_no_args.with_concurrency(2)

    assert isinstance(udf_no_args(), Expression)

    with pytest.raises(TypeError):
        udf_no_args("invalid")

    with pytest.raises(TypeError):
        udf_no_args(invalid="invalid")


@pytest.mark.parametrize("use_actor_pool", [False, True])
def test_full_udf_call(use_actor_pool):
    @udf(return_dtype=DataType.int64())
    def full_udf(e_arg, val, kwarg_val=None, kwarg_ex=None):
        pass

    if use_actor_pool:
        full_udf = full_udf.with_concurrency(2)

    assert isinstance(full_udf(col("x"), 1, kwarg_val=0, kwarg_ex=col("y")), Expression)

    with pytest.raises(TypeError):
        full_udf()


@pytest.mark.parametrize("use_actor_pool", [False, True])
def test_class_udf_initialization_error(use_actor_pool):
    df = daft.from_pydict({"a": ["foo", "bar", "baz"]})

    @udf(return_dtype=DataType.string())
    class IdentityWithInitError:
        def __init__(self):
            raise RuntimeError("UDF INIT ERROR")

        def __call__(self, data):
            return data

    if use_actor_pool:
        IdentityWithInitError = IdentityWithInitError.with_concurrency(1)

    expr = IdentityWithInitError(col("a"))
    if use_actor_pool:
        with pytest.raises(Exception):
            df.select(expr).collect()
    else:
        with pytest.raises(RuntimeError, match="UDF INIT ERROR"):
            df.select(expr).collect()


@pytest.mark.parametrize("use_actor_pool", [False, True])
def test_udf_equality(use_actor_pool):
    @udf(return_dtype=DataType.int64())
    def udf1(x):
        pass

    if use_actor_pool:
        udf1 = udf1.with_concurrency(2)

    assert expr_structurally_equal(udf1("x"), udf1("x"))
    assert not expr_structurally_equal(udf1("x"), udf1("y"))


@pytest.mark.parametrize("batch_size", [None, 1, 2, 3, 10])
def test_udf_return_tensor(batch_size):
    @udf(return_dtype=DataType.tensor(DataType.float64()), batch_size=batch_size)
    def np_udf(x):
        return [np.ones((3, 3)) * i for i in x.to_pylist()]

    expr = np_udf(col("x"))
    table = MicroPartition.from_pydict({"x": [0, 1, 2]})
    result = table.eval_expression_list([expr])
    assert len(result.to_pydict()["x"]) == 3
    for i in range(3):
        np.testing.assert_array_equal(result.to_pydict()["x"][i], np.ones((3, 3)) * i)


@pytest.mark.parametrize("batch_size", [None, 1, 2, 3, 10])
@pytest.mark.parametrize("use_actor_pool", [False, True])
def test_udf_return_embedding(batch_size, use_actor_pool):
    # Create test data
    table = MicroPartition.from_pydict({"x": [0, 1, 2]})

    # Define UDF that returns an embedding
    @udf(return_dtype=DataType.embedding(DataType.float32(), 2), batch_size=batch_size)
    def embedding_udf(x):
        # Create a 2D embedding for each input value
        return [np.array([i, i + 1], dtype=np.float32) for i in x.to_pylist()]

    # Apply the UDF
    if use_actor_pool:
        embedding_udf = embedding_udf.with_concurrency(2)

    expr = embedding_udf(col("x"))
    result = table.eval_expression_list([expr])

    # Verify results
    embeddings = result.to_pydict()["x"]
    assert len(embeddings) == 3

    # Check each embedding vector
    np.testing.assert_array_equal(embeddings[0], np.array([0, 1], dtype=np.float32))
    np.testing.assert_array_equal(embeddings[1], np.array([1, 2], dtype=np.float32))
    np.testing.assert_array_equal(embeddings[2], np.array([2, 3], dtype=np.float32))


@pytest.mark.skip(
    reason="[RUST-INT][UDF] repr is very naive at the moment py_udf(...exprs), we should fix to show all parameters and use the function name"
)
def test_udf_repr():
    @udf(return_dtype=DataType.int64(), expr_inputs=["x"])
    def single_arg_udf(x, y, z=10):
        pass

    assert single_arg_udf(col("x"), "y", z=20).__repr__() == "@udf[single_arg_udf](col('x'), 'y', z=20)"


@pytest.mark.parametrize("batch_size", [None, 1, 2, 3, 10])
def test_udf_arbitrary_number_of_args(batch_size):
    table = MicroPartition.from_pydict({"a": [1, 2, 3], "b": [1, 2, 3], "c": [1, 2, 3]})

    @udf(return_dtype=DataType.int64(), batch_size=batch_size)
    def add_cols_elementwise(*args):
        return Series.from_pylist([sum(x) for x in zip(*[arg.to_pylist() for arg in args])])

    expr = add_cols_elementwise(col("a"), col("b"), col("c"))
    field = expr._to_field(table.schema())
    assert field.name == "a"
    assert field.dtype == DataType.int64()

    result = table.eval_expression_list([expr])
    assert result.to_pydict() == {"a": [3, 6, 9]}


@pytest.mark.parametrize("batch_size", [None, 1, 2, 3, 10])
def test_udf_arbitrary_number_of_kwargs(batch_size):
    table = MicroPartition.from_pydict({"a": [1, 2, 3], "b": [1, 2, 3], "c": [1, 2, 3]})

    @udf(return_dtype=DataType.string(), batch_size=batch_size)
    def repeat_kwargs(**kwargs):
        data = {k: v.to_pylist() for k, v in kwargs.items()}
        length = len(data[next(iter(data.keys()))])
        return Series.from_pylist(["".join([key * data[key][i] for key in data]) for i in range(length)])

    expr = repeat_kwargs(a=col("a"), b=col("b"), c=col("c"))
    field = expr._to_field(table.schema())
    assert field.name == "a"
    assert field.dtype == DataType.string()

    result = table.eval_expression_list([expr])
    assert result.to_pydict() == {"a": ["abc", "aabbcc", "aaabbbccc"]}


@pytest.mark.parametrize("batch_size", [None, 1, 2, 3, 10])
def test_udf_arbitrary_number_of_args_with_kwargs(batch_size):
    table = MicroPartition.from_pydict({"a": [1, 2, 3], "b": [1, 2, 3], "c": [1, 2, 3]})

    @udf(return_dtype=DataType.int64(), batch_size=batch_size)
    def add_cols_elementwise(*args, multiplier: float):
        return Series.from_pylist([multiplier * sum(x) for x in zip(*[arg.to_pylist() for arg in args])])

    expr = add_cols_elementwise(col("a"), col("b"), col("c"), multiplier=2)
    field = expr._to_field(table.schema())
    assert field.name == "a"
    assert field.dtype == DataType.int64()

    result = table.eval_expression_list([expr])
    assert result.to_pydict() == {"a": [6, 12, 18]}


@pytest.mark.parametrize("batch_size", [None, 1, 2, 3, 10])
def test_udf_return_pyarrow(batch_size):
    table = MicroPartition.from_pydict({"a": [1, 2, 3]})

    @udf(return_dtype=DataType.int64(), batch_size=batch_size)
    def add_1(data):
        return pa.compute.add(data.to_arrow(), 1)

    result = table.eval_expression_list([add_1(col("a"))])
    assert result.to_pydict() == {"a": [2, 3, 4]}


@pytest.mark.parametrize("batch_size", [1, 2, 3, 4, 7, 8, 1000])
def test_udf_batch_size(batch_size):
    table = MicroPartition.from_pydict({"a": [1, 2, 3, 4, 5, 6, 7]})

    @udf(return_dtype=DataType.int64(), batch_size=batch_size)
    def add_1(data):
        lt = data.to_pylist()
        assert len(lt) <= batch_size
        return [x + 1 for x in lt]

    result = table.eval_expression_list([add_1(col("a"))])
    assert result.to_pydict() == {"a": [2, 3, 4, 5, 6, 7, 8]}


@pytest.mark.parametrize("batch_size", [1, 2, 3, 4, 7, 8, 1000])
def test_udf_batch_size_override(batch_size):
    table = MicroPartition.from_pydict({"a": [1, 2, 3, 4, 5, 6, 7]})

    @udf(return_dtype=DataType.int64())
    def add_1(data):
        lt = data.to_pylist()
        assert len(lt) <= batch_size
        return [x + 1 for x in lt]

    result = table.eval_expression_list([add_1.override_options(batch_size=batch_size)(col("a"))])
    assert result.to_pydict() == {"a": [2, 3, 4, 5, 6, 7, 8]}


def test_udf_invalid_batch_sizes():
    table = MicroPartition.from_pydict({"a": [1, 2, 3, 4, 5, 6, 7]})

    @udf(return_dtype=DataType.int64())
    def noop(data):
        return data

    with pytest.raises(ValueError, match="batch size must be positive"):
        table.eval_expression_list([noop.override_options(batch_size=0)(col("a"))])

    with pytest.raises(OverflowError):
        table.eval_expression_list([noop.override_options(batch_size=-1)(col("a"))])


@pytest.mark.parametrize("batch_size", [None, 1, 2])
@pytest.mark.parametrize("use_actor_pool", [False, True])
def test_udf_empty(batch_size, use_actor_pool):
    df = daft.from_pydict({"a": []})

    @udf(return_dtype=DataType.int64(), batch_size=batch_size)
    def identity(data):
        return data

    if use_actor_pool:
        identity = identity.with_concurrency(2)

    result = df.select(identity(col("a")))
    assert result.to_pydict() == {"a": []}


@pytest.mark.parametrize("use_actor_pool", [False, True])
def test_udf_with_error(use_actor_pool):
    import re

    df = daft.from_pydict({"a": [1, 2, 3], "b": ["foo", "bar", "baz"]})

    @udf(return_dtype=DataType.int64())
    def fail_hard(a, b):
        raise ValueError("AN ERROR OCCURRED!")

    if use_actor_pool:
        fail_hard = fail_hard.with_concurrency(2)

    with pytest.raises(UDFException) as exc_info:
        df.select(fail_hard(col("a"), col("b"))).collect()

    pattern = (
        r"User-defined function `<function test_udf_with_error\.<locals>\.fail_hard at 0x[0-9a-f]+>` "
        r"failed when executing on inputs:\s*"
        r"- a \(Int64, length=3\)\s*"
        r"- b \(Utf8, length=3\)$"
    )
    assert re.search(pattern, str(exc_info.value)), f"String doesn't end with expected pattern: {exc_info.value!s}"


@pytest.mark.skipif(
    get_tests_daft_runner_name() != "ray"
    or get_context().daft_execution_config.use_experimental_distributed_engine is False,
    reason="requires Flotilla to be in use",
)
@pytest.mark.parametrize("use_actor_pool", [True, False])
def test_udf_retry_with_process_killed_ray(use_actor_pool):
    import os

    import ray

    df = daft.from_pydict({"a": [1, 2, 3], "b": ["foo", "bar", "baz"]})

    @ray.remote
    class HasFailedAlready:
        def __init__(self):
            self.has_failed = False

        def should_fail(self) -> bool:
            if self.has_failed:
                return False
            self.has_failed = True
            return True

    @udf(return_dtype=DataType.int64())
    def random_exit_udf(a, b, has_failed_already: HasFailedAlready):
        if ray.get(has_failed_already.should_fail.remote()):
            os._exit(0)
        return a

    if use_actor_pool:
        random_exit_udf = random_exit_udf.with_concurrency(1)

    expr = random_exit_udf(col("a"), col("b"), HasFailedAlready.remote())
    df = df.select(expr)
    df.collect()


@pytest.mark.parametrize("batch_size", [None, 1, 2, 3, 10])
@pytest.mark.parametrize("use_actor_pool", [False, True])
@pytest.mark.skipif(
    get_tests_daft_runner_name() == "ray"
    and get_context().daft_execution_config.use_experimental_distributed_engine is False,
    reason="Multiple UDFs on different columns fails on legacy ray runner",
)
def test_multiple_udfs_different_columns(batch_size, use_actor_pool):
    """Test running multiple UDFs on different columns simultaneously."""
    df = daft.from_pydict(
        {
            "strings": ["foo", "bar", "baz", "qux", "hello", "world", "test", "data", "more", "items"],
            "numbers": [1, 2, 3, 4, 5, 6, 7, 8, 9, 10],
            "floats": [1.5, 2.5, 3.5, 4.5, 5.5, 6.5, 7.5, 8.5, 9.5, 10.5],
        }
    )

    @udf(return_dtype=DataType.string(), batch_size=batch_size)
    def uppercase_strings(data):
        return [s.upper() for s in data]

    @udf(return_dtype=DataType.int64(), batch_size=batch_size)
    def multiply_numbers(data):
        return [n * 10 for n in data]

    @udf(return_dtype=DataType.float64(), batch_size=batch_size)
    def square_floats(data):
        return [f**2 for f in data]

    if use_actor_pool:
        uppercase_strings = uppercase_strings.with_concurrency(1)
        multiply_numbers = multiply_numbers.with_concurrency(1)
        square_floats = square_floats.with_concurrency(1)

    # Apply all UDFs simultaneously on different columns
    result = df.select(
        uppercase_strings(col("strings")).alias("upper_strings"),
        multiply_numbers(col("numbers")).alias("mult_numbers"),
        square_floats(col("floats")).alias("squared_floats"),
    )

    expected = {
        "upper_strings": ["FOO", "BAR", "BAZ", "QUX", "HELLO", "WORLD", "TEST", "DATA", "MORE", "ITEMS"],
        "mult_numbers": [10, 20, 30, 40, 50, 60, 70, 80, 90, 100],
        "squared_floats": [2.25, 6.25, 12.25, 20.25, 30.25, 42.25, 56.25, 72.25, 90.25, 110.25],
    }

    assert result.to_pydict() == expected


@pytest.mark.parametrize("batch_size", [None, 1, 2, 3, 10])
@pytest.mark.parametrize("use_actor_pool", [False, True])
@pytest.mark.skipif(
    get_tests_daft_runner_name() == "ray"
    and get_context().daft_execution_config.use_experimental_distributed_engine is False,
    reason="Multiple UDFs on same column fails on legacy ray runner",
)
def test_multiple_udfs_same_column(batch_size, use_actor_pool):
    """Test running multiple UDFs on the same column simultaneously."""
    df = daft.from_pydict(
        {
            "numbers": [1, 2, 3, 4, 5, 6, 7, 8, 9, 10],
        }
    )

    @udf(return_dtype=DataType.int64(), batch_size=batch_size)
    def multiply_by_2(data):
        return [n * 2 for n in data]

    @udf(return_dtype=DataType.int64(), batch_size=batch_size)
    def add_10(data):
        return [n + 10 for n in data]

    @udf(return_dtype=DataType.float64(), batch_size=batch_size)
    def square_and_divide(data):
        return [n**2 / 2.0 for n in data]

    @udf(return_dtype=DataType.string(), batch_size=batch_size)
    def number_to_string(data):
        return [f"num_{n}" for n in data]

    if use_actor_pool:
        multiply_by_2 = multiply_by_2.with_concurrency(1)
        add_10 = add_10.with_concurrency(1)
        square_and_divide = square_and_divide.with_concurrency(1)
        number_to_string = number_to_string.with_concurrency(1)

    # Apply all UDFs to the same column simultaneously
    result = df.select(
        multiply_by_2(col("numbers")).alias("doubled"),
        add_10(col("numbers")).alias("plus_ten"),
        square_and_divide(col("numbers")).alias("squared_halved"),
        number_to_string(col("numbers")).alias("stringified"),
    )

    expected = {
        "doubled": [2, 4, 6, 8, 10, 12, 14, 16, 18, 20],
        "plus_ten": [11, 12, 13, 14, 15, 16, 17, 18, 19, 20],
        "squared_halved": [0.5, 2.0, 4.5, 8.0, 12.5, 18.0, 24.5, 32.0, 40.5, 50.0],
        "stringified": ["num_1", "num_2", "num_3", "num_4", "num_5", "num_6", "num_7", "num_8", "num_9", "num_10"],
    }

    assert result.to_pydict() == expected


@pytest.mark.skipif(
    get_tests_daft_runner_name() == "ray",
    reason="Ray runner will always run UDFs on separate processes",
)
@pytest.mark.parametrize("batch_size", [None, 1, 2, 3, 10])
def test_run_udf_on_same_process(batch_size):
    df = daft.from_pydict({"a": [None] * 3})

    @udf(return_dtype=int, batch_size=batch_size, use_process=False)
    def udf_1(data):
        return [os.getpid()] * len(data)

    result = df.select(udf_1(col("a")).alias("udf_1"))
    assert result.to_pydict() == {"udf_1": [os.getpid()] * len(df)}


@pytest.mark.skipif(
    get_tests_daft_runner_name() == "ray",
    reason="Ray runner will always run UDFs on separate processes",
)
@pytest.mark.parametrize("batch_size", [None, 1, 2, 3, 10])
def test_run_udf_on_separate_process(batch_size):
    df = daft.from_pydict({"a": [None] * 3})

    @udf(return_dtype=int, batch_size=batch_size, use_process=True)
    def udf_1(data):
        return [os.getpid()] * len(data)

    result = df.select(udf_1(col("a")).alias("udf_1"))
    current_pid = os.getpid()
    for pid in result.to_pydict()["udf_1"]:
        assert pid != current_pid


<<<<<<< HEAD
@pytest.mark.skipif(
    get_tests_daft_runner_name() == "ray",
    reason="Ray runner will always run UDFs on separate processes",
)
def test_udf_python_dtype():
    """Test that running a UDF with a Python-dtype output column runs on the same process.

    This is to avoid pickling the object across processes.
    TODO: We may want to relax this assumption later.
    """
    df = daft.from_pydict({"a": [lambda: "foo"]})

    @udf(return_dtype=DataType.string())
    def udf_1(data):
        return [f"{os.getpid()} {lam()}" for lam in data]

    result = df.select(udf_1(col("a")).alias("udf_1"))
    assert result.to_pydict() == {"udf_1": [f"{os.getpid()} foo"]}

    udf1_process = udf_1.run_on_process(True)
    with pytest.raises(DaftCoreException, match="because it has a Python-dtype input `a`"):
        result = df.select(udf1_process(col("a")).alias("udf_1"))
        assert result.to_pydict() == {"udf_1": [f"{os.getpid()} foo"]}
=======
def test_udf_error_serialize_err():
    """Test that UDF errors that can't be serialized are handled."""

    @udf(return_dtype=DataType.string(), use_process=True)
    def throw_value_err(x):
        raise ValueError(lambda x: x * 2)

    expr = throw_value_err(col("a"))

    table = MicroPartition.from_pydict({"a": ["foo", "bar", "baz"]})
    with pytest.raises(UDFException) as exc_info:
        table.eval_expression_list([expr])

    assert str(exc_info.value).startswith("User-defined function")
    assert str(exc_info.value).endswith("failed when executing on inputs:\n  - a (Utf8, length=3)")
    assert isinstance(exc_info.value.__cause__, ValueError)


def test_udf_error_deserialize_err():
    """Test that UDF errors that can't be deserialized are handled."""

    @udf(return_dtype=DataType.int64(), use_process=True)
    def throw_api_status_err(x: int) -> int:
        fake_request = httpx.Request("GET", "http://google.com")
        fake_response = httpx.Response(status_code=400, request=fake_request, headers={})
        raise APIStatusError("test", response=fake_response, body=None)

    expr = throw_api_status_err(col("a"))

    table = MicroPartition.from_pydict({"a": [1, 2, 3]})
    with pytest.raises(UDFException) as exc_info:
        table.eval_expression_list([expr])

    assert str(exc_info.value).startswith("User-defined function")
    assert str(exc_info.value).endswith("failed when executing on inputs:\n  - a (Int64, length=3)")
    assert isinstance(exc_info.value.__cause__, APIStatusError)
>>>>>>> 38600cd0
<|MERGE_RESOLUTION|>--- conflicted
+++ resolved
@@ -686,7 +686,6 @@
         assert pid != current_pid
 
 
-<<<<<<< HEAD
 @pytest.mark.skipif(
     get_tests_daft_runner_name() == "ray",
     reason="Ray runner will always run UDFs on separate processes",
@@ -707,10 +706,11 @@
     assert result.to_pydict() == {"udf_1": [f"{os.getpid()} foo"]}
 
     udf1_process = udf_1.run_on_process(True)
-    with pytest.raises(DaftCoreException, match="because it has a Python-dtype input `a`"):
+    with pytest.raises(DaftCoreException, match="because it has a Python-dtype input column `a`"):
         result = df.select(udf1_process(col("a")).alias("udf_1"))
         assert result.to_pydict() == {"udf_1": [f"{os.getpid()} foo"]}
-=======
+
+
 def test_udf_error_serialize_err():
     """Test that UDF errors that can't be serialized are handled."""
 
@@ -746,5 +746,4 @@
 
     assert str(exc_info.value).startswith("User-defined function")
     assert str(exc_info.value).endswith("failed when executing on inputs:\n  - a (Int64, length=3)")
-    assert isinstance(exc_info.value.__cause__, APIStatusError)
->>>>>>> 38600cd0
+    assert isinstance(exc_info.value.__cause__, APIStatusError)