--- conflicted
+++ resolved
@@ -444,7 +444,6 @@
         input_series.dt.truncate("1 second", Series.from_pylist([1]))
 
 
-<<<<<<< HEAD
 @pytest.mark.parametrize(
     "timeunit,expected",
     [
@@ -461,7 +460,8 @@
     expected_series = Series.from_pylist([int(expected)])
     actual_series = input_series.dt.unix_timestamp(timeunit)
     assert expected_series.to_pylist() == actual_series.to_pylist()
-=======
+
+
 def test_series_day_of_year():
     from datetime import datetime
 
@@ -479,5 +479,4 @@
     expected_series = Series.from_pylist([1])
 
     day_of_year = input_series.dt.day_of_year()
-    assert expected_series.to_pylist() == day_of_year.to_pylist()
->>>>>>> a4b5b380
+    assert expected_series.to_pylist() == day_of_year.to_pylist()