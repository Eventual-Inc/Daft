--- conflicted
+++ resolved
@@ -144,17 +144,7 @@
 
 def test_lancedb_read_parallelism_fragment_merging(large_lance_dataset_path):
     """Test parallelism parameter reduces scan tasks by merging fragments."""
-<<<<<<< HEAD
-    df = daft.read_lance(large_lance_dataset_path, fragment_group_size=3)
-=======
-    df_no_fragment_group = daft.read_lance(large_lance_dataset_path)
-    assert len(lance.dataset(large_lance_dataset_path).get_fragments()) == df_no_fragment_group.num_partitions()
-
     df = daft.read_lance(uri=large_lance_dataset_path, fragment_group_size=3)
-    df.explain(show_all=True)
-    assert df.num_partitions() == 4  # 10 fragments, group size 3 -> 4 scan tasks
-
->>>>>>> 72adac6c
     result = df.to_pydict()
     assert len(result["vector"]) == 10000
     assert len(result["big_int"]) == 10000
