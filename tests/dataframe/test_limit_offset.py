from __future__ import annotations

import pytest

import daft
from daft import col
from daft.functions import format


<<<<<<< HEAD
@pytest.fixture
def input_df():
    df = daft.range(start=0, end=1024, partitions=100)
    df = df.with_columns(
        {
            "name": format("user_{}", df["id"]),
            "email": format("user_{}@daft.ai", df["id"]),
        }
    )
    return df
=======
@pytest.fixture(params=[True, False])
def input_df(request):
    dynamic_batching = request.param
    with daft.execution_config_ctx(enable_dynamic_batching=dynamic_batching):
        df = daft.range(start=0, end=1024, partitions=100)
        df = df.with_columns(
            {
                "name": df["id"].apply(func=lambda x: f"user_{x}", return_dtype=DataType.string()),
                "email": df["id"].apply(func=lambda x: f"user_{x}@getdaft.io", return_dtype=DataType.string()),
            }
        )
        return df
>>>>>>> 214e0a5b


def test_negative_limit(input_df):
    with pytest.raises(ValueError) as excinfo:
        input_df.select("name").limit(-1)
    assert "LIMIT <n> must be greater than or equal to 0, instead got: -1" in str(excinfo.value)


def test_limit(input_df):
    df = input_df.select("name").limit(0)
    assert df.count_rows() == 0

    df = input_df.select("id", "name").filter(col("id") > 127).limit(1)
    assert df.count_rows() == 1

    df = input_df.select("name").limit(1024)
    assert df.count_rows() == 1024

    df = input_df.select("id", "name").filter(col("id") >= 25).limit(1024)
    assert df.count_rows() == 999

    df = input_df.select("id", "name").filter(col("id") >= 1023).limit(1024)
    assert df.count_rows() == 1

    df = input_df.select("id", "name").filter(col("id") > 1023).limit(1024)
    assert df.count_rows() == 0

    df = input_df.select("name").limit(9223372036854775807)
    assert df.count_rows() == 1024


def test_limit_with_sort(input_df):
    df = input_df.sort(by="id").select("name").limit(1)
    assert df.to_pydict() == {"name": [f"user_{i}" for i in range(0, 1)]}

    df = input_df.sort(by="id").filter(col("id") > 17).select("name").limit(1)
    assert df.to_pydict() == {"name": [f"user_{i}" for i in range(18, 19)]}

    df = input_df.sort(by="id").filter(col("id") > 17).limit(185).filter(col("id") < 100).select("name")
    assert df.to_pydict() == {"name": [f"user_{i}" for i in range(18, 100)]}

    df = input_df.sort(by="id").filter(col("id") > 17).limit(15).filter(col("id") < 100).select("name")
    assert df.to_pydict() == {"name": [f"user_{i}" for i in range(18, 33)]}

    df = input_df.select("id", "name").sort(by="id", desc=True).limit(1024)
    assert df.to_pydict() == {
        "id": [i for i in range(1023, -1, -1)],
        "name": [f"user_{i}" for i in range(1023, -1, -1)],
    }

    df = input_df.select("id", "name").sort(by="id", desc=True).filter(col("id") >= 24).limit(1024)
    assert df.to_pydict() == {
        "id": [i for i in range(1023, 23, -1)],
        "name": [f"user_{i}" for i in range(1023, 23, -1)],
    }

    df = input_df.select("id", "name").sort(by="id", desc=True).filter(col("id") >= 24).limit(1000)
    assert df.to_pydict() == {
        "id": [i for i in range(1023, 23, -1)],
        "name": [f"user_{i}" for i in range(1023, 23, -1)],
    }

    df = input_df.select("id", "name").sort(by="id", desc=True).filter(col("id") >= 24).limit(100)
    assert df.to_pydict() == {
        "id": [i for i in range(1023, 923, -1)],
        "name": [f"user_{i}" for i in range(1023, 923, -1)],
    }

    df = (
        input_df.select("id", "name")
        .sort(by="id", desc=True)
        .filter(col("id") >= 24)
        .limit(100)
        .filter(col("id") < 1000)
    )
    assert df.to_pydict() == {
        "id": [i for i in range(999, 923, -1)],
        "name": [f"user_{i}" for i in range(999, 923, -1)],
    }

    df = (
        input_df.select("id", "name")
        .sort(by="id", desc=True)
        .filter(col("id") >= 24)
        .limit(100)
        .filter(col("id") < 100)
    )
    assert df.to_pydict() == {
        "id": [],
        "name": [],
    }

    df = input_df.sort(by="id").select("name").limit(9223372036854775807)
    assert df.to_pydict() == {"name": [f"user_{i}" for i in range(0, 1024)]}

    df = (
        input_df.select("id", "name")
        .limit(1024)
        .sort(by="id", desc=False)
        .filter(col("id") > 24)
        .limit(17)
        .select("name")
        .limit(3)
        .select("name")
    )
    assert df.to_pydict() == {"name": [f"user_{i}" for i in range(25, 28)]}

    df = (
        input_df.select("id", "name")
        .limit(1024)
        .sort(by="id", desc=False)
        .filter(col("id") > 24)
        .limit(17)
        .filter(col("id") < 25)
        .limit(3)
        .select("name")
    )
    assert df.to_pydict() == {"name": []}


def test_negative_offset(input_df):
    with pytest.raises(ValueError) as excinfo:
        input_df.select("name").offset(-1).limit(1).collect()
    assert "OFFSET <n> must be greater than or equal to 0, instead got: -1" in str(excinfo.value)


def test_offset_without_limit(input_df):
    with pytest.raises(Exception) as excinfo:
        input_df.select("name").offset(17).collect()
    assert "Not Yet Implemented: Offset without limit is unsupported now!" in str(excinfo.value)


def test_limit_before_offset(input_df):
    df = input_df.select("name").limit(7).offset(0)
    assert df.count_rows() == 7

    df = input_df.select("name").limit(0).offset(7)
    assert df.count_rows() == 0

    df = input_df.select("id", "name").filter(col("id") > 511).limit(7).offset(2)
    assert df.count_rows() == 5

    df = input_df.select("id", "name").filter(col("id") > 511).limit(7).offset(2).filter(col("id") < 512)
    assert df.count_rows() == 0

    df = input_df.select("name").limit(7).offset(7)
    assert df.count_rows() == 0

    # 0..7 -> 1..7 -> 1..6 -> 3..6
    df = input_df.limit(7).offset(1).select("name").limit(5).offset(2).limit(1024)
    assert df.count_rows() == 3

    # 0..17 -> 13..17 -> 13..16
    df = input_df.select("id", "name").limit(1024).limit(17).offset(5).select("name").offset(2).offset(6).limit(3)
    assert df.count_rows() == 3

    # 999..1016 -> 1012..1016 -> 1012..1015
    df = (
        input_df.select("id", "name")
        .filter(col("id") >= 999)
        .limit(1024)
        .limit(17)
        .offset(5)
        .select("name")
        .offset(2)
        .offset(6)
        .limit(3)
    )
    assert df.count_rows() == 3

    # 516..1024 -> 516..519
    df = input_df.select("id", "name").limit(1024)
    for i in range(1, 517):
        df = df.offset(1)
    df = df.select("name").limit(3)
    assert df.count_rows() == 3


def test_limit_after_offset(input_df):
    df = input_df.select("name").offset(2).limit(0)
    assert df.count_rows() == 0

    df = input_df.select("name").offset(0).limit(7)
    assert df.count_rows() == 7

    df = input_df.select("name").offset(2).limit(7)
    assert df.count_rows() == 7

    df = input_df.select("id", "name").filter(col("id") > 997).select("name").offset(2).limit(7)
    assert df.count_rows() == 7

    df = input_df.select("id", "name").filter(col("id") > 1020).select("name").offset(2).limit(7)
    assert df.count_rows() == 1

    df = input_df.select("name").offset(7).limit(7)
    assert df.count_rows() == 7

    # 7..24 -> 12..23 -> 19..23
    df = input_df.select("id", "name").offset(7).limit(17).select("name").offset(5).limit(11).offset(7)
    assert df.count_rows() == 4

    # 704..721 -> 709..720 -> 716..720
    df = (
        input_df.select("id", "name")
        .filter(col("id") > 697)
        .offset(7)
        .limit(17)
        .select("name")
        .offset(5)
        .limit(11)
        .offset(7)
    )
    assert df.count_rows() == 4

    # 24..30 -> 27..30
    df = (
        input_df.offset(7)
        .select("id", "name")
        .offset(17)
        .limit(15)
        .limit(12)
        .select("name")
        .limit(6)
        .offset(3)
        .select("name")
    )
    assert df.count_rows() == 3

    # 516..522 -> 519..522
    df = input_df.select("id", "name")
    for i in range(1, 517):
        df = df.offset(1)
    df = df.limit(15).limit(12).limit(6).select("name").offset(3).select("name")
    assert df.count_rows() == 3


def test_limit_before_offset_with_sort(input_df):
    df = input_df.select("id", "name").sort(by=col("id"), desc=False).limit(7).offset(0)
    assert df.to_pydict() == {"id": [i for i in range(0, 7)], "name": [f"user_{i}" for i in range(0, 7)]}

    df = input_df.select("id", "name").sort(by=col("id"), desc=True).limit(0).offset(7)
    assert df.count_rows() == 0

    # 1023...1016 -> 1021...1016
    df = input_df.select("id", "name").sort(by=col("id"), desc=True).limit(7).offset(2)
    assert df.to_pydict() == {
        "id": [i for i in range(1021, 1016, -1)],
        "name": [f"user_{i}" for i in range(1021, 1016, -1)],
    }

    # 126...119 -> 124...119
    df = input_df.select("id", "name").sort(by=col("id"), desc=True).filter(col("id") < 127).limit(7).offset(2)
    assert df.to_pydict() == {
        "id": [i for i in range(124, 119, -1)],
        "name": [f"user_{i}" for i in range(124, 119, -1)],
    }

    # 126...119 -> 124...121
    df = (
        input_df.select("id", "name")
        .sort(by=col("id"), desc=True)
        .filter(col("id") < 127)
        .limit(7)
        .offset(2)
        .filter(col("id") >= 122)
    )
    assert df.to_pydict() == {
        "id": [i for i in range(124, 121, -1)],
        "name": [f"user_{i}" for i in range(124, 121, -1)],
    }

    df = input_df.select("id", "name").sort(by=col("id"), desc=False).limit(7).offset(7)
    assert df.count_rows() == 0

    # 0..7 -> 1..7 -> 1..6 -> 3..6
    df = input_df.select("id", "name").sort(by=col("id"), desc=False).limit(7).offset(1).limit(5).offset(2).limit(1024)
    assert df.to_pydict() == {"id": [i for i in range(3, 6)], "name": [f"user_{i}" for i in range(3, 6)]}

    # 700..707 -> 701..707 -> 701..706 -> 703..706
    df = (
        input_df.select("id", "name")
        .sort(by=col("id"), desc=False)
        .filter(col("id") >= 700)
        .limit(7)
        .offset(1)
        .limit(5)
        .offset(2)
        .limit(1024)
    )
    assert df.to_pydict() == {"id": [i for i in range(703, 706)], "name": [f"user_{i}" for i in range(703, 706)]}

    # 0..17 -> 13..17 -> 13..16
    df = (
        input_df.select("id", "name")
        .limit(1024)
        .sort(by=col("id"), desc=False)
        .limit(17)
        .offset(5)
        .select("name")
        .offset(2)
        .offset(6)
        .limit(3)
        .select("name")
    )
    assert df.to_pydict() == {"name": [f"user_{i}" for i in range(13, 16)]}

    # 13..30 -> 26..30 -> 26..29
    df = (
        input_df.select("id", "name")
        .limit(1024)
        .sort(by=col("id"), desc=False)
        .filter(col("id") >= 13)
        .limit(17)
        .offset(5)
        .select("name")
        .offset(2)
        .offset(6)
        .limit(3)
        .select("name")
    )
    assert df.to_pydict() == {"name": [f"user_{i}" for i in range(26, 29)]}

    # 1023..0 -> 507..0 -> 507..504
    df = input_df.select("id", "name").sort(by="id", desc=True).limit(1024)
    for i in range(1, 517):
        df = df.offset(1)
    df = df.limit(3).select("name")
    assert df.to_pydict() == {"name": [f"user_{i}" for i in range(507, 504, -1)]}

    # 518..0 -> 2..0
    df = input_df.select("id", "name").sort(by="id", desc=True).filter(col("id") < 519).limit(1024)
    for i in range(1, 517):
        df = df.offset(1)
    df = df.limit(3).select("name")
    assert df.to_pydict() == {"name": [f"user_{i}" for i in range(2, -1, -1)]}


def test_limit_after_offset_with_sort(input_df):
    df = input_df.select("id", "name").sort(by=col("id"), desc=False).offset(2).limit(0)
    assert df.count_rows() == 0

    df = input_df.select("id", "name").sort(by=col("id"), desc=False).offset(0).limit(7)
    assert df.to_pydict() == {"id": [i for i in range(0, 7)], "name": [f"user_{i}" for i in range(0, 7)]}

    # 1023..0 -> 1021..0 -> 1021..1014
    df = input_df.select("id", "name").sort(by=col("id"), desc=True).offset(2).limit(7)
    assert df.to_pydict() == {
        "id": [i for i in range(1021, 1014, -1)],
        "name": [f"user_{i}" for i in range(1021, 1014, -1)],
    }

    # 100..0 -> 98..91
    df = input_df.select("id", "name").sort(by=col("id"), desc=True).filter(col("id") <= 100).offset(2).limit(7)
    assert df.to_pydict() == {
        "id": [i for i in range(98, 91, -1)],
        "name": [f"user_{i}" for i in range(98, 91, -1)],
    }

    df = input_df.select("id", "name").sort(by=col("id"), desc=False).offset(7).limit(7)
    assert df.to_pydict() == {"id": [i for i in range(7, 14)], "name": [f"user_{i}" for i in range(7, 14)]}

    # 1016..0 -> 1016..999 -> 1011..1000 -> 1004..1000
    df = input_df.select("id", "name").sort(by=col("id"), desc=True).offset(7).limit(17).offset(5).limit(11).offset(7)
    assert df.to_pydict() == {
        "id": [i for i in range(1004, 1000, -1)],
        "name": [f"user_{i}" for i in range(1004, 1000, -1)],
    }

    # 1016..1005 -> 1016..1005 -> 1011..1005 -> 1004..1005
    df = (
        input_df.select("id", "name")
        .sort(by=col("id"), desc=True)
        .filter(col("id") > 1004)
        .offset(7)
        .limit(17)
        .offset(5)
        .limit(11)
        .offset(7)
    )
    assert df.to_pydict() == {
        "id": [],
        "name": [],
    }

    # 1023..0 -> 999..993 -> 996..993
    df = (
        input_df.select("id", "name")
        .limit(1024)
        .sort(by=col("id"), desc=True)
        .select("name")
        .offset(7)
        .select("name")
        .offset(17)
        .select("name")
        .limit(15)
        .select("name")
        .limit(12)
        .select("name")
        .limit(6)
        .offset(3)
        .select("name")
    )
    assert df.to_pydict() == {"name": [f"user_{i}" for i in range(996, 993, -1)]}

    # 523..0 -> 499..493 -> 496..493
    df = (
        input_df.select("id", "name")
        .limit(1024)
        .sort(by=col("id"), desc=True)
        .filter(col("id") <= 523)
        .select("name")
        .offset(7)
        .select("name")
        .offset(17)
        .select("name")
        .limit(15)
        .select("name")
        .limit(12)
        .select("name")
        .limit(6)
        .offset(3)
        .select("name")
    )
    assert df.to_pydict() == {"name": [f"user_{i}" for i in range(496, 493, -1)]}

    # 516..522 -> 519..522
    df = input_df.select("id", "name").sort(by=col("id"), desc=False)
    for i in range(1, 517):
        df = df.offset(1).select("name")
    df = df.limit(15).limit(12).limit(6).offset(3)
    assert df.to_pydict() == {"name": [f"user_{i}" for i in range(519, 522)]}

    # 516..518 -> 519..518
    df = input_df.select("id", "name").sort(by=col("id"), desc=False).filter(col("id") < 519)
    for i in range(1, 517):
        df = df.offset(1).select("name")
    df = df.limit(15).limit(12).limit(6).offset(3)
    assert df.to_pydict() == {"name": []}


def test_paging(input_df):
    offset = 0
    limit = 100

    total = input_df.count_rows()
    while offset < total:
        paged_df = input_df.select("id", "name").sort(by=col("id"), desc=False).offset(offset).limit(limit)

        assert paged_df.to_pydict() == {
            "id": [i for i in range(offset, min(total, offset + limit))],
            "name": [f"user_{i}" for i in range(offset, min(total, offset + limit))],
        }

        offset += limit


def test_multiple_limits():
    df = daft.range(1000, partitions=100)
    df = df.filter(daft.col("id") > 100).limit(900)
    df = df.filter(daft.col("id") > 200).limit(800)
    df = df.filter(daft.col("id") > 300).limit(700)
    df = df.filter(daft.col("id") > 400).limit(600)
    df = df.filter(daft.col("id") > 500).limit(500)
    df = df.filter(daft.col("id") > 600).limit(400)
    df = df.filter(daft.col("id") > 700).limit(300)
    df = df.filter(daft.col("id") > 800).limit(200)
    df = df.filter(daft.col("id") > 900).limit(100)

    df = df.to_pydict()
    assert df["id"] == [i for i in range(901, 1000)]<|MERGE_RESOLUTION|>--- conflicted
+++ resolved
@@ -7,18 +7,6 @@
 from daft.functions import format
 
 
-<<<<<<< HEAD
-@pytest.fixture
-def input_df():
-    df = daft.range(start=0, end=1024, partitions=100)
-    df = df.with_columns(
-        {
-            "name": format("user_{}", df["id"]),
-            "email": format("user_{}@daft.ai", df["id"]),
-        }
-    )
-    return df
-=======
 @pytest.fixture(params=[True, False])
 def input_df(request):
     dynamic_batching = request.param
@@ -26,12 +14,11 @@
         df = daft.range(start=0, end=1024, partitions=100)
         df = df.with_columns(
             {
-                "name": df["id"].apply(func=lambda x: f"user_{x}", return_dtype=DataType.string()),
-                "email": df["id"].apply(func=lambda x: f"user_{x}@getdaft.io", return_dtype=DataType.string()),
+                "name": format("user_{}", df["id"]),
+                "email": format("user_{}@daft.ai", df["id"]),
             }
         )
         return df
->>>>>>> 214e0a5b
 
 
 def test_negative_limit(input_df):
