--- conflicted
+++ resolved
@@ -172,15 +172,10 @@
         assert len(df) == input_partitions * output_partitions
 
 
-<<<<<<< HEAD
-@pytest.mark.skipif(
-    get_tests_daft_runner_name() != "ray" or get_context().daft_execution_config.use_legacy_ray_runner is True,
+@pytest.mark.skipif(
+    get_tests_daft_runner_name() != "ray",
     reason="shuffle tests are meant for the ray runner and flight shuffle is not yet supported for flotilla",
 )
-=======
-# TODO: Re-enable this test once flight shuffle is supported in Flotilla
-@pytest.mark.skip
->>>>>>> 343259ff
 @pytest.mark.parametrize(
     "input_partitions, output_partitions",
     [(100, 100), (100, 1), (100, 50), (100, 200)],
