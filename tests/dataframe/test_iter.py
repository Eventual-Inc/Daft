--- conflicted
+++ resolved
@@ -3,15 +3,6 @@
 import pytest
 
 import daft
-<<<<<<< HEAD
-from daft import context
-
-pytestmark = pytest.mark.skipif(
-    context.get_context().runner_config.name == "native",
-    reason="Native executor fails for these tests",
-)
-=======
->>>>>>> 64e35f80
 
 
 class MockException(Exception):
