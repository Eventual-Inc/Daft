from __future__ import annotations

import pyarrow as pa
import pytest

import daft
from daft import col
from daft.datatype import DataType
from daft.errors import ExpressionTypeError
from tests.conftest import get_tests_daft_runner_name
from tests.utils import sort_arrow_table


def skip_invalid_join_strategies(join_strategy, join_type):
    if get_tests_daft_runner_name() == "native":
        if join_strategy not in [None, "hash"]:
            pytest.skip("Native executor fails for these tests")
    else:
        if (join_strategy == "sort_merge" or join_strategy == "sort_merge_aligned_boundaries") and join_type != "inner":
            pytest.skip("Sort merge currently only supports inner joins")
        elif join_strategy == "broadcast" and join_type == "outer":
            pytest.skip("Broadcast join does not support outer joins")


def test_invalid_join_strategies(make_df):
    df = make_df(
        {
            "A": [1, 2, 3],
            "B": ["a", "b", "c"],
        },
    )

    for join_type in ["left", "right", "outer"]:
        with pytest.raises(ValueError):
            df.join(df, on="A", strategy="sort_merge", how=join_type)

    with pytest.raises(ValueError):
        df.join(df, on="A", strategy="broadcast", how="outer")


def test_columns_after_join(make_df):
    df1 = make_df(
        {
            "A": [1, 2, 3],
        },
    )

    df2 = make_df({"A": [1, 2, 3], "B": [1, 2, 3]})

    joined_df1 = df1.join(df2, left_on="A", right_on="B")
    joined_df2 = df1.join(df2, left_on="A", right_on="A")

    assert set(joined_df1.schema().column_names()) == set(["A", "B", "right.A"])

    assert set(joined_df2.schema().column_names()) == set(["A", "B"])


def test_rename_join_keys_in_dataframe(make_df):
    df1 = make_df({"A": [1, 2], "B": [2, 2]})

    df2 = make_df({"A": [1, 2]})
    joined_df1 = df1.join(df2, left_on=["A", "B"], right_on=["A", "A"])
    joined_df2 = df1.join(df2, left_on=["B", "A"], right_on=["A", "A"])

    assert set(joined_df1.schema().column_names()) == set(["A", "B"])
    assert set(joined_df2.schema().column_names()) == set(["A", "B"])


@pytest.mark.parametrize("n_partitions", [1, 2, 4])
@pytest.mark.parametrize(
    "join_strategy",
    [None, "hash", "sort_merge", "sort_merge_aligned_boundaries", "broadcast"],
    indirect=True,
)
@pytest.mark.parametrize("join_type", ["inner", "left", "right", "outer"])
def test_joins(join_strategy, join_type, make_df, n_partitions: int, with_morsel_size):
    skip_invalid_join_strategies(join_strategy, join_type)

    df = make_df(
        {
            "A": [1, 2, 3],
            "B": ["a", "b", "c"],
        },
        repartition=n_partitions,
        repartition_columns=["A"],
    )

    joined = df.join(df, on="A", strategy=join_strategy, how=join_type)
    # We shouldn't need to sort the joined output if using a sort-merge join.
    if join_strategy != "sort_merge":
        joined = joined.sort("A")
    joined_data = joined.to_pydict()

    assert joined_data == {
        "A": [1, 2, 3],
        "B": ["a", "b", "c"],
        "right.B": ["a", "b", "c"],
    }


@pytest.mark.parametrize("n_partitions", [1, 2, 4])
@pytest.mark.parametrize(
    "join_strategy",
    [None, "hash", "sort_merge", "sort_merge_aligned_boundaries", "broadcast"],
    indirect=True,
)
@pytest.mark.parametrize("join_type", ["inner", "left", "right", "outer"])
def test_multicol_joins(join_strategy, join_type, make_df, n_partitions: int, with_morsel_size):
    skip_invalid_join_strategies(join_strategy, join_type)

    df = make_df(
        {
            "A": [1, 2, 3],
            "B": ["a", "b", "c"],
            "C": [True, False, True],
        },
        repartition=n_partitions,
        repartition_columns=["A", "B"],
    )

    joined = df.join(df, on=["A", "B"], strategy=join_strategy, how=join_type)
    # We shouldn't need to sort the joined output if using a sort-merge join.
    if join_strategy != "sort_merge":
        joined = joined.sort("A")
    joined_data = joined.to_pydict()

    assert joined_data == {
        "A": [1, 2, 3],
        "B": ["a", "b", "c"],
        "C": [True, False, True],
        "right.C": [True, False, True],
    }


@pytest.mark.parametrize("n_partitions", [1, 2, 4, 8])
@pytest.mark.parametrize(
    "join_strategy",
    [None, "hash", "sort_merge", "sort_merge_aligned_boundaries", "broadcast"],
    indirect=True,
)
@pytest.mark.parametrize("join_type", ["inner", "left", "right", "outer"])
def test_dupes_join_key(join_strategy, join_type, make_df, n_partitions: int, with_morsel_size):
    skip_invalid_join_strategies(join_strategy, join_type)

    df = make_df(
        {
            "A": [1, 1, 2, 2, 3, 3],
            "B": ["a", "b", "c", "d", "e", "f"],
        },
        repartition=n_partitions,
        repartition_columns=["A"],
    )

    joined = df.join(df, on="A", strategy=join_strategy, how=join_type)
    joined = joined.sort(["A", "B", "right.B"])
    joined_data = joined.to_pydict()

    assert joined_data == {
        "A": [1, 1, 1, 1, 2, 2, 2, 2, 3, 3, 3, 3],
        "B": ["a", "a", "b", "b", "c", "c", "d", "d", "e", "e", "f", "f"],
        "right.B": ["a", "b", "a", "b", "c", "d", "c", "d", "e", "f", "e", "f"],
    }


@pytest.mark.parametrize("n_partitions", [1, 2, 4, 8])
@pytest.mark.parametrize(
    "join_strategy",
    [None, "hash", "sort_merge", "sort_merge_aligned_boundaries", "broadcast"],
    indirect=True,
)
@pytest.mark.parametrize("join_type", ["inner", "left", "right", "outer"])
def test_multicol_dupes_join_key(join_strategy, join_type, make_df, n_partitions: int, with_morsel_size):
    skip_invalid_join_strategies(join_strategy, join_type)

    df = make_df(
        {
            "A": [1, 1, 2, 2, 3, 3],
            "B": ["a", "a", "b", "b", "c", "d"],
            "C": [1, 0, 1, 0, 1, 0],
        },
        repartition=n_partitions,
        repartition_columns=["A", "B"],
    )

    joined = df.join(df, on=["A", "B"], strategy=join_strategy, how=join_type)
    joined = joined.sort(["A", "B", "C", "right.C"])
    joined_data = joined.to_pydict()

    assert joined_data == {
        "A": [1, 1, 1, 1, 2, 2, 2, 2, 3, 3],
        "B": ["a"] * 4 + ["b"] * 4 + ["c", "d"],
        "C": [0, 0, 1, 1, 0, 0, 1, 1, 1, 0],
        "right.C": [0, 1, 0, 1, 0, 1, 0, 1, 1, 0],
    }


@pytest.mark.parametrize("n_partitions", [1, 2, 4, 6])
@pytest.mark.parametrize(
    "join_strategy",
    [None, "hash", "sort_merge", "sort_merge_aligned_boundaries", "broadcast"],
    indirect=True,
)
@pytest.mark.parametrize("join_type", ["inner", "left", "right", "outer"])
def test_joins_all_same_key(join_strategy, join_type, make_df, n_partitions: int, with_morsel_size):
    skip_invalid_join_strategies(join_strategy, join_type)

    df = make_df(
        {
            "A": [1] * 4,
            "B": ["a", "b", "c", "d"],
        },
        repartition=n_partitions,
        repartition_columns=["A"],
    )

    joined = df.join(df, on="A", strategy=join_strategy, how=join_type)
    joined = joined.sort(["A", "B", "right.B"])
    joined_data = joined.to_pydict()

    assert joined_data == {
        "A": [1] * 16,
        "B": ["a"] * 4 + ["b"] * 4 + ["c"] * 4 + ["d"] * 4,
        "right.B": ["a", "b", "c", "d"] * 4,
    }


@pytest.mark.parametrize("n_partitions", [1, 2, 4])
@pytest.mark.parametrize(
    "join_strategy",
    [None, "hash", "sort_merge", "sort_merge_aligned_boundaries", "broadcast"],
    indirect=True,
)
@pytest.mark.parametrize(
    "join_type,flip,expected",
    [
        ("inner", False, {"A": [], "B": [], "right.B": []}),
        ("inner", True, {"A": [], "B": [], "right.B": []}),
        (
            "left",
            False,
            {"A": [1, 2, 3], "B": ["a", "b", "c"], "right.B": [None, None, None]},
        ),
        (
            "left",
            True,
            {"A": [4, 5, 6], "B": ["d", "e", "f"], "right.B": [None, None, None]},
        ),
        (
            "right",
            False,
            {"A": [4, 5, 6], "B": [None, None, None], "right.B": ["d", "e", "f"]},
        ),
        (
            "right",
            True,
            {"A": [1, 2, 3], "B": [None, None, None], "right.B": ["a", "b", "c"]},
        ),
        (
            "outer",
            False,
            {
                "A": [1, 2, 3, 4, 5, 6],
                "B": ["a", "b", "c", None, None, None],
                "right.B": [None, None, None, "d", "e", "f"],
            },
        ),
        (
            "outer",
            True,
            {
                "A": [1, 2, 3, 4, 5, 6],
                "B": [None, None, None, "d", "e", "f"],
                "right.B": ["a", "b", "c", None, None, None],
            },
        ),
    ],
)
def test_joins_no_overlap_disjoint(
    join_strategy, join_type, flip, expected, make_df, n_partitions: int, with_morsel_size
):
    skip_invalid_join_strategies(join_strategy, join_type)

    df1 = make_df(
        {
            "A": [1, 2, 3],
            "B": ["a", "b", "c"],
        },
        repartition=n_partitions,
        repartition_columns=["A"],
    )
    df2 = make_df(
        {
            "A": [4, 5, 6],
            "B": ["d", "e", "f"],
        },
        repartition=n_partitions,
        repartition_columns=["A"],
    )

    if flip:
        joined = df2.join(df1, on="A", strategy=join_strategy, how=join_type)
    else:
        joined = df1.join(df2, on="A", strategy=join_strategy, how=join_type)
    joined = joined.sort("A")
    joined_data = joined.to_pydict()

    assert joined_data == expected


@pytest.mark.parametrize("n_partitions", [1, 2, 4])
@pytest.mark.parametrize(
    "join_strategy",
    [None, "hash", "sort_merge", "sort_merge_aligned_boundaries", "broadcast"],
    indirect=True,
)
@pytest.mark.parametrize(
    "join_type,flip,expected",
    [
        ("inner", False, {"A": [], "B": [], "right.B": []}),
        ("inner", True, {"A": [], "B": [], "right.B": []}),
        (
            "left",
            False,
            {"A": [1, 3, 5], "B": ["a", "b", "c"], "right.B": [None, None, None]},
        ),
        (
            "left",
            True,
            {"A": [2, 4, 6], "B": ["d", "e", "f"], "right.B": [None, None, None]},
        ),
        (
            "right",
            False,
            {"A": [2, 4, 6], "B": [None, None, None], "right.B": ["d", "e", "f"]},
        ),
        (
            "right",
            True,
            {"A": [1, 3, 5], "B": [None, None, None], "right.B": ["a", "b", "c"]},
        ),
        (
            "outer",
            False,
            {
                "A": [1, 2, 3, 4, 5, 6],
                "B": ["a", None, "b", None, "c", None],
                "right.B": [None, "d", None, "e", None, "f"],
            },
        ),
        (
            "outer",
            True,
            {
                "A": [1, 2, 3, 4, 5, 6],
                "B": [None, "d", None, "e", None, "f"],
                "right.B": ["a", None, "b", None, "c", None],
            },
        ),
    ],
)
def test_joins_no_overlap_interleaved(
    join_strategy, join_type, flip, expected, make_df, n_partitions: int, with_morsel_size
):
    skip_invalid_join_strategies(join_strategy, join_type)

    df1 = make_df(
        {
            "A": [1, 3, 5],
            "B": ["a", "b", "c"],
        },
        repartition=n_partitions,
        repartition_columns=["A"],
    )
    df2 = make_df(
        {
            "A": [2, 4, 6],
            "B": ["d", "e", "f"],
        },
        repartition=n_partitions,
        repartition_columns=["A"],
    )

    if flip:
        joined = df2.join(df1, on="A", strategy=join_strategy, how=join_type)
    else:
        joined = df1.join(df2, on="A", strategy=join_strategy, how=join_type)
    # We shouldn't need to sort the joined output if using a sort-merge join.
    if join_strategy != "sort_merge":
        joined = joined.sort("A")
    joined_data = joined.to_pydict()

    assert joined_data == expected


@pytest.mark.parametrize("n_partitions", [1, 2, 4])
@pytest.mark.parametrize(
    "join_strategy",
    [None, "hash", "sort_merge", "sort_merge_aligned_boundaries", "broadcast"],
    indirect=True,
)
@pytest.mark.parametrize("join_type", ["inner", "left", "right", "outer"])
def test_limit_after_join(join_strategy, join_type, make_df, n_partitions: int, with_morsel_size):
    skip_invalid_join_strategies(join_strategy, join_type)

    data = {
        "A": [1, 2, 3],
    }
    df1 = make_df(
        data,
        repartition=n_partitions,
        repartition_columns=["A"],
    )
    df2 = make_df(
        data,
        repartition=n_partitions,
        repartition_columns=["A"],
    )

    joined = df1.join(df2, on="A", strategy=join_strategy, how=join_type).limit(1)
    joined_data = joined.to_pydict()
    assert "A" in joined_data
    assert len(joined_data["A"]) == 1


###
# Tests for nulls
###


@pytest.mark.parametrize("repartition_nparts", [1, 2, 4])
@pytest.mark.parametrize(
    "join_strategy",
    [None, "hash", "sort_merge", "sort_merge_aligned_boundaries", "broadcast"],
    indirect=True,
)
@pytest.mark.parametrize(
    "join_type,expected",
    [
        (
            "inner",
            {"id": [1, 3], "values_left": ["a1", "c1"], "values_right": ["a2", "c2"]},
        ),
        (
            "left",
            {
                "id": [1, 3, None],
                "values_left": ["a1", "c1", "b1"],
                "values_right": ["a2", "c2", None],
            },
        ),
        (
            "right",
            {
                "id": [1, 2, 3],
                "values_left": ["a1", None, "c1"],
                "values_right": ["a2", "b2", "c2"],
            },
        ),
        (
            "outer",
            {
                "id": [1, 2, 3, None],
                "values_left": ["a1", None, "c1", "b1"],
                "values_right": ["a2", "b2", "c2", None],
            },
        ),
    ],
)
def test_join_with_null(join_strategy, join_type, expected, make_df, repartition_nparts, with_morsel_size):
    skip_invalid_join_strategies(join_strategy, join_type)

    daft_df = make_df(
        {
            "id": [1, None, 3],
            "values_left": ["a1", "b1", "c1"],
        },
        repartition=repartition_nparts,
    )
    daft_df2 = make_df(
        {
            "id": [1, 2, 3],
            "values_right": ["a2", "b2", "c2"],
        },
        repartition=repartition_nparts,
    )
    daft_df = daft_df.join(daft_df2, on="id", strategy=join_strategy, how=join_type)

    assert sort_arrow_table(pa.Table.from_pydict(daft_df.to_pydict()), "id") == sort_arrow_table(
        pa.Table.from_pydict(expected), "id"
    )


@pytest.mark.parametrize("repartition_nparts", [1, 2, 4])
@pytest.mark.parametrize(
    "join_strategy",
    [None, "hash", "sort_merge", "sort_merge_aligned_boundaries", "broadcast"],
    indirect=True,
)
@pytest.mark.parametrize(
    "join_type,expected",
    [
        (
            "inner",
            {"id": [1], "id2": ["foo1"], "values_left": ["a1"], "values_right": ["c2"]},
        ),
        (
            "left",
            {
                "id": [1, None, None],
                "id2": ["foo1", "foo2", None],
                "values_left": ["a1", "b1", "c1"],
                "values_right": ["c2", None, None],
            },
        ),
        (
            "right",
            {
                "id": [1, None, None],
                "id2": ["foo1", "foo2", None],
                "values_left": ["a1", None, None],
                "values_right": ["c2", "a2", "b2"],
            },
        ),
        (
            "outer",
            {
                "id": [1, None, None, None, None],
                "id2": ["foo1", "foo2", "foo2", None, None],
                "values_left": ["a1", "b1", None, "c1", None],
                "values_right": ["c2", None, "a2", None, "b2"],
            },
        ),
    ],
)
def test_join_with_null_multikey(join_strategy, join_type, expected, make_df, repartition_nparts, with_morsel_size):
    skip_invalid_join_strategies(join_strategy, join_type)

    daft_df = make_df(
        {
            "id": [1, None, None],
            "id2": ["foo1", "foo2", None],
            "values_left": ["a1", "b1", "c1"],
        },
        repartition=repartition_nparts,
    )
    daft_df2 = make_df(
        {
            "id": [None, None, 1],
            "id2": ["foo2", None, "foo1"],
            "values_right": ["a2", "b2", "c2"],
        },
        repartition=repartition_nparts,
    )
    daft_df = daft_df.join(daft_df2, on=["id", "id2"], strategy=join_strategy, how=join_type).sort(
        ["id", "id2", "values_left", "values_right"]
    )

    assert sort_arrow_table(pa.Table.from_pydict(daft_df.to_pydict()), "id") == sort_arrow_table(
        pa.Table.from_pydict(expected), "id"
    )


@pytest.mark.parametrize("repartition_nparts", [1, 2, 4])
@pytest.mark.parametrize(
    "join_strategy",
    [None, "hash", "sort_merge", "sort_merge_aligned_boundaries", "broadcast"],
    indirect=True,
)
@pytest.mark.parametrize(
    "join_type,expected",
    [
        (
            "inner",
            {
                "left_id": [1],
                "left_id2": ["foo1"],
                "values_left": ["a1"],
                "right_id": [1],
                "right_id2": ["foo1"],
                "values_right": ["c2"],
            },
        ),
        (
            "left",
            {
                "left_id": [1, None, None],
                "left_id2": ["foo1", "foo2", None],
                "values_left": ["a1", "b1", "c1"],
                "right_id": [1, None, None],
                "right_id2": ["foo1", None, None],
                "values_right": ["c2", None, None],
            },
        ),
        (
            "right",
            {
                "left_id": [1, None, None],
                "left_id2": ["foo1", None, None],
                "values_left": ["a1", None, None],
                "right_id": [1, None, None],
                "right_id2": ["foo1", "foo2", None],
                "values_right": ["c2", "a2", "b2"],
            },
        ),
        (
            "outer",
            {
                "left_id": [1, None, None, None, None],
                "left_id2": ["foo1", "foo2", None, None, None],
                "values_left": ["a1", "b1", None, "c1", None],
                "right_id": [1, None, None, None, None],
                "right_id2": ["foo1", None, "foo2", None, None],
                "values_right": ["c2", None, "a2", None, "b2"],
            },
        ),
    ],
)
def test_join_with_null_asymmetric_multikey(
    join_strategy, join_type, expected, make_df, repartition_nparts, with_morsel_size
):
    skip_invalid_join_strategies(join_strategy, join_type)

    daft_df = make_df(
        {
            "left_id": [1, None, None],
            "left_id2": ["foo1", "foo2", None],
            "values_left": ["a1", "b1", "c1"],
        },
        repartition=repartition_nparts,
    )
    daft_df2 = make_df(
        {
            "right_id": [None, None, 1],
            "right_id2": ["foo2", None, "foo1"],
            "values_right": ["a2", "b2", "c2"],
        },
        repartition=repartition_nparts,
    )
    daft_df = daft_df.join(
        daft_df2,
        left_on=["left_id", "left_id2"],
        right_on=["right_id", "right_id2"],
        how=join_type,
        strategy=join_strategy,
    ).sort(["left_id", "left_id2", "right_id", "right_id2", "values_left", "values_right"])

    assert sort_arrow_table(pa.Table.from_pydict(daft_df.to_pydict()), "left_id") == sort_arrow_table(
        pa.Table.from_pydict(expected), "left_id"
    )


@pytest.mark.parametrize("repartition_nparts", [1, 2, 4])
@pytest.mark.parametrize(
    "join_strategy",
    [None, "hash", "sort_merge", "sort_merge_aligned_boundaries", "broadcast"],
    indirect=True,
)
@pytest.mark.parametrize(
    "join_type,expected",
    [
        (
            "inner",
            {
                "id": [],
                "values_left": [],
                "values_right": [],
            },
        ),
        (
            "left",
            {
                "id": [None, None, None],
                "values_left": ["a1", "b1", "c1"],
                "values_right": [None, None, None],
            },
        ),
        (
            "right",
            {
                "id": [1, 2, 3],
                "values_left": [None, None, None],
                "values_right": ["a2", "b2", "c2"],
            },
        ),
        (
            "outer",
            {
                "id": [1, 2, 3, None, None, None],
                "values_left": [None, None, None, "a1", "b1", "c1"],
                "values_right": ["a2", "b2", "c2", None, None, None],
            },
        ),
    ],
)
def test_join_all_null(join_strategy, join_type, expected, make_df, repartition_nparts, with_morsel_size):
    skip_invalid_join_strategies(join_strategy, join_type)

    daft_df = make_df(
        {
            "id": [None, None, None],
            "values_left": ["a1", "b1", "c1"],
        },
        repartition=repartition_nparts,
    )
    daft_df2 = make_df(
        {
            "id": [1, 2, 3],
            "values_right": ["a2", "b2", "c2"],
        },
        repartition=repartition_nparts,
    )
    daft_df = (
        daft_df.with_column("id", daft_df["id"].cast(DataType.int64()))
        .join(daft_df2, on="id", how=join_type, strategy=join_strategy)
        .sort(["id", "values_left", "values_right"])
    )

    assert sort_arrow_table(pa.Table.from_pydict(daft_df.to_pydict()), "id") == sort_arrow_table(
        pa.Table.from_pydict(expected), "id"
    )


@pytest.mark.parametrize(
    "join_strategy",
    [None, "hash", "sort_merge", "sort_merge_aligned_boundaries", "broadcast"],
    indirect=True,
)
@pytest.mark.parametrize("join_type", ["inner", "left", "right", "outer"])
def test_join_null_type_column(join_strategy, join_type, make_df, with_morsel_size):
    skip_invalid_join_strategies(join_strategy, join_type)

    daft_df = make_df(
        {
            "id": [None, None, None],
            "values_left": ["a1", "b1", "c1"],
        }
    )
    daft_df2 = make_df(
        {
            "id": [None, None, None],
            "values_right": ["a2", "b2", "c2"],
        }
    )

    with pytest.raises((ExpressionTypeError, ValueError)):
        daft_df.join(daft_df2, on="id", how=join_type, strategy=join_strategy)


@pytest.mark.parametrize("repartition_nparts", [1, 2, 4])
@pytest.mark.parametrize(
    "join_strategy",
    [None, "hash", "sort_merge", "sort_merge_aligned_boundaries", "broadcast"],
    indirect=True,
)
@pytest.mark.parametrize(
    "join_type,expected",
    [
        (
            "semi",
            {
                "id": [2, 3],
                "values_left": ["b1", "c1"],
            },
        ),
        (
            "anti",
            {
                "id": [1, None],
                "values_left": ["a1", "d1"],
            },
        ),
    ],
)
def test_join_semi_anti(join_strategy, join_type, expected, make_df, repartition_nparts, with_morsel_size):
    skip_invalid_join_strategies(join_strategy, join_type)

    daft_df1 = make_df(
        {
            "id": [1, 2, 3, None],
            "values_left": ["a1", "b1", "c1", "d1"],
        },
        repartition=repartition_nparts,
    )
    daft_df2 = make_df(
        {
            "id": [2, 2, 3, 4],
            "values_right": ["a2", "b2", "c2", "d2"],
        },
        repartition=repartition_nparts,
    )
    daft_df = (
        daft_df1.with_column("id", daft_df1["id"].cast(DataType.int64()))
        .join(daft_df2, on="id", how=join_type, strategy=join_strategy)
        .sort(["id", "values_left"])
    ).select("id", "values_left")

    assert sort_arrow_table(pa.Table.from_pydict(daft_df.to_pydict()), "id") == sort_arrow_table(
        pa.Table.from_pydict(expected), "id"
    )


@pytest.mark.parametrize("repartition_nparts", [1, 2, 4])
@pytest.mark.parametrize(
    "join_strategy",
    [None, "hash", "sort_merge", "sort_merge_aligned_boundaries", "broadcast"],
    indirect=True,
)
@pytest.mark.parametrize(
    "join_type,expected",
    [
        (
            "semi",
            {
                "id_left": [2, 3],
                "values_left": ["b1", "c1"],
            },
        ),
        (
            "anti",
            {
                "id_left": [1, None],
                "values_left": ["a1", "d1"],
            },
        ),
    ],
)
def test_join_semi_anti_different_names(
    join_strategy, join_type, expected, make_df, repartition_nparts, with_morsel_size
):
    skip_invalid_join_strategies(join_strategy, join_type)

    daft_df1 = make_df(
        {
            "id_left": [1, 2, 3, None],
            "values_left": ["a1", "b1", "c1", "d1"],
        },
        repartition=repartition_nparts,
    )
    daft_df2 = make_df(
        {
            "id_right": [2, 2, 3, 4],
            "values_right": ["a2", "b2", "c2", "d2"],
        },
        repartition=repartition_nparts,
    )
    daft_df = (
        daft_df1.with_column("id_left", daft_df1["id_left"].cast(DataType.int64()))
        .join(
            daft_df2,
            left_on="id_left",
            right_on="id_right",
            how=join_type,
            strategy=join_strategy,
        )
        .sort(["id_left", "values_left"])
    ).select("id_left", "values_left")

    assert sort_arrow_table(pa.Table.from_pydict(daft_df.to_pydict()), "id_left") == sort_arrow_table(
        pa.Table.from_pydict(expected), "id_left"
    )


@pytest.mark.parametrize("join_type", ["inner", "left", "right", "outer"])
def test_join_true_join_keys(join_type, make_df, with_morsel_size):
    daft_df = make_df(
        {
            "id": [1, 2, 3],
            "values": ["a", "b", "c"],
        }
    )
    daft_df2 = make_df(
        {
            "id": [2.0, 2.5, 3.0, 4.0],
            "values": ["a2", "b2", "c2", "d2"],
        }
    )

    result = daft_df.join(daft_df2, left_on=["id", "values"], right_on=["id", col("values").str.left(1)], how=join_type)

    assert result.schema().column_names() == ["id", "values", "right.values"]
    assert result.schema()["id"].dtype == daft_df.schema()["id"].dtype
    assert result.schema()["values"].dtype == daft_df.schema()["values"].dtype
    assert result.schema()["right.values"].dtype == daft_df2.schema()["values"].dtype


@pytest.mark.parametrize(
    "join_strategy",
    [None, "hash", "sort_merge", "sort_merge_aligned_boundaries", "broadcast"],
    indirect=True,
)
@pytest.mark.parametrize(
    "join_type,expected",
    [
        (
            "inner",
            {
                "a": [2, 3],
                "b": [2, 3],
            },
        ),
        (
            "left",
            {
                "a": [1, 2, 3],
                "b": [None, 2, 3],
            },
        ),
        (
            "right",
            {
                "a": [2, 3, None],
                "b": [2, 3, 4],
            },
        ),
        (
            "outer",
            {
                "a": [1, 2, 3, None],
                "b": [None, 2, 3, 4],
            },
        ),
        (
            "semi",
            {
                "a": [2, 3],
            },
        ),
        (
            "anti",
            {
                "a": [1],
            },
        ),
    ],
)
def test_join_with_alias_in_key(join_strategy, join_type, expected, make_df, with_morsel_size):
    skip_invalid_join_strategies(join_strategy, join_type)

    daft_df1 = make_df(
        {
            "a": [1, 2, 3],
        }
    )
    daft_df2 = make_df(
        {
            "b": [2, 3, 4],
        }
    )

    daft_df = daft_df1.join(daft_df2, left_on=col("a").alias("x"), right_on="b", how=join_type, strategy=join_strategy)

    assert sort_arrow_table(pa.Table.from_pydict(daft_df.to_pydict()), "a") == sort_arrow_table(
        pa.Table.from_pydict(expected), "a"
    )


@pytest.mark.parametrize(
    "join_strategy",
    [None, "hash", "sort_merge", "sort_merge_aligned_boundaries", "broadcast"],
    indirect=True,
)
@pytest.mark.parametrize(
    "join_type,expected",
    [
        (
            "inner",
            {
                "a": [2, 3],
                "right.a": [2, 3],
            },
        ),
        (
            "left",
            {
                "a": [1, 2, 3],
                "right.a": [None, 2, 3],
            },
        ),
        (
            "right",
            {
                "a": [2, 3, None],
                "right.a": [2, 3, 4],
            },
        ),
        (
            "outer",
            {
                "a": [1, 2, 3, None],
                "right.a": [None, 2, 3, 4],
            },
        ),
        (
            "semi",
            {
                "a": [2, 3],
            },
        ),
        (
            "anti",
            {
                "a": [1],
            },
        ),
    ],
)
def test_join_same_name_alias(join_strategy, join_type, expected, make_df, with_morsel_size):
    skip_invalid_join_strategies(join_strategy, join_type)

    daft_df1 = make_df(
        {
            "a": [1, 2, 3],
        }
    )
    daft_df2 = make_df(
        {
            "a": [2, 3, 4],
        }
    )

    daft_df = daft_df1.join(daft_df2, left_on="a", right_on=col("a").alias("b"), how=join_type, strategy=join_strategy)

    assert sort_arrow_table(pa.Table.from_pydict(daft_df.to_pydict()), "a") == sort_arrow_table(
        pa.Table.from_pydict(expected), "a"
    )


@pytest.mark.parametrize(
    "join_strategy",
    [None, "hash", "sort_merge", "sort_merge_aligned_boundaries", "broadcast"],
    indirect=True,
)
@pytest.mark.parametrize(
    "join_type,expected",
    [
        (
            "inner",
            {
                "a": [0.2, 0.3],
                "right.a": [20, 30],
            },
        ),
        (
            "left",
            {
                "a": [0.1, 0.2, 0.3],
                "right.a": [None, 20, 30],
            },
        ),
        (
            "right",
            {
                "a": [0.2, 0.3, None],
                "right.a": [20, 30, 40],
            },
        ),
        (
            "outer",
            {
                "a": [0.1, 0.2, 0.3, None],
                "right.a": [None, 20, 30, 40],
            },
        ),
        (
            "semi",
            {
                "a": [0.2, 0.3],
            },
        ),
        (
            "anti",
            {
                "a": [0.1],
            },
        ),
    ],
)
def test_join_same_name_alias_with_compute(join_strategy, join_type, expected, make_df, with_morsel_size):
    skip_invalid_join_strategies(join_strategy, join_type)

    daft_df1 = make_df(
        {
            "a": [0.1, 0.2, 0.3],
        }
    )
    daft_df2 = make_df(
        {
            "a": [20, 30, 40],
        }
    )

    daft_df = daft_df1.join(
        daft_df2, left_on=col("a") * 10, right_on=(col("a") / 10).alias("b"), how=join_type, strategy=join_strategy
    )

    assert sort_arrow_table(pa.Table.from_pydict(daft_df.to_pydict()), "a") == sort_arrow_table(
        pa.Table.from_pydict(expected), "a"
    )


@pytest.mark.parametrize(
    "suffix,prefix,expected",
    [
        (None, None, "right.score"),
        ("_right", None, "score_right"),
        (None, "left_", "left_score"),
        ("_right", "prefix.", "prefix.score_right"),
    ],
)
def test_join_suffix_and_prefix(suffix, prefix, expected, make_df, with_morsel_size):
    df1 = daft.from_pydict({"idx": [1, 2], "val": [10, 20]})
    df2 = daft.from_pydict({"idx": [3], "score": [0.1]})
    df3 = daft.from_pydict({"idx": [1], "score": [0.1]})

    df = df1.join(df2, on="idx").join(df3, on="idx", suffix=suffix, prefix=prefix)
    assert df.column_names == ["idx", "val", "score", expected]


<<<<<<< HEAD
@pytest.mark.parametrize("left_partitions", [1, 2, 4])
@pytest.mark.parametrize("right_partitions", [1, 2, 4])
def test_cross_join(left_partitions, right_partitions, make_df, with_morsel_size):
    df1 = make_df(
        {
            "A": [1, 3, 5],
            "B": ["a", "b", "c"],
        },
        repartition=left_partitions,
        repartition_columns=["A"],
    )

    df2 = make_df(
        {
            "C": [2, 4, 6, 8],
            "D": ["d", "e", "f", "g"],
        },
        repartition=right_partitions,
        repartition_columns=["C"],
    )

    df = df1.join(df2, how="cross")
    df = df.sort(["A", "C"])

    assert df.to_pydict() == {
        "A": [1, 1, 1, 1, 3, 3, 3, 3, 5, 5, 5, 5],
        "B": ["a", "a", "a", "a", "b", "b", "b", "b", "c", "c", "c", "c"],
        "C": [2, 4, 6, 8, 2, 4, 6, 8, 2, 4, 6, 8],
        "D": ["d", "e", "f", "g", "d", "e", "f", "g", "d", "e", "f", "g"],
    }


# TODO: fix native executor and enable test
@pytest.mark.skip(reason="native executor fails when left side has no rows")
@pytest.mark.parametrize("join_type", ["inner", "cross"])
@pytest.mark.parametrize("repartition_nparts", [1, 2, 4])
@pytest.mark.parametrize(
    "left,right",
    [
        ({"a": [1, 2, 3, 4], "b": ["a", "b", "c", "d"]}, {"c": [], "d": []}),
        ({"a": [], "b": []}, {"c": [5, 6, 7], "d": ["e", "f", "g"]}),
        ({"a": [], "b": []}, {"c": [], "d": []}),
    ],
)
def test_join_empty(join_type, repartition_nparts, left, right, make_df, with_morsel_size):
=======
@pytest.mark.parametrize("join_type", ["inner", "left", "right", "outer", "anti", "semi"])
@pytest.mark.parametrize("repartition_nparts", [1, 2, 4])
@pytest.mark.parametrize(
    "left,right,expected",
    [
        # Case 1: Left has data, right is empty
        (
            {"a": [1, 2, 3, 4], "b": ["a", "b", "c", "d"]},
            {"c": [], "d": []},
            {
                "inner": {"a": [], "b": [], "c": [], "d": []},
                "left": {
                    "a": [1, 2, 3, 4],
                    "b": ["a", "b", "c", "d"],
                    "c": [None, None, None, None],
                    "d": [None, None, None, None],
                },
                "right": {"a": [], "b": [], "c": [], "d": []},
                "outer": {
                    "a": [1, 2, 3, 4],
                    "b": ["a", "b", "c", "d"],
                    "c": [None, None, None, None],
                    "d": [None, None, None, None],
                },
                "anti": {"a": [1, 2, 3, 4], "b": ["a", "b", "c", "d"]},
                "semi": {"a": [], "b": []},
            },
        ),
        # Case 2: Left is empty, right has data
        (
            {"a": [], "b": []},
            {"c": [5, 6, 7], "d": ["e", "f", "g"]},
            {
                "inner": {"a": [], "b": [], "c": [], "d": []},
                "left": {"a": [], "b": [], "c": [], "d": []},
                "right": {"a": [None, None, None], "b": [None, None, None], "c": [5, 6, 7], "d": ["e", "f", "g"]},
                "outer": {"a": [None, None, None], "b": [None, None, None], "c": [5, 6, 7], "d": ["e", "f", "g"]},
                "anti": {"a": [], "b": []},
                "semi": {"a": [], "b": []},
            },
        ),
        # Case 3: Both empty
        (
            {"a": [], "b": []},
            {"c": [], "d": []},
            {
                "inner": {"a": [], "b": [], "c": [], "d": []},
                "left": {"a": [], "b": [], "c": [], "d": []},
                "right": {"a": [], "b": [], "c": [], "d": []},
                "outer": {"a": [], "b": [], "c": [], "d": []},
                "anti": {"a": [], "b": []},
                "semi": {"a": [], "b": []},
            },
        ),
    ],
)
def test_join_empty(join_type, repartition_nparts, left, right, expected, make_df, with_morsel_size):
>>>>>>> 151a2cf1
    left = pa.Table.from_pydict(
        left,
        schema=pa.schema(
            [
                ("a", pa.int32()),
                ("b", pa.string()),
            ]
        ),
    )
    left_df = make_df(
        left,
        repartition=repartition_nparts,
        repartition_columns=["a"],
    )

    right = pa.Table.from_pydict(
        right,
        schema=pa.schema(
            [
                ("c", pa.int32()),
                ("d", pa.string()),
            ]
        ),
    )
    right_df = make_df(
        right,
        repartition=repartition_nparts,
        repartition_columns=["c"],
    )

<<<<<<< HEAD
    if join_type == "cross":
        left_on = None
        right_on = None
    else:
        left_on = ["a"]
        right_on = ["c"]

    result = left_df.join(right_df, left_on=left_on, right_on=right_on, how=join_type)

    assert result.to_pydict() == {"a": [], "b": [], "c": [], "d": []}
=======
    left_on = ["a"]
    right_on = ["c"]

    result = left_df.join(right_df, left_on=left_on, right_on=right_on, how=join_type)
    if join_type in ["inner", "left", "right", "outer"]:
        result = result.sort(["a", "b", "c", "d"])
    else:
        result = result.sort(["a", "b"])

    expected_result = expected[join_type]

    assert result.to_pydict() == expected_result
>>>>>>> 151a2cf1
<|MERGE_RESOLUTION|>--- conflicted
+++ resolved
@@ -1116,7 +1116,6 @@
     assert df.column_names == ["idx", "val", "score", expected]
 
 
-<<<<<<< HEAD
 @pytest.mark.parametrize("left_partitions", [1, 2, 4])
 @pytest.mark.parametrize("right_partitions", [1, 2, 4])
 def test_cross_join(left_partitions, right_partitions, make_df, with_morsel_size):
@@ -1149,21 +1148,7 @@
     }
 
 
-# TODO: fix native executor and enable test
-@pytest.mark.skip(reason="native executor fails when left side has no rows")
-@pytest.mark.parametrize("join_type", ["inner", "cross"])
-@pytest.mark.parametrize("repartition_nparts", [1, 2, 4])
-@pytest.mark.parametrize(
-    "left,right",
-    [
-        ({"a": [1, 2, 3, 4], "b": ["a", "b", "c", "d"]}, {"c": [], "d": []}),
-        ({"a": [], "b": []}, {"c": [5, 6, 7], "d": ["e", "f", "g"]}),
-        ({"a": [], "b": []}, {"c": [], "d": []}),
-    ],
-)
-def test_join_empty(join_type, repartition_nparts, left, right, make_df, with_morsel_size):
-=======
-@pytest.mark.parametrize("join_type", ["inner", "left", "right", "outer", "anti", "semi"])
+@pytest.mark.parametrize("join_type", ["inner", "left", "right", "outer", "anti", "semi", "cross"])
 @pytest.mark.parametrize("repartition_nparts", [1, 2, 4])
 @pytest.mark.parametrize(
     "left,right,expected",
@@ -1189,6 +1174,7 @@
                 },
                 "anti": {"a": [1, 2, 3, 4], "b": ["a", "b", "c", "d"]},
                 "semi": {"a": [], "b": []},
+                "cross": {"a": [], "b": [], "c": [], "d": []},
             },
         ),
         # Case 2: Left is empty, right has data
@@ -1202,6 +1188,7 @@
                 "outer": {"a": [None, None, None], "b": [None, None, None], "c": [5, 6, 7], "d": ["e", "f", "g"]},
                 "anti": {"a": [], "b": []},
                 "semi": {"a": [], "b": []},
+                "cross": {"a": [], "b": [], "c": [], "d": []},
             },
         ),
         # Case 3: Both empty
@@ -1215,12 +1202,12 @@
                 "outer": {"a": [], "b": [], "c": [], "d": []},
                 "anti": {"a": [], "b": []},
                 "semi": {"a": [], "b": []},
+                "cross": {"a": [], "b": [], "c": [], "d": []},
             },
         ),
     ],
 )
 def test_join_empty(join_type, repartition_nparts, left, right, expected, make_df, with_morsel_size):
->>>>>>> 151a2cf1
     left = pa.Table.from_pydict(
         left,
         schema=pa.schema(
@@ -1251,28 +1238,15 @@
         repartition_columns=["c"],
     )
 
-<<<<<<< HEAD
-    if join_type == "cross":
-        left_on = None
-        right_on = None
-    else:
-        left_on = ["a"]
-        right_on = ["c"]
-
-    result = left_df.join(right_df, left_on=left_on, right_on=right_on, how=join_type)
-
-    assert result.to_pydict() == {"a": [], "b": [], "c": [], "d": []}
-=======
     left_on = ["a"]
     right_on = ["c"]
 
     result = left_df.join(right_df, left_on=left_on, right_on=right_on, how=join_type)
-    if join_type in ["inner", "left", "right", "outer"]:
+    if join_type in ["inner", "left", "right", "outer", "cross"]:
         result = result.sort(["a", "b", "c", "d"])
     else:
         result = result.sort(["a", "b"])
 
     expected_result = expected[join_type]
 
-    assert result.to_pydict() == expected_result
->>>>>>> 151a2cf1
+    assert result.to_pydict() == expected_result