from __future__ import annotations

import pyarrow as pa
import pytest

<<<<<<< HEAD
import daft
from daft import col
from daft.context import get_context
=======
from daft import col, context
>>>>>>> 78a92a2e
from daft.datatype import DataType
from daft.errors import ExpressionTypeError
from tests.utils import sort_arrow_table


def skip_invalid_join_strategies(join_strategy, join_type):
    if context.get_context().daft_execution_config.enable_native_executor is True:
        if join_type == "outer" or join_strategy not in [None, "hash"]:
            pytest.skip("Native executor fails for these tests")
    else:
        if (join_strategy == "sort_merge" or join_strategy == "sort_merge_aligned_boundaries") and join_type != "inner":
            pytest.skip("Sort merge currently only supports inner joins")
        elif join_strategy == "broadcast" and join_type == "outer":
            pytest.skip("Broadcast join does not support outer joins")


def test_invalid_join_strategies(make_df):
    df = make_df(
        {
            "A": [1, 2, 3],
            "B": ["a", "b", "c"],
        },
    )

    for join_type in ["left", "right", "outer"]:
        with pytest.raises(ValueError):
            df.join(df, on="A", strategy="sort_merge", how=join_type)

    with pytest.raises(ValueError):
        df.join(df, on="A", strategy="broadcast", how="outer")


def test_columns_after_join(make_df):
    df1 = make_df(
        {
            "A": [1, 2, 3],
        },
    )

    df2 = make_df({"A": [1, 2, 3], "B": [1, 2, 3]})

    joined_df1 = df1.join(df2, left_on="A", right_on="B")
    joined_df2 = df1.join(df2, left_on="A", right_on="A")

    assert set(joined_df1.schema().column_names()) == set(["A", "B", "right.A"])

    assert set(joined_df2.schema().column_names()) == set(["A", "B"])


@pytest.mark.parametrize("n_partitions", [1, 2, 4])
@pytest.mark.parametrize(
    "join_strategy",
    [None, "hash", "sort_merge", "sort_merge_aligned_boundaries", "broadcast"],
    indirect=True,
)
@pytest.mark.parametrize("join_type", ["inner", "left", "right", "outer"])
def test_joins(join_strategy, join_type, make_df, n_partitions: int):
    skip_invalid_join_strategies(join_strategy, join_type)

    df = make_df(
        {
            "A": [1, 2, 3],
            "B": ["a", "b", "c"],
        },
        repartition=n_partitions,
        repartition_columns=["A"],
    )

    joined = df.join(df, on="A", strategy=join_strategy, how=join_type)
    # We shouldn't need to sort the joined output if using a sort-merge join.
    if join_strategy != "sort_merge":
        joined = joined.sort("A")
    joined_data = joined.to_pydict()

    assert joined_data == {
        "A": [1, 2, 3],
        "B": ["a", "b", "c"],
        "right.B": ["a", "b", "c"],
    }


@pytest.mark.parametrize("n_partitions", [1, 2, 4])
@pytest.mark.parametrize(
    "join_strategy",
    [None, "hash", "sort_merge", "sort_merge_aligned_boundaries", "broadcast"],
    indirect=True,
)
@pytest.mark.parametrize("join_type", ["inner", "left", "right", "outer"])
def test_multicol_joins(join_strategy, join_type, make_df, n_partitions: int):
    skip_invalid_join_strategies(join_strategy, join_type)

    df = make_df(
        {
            "A": [1, 2, 3],
            "B": ["a", "b", "c"],
            "C": [True, False, True],
        },
        repartition=n_partitions,
        repartition_columns=["A", "B"],
    )

    joined = df.join(df, on=["A", "B"], strategy=join_strategy, how=join_type)
    # We shouldn't need to sort the joined output if using a sort-merge join.
    if join_strategy != "sort_merge":
        joined = joined.sort("A")
    joined_data = joined.to_pydict()

    assert joined_data == {
        "A": [1, 2, 3],
        "B": ["a", "b", "c"],
        "C": [True, False, True],
        "right.C": [True, False, True],
    }


@pytest.mark.parametrize("n_partitions", [1, 2, 4, 8])
@pytest.mark.parametrize(
    "join_strategy",
    [None, "hash", "sort_merge", "sort_merge_aligned_boundaries", "broadcast"],
    indirect=True,
)
@pytest.mark.parametrize("join_type", ["inner", "left", "right", "outer"])
def test_dupes_join_key(join_strategy, join_type, make_df, n_partitions: int):
    skip_invalid_join_strategies(join_strategy, join_type)

    df = make_df(
        {
            "A": [1, 1, 2, 2, 3, 3],
            "B": ["a", "b", "c", "d", "e", "f"],
        },
        repartition=n_partitions,
        repartition_columns=["A"],
    )

    joined = df.join(df, on="A", strategy=join_strategy, how=join_type)
    joined = joined.sort(["A", "B"])
    joined_data = joined.to_pydict()

    assert joined_data == {
        "A": [1, 1, 1, 1, 2, 2, 2, 2, 3, 3, 3, 3],
        "B": ["a", "a", "b", "b", "c", "c", "d", "d", "e", "e", "f", "f"],
        "right.B": ["a", "b", "a", "b", "c", "d", "c", "d", "e", "f", "e", "f"],
    }


@pytest.mark.parametrize("n_partitions", [1, 2, 4, 8])
@pytest.mark.parametrize(
    "join_strategy",
    [None, "hash", "sort_merge", "sort_merge_aligned_boundaries", "broadcast"],
    indirect=True,
)
@pytest.mark.parametrize("join_type", ["inner", "left", "right", "outer"])
def test_multicol_dupes_join_key(join_strategy, join_type, make_df, n_partitions: int):
    skip_invalid_join_strategies(join_strategy, join_type)

    df = make_df(
        {
            "A": [1, 1, 2, 2, 3, 3],
            "B": ["a", "a", "b", "b", "c", "d"],
            "C": [1, 0, 1, 0, 1, 0],
        },
        repartition=n_partitions,
        repartition_columns=["A", "B"],
    )

    joined = df.join(df, on=["A", "B"], strategy=join_strategy, how=join_type)
    joined = joined.sort(["A", "B", "C"])
    joined_data = joined.to_pydict()

    assert joined_data == {
        "A": [1, 1, 1, 1, 2, 2, 2, 2, 3, 3],
        "B": ["a"] * 4 + ["b"] * 4 + ["c", "d"],
        "C": [0, 0, 1, 1, 0, 0, 1, 1, 1, 0],
        "right.C": [1, 0, 1, 0, 1, 0, 1, 0, 1, 0],
    }


@pytest.mark.parametrize("n_partitions", [1, 2, 4, 6])
@pytest.mark.parametrize(
    "join_strategy",
    [None, "hash", "sort_merge", "sort_merge_aligned_boundaries", "broadcast"],
    indirect=True,
)
@pytest.mark.parametrize("join_type", ["inner", "left", "right", "outer"])
def test_joins_all_same_key(join_strategy, join_type, make_df, n_partitions: int):
    skip_invalid_join_strategies(join_strategy, join_type)

    df = make_df(
        {
            "A": [1] * 4,
            "B": ["a", "b", "c", "d"],
        },
        repartition=n_partitions,
        repartition_columns=["A"],
    )

    joined = df.join(df, on="A", strategy=join_strategy, how=join_type)
    joined = joined.sort(["A", "B"])
    joined_data = joined.to_pydict()

    assert joined_data == {
        "A": [1] * 16,
        "B": ["a"] * 4 + ["b"] * 4 + ["c"] * 4 + ["d"] * 4,
        "right.B": ["a", "b", "c", "d"] * 4,
    }


@pytest.mark.parametrize("n_partitions", [1, 2, 4])
@pytest.mark.parametrize(
    "join_strategy",
    [None, "hash", "sort_merge", "sort_merge_aligned_boundaries", "broadcast"],
    indirect=True,
)
@pytest.mark.parametrize(
    "join_type,flip,expected",
    [
        ("inner", False, {"A": [], "B": [], "right.B": []}),
        ("inner", True, {"A": [], "B": [], "right.B": []}),
        (
            "left",
            False,
            {"A": [1, 2, 3], "B": ["a", "b", "c"], "right.B": [None, None, None]},
        ),
        (
            "left",
            True,
            {"A": [4, 5, 6], "B": ["d", "e", "f"], "right.B": [None, None, None]},
        ),
        (
            "right",
            False,
            {"A": [4, 5, 6], "B": [None, None, None], "right.B": ["d", "e", "f"]},
        ),
        (
            "right",
            True,
            {"A": [1, 2, 3], "B": [None, None, None], "right.B": ["a", "b", "c"]},
        ),
        (
            "outer",
            False,
            {
                "A": [1, 2, 3, 4, 5, 6],
                "B": ["a", "b", "c", None, None, None],
                "right.B": [None, None, None, "d", "e", "f"],
            },
        ),
        (
            "outer",
            True,
            {
                "A": [1, 2, 3, 4, 5, 6],
                "B": [None, None, None, "d", "e", "f"],
                "right.B": ["a", "b", "c", None, None, None],
            },
        ),
    ],
)
def test_joins_no_overlap_disjoint(join_strategy, join_type, flip, expected, make_df, n_partitions: int):
    skip_invalid_join_strategies(join_strategy, join_type)

    df1 = make_df(
        {
            "A": [1, 2, 3],
            "B": ["a", "b", "c"],
        },
        repartition=n_partitions,
        repartition_columns=["A"],
    )
    df2 = make_df(
        {
            "A": [4, 5, 6],
            "B": ["d", "e", "f"],
        },
        repartition=n_partitions,
        repartition_columns=["A"],
    )

    if flip:
        joined = df2.join(df1, on="A", strategy=join_strategy, how=join_type)
    else:
        joined = df1.join(df2, on="A", strategy=join_strategy, how=join_type)
    joined = joined.sort("A")
    joined_data = joined.to_pydict()

    assert joined_data == expected


@pytest.mark.parametrize("n_partitions", [1, 2, 4])
@pytest.mark.parametrize(
    "join_strategy",
    [None, "hash", "sort_merge", "sort_merge_aligned_boundaries", "broadcast"],
    indirect=True,
)
@pytest.mark.parametrize(
    "join_type,flip,expected",
    [
        ("inner", False, {"A": [], "B": [], "right.B": []}),
        ("inner", True, {"A": [], "B": [], "right.B": []}),
        (
            "left",
            False,
            {"A": [1, 3, 5], "B": ["a", "b", "c"], "right.B": [None, None, None]},
        ),
        (
            "left",
            True,
            {"A": [2, 4, 6], "B": ["d", "e", "f"], "right.B": [None, None, None]},
        ),
        (
            "right",
            False,
            {"A": [2, 4, 6], "B": [None, None, None], "right.B": ["d", "e", "f"]},
        ),
        (
            "right",
            True,
            {"A": [1, 3, 5], "B": [None, None, None], "right.B": ["a", "b", "c"]},
        ),
        (
            "outer",
            False,
            {
                "A": [1, 2, 3, 4, 5, 6],
                "B": ["a", None, "b", None, "c", None],
                "right.B": [None, "d", None, "e", None, "f"],
            },
        ),
        (
            "outer",
            True,
            {
                "A": [1, 2, 3, 4, 5, 6],
                "B": [None, "d", None, "e", None, "f"],
                "right.B": ["a", None, "b", None, "c", None],
            },
        ),
    ],
)
def test_joins_no_overlap_interleaved(join_strategy, join_type, flip, expected, make_df, n_partitions: int):
    skip_invalid_join_strategies(join_strategy, join_type)

    df1 = make_df(
        {
            "A": [1, 3, 5],
            "B": ["a", "b", "c"],
        },
        repartition=n_partitions,
        repartition_columns=["A"],
    )
    df2 = make_df(
        {
            "A": [2, 4, 6],
            "B": ["d", "e", "f"],
        },
        repartition=n_partitions,
        repartition_columns=["A"],
    )

    if flip:
        joined = df2.join(df1, on="A", strategy=join_strategy, how=join_type)
    else:
        joined = df1.join(df2, on="A", strategy=join_strategy, how=join_type)
    # We shouldn't need to sort the joined output if using a sort-merge join.
    if join_strategy != "sort_merge":
        joined = joined.sort("A")
    joined_data = joined.to_pydict()

    assert joined_data == expected


@pytest.mark.parametrize("n_partitions", [1, 2, 4])
@pytest.mark.parametrize(
    "join_strategy",
    [None, "hash", "sort_merge", "sort_merge_aligned_boundaries", "broadcast"],
    indirect=True,
)
@pytest.mark.parametrize("join_type", ["inner", "left", "right", "outer"])
def test_limit_after_join(join_strategy, join_type, make_df, n_partitions: int):
    skip_invalid_join_strategies(join_strategy, join_type)

    data = {
        "A": [1, 2, 3],
    }
    df1 = make_df(
        data,
        repartition=n_partitions,
        repartition_columns=["A"],
    )
    df2 = make_df(
        data,
        repartition=n_partitions,
        repartition_columns=["A"],
    )

    joined = df1.join(df2, on="A", strategy=join_strategy, how=join_type).limit(1)
    joined_data = joined.to_pydict()
    assert "A" in joined_data
    assert len(joined_data["A"]) == 1


###
# Tests for nulls
###


@pytest.mark.parametrize("repartition_nparts", [1, 2, 4])
@pytest.mark.parametrize(
    "join_strategy",
    [None, "hash", "sort_merge", "sort_merge_aligned_boundaries", "broadcast"],
    indirect=True,
)
@pytest.mark.parametrize(
    "join_type,expected",
    [
        (
            "inner",
            {"id": [1, 3], "values_left": ["a1", "c1"], "values_right": ["a2", "c2"]},
        ),
        (
            "left",
            {
                "id": [1, 3, None],
                "values_left": ["a1", "c1", "b1"],
                "values_right": ["a2", "c2", None],
            },
        ),
        (
            "right",
            {
                "id": [1, 2, 3],
                "values_left": ["a1", None, "c1"],
                "values_right": ["a2", "b2", "c2"],
            },
        ),
        (
            "outer",
            {
                "id": [1, 2, 3, None],
                "values_left": ["a1", None, "c1", "b1"],
                "values_right": ["a2", "b2", "c2", None],
            },
        ),
    ],
)
def test_join_with_null(join_strategy, join_type, expected, make_df, repartition_nparts):
    skip_invalid_join_strategies(join_strategy, join_type)

    daft_df = make_df(
        {
            "id": [1, None, 3],
            "values_left": ["a1", "b1", "c1"],
        },
        repartition=repartition_nparts,
    )
    daft_df2 = make_df(
        {
            "id": [1, 2, 3],
            "values_right": ["a2", "b2", "c2"],
        },
        repartition=repartition_nparts,
    )
    daft_df = daft_df.join(daft_df2, on="id", strategy=join_strategy, how=join_type)

    assert sort_arrow_table(pa.Table.from_pydict(daft_df.to_pydict()), "id") == sort_arrow_table(
        pa.Table.from_pydict(expected), "id"
    )


@pytest.mark.parametrize("repartition_nparts", [1, 2, 4])
@pytest.mark.parametrize(
    "join_strategy",
    [None, "hash", "sort_merge", "sort_merge_aligned_boundaries", "broadcast"],
    indirect=True,
)
@pytest.mark.parametrize(
    "join_type,expected",
    [
        (
            "inner",
            {"id": [1], "id2": ["foo1"], "values_left": ["a1"], "values_right": ["c2"]},
        ),
        (
            "left",
            {
                "id": [1, None, None],
                "id2": ["foo1", "foo2", None],
                "values_left": ["a1", "b1", "c1"],
                "values_right": ["c2", None, None],
            },
        ),
        (
            "right",
            {
                "id": [1, None, None],
                "id2": ["foo1", "foo2", None],
                "values_left": ["a1", None, None],
                "values_right": ["c2", "a2", "b2"],
            },
        ),
        (
            "outer",
            {
                "id": [1, None, None, None, None],
                "id2": ["foo1", "foo2", "foo2", None, None],
                "values_left": ["a1", "b1", None, "c1", None],
                "values_right": ["c2", None, "a2", None, "b2"],
            },
        ),
    ],
)
def test_join_with_null_multikey(join_strategy, join_type, expected, make_df, repartition_nparts):
    skip_invalid_join_strategies(join_strategy, join_type)

    daft_df = make_df(
        {
            "id": [1, None, None],
            "id2": ["foo1", "foo2", None],
            "values_left": ["a1", "b1", "c1"],
        },
        repartition=repartition_nparts,
    )
    daft_df2 = make_df(
        {
            "id": [None, None, 1],
            "id2": ["foo2", None, "foo1"],
            "values_right": ["a2", "b2", "c2"],
        },
        repartition=repartition_nparts,
    )
    daft_df = daft_df.join(daft_df2, on=["id", "id2"], strategy=join_strategy, how=join_type).sort(
        ["id", "id2", "values_left", "values_right"]
    )

    assert sort_arrow_table(pa.Table.from_pydict(daft_df.to_pydict()), "id") == sort_arrow_table(
        pa.Table.from_pydict(expected), "id"
    )


@pytest.mark.parametrize("repartition_nparts", [1, 2, 4])
@pytest.mark.parametrize(
    "join_strategy",
    [None, "hash", "sort_merge", "sort_merge_aligned_boundaries", "broadcast"],
    indirect=True,
)
@pytest.mark.parametrize(
    "join_type,expected",
    [
        (
            "inner",
            {
                "left_id": [1],
                "left_id2": ["foo1"],
                "values_left": ["a1"],
                "right_id": [1],
                "right_id2": ["foo1"],
                "values_right": ["c2"],
            },
        ),
        (
            "left",
            {
                "left_id": [1, None, None],
                "left_id2": ["foo1", "foo2", None],
                "values_left": ["a1", "b1", "c1"],
                "right_id": [1, None, None],
                "right_id2": ["foo1", None, None],
                "values_right": ["c2", None, None],
            },
        ),
        (
            "right",
            {
                "left_id": [1, None, None],
                "left_id2": ["foo1", None, None],
                "values_left": ["a1", None, None],
                "right_id": [1, None, None],
                "right_id2": ["foo1", "foo2", None],
                "values_right": ["c2", "a2", "b2"],
            },
        ),
        (
            "outer",
            {
                "left_id": [1, None, None, None, None],
                "left_id2": ["foo1", "foo2", None, None, None],
                "values_left": ["a1", "b1", None, "c1", None],
                "right_id": [1, None, None, None, None],
                "right_id2": ["foo1", None, "foo2", None, None],
                "values_right": ["c2", None, "a2", None, "b2"],
            },
        ),
    ],
)
def test_join_with_null_asymmetric_multikey(join_strategy, join_type, expected, make_df, repartition_nparts):
    skip_invalid_join_strategies(join_strategy, join_type)

    daft_df = make_df(
        {
            "left_id": [1, None, None],
            "left_id2": ["foo1", "foo2", None],
            "values_left": ["a1", "b1", "c1"],
        },
        repartition=repartition_nparts,
    )
    daft_df2 = make_df(
        {
            "right_id": [None, None, 1],
            "right_id2": ["foo2", None, "foo1"],
            "values_right": ["a2", "b2", "c2"],
        },
        repartition=repartition_nparts,
    )
    daft_df = daft_df.join(
        daft_df2,
        left_on=["left_id", "left_id2"],
        right_on=["right_id", "right_id2"],
        how=join_type,
        strategy=join_strategy,
    ).sort(["left_id", "left_id2", "right_id", "right_id2", "values_left", "values_right"])

    assert sort_arrow_table(pa.Table.from_pydict(daft_df.to_pydict()), "left_id") == sort_arrow_table(
        pa.Table.from_pydict(expected), "left_id"
    )


@pytest.mark.parametrize("repartition_nparts", [1, 2, 4])
@pytest.mark.parametrize(
    "join_strategy",
    [None, "hash", "sort_merge", "sort_merge_aligned_boundaries", "broadcast"],
    indirect=True,
)
@pytest.mark.parametrize(
    "join_type,expected",
    [
        (
            "inner",
            {
                "id": [],
                "values_left": [],
                "values_right": [],
            },
        ),
        (
            "left",
            {
                "id": [None, None, None],
                "values_left": ["a1", "b1", "c1"],
                "values_right": [None, None, None],
            },
        ),
        (
            "right",
            {
                "id": [1, 2, 3],
                "values_left": [None, None, None],
                "values_right": ["a2", "b2", "c2"],
            },
        ),
        (
            "outer",
            {
                "id": [1, 2, 3, None, None, None],
                "values_left": [None, None, None, "a1", "b1", "c1"],
                "values_right": ["a2", "b2", "c2", None, None, None],
            },
        ),
    ],
)
def test_join_all_null(join_strategy, join_type, expected, make_df, repartition_nparts):
    skip_invalid_join_strategies(join_strategy, join_type)

    daft_df = make_df(
        {
            "id": [None, None, None],
            "values_left": ["a1", "b1", "c1"],
        },
        repartition=repartition_nparts,
    )
    daft_df2 = make_df(
        {
            "id": [1, 2, 3],
            "values_right": ["a2", "b2", "c2"],
        },
        repartition=repartition_nparts,
    )
    daft_df = (
        daft_df.with_column("id", daft_df["id"].cast(DataType.int64()))
        .join(daft_df2, on="id", how=join_type, strategy=join_strategy)
        .sort(["id", "values_left", "values_right"])
    )

    assert sort_arrow_table(pa.Table.from_pydict(daft_df.to_pydict()), "id") == sort_arrow_table(
        pa.Table.from_pydict(expected), "id"
    )


@pytest.mark.parametrize(
    "join_strategy",
    [None, "hash", "sort_merge", "sort_merge_aligned_boundaries", "broadcast"],
    indirect=True,
)
@pytest.mark.parametrize("join_type", ["inner", "left", "right", "outer"])
def test_join_null_type_column(join_strategy, join_type, make_df):
    skip_invalid_join_strategies(join_strategy, join_type)

    daft_df = make_df(
        {
            "id": [None, None, None],
            "values_left": ["a1", "b1", "c1"],
        }
    )
    daft_df2 = make_df(
        {
            "id": [None, None, None],
            "values_right": ["a2", "b2", "c2"],
        }
    )

    with pytest.raises((ExpressionTypeError, ValueError)):
        daft_df.join(daft_df2, on="id", how=join_type, strategy=join_strategy)


@pytest.mark.parametrize("repartition_nparts", [1, 2, 4])
@pytest.mark.parametrize(
    "join_strategy",
    [None, "hash", "sort_merge", "sort_merge_aligned_boundaries", "broadcast"],
    indirect=True,
)
@pytest.mark.parametrize(
    "join_type,expected",
    [
        (
            "semi",
            {
                "id": [2, 3],
                "values_left": ["b1", "c1"],
            },
        ),
        (
            "anti",
            {
                "id": [1, None],
                "values_left": ["a1", "d1"],
            },
        ),
    ],
)
def test_join_semi_anti(join_strategy, join_type, expected, make_df, repartition_nparts):
    skip_invalid_join_strategies(join_strategy, join_type)

    daft_df1 = make_df(
        {
            "id": [1, 2, 3, None],
            "values_left": ["a1", "b1", "c1", "d1"],
        },
        repartition=repartition_nparts,
    )
    daft_df2 = make_df(
        {
            "id": [2, 2, 3, 4],
            "values_right": ["a2", "b2", "c2", "d2"],
        },
        repartition=repartition_nparts,
    )
    daft_df = (
        daft_df1.with_column("id", daft_df1["id"].cast(DataType.int64()))
        .join(daft_df2, on="id", how=join_type, strategy=join_strategy)
        .sort(["id", "values_left"])
    ).select("id", "values_left")

    assert sort_arrow_table(pa.Table.from_pydict(daft_df.to_pydict()), "id") == sort_arrow_table(
        pa.Table.from_pydict(expected), "id"
    )


@pytest.mark.parametrize("repartition_nparts", [1, 2, 4])
@pytest.mark.parametrize(
    "join_strategy",
    [None, "hash", "sort_merge", "sort_merge_aligned_boundaries", "broadcast"],
    indirect=True,
)
@pytest.mark.parametrize(
    "join_type,expected",
    [
        (
            "semi",
            {
                "id_left": [2, 3],
                "values_left": ["b1", "c1"],
            },
        ),
        (
            "anti",
            {
                "id_left": [1, None],
                "values_left": ["a1", "d1"],
            },
        ),
    ],
)
def test_join_semi_anti_different_names(join_strategy, join_type, expected, make_df, repartition_nparts):
    skip_invalid_join_strategies(join_strategy, join_type)

    daft_df1 = make_df(
        {
            "id_left": [1, 2, 3, None],
            "values_left": ["a1", "b1", "c1", "d1"],
        },
        repartition=repartition_nparts,
    )
    daft_df2 = make_df(
        {
            "id_right": [2, 2, 3, 4],
            "values_right": ["a2", "b2", "c2", "d2"],
        },
        repartition=repartition_nparts,
    )
    daft_df = (
        daft_df1.with_column("id_left", daft_df1["id_left"].cast(DataType.int64()))
        .join(
            daft_df2,
            left_on="id_left",
            right_on="id_right",
            how=join_type,
            strategy=join_strategy,
        )
        .sort(["id_left", "values_left"])
    ).select("id_left", "values_left")

    assert sort_arrow_table(pa.Table.from_pydict(daft_df.to_pydict()), "id_left") == sort_arrow_table(
        pa.Table.from_pydict(expected), "id_left"
    )


@pytest.mark.parametrize("join_type", ["inner", "left", "right", "outer"])
def test_join_true_join_keys(join_type, make_df):
    daft_df = make_df(
        {
            "id": [1, 2, 3],
            "values": ["a", "b", "c"],
        }
    )
    daft_df2 = make_df(
        {
            "id": [2.0, 2.5, 3.0, 4.0],
            "values": ["a2", "b2", "c2", "d2"],
        }
    )

    result = daft_df.join(daft_df2, left_on=["id", "values"], right_on=["id", col("values").str.left(1)], how=join_type)

    assert result.schema().column_names() == ["id", "values", "right.values"]
    assert result.schema()["id"].dtype == daft_df.schema()["id"].dtype
    assert result.schema()["values"].dtype == daft_df.schema()["values"].dtype
    assert result.schema()["right.values"].dtype == daft_df2.schema()["values"].dtype


@pytest.mark.parametrize(
    "join_strategy",
    [None, "hash", "sort_merge", "sort_merge_aligned_boundaries", "broadcast"],
    indirect=True,
)
@pytest.mark.parametrize(
    "join_type,expected",
    [
        (
            "inner",
            {
                "a": [2, 3],
                "b": [2, 3],
            },
        ),
        (
            "left",
            {
                "a": [1, 2, 3],
                "b": [None, 2, 3],
            },
        ),
        (
            "right",
            {
                "a": [2, 3, None],
                "b": [2, 3, 4],
            },
        ),
        (
            "outer",
            {
                "a": [1, 2, 3, None],
                "b": [None, 2, 3, 4],
            },
        ),
        (
            "semi",
            {
                "a": [2, 3],
            },
        ),
        (
            "anti",
            {
                "a": [1],
            },
        ),
    ],
)
def test_join_with_alias_in_key(join_strategy, join_type, expected, make_df):
    skip_invalid_join_strategies(join_strategy, join_type)

    daft_df1 = make_df(
        {
            "a": [1, 2, 3],
        }
    )
    daft_df2 = make_df(
        {
            "b": [2, 3, 4],
        }
    )

    daft_df = daft_df1.join(daft_df2, left_on=col("a").alias("x"), right_on="b", how=join_type, strategy=join_strategy)

    assert sort_arrow_table(pa.Table.from_pydict(daft_df.to_pydict()), "a") == sort_arrow_table(
        pa.Table.from_pydict(expected), "a"
    )


@pytest.mark.parametrize(
    "join_strategy",
    [None, "hash", "sort_merge", "sort_merge_aligned_boundaries", "broadcast"],
    indirect=True,
)
@pytest.mark.parametrize(
    "join_type,expected",
    [
        (
            "inner",
            {
                "a": [2, 3],
                "right.a": [2, 3],
            },
        ),
        (
            "left",
            {
                "a": [1, 2, 3],
                "right.a": [None, 2, 3],
            },
        ),
        (
            "right",
            {
                "a": [2, 3, None],
                "right.a": [2, 3, 4],
            },
        ),
        (
            "outer",
            {
                "a": [1, 2, 3, None],
                "right.a": [None, 2, 3, 4],
            },
        ),
        (
            "semi",
            {
                "a": [2, 3],
            },
        ),
        (
            "anti",
            {
                "a": [1],
            },
        ),
    ],
)
def test_join_same_name_alias(join_strategy, join_type, expected, make_df):
    skip_invalid_join_strategies(join_strategy, join_type)

    daft_df1 = make_df(
        {
            "a": [1, 2, 3],
        }
    )
    daft_df2 = make_df(
        {
            "a": [2, 3, 4],
        }
    )

    daft_df = daft_df1.join(daft_df2, left_on="a", right_on=col("a").alias("b"), how=join_type, strategy=join_strategy)

    assert sort_arrow_table(pa.Table.from_pydict(daft_df.to_pydict()), "a") == sort_arrow_table(
        pa.Table.from_pydict(expected), "a"
    )


@pytest.mark.parametrize(
    "join_strategy",
    [None, "hash", "sort_merge", "sort_merge_aligned_boundaries", "broadcast"],
    indirect=True,
)
@pytest.mark.parametrize(
    "join_type,expected",
    [
        (
            "inner",
            {
                "a": [0.2, 0.3],
                "right.a": [20, 30],
            },
        ),
        (
            "left",
            {
                "a": [0.1, 0.2, 0.3],
                "right.a": [None, 20, 30],
            },
        ),
        (
            "right",
            {
                "a": [0.2, 0.3, None],
                "right.a": [20, 30, 40],
            },
        ),
        (
            "outer",
            {
                "a": [0.1, 0.2, 0.3, None],
                "right.a": [None, 20, 30, 40],
            },
        ),
        (
            "semi",
            {
                "a": [0.2, 0.3],
            },
        ),
        (
            "anti",
            {
                "a": [0.1],
            },
        ),
    ],
)
def test_join_same_name_alias_with_compute(join_strategy, join_type, expected, make_df):
    skip_invalid_join_strategies(join_strategy, join_type)

    daft_df1 = make_df(
        {
            "a": [0.1, 0.2, 0.3],
        }
    )
    daft_df2 = make_df(
        {
            "a": [20, 30, 40],
        }
    )

    daft_df = daft_df1.join(
        daft_df2, left_on=col("a") * 10, right_on=(col("a") / 10).alias("b"), how=join_type, strategy=join_strategy
    )

    assert sort_arrow_table(pa.Table.from_pydict(daft_df.to_pydict()), "a") == sort_arrow_table(
        pa.Table.from_pydict(expected), "a"
    )


# the partition size should be the min(shuffle_join_default_partitions, max(left_partition_size, right_partition_size))
@pytest.mark.parametrize("shuffle_join_default_partitions", [None, 20])
def test_join_result_partitions_smaller_than_input(shuffle_join_default_partitions):
    if shuffle_join_default_partitions is None:
        min_partitions = get_context().daft_execution_config.shuffle_join_default_partitions
    else:
        min_partitions = shuffle_join_default_partitions

    with daft.execution_config_ctx(shuffle_join_default_partitions=shuffle_join_default_partitions):
        right_partition_size = 50
        for left_partition_size in [1, min_partitions, min_partitions + 1]:
            df_left = daft.from_pydict(
                {"group": [i for i in range(min_partitions + 1)], "value": [i for i in range(min_partitions + 1)]}
            )
            df_left = df_left.into_partitions(left_partition_size)

            df_right = daft.from_pydict(
                {"group": [i for i in range(right_partition_size)], "value": [i for i in range(right_partition_size)]}
            )

            df_right = df_right.into_partitions(right_partition_size)

            actual = df_left.join(df_right, on="group", how="inner", strategy="hash").collect()
            n_partitions = actual.num_partitions()
            expected_n_partitions = min(min_partitions, max(left_partition_size, right_partition_size))
            assert n_partitions == expected_n_partitions


def test_join_right_larger_than_cfg():
    shuffle_join_default_partitions = 200
    df_left = daft.from_pydict({"group": [i for i in range(300)], "value": [i for i in range(300)]}).repartition(
        300, "group"
    )

    df_right = daft.from_pydict({"group": [i for i in range(100)], "value": [i for i in range(100)]}).repartition(
        100, "group"
    )

    with daft.execution_config_ctx(shuffle_join_default_partitions=shuffle_join_default_partitions):
        actual = df_left.join(df_right, on="group", how="inner", strategy="hash").collect()
        n_partitions = actual.num_partitions()
        assert n_partitions == shuffle_join_default_partitions


def test_join_right_smaller_than_cfg():
    shuffle_join_default_partitions = 200
    df_left = daft.from_pydict({"group": [i for i in range(199)], "value": [i for i in range(199)]}).repartition(
        199, "group"
    )

    df_right = daft.from_pydict({"group": [i for i in range(100)], "value": [i for i in range(100)]}).repartition(
        100, "group"
    )

    with daft.execution_config_ctx(shuffle_join_default_partitions=shuffle_join_default_partitions):
        actual = df_left.join(df_right, on="group", how="inner", strategy="hash").collect()
        n_partitions = actual.num_partitions()
        assert n_partitions == 199


# for sort_merge, the result partitions should always be max(shuffle_join_default_partitions, max(left_partition_size, right_partition_size))
@pytest.mark.parametrize("shuffle_join_default_partitions", [None, 20])
def test_join_result_partitions_for_sortmerge(shuffle_join_default_partitions):
    if shuffle_join_default_partitions is None:
        min_partitions = get_context().daft_execution_config.shuffle_join_default_partitions
    else:
        min_partitions = shuffle_join_default_partitions

    with daft.execution_config_ctx(shuffle_join_default_partitions=shuffle_join_default_partitions):
        for partition_size in [1, min_partitions, min_partitions + 1]:
            df_left = daft.from_pydict(
                {"group": [i for i in range(min_partitions + 1)], "value": [i for i in range(min_partitions + 1)]}
            )
            df_left = df_left.into_partitions(partition_size)

            df_right = daft.from_pydict({"group": [i for i in range(50)], "value": [i for i in range(50)]})

            df_right = df_right.into_partitions(50)

            actual = df_left.join(df_right, on="group", how="inner", strategy="sort_merge").collect()

            assert actual.num_partitions() == max(partition_size, 50)<|MERGE_RESOLUTION|>--- conflicted
+++ resolved
@@ -3,20 +3,16 @@
 import pyarrow as pa
 import pytest
 
-<<<<<<< HEAD
 import daft
 from daft import col
 from daft.context import get_context
-=======
-from daft import col, context
->>>>>>> 78a92a2e
 from daft.datatype import DataType
 from daft.errors import ExpressionTypeError
 from tests.utils import sort_arrow_table
 
 
 def skip_invalid_join_strategies(join_strategy, join_type):
-    if context.get_context().daft_execution_config.enable_native_executor is True:
+    if get_context().daft_execution_config.enable_native_executor is True:
         if join_type == "outer" or join_strategy not in [None, "hash"]:
             pytest.skip("Native executor fails for these tests")
     else:
