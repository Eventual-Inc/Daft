--- conflicted
+++ resolved
@@ -754,7 +754,6 @@
     }
 
 
-<<<<<<< HEAD
 @pytest.mark.parametrize("repartition_nparts", [2, 3])
 def test_agg_set_duplicates_across_partitions(make_df, repartition_nparts, with_morsel_size):
     """Test that set aggregation correctly maintains uniqueness across partitions.
@@ -769,7 +768,32 @@
         {
             "group": [1, 1, 1, 1, 1],
             "values": [1, 1, 1, 1, 2],  # Multiple 1s to ensure duplicates across partitions
-=======
+        },
+        repartition=repartition_nparts,
+    )
+
+    # Test both global and groupby aggregations
+    # Global aggregation
+    global_result = daft_df.agg([col("values").agg_set().alias("set")])
+    global_result.collect()
+    global_set = global_result.to_pydict()["set"][0]
+
+    # The result should be [1, 2] or [2, 1], order doesn't matter
+    _assert_all_hashable(global_set, "test_agg_set_duplicates_across_partitions (global)")
+    assert len(global_set) == 2, f"Expected 2 unique values, got {len(global_set)} values: {global_set}"
+    assert set(global_set) == {1, 2}, f"Expected set {{1, 2}}, got set {set(global_set)}"
+
+    # Groupby aggregation
+    group_result = daft_df.groupby("group").agg([col("values").agg_set().alias("set")])
+    group_result.collect()
+    group_set = group_result.to_pydict()["set"][0]
+
+    # The result should be [1, 2] or [2, 1], order doesn't matter
+    _assert_all_hashable(group_set, "test_agg_set_duplicates_across_partitions (group)")
+    assert len(group_set) == 2, f"Expected 2 unique values, got {len(group_set)} values: {group_set}"
+    assert set(group_set) == {1, 2}, f"Expected set {{1, 2}}, got set {set(group_set)}"
+
+
 @pytest.mark.parametrize("repartition_nparts", [1, 2, 4])
 @pytest.mark.parametrize(
     "input_values,expected_and,expected_or",
@@ -819,33 +843,10 @@
                 None,  # Group 3: null for both and/or
                 True,  # Group 4: true for both and/or
             ],
->>>>>>> 8759b62d
-        },
-        repartition=repartition_nparts,
-    )
-
-<<<<<<< HEAD
-    # Test both global and groupby aggregations
-    # Global aggregation
-    global_result = daft_df.agg([col("values").agg_set().alias("set")])
-    global_result.collect()
-    global_set = global_result.to_pydict()["set"][0]
-
-    # The result should be [1, 2] or [2, 1], order doesn't matter
-    _assert_all_hashable(global_set, "test_agg_set_duplicates_across_partitions (global)")
-    assert len(global_set) == 2, f"Expected 2 unique values, got {len(global_set)} values: {global_set}"
-    assert set(global_set) == {1, 2}, f"Expected set {{1, 2}}, got set {set(global_set)}"
-
-    # Groupby aggregation
-    group_result = daft_df.groupby("group").agg([col("values").agg_set().alias("set")])
-    group_result.collect()
-    group_set = group_result.to_pydict()["set"][0]
-
-    # The result should be [1, 2] or [2, 1], order doesn't matter
-    _assert_all_hashable(group_set, "test_agg_set_duplicates_across_partitions (group)")
-    assert len(group_set) == 2, f"Expected 2 unique values, got {len(group_set)} values: {group_set}"
-    assert set(group_set) == {1, 2}, f"Expected set {{1, 2}}, got set {set(group_set)}"
-=======
+        },
+        repartition=repartition_nparts,
+    )
+
     # Test bool_and with groups
     res = df.groupby("group").agg(col("bool_col").bool_and()).sort("group")
     assert res.to_pydict() == {"group": [1, 2, 3, 4], "bool_col": [True, False, None, True]}
@@ -864,5 +865,4 @@
 
     with pytest.raises(Exception) as exc_info:
         df.agg(col("int_col").bool_or()).collect()
-    assert "bool_or is not implemented for type Int64" in str(exc_info.value)
->>>>>>> 8759b62d
+    assert "bool_or is not implemented for type Int64" in str(exc_info.value)