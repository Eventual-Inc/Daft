--- conflicted
+++ resolved
@@ -1015,12 +1015,7 @@
 
 
 @pytest.mark.skipif(
-<<<<<<< HEAD
-    get_tests_daft_runner_name() != "ray"
-    or get_context().daft_execution_config.use_experimental_distributed_engine is False,
-=======
-    get_context().daft_execution_config.use_legacy_ray_runner is True,
->>>>>>> 16820506
+    get_tests_daft_runner_name() != "ray" or get_context().daft_execution_config.use_legacy_ray_runner is True,
     reason="Legacy ray runner does not support skipping shuffles on already partitioned data",
 )
 def test_join_on_hash_partitioned_df_does_not_shuffle(capsys):
