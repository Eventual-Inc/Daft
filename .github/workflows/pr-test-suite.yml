--- conflicted
+++ resolved
@@ -559,11 +559,7 @@
     env:
       package-name: daft
     steps:
-<<<<<<< HEAD
-    - name: Free Disk Space (Ubuntu)
-=======
     - name: Free Disk Space (Ubuntu) # only run on ubuntu
->>>>>>> 8b45550b
       if: ${{ (runner.os == 'Linux') }}
       uses: jlumbroso/free-disk-space@main
       with:
