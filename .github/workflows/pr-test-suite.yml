name: PR test suite
permissions:
  contents: read

on:
  push:
    branches: [main]
  pull_request:
    branches: [main]
  # `workflow_dispatch` allows CodSpeed to trigger backtest
  # performance analysis in order to generate initial data.
  workflow_dispatch:

env:
  DAFT_ANALYTICS_ENABLED: '0'
  RUST_BACKTRACE: 1
  DAFT_PROGRESS_BAR: 0

# Cancel in-progress CI runs for outdated PR pushes to save resources.
# For pull requests, use the PR number to group runs.
# For pushes to main, i.e. not PRs, use the unique commit SHA to avoid canceling other CI runs.
concurrency:
  group: ${{ github.workflow }}-${{ github.event.pull_request.number || github.sha }}
  cancel-in-progress: true

jobs:
  skipcheck:
    runs-on: ubuntu-latest
    outputs:
      skip: ${{ steps.filter.outputs.skip }}
    steps:
    - uses: actions/checkout@v4

    - name: Detect non-trivial changes
      id: filter
      run: |
        set +e
        set -xo pipefail

        # On main branch, we want to run all tests (no skipping)
        if [ "${{ github.ref }}" = "refs/heads/main" ]; then
          echo "skip=false" >> $GITHUB_OUTPUT
          exit 0
        fi

        # For PRs, check if there are non-trivial changes
        BASE=${{ github.base_ref || 'origin/main' }}
        git fetch origin $BASE --depth=1

        if git diff --quiet origin/$BASE -- \
          . \
          ':!.vscode/**' \
          ':!ci/**' \
          ':!docs/**' \
          ':!.git-blame-ignore-revs' \
          ':!.gitignore' \
          ':!.lldbinit' \
          ':!.readthedocs.yaml' \
          ':!CODE_OF_CONDUCT.md' \
          ':!CONTRIBUTING.md' \
          ':!LICENSE' \
          ':!README.rst' \
          ':!SECURITY.md' \
          ':!codecov.yml' \
          ':!mkdocs.yml' \
          ':!AGENTS.md'
        then
          echo "skip=true" >> $GITHUB_OUTPUT
        else
          echo "skip=false" >> $GITHUB_OUTPUT
        fi

  unit-test:
    needs: skipcheck
    if: ${{ needs.skipcheck.outputs.skip == 'false' }}
    runs-on: ${{ matrix.os }}
    timeout-minutes: 60
    strategy:
      fail-fast: false
      matrix:
        python-version: ['3.9', '3.12']
        daft-runner: [ray, native]
        pyarrow-version: [8.0.0, 19.0.1]
        flotilla: [1, 0]
        os: [ubuntu-latest, macos-latest]
        on-main:
        - ${{ github.ref == 'refs/heads/main' }}
        exclude:
        - daft-runner: native
          flotilla: 0
        - daft-runner: ray
          pyarrow-version: 8.0.0
        - python-version: '3.9'
          os: macos-latest
        - pyarrow-version: 8.0.0
          os: macos-latest
        - python-version: '3.12'
          pyarrow-version: 8.0.0
        - os: macos-latest
          flotilla: 0
        # don't run mac unit tests in PRs
        - os: macos-latest
          on-main: false

    steps:
    - name: Free Disk Space (Ubuntu) # only run on ubuntu
      if: ${{ (runner.os == 'Linux') }}
      uses: jlumbroso/free-disk-space@main
      with:
        tool-cache: false
        android: false
        dotnet: false
        haskell: true
        large-packages: false
        docker-images: false
        swap-storage: true

    - uses: actions/checkout@v4
    - uses: moonrepo/setup-rust@v1
      with:
        cache: false
    - uses: Swatinem/rust-cache@v2
      with:
        key: ${{ runner.os }}-build
        cache-all-crates: 'true'
    - name: Install cargo-llvm-cov
      uses: taiki-e/install-action@cargo-llvm-cov

    - name: install llvm tools
      run: rustup component add llvm-tools-preview

    - name: Setup Python and uv
      uses: astral-sh/setup-uv@v6
      with:
        python-version: ${{ matrix.python-version }}
        enable-cache: true
        cache-dependency-glob: "**/pyproject.toml"

    - name: Setup Virtual Env
      run: |
        uv venv --seed .venv
        echo "$GITHUB_WORKSPACE/.venv/bin" >> $GITHUB_PATH

    - name: Install dependencies
      uses: nick-fields/retry@v3
      with:
        timeout_minutes: 15
        max_attempts: 3
        retry_wait_seconds: 10
        command: |
          uv sync --no-install-project --all-extras --all-groups

    - name: Override pyarrow
      run: |
        source .venv/bin/activate
        uv pip install pyarrow==${{ matrix.pyarrow-version }}

    - name: Build library and Test with pytest
      run: |
        set -o pipefail
        source .venv/bin/activate
        cargo llvm-cov clean --workspace
        maturin develop --uv
        pytest --ignore tests/integration --collect-only -qq # run this to ensure no weird imports that result in `Collector` errors
        pytest --cov=daft --ignore tests/integration --durations=0 | ./tools/capture-durations.sh "pytest_output.txt"
        python tools/aggregate_test_durations.py pytest_output.txt
        coverage combine -a --data-file='.coverage' || true
        mkdir -p report-output
        coverage xml -o ./report-output/coverage-${{ join(matrix.*, '-') }}.xml
        cargo llvm-cov report --lcov --output-path report-output/rust-coverage-${{ join(matrix.*, '-') }}.lcov
      env:
        # output of `cargo llvm-cov show-env --export-prefix`
        RUSTFLAGS: -C instrument-coverage --cfg=coverage --cfg=coverage_nightly --cfg=trybuild_no_target
        LLVM_PROFILE_FILE: ./target/daft-coverage-%p-%m.profraw
        CARGO_LLVM_COV: 1
        CARGO_LLVM_COV_SHOW_ENV: 1
        CARGO_LLVM_COV_TARGET_DIR: ./target
        CARGO_TARGET_DIR: ./target

        DAFT_RUNNER: ${{ matrix.daft-runner }}
        DAFT_FLOTILLA: ${{ matrix.flotilla }}

    - name: Upload coverage report
      uses: actions/upload-artifact@v4
      with:
        name: coverage-reports-unit-tests-${{ join(matrix.*, '-') }}
        path: ./report-output

    - name: Send Slack notification on failure
      uses: slackapi/slack-github-action@v2.0.0
      if: ${{ failure() && (github.event_name == 'push') }}
      with:
        payload: |
          {
            "blocks": [
              {
                "type": "section",
                "text": {
                  "type": "mrkdwn",
                  "text": ":rotating_light: [CI] Pytest Unit Tests <${{ github.server_url }}/${{ github.repository }}/actions/runs/${{ github.run_id }}|workflow> *FAILED on main* :rotating_light:"
                }
              }
            ]
          }
        webhook: ${{ secrets.SLACK_WEBHOOK_URL }}
        webhook-type: incoming-webhook

  unit-tests:
    runs-on: ubuntu-latest
    needs: unit-test
    if: always()
    steps:
    - name: All tests ok
      if: ${{ !(contains(needs.*.result, 'failure') || contains(needs.*.result, 'cancelled')) }}
      run: exit 0
    - name: Some tests failed
      if: ${{ contains(needs.*.result, 'failure') || contains(needs.*.result, 'cancelled') }}
      run: exit 1

  integration-test-build:
    needs: skipcheck
    if: ${{ needs.skipcheck.outputs.skip == 'false' }}
    runs-on: ubuntu-latest
    timeout-minutes: 30
    env:
      package-name: daft
    strategy:
      matrix:
        python-version: ['3.9']
    steps:
    - uses: actions/checkout@v4
      with:
        submodules: true
        fetch-depth: 0
    - name: Setup Python and uv
      uses: astral-sh/setup-uv@v6
      with:
        python-version: ${{ matrix.python-version }}
        enable-cache: true
        cache-dependency-glob: "**/pyproject.toml"
    - name: Setup Virtual Env
      run: |
        uv venv --seed .venv
        echo "$GITHUB_WORKSPACE/.venv/bin" >> $GITHUB_PATH
        source .venv/bin/activate
        uv pip install -U twine toml maturin
    - uses: moonrepo/setup-rust@v1
      with:
        cache: false
    - uses: Swatinem/rust-cache@v2
      with:
        key: ${{ runner.os }}-integration-build
        cache-all-crates: 'true'
    - uses: oven-sh/setup-bun@v2
      with:
        bun-version: latest
    - name: Build dashboard with Bun
      working-directory: ./src/daft-dashboard/frontend
      run: |
        bun install
        bun run build

    # NOTE: we don't build with all the actual release optimizations to avoid hellish CI times
    - name: Build wheels
      run: |
        source .venv/bin/activate
        maturin build --release --compatibility linux --out dist
    - name: Upload wheels
      uses: actions/upload-artifact@v4
      with:
        name: wheels-${{ matrix.python-version }}
        path: dist

  integration-test-tpch:
    runs-on: ubuntu-latest
    timeout-minutes: 30
    needs: [skipcheck, integration-test-build]
    if: ${{ needs.skipcheck.outputs.skip == 'false' }}
    env:
      package-name: daft
    steps:
    - uses: actions/checkout@v4
      with:
        submodules: true
        fetch-depth: 0
    - name: Download built wheels
      uses: actions/download-artifact@v4
      with:
        pattern: wheels-*
        merge-multiple: true
        path: dist
    - name: Setup Python and uv
      uses: astral-sh/setup-uv@v6
      with:
        python-version: 3.9
        enable-cache: true
        cache-dependency-glob: "**/pyproject.toml"
    - name: Setup Virtual Env
      run: |
        uv venv --seed .venv
        echo "$GITHUB_WORKSPACE/.venv/bin" >> $GITHUB_PATH
    - name: Install Daft and dev dependencies
      uses: nick-fields/retry@v3
      with:
        timeout_minutes: 15
        max_attempts: 3
        retry_wait_seconds: 10
        command: |
          source .venv/bin/activate
          uv sync --no-install-project --all-extras --all-groups
          uv pip install dist/${{ env.package-name }}-*x86_64*.whl --force-reinstall
          rm -rf daft
    - uses: actions/cache@v4
      env:
        cache-name: cache-tpch-data
      with:
        path: data/tpch-dbgen
        key: ${{ runner.os }}-build-${{ env.cache-name }}-${{ hashFiles('tests/integration/test_tpch.py', 'benchmarking/tpch/**') }}

    - name: Run TPCH integration tests (native)
      run: |
        set -o pipefail
        source .venv/bin/activate
        pytest tests/integration/test_tpch.py --durations=0 | ./tools/capture-durations.sh "tpch_pytest_output.txt"
        python tools/aggregate_test_durations.py tpch_pytest_output.txt
      env:
        DAFT_RUNNER: native
    - name: Run TPCH integration tests (ray)
      run: |
        set -o pipefail
        source .venv/bin/activate
        pytest tests/integration/test_tpch.py --durations=0 | ./tools/capture-durations.sh "tpch_pytest_output.txt"
        python tools/aggregate_test_durations.py tpch_pytest_output.txt
      env:
        DAFT_RUNNER: ray
        DAFT_FLOTILLA: 0
    - name: Run TPCH integration tests (flotilla)
      run: |
        set -o pipefail
        source .venv/bin/activate
        pytest tests/integration/test_tpch.py --durations=0 | ./tools/capture-durations.sh "tpch_pytest_output.txt"
        python tools/aggregate_test_durations.py tpch_pytest_output.txt
      env:
        DAFT_RUNNER: ray
        DAFT_FLOTILLA: 1

    - name: Send Slack notification on failure
      uses: slackapi/slack-github-action@v2.0.0
      if: ${{ failure() && (github.event_name == 'push') }}
      with:
        payload: |
          {
            "blocks": [
              {
                "type": "section",
                "text": {
                  "type": "mrkdwn",
                  "text": ":rotating_light: [CI] TPCH Integration Tests <${{ github.server_url }}/${{ github.repository }}/actions/runs/${{ github.run_id }}|workflow> *FAILED on main* :rotating_light:"
                }
              }
            ]
          }
        webhook: ${{ secrets.SLACK_WEBHOOK_URL }}
        webhook-type: incoming-webhook

  integration-test-io:
    runs-on: ubuntu-latest
    timeout-minutes: 30
    needs: [skipcheck, integration-test-build]
    if: ${{ needs.skipcheck.outputs.skip == 'false' }}
    env:
      package-name: daft
    strategy:
      fail-fast: false
      matrix:
        python-version: ['3.9']
        daft-runner: [ray, native]
        flotilla: [1, 0]
        exclude:
        - daft-runner: native
          flotilla: 1
    steps:
    - uses: actions/checkout@v4
      with:
        submodules: true
        fetch-depth: 0
    - name: Download built wheels
      uses: actions/download-artifact@v4
      with:
        pattern: wheels-*
        merge-multiple: true
        path: dist
    - name: Setup Python and uv
      uses: astral-sh/setup-uv@v6
      with:
        python-version: ${{ matrix.python-version }}
        enable-cache: true
        cache-dependency-glob: "**/pyproject.toml"
    - name: Setup Virtual Env
      run: |
        uv venv --seed .venv
        echo "$GITHUB_WORKSPACE/.venv/bin" >> $GITHUB_PATH
    - name: Install Daft and dev dependencies
      uses: nick-fields/retry@v3
      with:
        timeout_minutes: 15
        max_attempts: 3
        retry_wait_seconds: 10
        command: |
          source .venv/bin/activate
          uv sync --no-install-project --all-extras --all-groups
          uv pip install dist/${{ env.package-name }}-*x86_64*.whl --force-reinstall
          rm -rf daft
    - name: Prepare tmpdirs for IO services
      run: |
        mkdir -p /tmp/daft-integration-testing/nginx
        chmod +rw /tmp/daft-integration-testing/nginx
    - name: Spin up IO services
      uses: isbang/compose-action@v2.0.2
      with:
        compose-file: ./tests/integration/io/docker-compose/docker-compose.yml
        down-flags: --volumes
    - name: Run IO integration tests
      run: |
        set -o pipefail
        source .venv/bin/activate
        pytest tests/integration/io -m 'integration and not benchmark' --durations=0 | ./tools/capture-durations.sh "io_integration_pytest_output.txt"
        pytest tests/io -m 'integration' --durations=0 | ./tools/capture-durations.sh "io_integration_pytest_output_2.txt"
        python tools/aggregate_test_durations.py io_integration_pytest_output.txt io_integration_pytest_output_2.txt
      env:
        DAFT_RUNNER: ${{ matrix.daft-runner }}
        DAFT_FLOTILLA: ${{ matrix.flotilla }}
    - name: Send Slack notification on failure
      uses: slackapi/slack-github-action@v2.0.0
      if: ${{ failure() && (github.event_name == 'push') }}
      with:
        payload: |
          {
            "blocks": [
              {
                "type": "section",
                "text": {
                  "type": "mrkdwn",
                  "text": ":rotating_light: [CI] IO Integration Tests <${{ github.server_url }}/${{ github.repository }}/actions/runs/${{ github.run_id }}|workflow> *FAILED on main* :rotating_light:"
                }
              }
            ]
          }
        webhook: ${{ secrets.SLACK_WEBHOOK_URL }}
        webhook-type: incoming-webhook

  # Same as integration-test-io but runs the tests that require credentials, only on `main`
  integration-test-io-credentialed:
    runs-on: ubuntu-latest
    timeout-minutes: 30
    needs: [skipcheck, integration-test-build]
    if: ${{ needs.skipcheck.outputs.skip == 'false' && github.ref == 'refs/heads/main' }}
    env:
      package-name: daft
    strategy:
      fail-fast: false
      matrix:
        python-version: ['3.9']
        daft-runner: [ray, native]
        flotilla: [1, 0]
        exclude:
        - daft-runner: native
          flotilla: 1
    # These permissions are needed to interact with GitHub's OIDC Token endpoint.
    # This is used in the step "Assume GitHub Actions AWS Credentials"
    permissions:
      id-token: write
      contents: read
    steps:
    - uses: actions/checkout@v4
      with:
        submodules: true
        fetch-depth: 0
    - name: Download built wheels
      uses: actions/download-artifact@v4
      with:
        pattern: wheels-*
        merge-multiple: true
        path: dist
    - name: Setup Python and uv
      uses: astral-sh/setup-uv@v6
      with:
        python-version: ${{ matrix.python-version }}
        enable-cache: true
        cache-dependency-glob: "**/pyproject.toml"
    - name: Setup Virtual Env
      run: |
        uv venv --seed .venv
        echo "$GITHUB_WORKSPACE/.venv/bin" >> $GITHUB_PATH
    - name: Install Daft and dev dependencies
      uses: nick-fields/retry@v3
      with:
        timeout_minutes: 15
        max_attempts: 3
        retry_wait_seconds: 10
        command: |
          source .venv/bin/activate
          uv sync --no-install-project --all-extras --all-groups
          uv pip install dist/${{ env.package-name }}-*x86_64*.whl --force-reinstall
          rm -rf daft
    - name: Prepare tmpdirs for IO services
      run: |
        mkdir -p /tmp/daft-integration-testing/nginx
        chmod +rw /tmp/daft-integration-testing/nginx
    - name: Assume GitHub Actions AWS Credentials
      uses: aws-actions/configure-aws-credentials@v4
      with:
        aws-region: us-west-2
        role-to-assume: ${{ secrets.ACTIONS_AWS_ROLE_ARN }}
        role-session-name: DaftPythonPackageGitHubWorkflow
    - name: Assume GitHub Actions GCloud Credentials
      uses: google-github-actions/auth@v2
      with:
        credentials_json: ${{ secrets.ACTIONS_GCP_SERVICE_ACCOUNT_JSON }}
        # NOTE: Workload Identity seems to be having problems with our Rust crate, so we use JSON instead
        # See issue: https://github.com/yoshidan/google-cloud-rust/issues/171#issuecomment-1730511655
        # workload_identity_provider: ${{ secrets.ACTIONS_GCP_WORKLOAD_IDENTITY_PROVIDER }}
        # service_account: ${{ secrets.ACTIONS_GCP_SERVICE_ACCOUNT }}
    - name: Spin up IO services
      uses: isbang/compose-action@v2.0.2
      with:
        compose-file: ./tests/integration/io/docker-compose/docker-compose.yml
        down-flags: --volumes
    - name: Run IO integration tests
      run: |
        set -o pipefail
        source .venv/bin/activate
        pytest tests/integration/io -m 'integration and not benchmark' --credentials --durations=0 | ./tools/capture-durations.sh "io_credentialed_pytest_output.txt"
        python tools/aggregate_test_durations.py io_credentialed_pytest_output.txt
      env:
        DAFT_RUNNER: ${{ matrix.daft-runner }}
        DAFT_FLOTILLA: ${{ matrix.flotilla }}
        HF_TOKEN: ${{ secrets.ACTIONS_HF_TOKEN }}
    - name: Send Slack notification on failure
      uses: slackapi/slack-github-action@v2.0.0
      if: ${{ failure() }}
      with:
        payload: |
          {
            "blocks": [
              {
                "type": "section",
                "text": {
                  "type": "mrkdwn",
                  "text": ":rotating_light: [CI] IO Integration Tests <${{ github.server_url }}/${{ github.repository }}/actions/runs/${{ github.run_id }}|workflow> *FAILED on main* :rotating_light:"
                }
              }
            ]
          }
        webhook: ${{ secrets.SLACK_WEBHOOK_URL }}
        webhook-type: incoming-webhook

  integration-test-sql:
    runs-on: ubuntu-latest
    timeout-minutes: 30
    needs: [skipcheck, integration-test-build]
    if: ${{ needs.skipcheck.outputs.skip == 'false' }}
    env:
      package-name: daft
    steps:
    - uses: actions/checkout@v4
      with:
        submodules: true
        fetch-depth: 0
    - name: Download built wheels
      uses: actions/download-artifact@v4
      with:
        pattern: wheels-*
        merge-multiple: true
        path: dist
    - name: Setup Python and uv
      uses: astral-sh/setup-uv@v6
      with:
        python-version: 3.9
        enable-cache: true
        cache-dependency-glob: "**/pyproject.toml"
    - name: Setup Virtual Env
      run: |
        uv venv --seed .venv
        echo "$GITHUB_WORKSPACE/.venv/bin" >> $GITHUB_PATH
    - name: Install Daft and dev dependencies
      uses: nick-fields/retry@v3
      with:
        timeout_minutes: 15
        max_attempts: 3
        retry_wait_seconds: 10
        command: |
          source .venv/bin/activate
          uv sync --no-install-project --all-extras --all-groups
          uv pip install dist/${{ env.package-name }}-*x86_64*.whl --force-reinstall
          rm -rf daft
    - name: Install ODBC Driver 18 for SQL Server
      run: |
        curl https://packages.microsoft.com/keys/microsoft.asc | sudo apt-key add -
        sudo add-apt-repository https://packages.microsoft.com/ubuntu/$(lsb_release -rs)/prod
        sudo apt-get update
        sudo ACCEPT_EULA=Y apt-get install -y msodbcsql18
    - name: Spin up services
      run: |
        pushd ./tests/integration/sql/docker-compose/
        docker compose -f ./docker-compose.yml up -d
        popd

    - name: Run sql integration tests (native)
      run: |
        set -o pipefail
        source .venv/bin/activate
        pytest tests/integration/sql -m 'integration or not integration' --durations=0 | ./tools/capture-durations.sh "sql_pytest_output.txt"
        python tools/aggregate_test_durations.py sql_pytest_output.txt
      env:
        DAFT_RUNNER: native
    - name: Run sql integration tests (ray)
      run: |
        set -o pipefail
        source .venv/bin/activate
        pytest tests/integration/sql -m 'integration or not integration' --durations=0 | ./tools/capture-durations.sh "sql_pytest_output.txt"
        python tools/aggregate_test_durations.py sql_pytest_output.txt
      env:
        DAFT_RUNNER: ray
        DAFT_FLOTILLA: 0
    - name: Run sql integration tests (flotilla)
      run: |
        set -o pipefail
        source .venv/bin/activate
        pytest tests/integration/sql -m 'integration or not integration' --durations=0 | ./tools/capture-durations.sh "sql_pytest_output.txt"
        python tools/aggregate_test_durations.py sql_pytest_output.txt
      env:
        DAFT_RUNNER: ray
        DAFT_FLOTILLA: 1

    - name: Send Slack notification on failure
      uses: slackapi/slack-github-action@v2.0.0
      if: ${{ failure() && (github.event_name == 'push') }}
      with:
        payload: |
          {
            "blocks": [
              {
                "type": "section",
                "text": {
                  "type": "mrkdwn",
                  "text": ":rotating_light: [CI] SQL Integration Tests <${{ github.server_url }}/${{ github.repository }}/actions/runs/${{ github.run_id }}|workflow> *FAILED on main* :rotating_light:"
                }
              }
            ]
          }
        webhook: ${{ secrets.SLACK_WEBHOOK_URL }}
        webhook-type: incoming-webhook

  integration-test-catalogs:
    runs-on: ubuntu-latest
    timeout-minutes: 30
    needs: [skipcheck, integration-test-build]
    if: ${{ needs.skipcheck.outputs.skip == 'false' }}
    env:
      package-name: daft
    steps:
    - uses: actions/checkout@v4
      with:
        submodules: true
        fetch-depth: 0
    - uses: actions/setup-java@v4
      with:
        distribution: 'temurin'
        java-version: '17'
    - uses: actions/checkout@v4
      with:
        repository: unitycatalog/unitycatalog
        ref: 20dd3820be332ac04deec4e063099fb863eb3392
        submodules: true
        path: unitycatalog
    - name: Start UC Server
      working-directory: ./unitycatalog
      run: bin/start-uc-server -p 3000 &
    - name: Download built wheels
      uses: actions/download-artifact@v4
      with:
        pattern: wheels-*
        merge-multiple: true
        path: dist
    - name: Setup Python and uv
      uses: astral-sh/setup-uv@v6
      with:
        python-version: 3.9
        enable-cache: true
        cache-dependency-glob: "**/pyproject.toml"
    - name: Setup Virtual Env
      run: |
        uv venv --seed .venv
        echo "$GITHUB_WORKSPACE/.venv/bin" >> $GITHUB_PATH
    - name: Install Daft and dev dependencies
      uses: nick-fields/retry@v3
      with:
        timeout_minutes: 15
        max_attempts: 3
        retry_wait_seconds: 10
        command: |
          source .venv/bin/activate
          uv sync --no-install-project --all-extras --all-groups
          uv pip install dist/${{ env.package-name }}-*x86_64*.whl --force-reinstall
          rm -rf daft
    # Iceberg test setup
    - uses: docker/setup-buildx-action@v3
    - uses: docker/build-push-action@v5
      with:
        context: ./tests/integration/iceberg/docker-compose/
        file: ./tests/integration/iceberg/docker-compose/Dockerfile
        cache-from: type=gha
        cache-to: type=gha,mode=min
    - name: Spin up services
      run: |
        pushd ./tests/integration/iceberg/docker-compose/
        docker compose -f ./docker-compose.yml up -d
        popd

    # Unity tests
    - name: Run Unity integration tests (native)
      if: always()
      run: |
        set -o pipefail
        source .venv/bin/activate
        pytest tests/integration/unity -m 'integration or not integration' --durations=0 | ./tools/capture-durations.sh "unity_pytest_output.txt"
        python tools/aggregate_test_durations.py unity_pytest_output.txt
      env:
        DAFT_RUNNER: native
        UNITY_CATALOG_PORT: 3000
    - name: Run Unity integration tests (ray)
      if: always()
      run: |
        set -o pipefail
        source .venv/bin/activate
        pytest tests/integration/unity -m 'integration or not integration' --durations=0 | ./tools/capture-durations.sh "unity_pytest_output.txt"
        python tools/aggregate_test_durations.py unity_pytest_output.txt
      env:
        DAFT_RUNNER: ray
        DAFT_FLOTILLA: 0
        UNITY_CATALOG_PORT: 3000
    - name: Run Unity integration tests (flotilla)
      if: always()
      run: |
        set -o pipefail
        source .venv/bin/activate
        pytest tests/integration/unity -m 'integration or not integration' --durations=0 | ./tools/capture-durations.sh "unity_pytest_output.txt"
        python tools/aggregate_test_durations.py unity_pytest_output.txt
      env:
        DAFT_RUNNER: ray
        DAFT_FLOTILLA: 1
        UNITY_CATALOG_PORT: 3000
    # Iceberg tests
    - name: Run Iceberg integration tests (native)
      if: always()
      run: |
        set -o pipefail
        source .venv/bin/activate
        pytest tests/integration/iceberg -m 'integration' --durations=0 | ./tools/capture-durations.sh "iceberg_pytest_output.txt"
        python tools/aggregate_test_durations.py iceberg_pytest_output.txt
      env:
        DAFT_RUNNER: native
    - name: Run Iceberg integration tests (ray)
      if: always()
      run: |
        set -o pipefail
        source .venv/bin/activate
        pytest tests/integration/iceberg -m 'integration' --durations=0 | ./tools/capture-durations.sh "iceberg_pytest_output.txt"
        python tools/aggregate_test_durations.py iceberg_pytest_output.txt
      env:
        DAFT_RUNNER: ray
        DAFT_FLOTILLA: 0
    - name: Run Iceberg integration tests (flotilla)
      if: always()
      run: |
        set -o pipefail
        source .venv/bin/activate
        pytest tests/integration/iceberg -m 'integration' --durations=0 | ./tools/capture-durations.sh "iceberg_pytest_output.txt"
        python tools/aggregate_test_durations.py iceberg_pytest_output.txt
      env:
        DAFT_RUNNER: ray
        DAFT_FLOTILLA: 1
    # Delta Lake tests
    - name: Run Delta Lake integration tests (native)
      if: always()
      run: |
        set -o pipefail
        source .venv/bin/activate
        pytest tests/integration/delta_lake -m 'integration' --durations=0 | ./tools/capture-durations.sh "delta_lake_pytest_output.txt"
        python tools/aggregate_test_durations.py delta_lake_pytest_output.txt
      env:
        DAFT_RUNNER: native
    - name: Run Delta Lake integration tests (ray)
      if: always()
      run: |
        set -o pipefail
        source .venv/bin/activate
        pytest tests/integration/delta_lake -m 'integration' --durations=0 | ./tools/capture-durations.sh "delta_lake_pytest_output.txt"
        python tools/aggregate_test_durations.py delta_lake_pytest_output.txt
      env:
        DAFT_RUNNER: ray
        DAFT_FLOTILLA: 0
    - name: Run Delta Lake integration tests (flotilla)
      if: always()
      run: |
        set -o pipefail
        source .venv/bin/activate
        pytest tests/integration/delta_lake -m 'integration' --durations=0 | ./tools/capture-durations.sh "delta_lake_pytest_output.txt"
        python tools/aggregate_test_durations.py delta_lake_pytest_output.txt
      env:
        DAFT_RUNNER: ray
        DAFT_FLOTILLA: 1

    - name: Send Slack notification on failure
      uses: slackapi/slack-github-action@v2.0.0
      if: ${{ failure() && (github.event_name == 'push') }}
      with:
        payload: |
          {
            "blocks": [
              {
                "type": "section",
                "text": {
                  "type": "mrkdwn",
                  "text": ":rotating_light: [CI] Catalog Integration Tests <${{ github.server_url }}/${{ github.repository }}/actions/runs/${{ github.run_id }}|workflow> *FAILED on main* :rotating_light:"
                }
              }
            ]
          }
        webhook: ${{ secrets.SLACK_WEBHOOK_URL }}
        webhook-type: incoming-webhook


  integration-test-ai:
    runs-on: ubuntu-latest
    timeout-minutes: 30
    needs: [skipcheck, integration-test-build]
    if: ${{ needs.skipcheck.outputs.skip == 'false' }}
    env:
      package-name: daft
    strategy:
      fail-fast: false
      matrix:
        python-version: ['3.9']
        daft-runner: [ray, native]
        flotilla: [1, 0]
        exclude:
        - daft-runner: native
          flotilla: 1
    steps:
    - uses: actions/checkout@v4
      with:
        submodules: true
        fetch-depth: 0
    - name: Download built wheels
      uses: actions/download-artifact@v4
      with:
        pattern: wheels-*
        merge-multiple: true
        path: dist
    - name: Setup Python and uv
      uses: astral-sh/setup-uv@v6
      with:
        python-version: ${{ matrix.python-version }}
        enable-cache: true
        cache-dependency-glob: "**/pyproject.toml"
    - name: Setup Virtual Env
      run: |
        uv venv --seed .venv
        echo "$GITHUB_WORKSPACE/.venv/bin" >> $GITHUB_PATH
    - name: Install Daft and dev dependencies
      uses: nick-fields/retry@v3
      with:
        timeout_minutes: 10
        max_attempts: 3
        retry_wait_seconds: 10
        command: |
          source .venv/bin/activate
          uv sync --no-install-project --all-extras --all-groups
          uv pip install dist/${{ env.package-name }}-*x86_64*.whl --force-reinstall
          rm -rf daft
    - name: Run AI provider integration tests
      run: |
        set -o pipefail
        source .venv/bin/activate
        pytest -m integration tests/ai --durations=0 | ./tools/capture-durations.sh "ai_pytest_output.txt"
        python tools/aggregate_test_durations.py ai_pytest_output.txt
      env:
        DAFT_RUNNER: ${{ matrix.daft-runner }}
    - name: Send Slack notification on failure
      uses: slackapi/slack-github-action@v2.0.0
      if: ${{ failure() && (github.event_name == 'push') }}
      with:
        payload: |
          {
            "blocks": [
              {
                "type": "section",
                "text": {
                  "type": "mrkdwn",
                  "text": ":rotating_light: [CI] AI Provider Integration Test <${{ github.server_url }}/${{ github.repository }}/actions/runs/${{ github.run_id }}|workflow> *FAILED on main* :rotating_light:"
                }
              }
            ]
          }
        webhook: ${{ secrets.SLACK_WEBHOOK_URL }}
        webhook-type: incoming-webhook


  integration-test-ai-credentialed:
    runs-on: ubuntu-latest
    timeout-minutes: 30
    needs: [skipcheck, integration-test-build]
    if: ${{ needs.skipcheck.outputs.skip == 'false' && github.ref == 'refs/heads/main' }}
    env:
      package-name: daft
    strategy:
      fail-fast: false
      matrix:
        python-version: ['3.9']
        daft-runner: [ray, native]
        flotilla: [1, 0]
        exclude:
        - daft-runner: native
          flotilla: 1
    steps:
    - uses: actions/checkout@v4
      with:
        submodules: true
        fetch-depth: 0
    - name: Download built wheels
      uses: actions/download-artifact@v4
      with:
        pattern: wheels-*
        merge-multiple: true
        path: dist
    - name: Setup Python and uv
      uses: astral-sh/setup-uv@v6
      with:
        python-version: ${{ matrix.python-version }}
        enable-cache: true
        cache-dependency-glob: "**/pyproject.toml"
    - name: Setup Virtual Env
      run: |
        uv venv --seed .venv
        echo "$GITHUB_WORKSPACE/.venv/bin" >> $GITHUB_PATH
    - name: Install Daft and dev dependencies
      uses: nick-fields/retry@v3
      with:
        timeout_minutes: 10
        max_attempts: 3
        retry_wait_seconds: 10
        command: |
          source .venv/bin/activate
          uv sync --no-install-project --all-extras --all-groups
          uv pip install dist/${{ env.package-name }}-*x86_64*.whl --force-reinstall
          rm -rf daft
    - name: Run AI provider integration tests
      run: |
        set -o pipefail
        source .venv/bin/activate
        pytest -m integration tests/integration/ai --credentials --durations=0 | ./tools/capture-durations.sh "ai_credentialed_pytest_output.txt"
        python tools/aggregate_test_durations.py ai_credentialed_pytest_output.txt
      env:
        DAFT_RUNNER: ${{ matrix.daft-runner }}
        OPENAI_API_KEY: ${{ secrets.ACTIONS_OPENAI_API_KEY }}
    - name: Send Slack notification on failure
      uses: slackapi/slack-github-action@v2.0.0
      if: ${{ failure() && (github.event_name == 'push') }}
      with:
        payload: |
          {
            "blocks": [
              {
                "type": "section",
                "text": {
                  "type": "mrkdwn",
                  "text": ":rotating_light: [CI] AI Provider Integration Test Credentialed <${{ github.server_url }}/${{ github.repository }}/actions/runs/${{ github.run_id }}|workflow> *FAILED on main* :rotating_light:"
                }
              }
            ]
          }
        webhook: ${{ secrets.SLACK_WEBHOOK_URL }}
        webhook-type: incoming-webhook

  integration-test-ray:
    runs-on: ubuntu-latest
    timeout-minutes: 30
    needs: [skipcheck, integration-test-build]
<<<<<<< HEAD
    if: ${{ needs.skipcheck.outputs.skip == 'false' && github.ref == 'refs/heads/main' }}
=======
    if: ${{ needs.skipcheck.outputs.skip == 'false' }}
>>>>>>> 469cdbb0
    env:
      package-name: daft
    steps:
    - uses: actions/checkout@v4
      with:
        submodules: true
        fetch-depth: 0
    - name: Download built wheels
      uses: actions/download-artifact@v4
      with:
        pattern: wheels-*
        merge-multiple: true
        path: dist
    - name: Setup Python and uv
      uses: astral-sh/setup-uv@v6
      with:
        python-version: 3.9
        enable-cache: true
        cache-dependency-glob: "**/pyproject.toml"
    - name: Setup Virtual Env
      run: |
        uv venv --seed .venv
        echo "$GITHUB_WORKSPACE/.venv/bin" >> $GITHUB_PATH
    - name: Install Daft and dev dependencies
      uses: nick-fields/retry@v3
      with:
        timeout_minutes: 10
        max_attempts: 3
        retry_wait_seconds: 10
        command: |
          source .venv/bin/activate
          uv sync --no-install-project --all-extras --all-groups
          uv pip install dist/${{ env.package-name }}-*x86_64*.whl --force-reinstall
          rm -rf daft

    - name: Run Ray Integration Tests (Ray Runner)
      run: |
        set -o pipefail
        source .venv/bin/activate
<<<<<<< HEAD
        test_names=$(pytest --collect-only -q tests/integration/ray | grep "::test_")
=======
        test_names=$(pytest --collect-only -q -m integration tests/integration/ray | grep "::test_")
>>>>>>> 469cdbb0
        for test in $test_names; do
          echo "Running $test..."
          pytest -m integration $test --durations=0
        done
      env:
        DAFT_RUNNER: ray
        DAFT_FLOTILLA: 0
    - name: Run Ray Integration Tests (Flotilla)
      run: |
        set -o pipefail
        source .venv/bin/activate
<<<<<<< HEAD
        test_names=$(pytest --collect-only -q tests/integration/ray | grep "::test_")
=======
        test_names=$(pytest --collect-only -q -m integration tests/integration/ray | grep "::test_")
>>>>>>> 469cdbb0
        for test in $test_names; do
          echo "Running $test..."
          pytest -m integration $test --durations=0
        done
      env:
        DAFT_RUNNER: ray
        DAFT_FLOTILLA: 1

    - name: Send Slack notification on failure
      uses: slackapi/slack-github-action@v2.0.0
      if: ${{ failure() && (github.event_name == 'push') }}
      with:
        payload: |
          {
            "blocks": [
              {
                "type": "section",
                "text": {
                  "type": "mrkdwn",
                  "text": ":rotating_light: [CI] Ray Integration Tests <${{ github.server_url }}/${{ github.repository }}/actions/runs/${{ github.run_id }}|workflow> *FAILED on main* :rotating_light:"
                }
              }
            ]
          }
        webhook: ${{ secrets.SLACK_WEBHOOK_URL }}
        webhook-type: incoming-webhook

  integration-tests:
    runs-on: ubuntu-latest
    needs:
    - integration-test-tpch
    - integration-test-io
    - integration-test-io-credentialed
    - integration-test-sql
    - integration-test-catalogs
    - integration-test-ai
    - integration-test-ai-credentialed
    - integration-test-ray
    if: always()
    steps:
    - name: All tests ok
      if: ${{ !(contains(needs.*.result, 'failure') || contains(needs.*.result, 'cancelled')) }}
      run: exit 0
    - name: Some tests failed
      if: ${{ contains(needs.*.result, 'failure') || contains(needs.*.result, 'cancelled') }}
      run: exit 1

  benchmark-codspeed:
    needs: skipcheck
    if: ${{ needs.skipcheck.outputs.skip == 'false' }}
    runs-on: buildjet-8vcpu-ubuntu-2204
    timeout-minutes: 30
    env:
      package-name: daft
      RUSTFLAGS: -C target-feature=+fxsr,+sse,+sse2,+sse3,+ssse3,+sse4.1,+sse4.2
    steps:
    - uses: actions/checkout@v4
    - uses: moonrepo/setup-rust@v1
      with:
        cache: false
    - uses: Swatinem/rust-cache@v2
      with:
        prefix-key: dev-bench
        key: ${{ runner.os }}-benchmark-build
        cache-all-crates: 'true'
        cache-provider: buildjet
    - uses: oven-sh/setup-bun@v2
      with:
        bun-version: latest
    - name: Setup Python and uv
      uses: astral-sh/setup-uv@v6
      with:
        python-version: '3.12'  # Codspeed requires Python 3.12
        enable-cache: true
        cache-dependency-glob: "**/pyproject.toml"
    - name: Setup Virtual Env
      run: |
        uv venv --seed .venv
        echo "$GITHUB_WORKSPACE/.venv/bin" >> $GITHUB_PATH
    - name: Install dependencies
      uses: nick-fields/retry@v3
      with:
        timeout_minutes: 15
        max_attempts: 3
        retry_wait_seconds: 10
        command: uv sync --no-install-project --all-extras --all-groups
    - name: Build dashboard with Bun
      working-directory: ./src/daft-dashboard/frontend
      run: |
        bun install
        bun run build
    - name: Build Rust Library
      run: |
        source .venv/bin/activate
        maturin develop --uv --profile dev-bench
    - uses: actions/cache@v4
      env:
        cache-name: cache-tpch-data
      with:
        path: data/tpch-dbgen
        key: ${{ runner.os }}-build-${{ env.cache-name }}-${{ hashFiles('tests/integration/test_tpch.py', 'benchmarking/tpch/**') }}
    - name: Run benchmarks
      uses: CodSpeedHQ/action@v3
      with:
        run: source .venv/bin/activate; pytest tests/benchmarks/test_local_tpch.py tests/benchmarks/test_interactive_reads.py -m benchmark --codspeed
      env:
        DAFT_RUNNER: native
    - name: Send Slack notification on failure
      uses: slackapi/slack-github-action@v2.0.0
      if: ${{ failure() && (github.event_name == 'push') }}
      with:
        payload: |
          {
            "blocks": [
              {
                "type": "section",
                "text": {
                  "type": "mrkdwn",
                  "text": ":rotating_light: [CI] Benchmark Local TPCH <${{ github.server_url }}/${{ github.repository }}/actions/runs/${{ github.run_id }}|workflow> *FAILED on main* :rotating_light:"
                }
              }
            ]
          }
        webhook: ${{ secrets.SLACK_WEBHOOK_URL }}
        webhook-type: incoming-webhook

  rust-tests-platform:
    needs: skipcheck
    if: ${{ needs.skipcheck.outputs.skip == 'false' }}
    runs-on: ${{ matrix.os }}-latest
    timeout-minutes: 45
    strategy:
      fail-fast: false
      matrix:
        os: [ubuntu, Windows]
    steps:
    - uses: actions/checkout@v4
    - uses: moonrepo/setup-rust@v1
      with:
        cache: false
        bins: cargo-llvm-cov@0.6.14
        components: llvm-tools-preview
    - uses: Swatinem/rust-cache@v2
      with:
        key: ${{ runner.os }}-rust-build
        cache-all-crates: 'true'
    - name: Free Disk Space (Ubuntu) # only run on ubuntu
      if: ${{ matrix.os == 'ubuntu' }}
      uses: jlumbroso/free-disk-space@main
      with:
        tool-cache: false
    - name: Generate code coverage
      run: mkdir -p report-output && cargo llvm-cov  --no-default-features --workspace --exclude spark-connect --lcov --output-path ./report-output/lcov.info
    - name: Upload coverage report
      uses: actions/upload-artifact@v4
      with:
        name: coverage-reports-rust-tests-${{ runner.os }}
        path: ./report-output
    - name: Send Slack notification on failure
      uses: slackapi/slack-github-action@v2.0.0
      if: ${{ failure() && (github.event_name == 'push') }}
      with:
        payload: |
          {
            "blocks": [
              {
                "type": "section",
                "text": {
                  "type": "mrkdwn",
                  "text": ":rotating_light: [CI] Rust Unit Tests <${{ github.server_url }}/${{ github.repository }}/actions/runs/${{ github.run_id }}|workflow> *FAILED on main* :rotating_light:"
                }
              }
            ]
          }
        webhook: ${{ secrets.SLACK_WEBHOOK_URL }}
        webhook-type: incoming-webhook

  rust-tests:
    runs-on: ubuntu-latest
    needs:
    - rust-tests-platform
    if: always()
    steps:
    - name: All tests ok
      if: ${{ !(contains(needs.*.result, 'failure') || contains(needs.*.result, 'cancelled')) }}
      run: exit 0
    - name: Some tests failed
      if: ${{ contains(needs.*.result, 'failure') || contains(needs.*.result, 'cancelled') }}
      run: exit 1

  check-unused-cargo-deps:
    runs-on: ubuntu-latest
    steps:
    - uses: actions/checkout@v4
    - uses: moonrepo/setup-rust@v1
      with:
        cache: false
        channel: stable

    - name: Install Machete
      run: cargo +stable install cargo-machete@0.7.0 --locked
    - name: Run Machete
      run: cargo machete --with-metadata

  doctests:
    runs-on: ubuntu-latest
    env:
      python-version: '3.10'
    steps:
    - uses: actions/checkout@v4
    - uses: moonrepo/setup-rust@v1
      with:
        cache: false
    - uses: Swatinem/rust-cache@v2
      with:
        key: ${{ runner.os }}-build
        cache-all-crates: 'true'
    - name: Setup Python and uv
      uses: astral-sh/setup-uv@v6
      with:
        python-version: ${{ env.python-version }}
        enable-cache: true
        cache-dependency-glob: "**/pyproject.toml"
    - name: Setup Virtual Env
      run: |
        uv venv --seed .venv
        echo "$GITHUB_WORKSPACE/.venv/bin" >> $GITHUB_PATH
    - name: Install dependencies
      uses: nick-fields/retry@v3
      with:
        timeout_minutes: 15
        max_attempts: 3
        retry_wait_seconds: 10
        command: uv sync --no-install-project --all-extras --all-groups
    - name: Run doctests
      run: |
        source .venv/bin/activate
        maturin develop --uv
        make doctests
      env:
        DAFT_RUNNER: native


  publish-coverage-reports:
    name: Publish coverage reports to CodeCov
    runs-on: ubuntu-latest
    needs:
    - unit-test
    - rust-tests-platform
    steps:
    - uses: actions/checkout@v4
    - uses: actions/download-artifact@v4
      with:
        pattern: coverage-reports*
        merge-multiple: true
        path: ./report-output
    - name: Upload coverage reports to Codecov with GitHub Action
      uses: codecov/codecov-action@v5
      env:
        CODECOV_TOKEN: ${{ secrets.CODECOV_TOKEN }}
        files: ./report-output/*
    - name: Send Slack notification on failure
      uses: slackapi/slack-github-action@v2.0.0
      if: ${{ failure() && (github.event_name == 'push') }}
      with:
        payload: |
          {
            "blocks": [
              {
                "type": "section",
                "text": {
                  "type": "mrkdwn",
                  "text": ":rotating_light: [CI] Codecov Uploads <${{ github.server_url }}/${{ github.repository }}/actions/runs/${{ github.run_id }}|workflow> *FAILED on main* :rotating_light:"
                }
              }
            ]
          }
        webhook: ${{ secrets.SLACK_WEBHOOK_URL }}
        webhook-type: incoming-webhook

  test-imports-platform:
    needs: skipcheck
    if: ${{ needs.skipcheck.outputs.skip == 'false' }}
    runs-on: ${{ matrix.os }}-latest
    timeout-minutes: 30
    strategy:
      fail-fast: false
      matrix:
        os: [ubuntu, Windows]
        python-version: ['3.9']
    steps:
    - uses: actions/checkout@v4
    - uses: moonrepo/setup-rust@v1
      with:
        cache: false
    - uses: Swatinem/rust-cache@v2
      with:
        key: ${{ runner.os }}-build
        cache-all-crates: 'true'

    - name: Setup Python and uv
      uses: astral-sh/setup-uv@v6
      with:
        python-version: ${{ matrix.python-version }}
        enable-cache: true
        cache-dependency-glob: "**/pyproject.toml"

    - name: Unix Build
      if: ${{ (runner.os != 'Windows') }}
      run: |
        uv venv --seed .venv
        source .venv/bin/activate
        uv pip install maturin
        maturin build --out dist

    - name: Windows Build
      if: ${{ (runner.os == 'Windows') }}
      run: |
        uv venv --seed .venv
        .\.venv\Scripts\activate
        uv pip install maturin
        maturin build --out dist

    - name: Test Imports in Clean Env (Unix)
      if: ${{ (runner.os != 'Windows') }}
      run: |
        rm -rf daft
        rm -rf .venv
        uv venv --seed .venv
        source .venv/bin/activate
        ls -R ./dist
        uv pip install dist/*.whl
        python -c 'import daft; from daft import *'

    - name: Test Imports in Clean Env (Windows)
      if: ${{ (runner.os == 'Windows') }}
      run: |
        rd -r daft
        rd -r .venv
        uv venv --seed .venv
        .\.venv\Scripts\activate
        $FILES = Get-ChildItem -Path .\dist\*.whl -Force -Recurse
        uv pip install $FILES[0].FullName
        python -c 'import daft; from daft import *'

    - name: Send Slack notification on failure
      uses: slackapi/slack-github-action@v2.0.0
      if: ${{ failure() && (github.event_name == 'push') }}
      with:
        payload: |
          {
            "blocks": [
              {
                "type": "section",
                "text": {
                  "type": "mrkdwn",
                  "text": ":rotating_light: [CI] Python Import Checks <${{ github.server_url }}/${{ github.repository }}/actions/runs/${{ github.run_id }}|workflow> *FAILED on main* :rotating_light:"
                }
              }
            ]
          }
        webhook: ${{ secrets.SLACK_WEBHOOK_URL }}
        webhook-type: incoming-webhook

  test-imports:
    runs-on: ubuntu-latest
    needs:
    - test-imports-platform
    if: always()
    steps:
    - name: All tests ok
      if: ${{ !(contains(needs.*.result, 'failure') || contains(needs.*.result, 'cancelled')) }}
      run: exit 0
    - name: Some tests failed
      if: ${{ contains(needs.*.result, 'failure') || contains(needs.*.result, 'cancelled') }}
      run: exit 1


  style:
    runs-on: ubuntu-latest
    timeout-minutes: 15
    env:
      python-version: '3.9'
    steps:
    - uses: actions/checkout@v4
    - name: Setup Python and uv
      uses: astral-sh/setup-uv@v6
      with:
        python-version: ${{ env.python-version }}
    - name: Setup Virtual Env
      run: |
        uv venv --seed .venv
        echo "$GITHUB_WORKSPACE/.venv/bin" >> $GITHUB_PATH
        source .venv/bin/activate
        uv pip install pre-commit
    - uses: moonrepo/setup-rust@v1
      with:
        cache: false
    - uses: Swatinem/rust-cache@v2
      with:
        key: ${{ runner.os }}-build
        cache-all-crates: 'true'

    - uses: actions/cache@v4
      id: pre-commit-cache
      with:
        path: ~/.cache/pre-commit/
        key: ${{ runner.os }}-python-${{ env.python-version }}-pre-commit-${{ hashFiles('.pre-commit-config.yaml') }}
    - name: Python And Rust Style Check
      run: |
        source .venv/bin/activate
        pre-commit run --all-files -v

    - name: Send Slack notification on failure
      uses: slackapi/slack-github-action@v2.0.0
      if: ${{ failure() && (github.event_name == 'push') }}
      with:
        payload: |
          {
            "blocks": [
              {
                "type": "section",
                "text": {
                  "type": "mrkdwn",
                  "text": ":rotating_light: [CI] Style Checks <${{ github.server_url }}/${{ github.repository }}/actions/runs/${{ github.run_id }}|workflow> *FAILED on main* :rotating_light:"
                }
              }
            ]
          }
        webhook: ${{ secrets.SLACK_WEBHOOK_URL }}
        webhook-type: incoming-webhook<|MERGE_RESOLUTION|>--- conflicted
+++ resolved
@@ -988,11 +988,7 @@
     runs-on: ubuntu-latest
     timeout-minutes: 30
     needs: [skipcheck, integration-test-build]
-<<<<<<< HEAD
-    if: ${{ needs.skipcheck.outputs.skip == 'false' && github.ref == 'refs/heads/main' }}
-=======
     if: ${{ needs.skipcheck.outputs.skip == 'false' }}
->>>>>>> 469cdbb0
     env:
       package-name: daft
     steps:
@@ -1032,11 +1028,7 @@
       run: |
         set -o pipefail
         source .venv/bin/activate
-<<<<<<< HEAD
-        test_names=$(pytest --collect-only -q tests/integration/ray | grep "::test_")
-=======
         test_names=$(pytest --collect-only -q -m integration tests/integration/ray | grep "::test_")
->>>>>>> 469cdbb0
         for test in $test_names; do
           echo "Running $test..."
           pytest -m integration $test --durations=0
@@ -1048,11 +1040,7 @@
       run: |
         set -o pipefail
         source .venv/bin/activate
-<<<<<<< HEAD
-        test_names=$(pytest --collect-only -q tests/integration/ray | grep "::test_")
-=======
         test_names=$(pytest --collect-only -q -m integration tests/integration/ray | grep "::test_")
->>>>>>> 469cdbb0
         for test in $test_names; do
           echo "Running $test..."
           pytest -m integration $test --durations=0
