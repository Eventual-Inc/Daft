--- conflicted
+++ resolved
@@ -819,7 +819,6 @@
         python-version: ['3.10']
         daft-runner: [ray, native]
     steps:
-<<<<<<< HEAD
     - name: Free Disk Space (Ubuntu)
       if: ${{ (runner.os == 'Linux') }}
       uses: jlumbroso/free-disk-space@main
@@ -831,10 +830,7 @@
         large-packages: false
         docker-images: false
         swap-storage: true
-    - uses: actions/checkout@v5
-=======
-    - uses: actions/checkout@v6
->>>>>>> 5c5b3dda
+    - uses: actions/checkout@v6
       with:
         submodules: true
         fetch-depth: 0
