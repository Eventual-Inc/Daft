--- conflicted
+++ resolved
@@ -1192,12 +1192,8 @@
     env:
       python-version: '3.10'
     steps:
-<<<<<<< HEAD
-    - name: Free Disk Space
-=======
     - name: Free Disk Space (Ubuntu)
       if: ${{ (runner.os == 'Linux') }}
->>>>>>> 88ea033b
       uses: jlumbroso/free-disk-space@main
       with:
         tool-cache: false
