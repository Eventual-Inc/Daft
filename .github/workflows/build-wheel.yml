name: Build Daft wheel
run-name: 'Build Daft wheel for ${{ inputs.os }}-${{ inputs.arch }}-lts=${{ inputs.lts }}-lto=${{ inputs.use_lto }}-free-threaded=${{ inputs.use_free_threaded }}'

on:
  workflow_call:
    inputs:
      os:
        description: The operating system to build for (ubuntu, macos, or windows)
        type: string
      arch:
        description: The architecture to build for (x86_64 or aarch64)
        type: string
      lts:
        description: Whether to build for long term support
        type: boolean
      build_type:
        description: Value to set RUST_DAFT_PKG_BUILD_TYPE to (release, dev, nightly, etc.)
        type: string
      use_lto:
        description: Whether to use link-time optimization (release-lto profile)
        type: boolean
        default: true
<<<<<<< HEAD
      use_free_threaded:
        description: Whether to build for free-threaded Python (3.13+)
=======
      run_tests:
        description: Whether to run tests on the built wheels
>>>>>>> f8bf0252
        type: boolean
        default: false

env:
  PYTHON_VERSION: 3.11
  DAFT_ANALYTICS_ENABLED: '0'
  RUST_DAFT_PKG_BUILD_TYPE: ${{ inputs.build_type }}

defaults:
  run:
    shell: bash

jobs:
  build:
    runs-on: ${{ inputs.os == 'ubuntu' && 'buildjet-16vcpu-ubuntu-2204' || format('{0}-latest', inputs.os) }}

    steps:
    - uses: actions/checkout@v4
      with:
        fetch-depth: 0

    - name: Setup Python and uv
      uses: astral-sh/setup-uv@v6
      with:
<<<<<<< HEAD
        python-version: ${{ inputs.use_free_threaded && '3.13t' || env.PYTHON_VERSION }}
=======
        python-version: ${{ env.PYTHON_VERSION }}
        enable-cache: true
        cache-dependency-glob: "**/pyproject.toml"

    - name: Setup Virtual Env
      run: |
        uv venv --seed .venv
        if [[ "${{ inputs.os }}" == "windows" ]]; then
          echo "$GITHUB_WORKSPACE/.venv/Scripts" >> $GITHUB_PATH
          source .venv/Scripts/activate
        else
          echo "$GITHUB_WORKSPACE/.venv/bin" >> $GITHUB_PATH
          source .venv/bin/activate
        fi
        uv pip install twine yq setuptools_scm

>>>>>>> f8bf0252
    - uses: oven-sh/setup-bun@v2
      with:
        bun-version: latest

    - name: Patch package version
      run: |
        VERSION="$(python -m setuptools_scm | sed 's/\.dev/-dev/'g)" # replace ".dev" with "-dev" to comply with Cargo SemVer rules
        echo "Setting package version to: $VERSION"
        tomlq -i -t ".package.version = \"$VERSION\"" Cargo.toml
        tomlq -i -t ".workspace.package.version = \"$VERSION\"" Cargo.toml

    - name: Patch name to daft-lts if LTS
      if: ${{ inputs.lts }}
      run: tomlq -i -t ".project.name = \"daft-lts\"" pyproject.toml

    - name: Configure RUSTFLAGS for x86
      if: ${{ (inputs.arch == 'x86_64') }}
      run: |
        if [[ "${{ inputs.lts }}" == "true" ]]; then
          echo "RUSTFLAGS=-C target-feature=+sse3,+ssse3,+sse4.1,+sse4.2,+popcnt,+cmpxchg16b" >> $GITHUB_ENV && \
          echo "CFLAGS=-msse3 -mssse3 -msse4.1 -msse4.2 -mpopcnt -mcx16" >> $GITHUB_ENV
        else
          echo "RUSTFLAGS=-C target-feature=+sse3,+ssse3,+sse4.1,+sse4.2,+popcnt,+cmpxchg16b,+avx,+avx2,+fma,+bmi1,+bmi2,+lzcnt,+pclmulqdq,+movbe -Z tune-cpu=skylake" >> $GITHUB_ENV && \
          echo "CFLAGS=-msse3 -mssse3 -msse4.1 -msse4.2 -mpopcnt -mcx16 -mavx -mavx2 -mfma -mbmi -mbmi2 -mlzcnt -mpclmul -mmovbe -mtune=skylake" >> $GITHUB_ENV
        fi

    - name: Build dashboard with Bun
      working-directory: ./src/daft-dashboard/frontend
      run: |
        bun install
        bun run build

    - name: Build wheels - Mac and Windows x86
      if: ${{ ((inputs.os == 'macos') || (inputs.os == 'windows')) && (inputs.arch == 'x86_64')  }}
      uses: PyO3/maturin-action@v1
      with:
        target: x86_64
        args: --profile ${{ inputs.use_lto && 'release-lto' || 'release' }} --out dist
      env:
        GITHUB_ACTIONS: true

    - name: Build wheels - Linux x86
      if: ${{ (inputs.os == 'ubuntu') && (inputs.arch == 'x86_64') }}
      uses: PyO3/maturin-action@v1
      with:
        target: x86_64
        manylinux: 2_24
        # only produce sdist for linux x86 to avoid multiple copies
        args: --profile ${{ inputs.use_lto && 'release-lto' || 'release' }} --out dist --sdist
      env:
        GITHUB_ACTIONS: true

    - name: Build wheels - Linux aarch64
      if: ${{ (inputs.os == 'ubuntu') && (inputs.arch == 'aarch64') }}
      uses: PyO3/maturin-action@v1
      with:
        target: aarch64-unknown-linux-gnu
        manylinux: 2_24
        # only produce sdist for linux x86 to avoid multiple copies
        args: --profile ${{ inputs.use_lto && 'release-lto' || 'release' }} --out dist --sdist
        before-script-linux: export JEMALLOC_SYS_WITH_LG_PAGE=16
      env:
        GITHUB_ACTIONS: true

    - name: Build wheels - Mac aarch64
      if: ${{ (inputs.os == 'macos') && (inputs.arch == 'aarch64')  }}
      uses: PyO3/maturin-action@v1
      with:
        target: aarch64
        args: --profile ${{ inputs.use_lto && 'release-lto' || 'release' }} --out dist
      env:
        RUSTFLAGS: -Ctarget-cpu=apple-m1
        CFLAGS: -mtune=apple-m1
        GITHUB_ACTIONS: true

    - name: Upload wheels
      uses: actions/upload-artifact@v4
      with:
<<<<<<< HEAD
        name: wheels-${{ inputs.os }}-${{ inputs.arch }}-lts=${{ inputs.lts }}-lto=${{ inputs.use_lto }}-free-threaded=${{ inputs.use_free_threaded }}
        path: dist
=======
        name: wheels-${{ inputs.os }}-${{ inputs.arch }}-lts=${{ inputs.lts }}-lto=${{ inputs.use_lto }}
        path: dist

  test-wheels:
    name: Test built wheels
    runs-on: ubuntu-latest
    needs: build
    if: ${{ inputs.run_tests && inputs.os == 'ubuntu' && inputs.arch == 'x86_64' }}
    strategy:
      fail-fast: false
      matrix:
        runner: [native, ray]
        python-version: ['3.9', '3.11']
    env:
      package-name: daft
    steps:
    - uses: actions/checkout@v4
    - name: Download built wheels
      uses: actions/download-artifact@v4
      with:
        pattern: wheels-${{ inputs.os }}-${{ inputs.arch }}-lts=${{ inputs.lts }}-lto=${{ inputs.use_lto }}
        merge-multiple: true
        path: dist
    - name: Set up Python ${{ matrix.python-version }}
      uses: actions/setup-python@v5
      with:
        python-version: ${{ matrix.python-version }}
    - name: Setup Virtual Env
      run: |
        python -m venv venv
        echo "$GITHUB_WORKSPACE/venv/bin" >> $GITHUB_PATH
    - name: Install wheel and test dependencies
      uses: nick-fields/retry@v3
      with:
        timeout_minutes: 10
        max_attempts: 3
        retry_wait_seconds: 10
        command: |
          source venv/bin/activate
          pip install ray pytest pandas dist/*.whl --force-reinstall
          rm -rf daft
    - name: Run dataframe tests
      run: |
        source venv/bin/activate
        DAFT_RUNNER=${{ matrix.runner }} pytest tests/dataframe --durations=50
>>>>>>> f8bf0252
<|MERGE_RESOLUTION|>--- conflicted
+++ resolved
@@ -20,13 +20,12 @@
         description: Whether to use link-time optimization (release-lto profile)
         type: boolean
         default: true
-<<<<<<< HEAD
+      run_tests:
+        description: Whether to run tests on the built wheels
+        type: boolean
+        default: false
       use_free_threaded:
         description: Whether to build for free-threaded Python (3.13+)
-=======
-      run_tests:
-        description: Whether to run tests on the built wheels
->>>>>>> f8bf0252
         type: boolean
         default: false
 
@@ -51,10 +50,7 @@
     - name: Setup Python and uv
       uses: astral-sh/setup-uv@v6
       with:
-<<<<<<< HEAD
         python-version: ${{ inputs.use_free_threaded && '3.13t' || env.PYTHON_VERSION }}
-=======
-        python-version: ${{ env.PYTHON_VERSION }}
         enable-cache: true
         cache-dependency-glob: "**/pyproject.toml"
 
@@ -70,7 +66,6 @@
         fi
         uv pip install twine yq setuptools_scm
 
->>>>>>> f8bf0252
     - uses: oven-sh/setup-bun@v2
       with:
         bun-version: latest
@@ -149,11 +144,7 @@
     - name: Upload wheels
       uses: actions/upload-artifact@v4
       with:
-<<<<<<< HEAD
         name: wheels-${{ inputs.os }}-${{ inputs.arch }}-lts=${{ inputs.lts }}-lto=${{ inputs.use_lto }}-free-threaded=${{ inputs.use_free_threaded }}
-        path: dist
-=======
-        name: wheels-${{ inputs.os }}-${{ inputs.arch }}-lts=${{ inputs.lts }}-lto=${{ inputs.use_lto }}
         path: dist
 
   test-wheels:
@@ -197,5 +188,4 @@
     - name: Run dataframe tests
       run: |
         source venv/bin/activate
-        DAFT_RUNNER=${{ matrix.runner }} pytest tests/dataframe --durations=50
->>>>>>> f8bf0252
+        DAFT_RUNNER=${{ matrix.runner }} pytest tests/dataframe --durations=50