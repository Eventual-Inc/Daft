--- conflicted
+++ resolved
@@ -94,9 +94,6 @@
     - name: Download log files from ray cluster
       run: |
         source .venv/bin/activate
-<<<<<<< HEAD
-        ray rsync-down .github/assets/ray.yaml /tmp/ray/session_*/logs ray-daft-logs
-=======
         ray rsync-down .github/assets/benchmarking_ray_config.yaml /tmp/ray/session_*/logs ray-daft-logs
         find ray-daft-logs -depth -name '*:*' -exec bash -c '
         for filepath; do
@@ -106,7 +103,6 @@
           mv "$filepath" "$dir/$new_base"
         done
         ' _ {} +
->>>>>>> c0125774
     - name: Kill connection to ray cluster
       run: |
         PID=$(lsof -t -i:8265)
