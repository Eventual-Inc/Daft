name: Build and publish package to PyPI

on:
  push:
    tags:
    - v*

env:
  PYTHON_VERSION: 3.11
  UV_SYSTEM_PYTHON: 1
  DAFT_ANALYTICS_ENABLED: '0'
  DAFT_PROGRESS_BAR: 0

defaults:
  run:
    shell: bash

jobs:
  build:
    name: 'Build Daft wheel for ${{ matrix.os }}-${{ matrix.arch }}-lts=${{ matrix.lts }}'
    uses: ./.github/workflows/build-wheel.yml
    with:
      os: ${{ matrix.os }}
      arch: ${{ matrix.arch }}
      lts: ${{ matrix.lts }}
      build_type: release
<<<<<<< HEAD
      use_free_threaded: ${{ matrix.free_threaded }}
=======
      run_tests: true
>>>>>>> f8bf0252
    strategy:
      fail-fast: false
      matrix:
        os: [ubuntu, macos, windows]
        arch: [x86_64, aarch64]
        lts: [false, true]
        free_threaded: [false, true]

        exclude:
        - os: windows
          arch: aarch64
        - lts: true
          arch: aarch64

  publish:
    name: Publish wheels to PyPI
    runs-on: ubuntu-latest
    environment:
      name: pypi
    permissions:
      id-token: write  # IMPORTANT: this permission is mandatory for trusted publishing. It is also tied to the name of the workflow file, so do not change the file name without changing the OIDC config.
    needs: build
    steps:
    - uses: actions/download-artifact@v4
      with:
        pattern: wheels-*
        merge-multiple: true
        path: dist
    - name: Publish package distributions to PyPI
      uses: pypa/gh-action-pypi-publish@release/v1
      with:
        skip-existing: true

  on-failure:
    name: Send Slack notification on failure
    runs-on: ubuntu-latest
    needs: [build, publish]
    if: ${{ failure() }}

    steps:
    - uses: slackapi/slack-github-action@v2.0.0
      with:
        payload: |
          {
            "blocks": [
              {
                "type": "section",
                "text": {
                  "type": "mrkdwn",
                  "text": ":rotating_light: Release: Uploading Wheels <${{ github.server_url }}/${{ github.repository }}/actions/runs/${{ github.run_id }}|workflow> *FAILED* :rotating_light:"
                }
              }
            ]
          }
        webhook: ${{ secrets.SLACK_WEBHOOK_URL }}
        webhook-type: incoming-webhook<|MERGE_RESOLUTION|>--- conflicted
+++ resolved
@@ -24,11 +24,8 @@
       arch: ${{ matrix.arch }}
       lts: ${{ matrix.lts }}
       build_type: release
-<<<<<<< HEAD
+      run_tests: true
       use_free_threaded: ${{ matrix.free_threaded }}
-=======
-      run_tests: true
->>>>>>> f8bf0252
     strategy:
       fail-fast: false
       matrix:
